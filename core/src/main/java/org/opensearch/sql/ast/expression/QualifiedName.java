/*
 * Copyright OpenSearch Contributors
 * SPDX-License-Identifier: Apache-2.0
 */

package org.opensearch.sql.ast.expression;

import static java.util.Objects.requireNonNull;
import static java.util.stream.Collectors.toList;

import com.google.common.collect.ImmutableList;
import java.util.ArrayList;
import java.util.Arrays;
import java.util.Collections;
import java.util.List;
import java.util.Optional;
import java.util.stream.StreamSupport;
import lombok.EqualsAndHashCode;
import lombok.Getter;
import org.opensearch.sql.ast.AbstractNodeVisitor;

@Getter
@EqualsAndHashCode(callSuper = false)
public class QualifiedName extends UnresolvedExpression {
  private final List<String> parts;

  public QualifiedName(String name) {
    this.parts = Collections.singletonList(name);
  }

  /** QualifiedName Constructor. */
  public QualifiedName(Iterable<String> parts) {
    List<String> partsList = StreamSupport.stream(parts.spliterator(), false).collect(toList());
    if (partsList.isEmpty()) {
      throw new IllegalArgumentException("parts is empty");
    }
    this.parts = partsList;
  }

  /** Construct {@link QualifiedName} from list of string. */
  public static QualifiedName of(String first, String... rest) {
    requireNonNull(first);
    ArrayList<String> parts = new ArrayList<>();
    parts.add(first);
    parts.addAll(Arrays.asList(rest));
    return new QualifiedName(parts);
  }

  public static QualifiedName of(Iterable<String> parts) {
    return new QualifiedName(parts);
  }

  /** Get Prefix of {@link QualifiedName}. */
  public Optional<QualifiedName> getPrefix() {
    if (parts.size() == 1) {
      return Optional.empty();
    }
    return Optional.of(QualifiedName.of(parts.subList(0, parts.size() - 1)));
  }

  public String getSuffix() {
    return parts.get(parts.size() - 1);
  }

  /**
   * Get first part of the qualified name.
   *
   * @return first part
   */
  public Optional<String> first() {
    if (parts.size() == 1) {
      return Optional.empty();
    }
    return Optional.of(parts.get(0));
  }

  /**
   * <pre>
   * Get rest parts of the qualified name. Assume that there must be remaining parts so caller is
<<<<<<< HEAD
   * responsible for the check (first() or size() must be called first).<br>
   * For example:<br>
   * {@code<br> &nbsp; QualifiedName name = ...<br> &nbsp; Optional<String> first =
   * name.first();<br> &nbsp; if (first.isPresent()) {<br> &ensp; name.rest() ...<br> &nbsp; }<br> }
   *
   * @return rest part(s)
=======
   * responsible for the check (first() or size() must be called first).
   * For example:
   * {@code
   * QualifiedName name = ...
   * Optional<String> first = name.first();
   * if (first.isPresent()) {
   *    name.rest() ...
   * }
   * }
   * @return  rest part(s)
   * </pre>
>>>>>>> a85a142f
   */
  public QualifiedName rest() {
    return QualifiedName.of(parts.subList(1, parts.size()));
  }

  public String toString() {
    return String.join(".", this.parts);
  }

  @Override
  public List<UnresolvedExpression> getChild() {
    return ImmutableList.of();
  }

  @Override
  public <R, C> R accept(AbstractNodeVisitor<R, C> nodeVisitor, C context) {
    return nodeVisitor.visitQualifiedName(this, context);
  }
}<|MERGE_RESOLUTION|>--- conflicted
+++ resolved
@@ -77,14 +77,6 @@
   /**
    * <pre>
    * Get rest parts of the qualified name. Assume that there must be remaining parts so caller is
-<<<<<<< HEAD
-   * responsible for the check (first() or size() must be called first).<br>
-   * For example:<br>
-   * {@code<br> &nbsp; QualifiedName name = ...<br> &nbsp; Optional<String> first =
-   * name.first();<br> &nbsp; if (first.isPresent()) {<br> &ensp; name.rest() ...<br> &nbsp; }<br> }
-   *
-   * @return rest part(s)
-=======
    * responsible for the check (first() or size() must be called first).
    * For example:
    * {@code
@@ -96,7 +88,6 @@
    * }
    * @return  rest part(s)
    * </pre>
->>>>>>> a85a142f
    */
   public QualifiedName rest() {
     return QualifiedName.of(parts.subList(1, parts.size()));
