--- conflicted
+++ resolved
@@ -500,10 +500,10 @@
     return aggregate(BuiltinFunctionName.COUNT, expressions);
   }
 
-<<<<<<< HEAD
   public Aggregator distinctCount(Expression... expressions) {
     return count(expressions).distinct(true);
-=======
+  }
+
   public Aggregator varSamp(Expression... expressions) {
     return aggregate(BuiltinFunctionName.VARSAMP, expressions);
   }
@@ -518,7 +518,6 @@
 
   public Aggregator stddevPop(Expression... expressions) {
     return aggregate(BuiltinFunctionName.STDDEV_POP, expressions);
->>>>>>> 9ff27939
   }
 
   public RankingWindowFunction rowNumber() {
