/*
 * Copyright OpenSearch Contributors
 * SPDX-License-Identifier: Apache-2.0
 */

package org.opensearch.sql.ast;

import org.opensearch.sql.ast.expression.AggregateFunction;
import org.opensearch.sql.ast.expression.Alias;
import org.opensearch.sql.ast.expression.AllFields;
import org.opensearch.sql.ast.expression.AllFieldsExcludeMeta;
import org.opensearch.sql.ast.expression.And;
import org.opensearch.sql.ast.expression.Argument;
import org.opensearch.sql.ast.expression.AttributeList;
import org.opensearch.sql.ast.expression.Between;
import org.opensearch.sql.ast.expression.Case;
import org.opensearch.sql.ast.expression.Cast;
import org.opensearch.sql.ast.expression.Compare;
import org.opensearch.sql.ast.expression.EqualTo;
import org.opensearch.sql.ast.expression.Field;
import org.opensearch.sql.ast.expression.Function;
import org.opensearch.sql.ast.expression.HighlightFunction;
import org.opensearch.sql.ast.expression.In;
import org.opensearch.sql.ast.expression.Interval;
import org.opensearch.sql.ast.expression.Let;
import org.opensearch.sql.ast.expression.Literal;
import org.opensearch.sql.ast.expression.Map;
import org.opensearch.sql.ast.expression.NestedAllTupleFields;
import org.opensearch.sql.ast.expression.Not;
import org.opensearch.sql.ast.expression.Or;
import org.opensearch.sql.ast.expression.QualifiedName;
import org.opensearch.sql.ast.expression.RelevanceFieldList;
import org.opensearch.sql.ast.expression.ScoreFunction;
import org.opensearch.sql.ast.expression.Span;
import org.opensearch.sql.ast.expression.UnresolvedArgument;
import org.opensearch.sql.ast.expression.UnresolvedAttribute;
import org.opensearch.sql.ast.expression.When;
import org.opensearch.sql.ast.expression.WindowFunction;
import org.opensearch.sql.ast.expression.Xor;
import org.opensearch.sql.ast.expression.subquery.ExistsSubquery;
import org.opensearch.sql.ast.expression.subquery.InSubquery;
import org.opensearch.sql.ast.expression.subquery.ScalarSubquery;
import org.opensearch.sql.ast.statement.Explain;
import org.opensearch.sql.ast.statement.Query;
import org.opensearch.sql.ast.statement.Statement;
import org.opensearch.sql.ast.tree.AD;
import org.opensearch.sql.ast.tree.Aggregation;
import org.opensearch.sql.ast.tree.CloseCursor;
import org.opensearch.sql.ast.tree.Dedupe;
import org.opensearch.sql.ast.tree.Eval;
import org.opensearch.sql.ast.tree.FetchCursor;
import org.opensearch.sql.ast.tree.FillNull;
import org.opensearch.sql.ast.tree.Filter;
import org.opensearch.sql.ast.tree.Head;
import org.opensearch.sql.ast.tree.Join;
import org.opensearch.sql.ast.tree.Kmeans;
import org.opensearch.sql.ast.tree.Limit;
import org.opensearch.sql.ast.tree.Lookup;
import org.opensearch.sql.ast.tree.ML;
import org.opensearch.sql.ast.tree.Paginate;
import org.opensearch.sql.ast.tree.Parse;
import org.opensearch.sql.ast.tree.Patterns;
import org.opensearch.sql.ast.tree.Project;
import org.opensearch.sql.ast.tree.RareTopN;
import org.opensearch.sql.ast.tree.Relation;
import org.opensearch.sql.ast.tree.RelationSubquery;
import org.opensearch.sql.ast.tree.Rename;
import org.opensearch.sql.ast.tree.Sort;
import org.opensearch.sql.ast.tree.SubqueryAlias;
import org.opensearch.sql.ast.tree.TableFunction;
import org.opensearch.sql.ast.tree.Trendline;
import org.opensearch.sql.ast.tree.Values;

/** AST nodes visitor Defines the traverse path. */
public abstract class AbstractNodeVisitor<T, C> {

  public T visit(Node node, C context) {
    return null;
  }

  /**
   * Visit child node.
   *
   * @param node {@link Node}
   * @param context Context
   * @return Return Type.
   */
  public T visitChildren(Node node, C context) {
    T result = defaultResult();

    for (Node child : node.getChild()) {
      T childResult = child.accept(this, context);
      result = aggregateResult(result, childResult);
    }
    return result;
  }

  private T defaultResult() {
    return null;
  }

  private T aggregateResult(T aggregate, T nextResult) {
    return nextResult;
  }

  public T visitRelation(Relation node, C context) {
    return visitChildren(node, context);
  }

  public T visitRelationSubquery(RelationSubquery node, C context) {
    return visitChildren(node, context);
  }

  public T visitTableFunction(TableFunction node, C context) {
    return visitChildren(node, context);
  }

  public T visitFilter(Filter node, C context) {
    return visitChildren(node, context);
  }

  public T visitTrendline(Trendline node, C context) {
    return visitChildren(node, context);
  }

  public T visitTrendlineComputation(Trendline.TrendlineComputation node, C context) {
    return visitChildren(node, context);
  }

  public T visitProject(Project node, C context) {
    return visitChildren(node, context);
  }

  public T visitAggregation(Aggregation node, C context) {
    return visitChildren(node, context);
  }

  public T visitEqualTo(EqualTo node, C context) {
    return visitChildren(node, context);
  }

  public T visitLiteral(Literal node, C context) {
    return visitChildren(node, context);
  }

  public T visitRelevanceFieldList(RelevanceFieldList node, C context) {
    return visitChildren(node, context);
  }

  public T visitUnresolvedAttribute(UnresolvedAttribute node, C context) {
    return visitChildren(node, context);
  }

  public T visitAttributeList(AttributeList node, C context) {
    return visitChildren(node, context);
  }

  public T visitMap(Map node, C context) {
    return visitChildren(node, context);
  }

  public T visitNot(Not node, C context) {
    return visitChildren(node, context);
  }

  public T visitOr(Or node, C context) {
    return visitChildren(node, context);
  }

  public T visitAnd(And node, C context) {
    return visitChildren(node, context);
  }

  public T visitXor(Xor node, C context) {
    return visitChildren(node, context);
  }

  public T visitAggregateFunction(AggregateFunction node, C context) {
    return visitChildren(node, context);
  }

  public T visitFunction(Function node, C context) {
    return visitChildren(node, context);
  }

  public T visitWindowFunction(WindowFunction node, C context) {
    return visitChildren(node, context);
  }

  public T visitIn(In node, C context) {
    return visitChildren(node, context);
  }

  public T visitCompare(Compare node, C context) {
    return visitChildren(node, context);
  }

  public T visitBetween(Between node, C context) {
    return visitChildren(node, context);
  }

  public T visitArgument(Argument node, C context) {
    return visitChildren(node, context);
  }

  public T visitField(Field node, C context) {
    return visitChildren(node, context);
  }

  public T visitQualifiedName(QualifiedName node, C context) {
    return visitChildren(node, context);
  }

  public T visitRename(Rename node, C context) {
    return visitChildren(node, context);
  }

  public T visitEval(Eval node, C context) {
    return visitChildren(node, context);
  }

  public T visitParse(Parse node, C context) {
    return visitChildren(node, context);
  }

  public T visitLet(Let node, C context) {
    return visitChildren(node, context);
  }

  public T visitSort(Sort node, C context) {
    return visitChildren(node, context);
  }

  public T visitDedupe(Dedupe node, C context) {
    return visitChildren(node, context);
  }

  public T visitHead(Head node, C context) {
    return visitChildren(node, context);
  }

  public T visitRareTopN(RareTopN node, C context) {
    return visitChildren(node, context);
  }

  public T visitValues(Values node, C context) {
    return visitChildren(node, context);
  }

  public T visitAlias(Alias node, C context) {
    return visitChildren(node, context);
  }

  public T visitAllFields(AllFields node, C context) {
    return visitChildren(node, context);
  }

  public T visitAllFieldsExcludeMeta(AllFieldsExcludeMeta node, C context) {
    return visitChildren(node, context);
  }

  public T visitNestedAllTupleFields(NestedAllTupleFields node, C context) {
    return visitChildren(node, context);
  }

  public T visitInterval(Interval node, C context) {
    return visitChildren(node, context);
  }

  public T visitCase(Case node, C context) {
    return visitChildren(node, context);
  }

  public T visitWhen(When node, C context) {
    return visitChildren(node, context);
  }

  public T visitCast(Cast node, C context) {
    return visitChildren(node, context);
  }

  public T visitUnresolvedArgument(UnresolvedArgument node, C context) {
    return visitChildren(node, context);
  }

  public T visitLimit(Limit node, C context) {
    return visitChildren(node, context);
  }

  public T visitSpan(Span node, C context) {
    return visitChildren(node, context);
  }

  public T visitKmeans(Kmeans node, C context) {
    return visitChildren(node, context);
  }

  public T visitAD(AD node, C context) {
    return visitChildren(node, context);
  }

  public T visitML(ML node, C context) {
    return visitChildren(node, context);
  }

  public T visitHighlightFunction(HighlightFunction node, C context) {
    return visitChildren(node, context);
  }

  public T visitScoreFunction(ScoreFunction node, C context) {
    return visitChildren(node, context);
  }

  public T visitStatement(Statement node, C context) {
    return visit(node, context);
  }

  public T visitQuery(Query node, C context) {
    return visitStatement(node, context);
  }

  public T visitExplain(Explain node, C context) {
    return visitStatement(node, context);
  }

  public T visitInSubquery(InSubquery node, C context) {
    return visitChildren(node, context);
  }

  public T visitPaginate(Paginate paginate, C context) {
    return visitChildren(paginate, context);
  }

  public T visitFetchCursor(FetchCursor cursor, C context) {
    return visitChildren(cursor, context);
  }

  public T visitCloseCursor(CloseCursor closeCursor, C context) {
    return visitChildren(closeCursor, context);
  }

  public T visitFillNull(FillNull fillNull, C context) {
    return visitChildren(fillNull, context);
  }

  public T visitPatterns(Patterns patterns, C context) {
    return visitChildren(patterns, context);
<<<<<<< HEAD
=======
  }

  public T visitWindow(Window window, C context) {
    return visitChildren(window, context);
>>>>>>> e51fcd9f
  }

  public T visitJoin(Join node, C context) {
    return visitChildren(node, context);
  }

  public T visitLookup(Lookup node, C context) {
    return visitChildren(node, context);
  }

  public T visitSubqueryAlias(SubqueryAlias node, C context) {
    return visitChildren(node, context);
  }

  public T visitScalarSubquery(ScalarSubquery node, C context) {
    return visitChildren(node, context);
  }

  public T visitExistsSubquery(ExistsSubquery node, C context) {
    return visitChildren(node, context);
  }
}<|MERGE_RESOLUTION|>--- conflicted
+++ resolved
@@ -70,6 +70,7 @@
 import org.opensearch.sql.ast.tree.TableFunction;
 import org.opensearch.sql.ast.tree.Trendline;
 import org.opensearch.sql.ast.tree.Values;
+import org.opensearch.sql.ast.tree.Window;
 
 /** AST nodes visitor Defines the traverse path. */
 public abstract class AbstractNodeVisitor<T, C> {
@@ -345,13 +346,10 @@
 
   public T visitPatterns(Patterns patterns, C context) {
     return visitChildren(patterns, context);
-<<<<<<< HEAD
-=======
   }
 
   public T visitWindow(Window window, C context) {
     return visitChildren(window, context);
->>>>>>> e51fcd9f
   }
 
   public T visitJoin(Join node, C context) {
