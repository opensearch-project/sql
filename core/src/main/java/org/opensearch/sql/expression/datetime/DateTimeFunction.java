--- conflicted
+++ resolved
@@ -118,9 +118,6 @@
   // Mode used for week/week_of_year function by default when no argument is provided
   private static final ExprIntegerValue DEFAULT_WEEK_OF_YEAR_MODE = new ExprIntegerValue(0);
 
-
-<<<<<<< HEAD
-=======
   // Map used to determine format output for the extract function
   private static final Map<String, String> extract_formats =
       ImmutableMap.<String, String>builder()
@@ -146,7 +143,6 @@
           .put("QUARTER", "Q")
           .build();
 
->>>>>>> 40336d4d
   // Map used to determine format output for the get_format function
   private static final Table<String, String, String> formats =
       ImmutableTable.<String, String, String>builder()
