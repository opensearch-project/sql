--- conflicted
+++ resolved
@@ -428,8 +428,6 @@
     );
   }
 
-<<<<<<< HEAD
-=======
   @Test
   public void relevanceMatch() {
     assertEquals(AstDSL.function("match",
@@ -463,7 +461,6 @@
         buildExprAst("age in (abs(20), abs(30))"));
   }
 
->>>>>>> 10a98468
   private Node buildExprAst(String expr) {
     OpenSearchSQLLexer lexer = new OpenSearchSQLLexer(new CaseInsensitiveCharStream(expr));
     OpenSearchSQLParser parser = new OpenSearchSQLParser(new CommonTokenStream(lexer));
