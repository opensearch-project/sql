--- conflicted
+++ resolved
@@ -28,12 +28,8 @@
 import org.opensearch.sql.spark.antlr.parser.FlintSparkSqlExtensionsParser.MaterializedViewQueryContext;
 import org.opensearch.sql.spark.antlr.parser.SqlBaseLexer;
 import org.opensearch.sql.spark.antlr.parser.SqlBaseParser;
-<<<<<<< HEAD
-import org.opensearch.sql.spark.antlr.parser.SqlBaseParser.MultipartIdentifierContext;
-=======
 import org.opensearch.sql.spark.antlr.parser.SqlBaseParser.IdentifierReferenceContext;
 import org.opensearch.sql.spark.antlr.parser.SqlBaseParser.StatementContext;
->>>>>>> 83e89fb0
 import org.opensearch.sql.spark.antlr.parser.SqlBaseParserBaseVisitor;
 import org.opensearch.sql.spark.dispatcher.model.FlintIndexOptions;
 import org.opensearch.sql.spark.dispatcher.model.FullyQualifiedTableName;
@@ -161,15 +157,15 @@
     public SparkSqlTableNameVisitor() {}
 
     @Override
-    public Void visitMultipartIdentifier(MultipartIdentifierContext ctx) {
+    public Void visitIdentifierReference(IdentifierReferenceContext ctx) {
       fullyQualifiedTableNames.add(new FullyQualifiedTableName(ctx.getText()));
-      return super.visitMultipartIdentifier(ctx);
+      return super.visitIdentifierReference(ctx);
     }
 
     @Override
     public Void visitDropTable(SqlBaseParser.DropTableContext ctx) {
       for (ParseTree parseTree : ctx.children) {
-        if (parseTree instanceof SqlBaseParser.MultipartIdentifierContext) {
+        if (parseTree instanceof SqlBaseParser.IdentifierReferenceContext) {
           fullyQualifiedTableNames.add(new FullyQualifiedTableName(parseTree.getText()));
         }
       }
@@ -179,7 +175,7 @@
     @Override
     public Void visitDescribeRelation(SqlBaseParser.DescribeRelationContext ctx) {
       for (ParseTree parseTree : ctx.children) {
-        if (parseTree instanceof SqlBaseParser.MultipartIdentifierContext) {
+        if (parseTree instanceof SqlBaseParser.IdentifierReferenceContext) {
           fullyQualifiedTableNames.add(new FullyQualifiedTableName(parseTree.getText()));
         }
       }
@@ -190,7 +186,7 @@
     @Override
     public Void visitCreateTableHeader(SqlBaseParser.CreateTableHeaderContext ctx) {
       for (ParseTree parseTree : ctx.children) {
-        if (parseTree instanceof SqlBaseParser.MultipartIdentifierContext) {
+        if (parseTree instanceof SqlBaseParser.IdentifierReferenceContext) {
           fullyQualifiedTableNames.add(new FullyQualifiedTableName(parseTree.getText()));
         }
       }
