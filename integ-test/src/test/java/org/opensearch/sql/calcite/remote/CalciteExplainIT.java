--- conflicted
+++ resolved
@@ -318,10 +318,6 @@
   }
 
   @Test
-<<<<<<< HEAD
-  public void testExplainAppendCommand() throws IOException {
-    String expected = loadExpectedPlan("explain_append_command.json");
-=======
   public void testExplainRegexMatchInWhereWithScriptPushdown() throws IOException {
     Assume.assumeTrue("This test is only for push down enabled", isPushdownEnabled());
     String query =
@@ -360,21 +356,26 @@
   @Test
   public void testExplainOnEarliestLatestWithCustomTimeField() throws IOException {
     String expected = loadExpectedPlan("explain_earliest_latest_custom_time.json");
->>>>>>> c54acc47
     assertJsonEqualsIgnoreId(
         expected,
         explainQueryToString(
             String.format(
-<<<<<<< HEAD
+                "source=%s | stats earliest(message, created_at) as earliest_message,"
+                    + " latest(message, created_at) as latest_message by level",
+                TEST_INDEX_LOGS)));
+  }
+
+  @Test
+  public void testExplainAppendCommand() throws IOException {
+    String expected = loadExpectedPlan("explain_append_command.json");
+    assertJsonEqualsIgnoreId(
+        expected,
+        explainQueryToString(
+            String.format(
                 Locale.ROOT,
                 "source=%s | stats count(balance) as cnt by gender | append [ source=%s | stats count() as cnt ]",
                 TEST_INDEX_BANK,
                 TEST_INDEX_BANK)));
-=======
-                "source=%s | stats earliest(message, created_at) as earliest_message,"
-                    + " latest(message, created_at) as latest_message by level",
-                TEST_INDEX_LOGS)));
->>>>>>> c54acc47
   }
 
   /**
