/*
 * Copyright OpenSearch Contributors
 * SPDX-License-Identifier: Apache-2.0
 */

package org.opensearch.sql.spark.dispatcher;

import static org.opensearch.sql.spark.data.constants.SparkConstants.ERROR_FIELD;
import static org.opensearch.sql.spark.data.constants.SparkConstants.STATUS_FIELD;
import static org.opensearch.sql.spark.execution.statestore.StateStore.createIndexDMLResult;

import com.amazonaws.services.emrserverless.model.JobRunState;
import java.util.Map;
import lombok.RequiredArgsConstructor;
import org.apache.commons.lang3.StringUtils;
import org.apache.logging.log4j.LogManager;
import org.apache.logging.log4j.Logger;
import org.json.JSONObject;
import org.opensearch.sql.datasource.model.DataSourceMetadata;
import org.opensearch.sql.spark.asyncquery.model.AsyncQueryId;
import org.opensearch.sql.spark.asyncquery.model.AsyncQueryJobMetadata;
import org.opensearch.sql.spark.client.EMRServerlessClient;
import org.opensearch.sql.spark.dispatcher.model.DispatchQueryContext;
import org.opensearch.sql.spark.dispatcher.model.DispatchQueryRequest;
import org.opensearch.sql.spark.dispatcher.model.DispatchQueryResponse;
import org.opensearch.sql.spark.dispatcher.model.IndexDMLResult;
import org.opensearch.sql.spark.dispatcher.model.IndexQueryActionType;
import org.opensearch.sql.spark.dispatcher.model.IndexQueryDetails;
import org.opensearch.sql.spark.execution.statement.StatementState;
import org.opensearch.sql.spark.execution.statestore.StateStore;
import org.opensearch.sql.spark.flint.FlintIndexMetadata;
import org.opensearch.sql.spark.flint.FlintIndexMetadataService;
import org.opensearch.sql.spark.flint.operation.FlintIndexOp;
<<<<<<< HEAD
import org.opensearch.sql.spark.flint.operation.FlintIndexOpCancel;
import org.opensearch.sql.spark.flint.operation.FlintIndexOpDelete;
import org.opensearch.sql.spark.flint.operation.FlintIndexOpVacuum;
=======
import org.opensearch.sql.spark.flint.operation.FlintIndexOpAlter;
import org.opensearch.sql.spark.flint.operation.FlintIndexOpDrop;
>>>>>>> d11a2686
import org.opensearch.sql.spark.response.JobExecutionResponseReader;
import org.opensearch.sql.spark.utils.SQLQueryUtils;

/** Handle Index DML query. includes * DROP * ALT? */
@RequiredArgsConstructor
public class IndexDMLHandler extends AsyncQueryHandler {
  private static final Logger LOG = LogManager.getLogger();

  // To be deprecated in 3.0. Still using for backward compatibility.
  public static final String DROP_INDEX_JOB_ID = "dropIndexJobId";
  public static final String DML_QUERY_JOB_ID = "DMLQueryJobId";

  private final EMRServerlessClient emrServerlessClient;

  private final JobExecutionResponseReader jobExecutionResponseReader;

  private final FlintIndexMetadataService flintIndexMetadataService;

  private final StateStore stateStore;

  public static boolean isIndexDMLQuery(String jobId) {
    return DROP_INDEX_JOB_ID.equalsIgnoreCase(jobId) || DML_QUERY_JOB_ID.equalsIgnoreCase(jobId);
  }

  @Override
  public DispatchQueryResponse submit(
      DispatchQueryRequest dispatchQueryRequest, DispatchQueryContext context) {
    DataSourceMetadata dataSourceMetadata = context.getDataSourceMetadata();
<<<<<<< HEAD
    IndexQueryDetails indexDetails = context.getIndexQueryDetails();
    FlintIndexMetadata indexMetadata = flintIndexMetadataReader.getFlintIndexMetadata(indexDetails);
    // if index is created without auto refresh. there is no job to cancel.
    String status = JobRunState.FAILED.toString();
    String error = "";
    long startTime = 0L;
    String datasource = dispatchQueryRequest.getDatasource();
    try {
      // For drop or vacuum, cancel running job (if refreshing) and delete index logically
      FlintIndexOp jobCancelOp =
          new FlintIndexOpCancel(stateStore, datasource, emrServerlessClient);
      jobCancelOp.apply(indexMetadata);

      FlintIndexOp indexDeleteOp = new FlintIndexOpDelete(stateStore, datasource);
      indexDeleteOp.apply(indexMetadata);

      // For vacuum, continue to delete index data physically
      if (isVacuum(dispatchQueryRequest)) {
        FlintIndexOp indexVacuumOp = new FlintIndexOpVacuum(stateStore, datasource, client);
        indexVacuumOp.apply(indexMetadata);
      }
      status = JobRunState.SUCCESS.toString();
    } catch (Exception e) {
      error = e.getMessage();
      LOG.error("Failed to perform index DML operations", e);
=======
    long startTime = System.currentTimeMillis();
    try {
      IndexQueryDetails indexDetails = context.getIndexQueryDetails();
      FlintIndexMetadata indexMetadata = getFlintIndexMetadata(indexDetails);
      executeIndexOp(dispatchQueryRequest, indexDetails, indexMetadata);
      AsyncQueryId asyncQueryId =
          storeIndexDMLResult(
              dispatchQueryRequest,
              dataSourceMetadata,
              JobRunState.SUCCESS.toString(),
              StringUtils.EMPTY,
              startTime);
      return new DispatchQueryResponse(
          asyncQueryId, DML_QUERY_JOB_ID, dataSourceMetadata.getResultIndex(), null);
    } catch (Exception e) {
      LOG.error(e.getMessage());
      AsyncQueryId asyncQueryId =
          storeIndexDMLResult(
              dispatchQueryRequest,
              dataSourceMetadata,
              JobRunState.FAILED.toString(),
              e.getMessage(),
              startTime);
      return new DispatchQueryResponse(
          asyncQueryId, DML_QUERY_JOB_ID, dataSourceMetadata.getResultIndex(), null);
>>>>>>> d11a2686
    }
  }

  private AsyncQueryId storeIndexDMLResult(
      DispatchQueryRequest dispatchQueryRequest,
      DataSourceMetadata dataSourceMetadata,
      String status,
      String error,
      long startTime) {
    AsyncQueryId asyncQueryId = AsyncQueryId.newAsyncQueryId(dataSourceMetadata.getName());
    IndexDMLResult indexDMLResult =
        new IndexDMLResult(
            asyncQueryId.getId(),
            status,
            error,
            datasource,
            System.currentTimeMillis() - startTime,
            System.currentTimeMillis());
    createIndexDMLResult(stateStore, dataSourceMetadata.getResultIndex()).apply(indexDMLResult);
    return asyncQueryId;
  }

  private void executeIndexOp(
      DispatchQueryRequest dispatchQueryRequest,
      IndexQueryDetails indexQueryDetails,
      FlintIndexMetadata indexMetadata) {
    switch (indexQueryDetails.getIndexQueryActionType()) {
      case DROP:
        FlintIndexOp dropOp =
            new FlintIndexOpDrop(
                stateStore, dispatchQueryRequest.getDatasource(), emrServerlessClient);
        dropOp.apply(indexMetadata);
        break;
      case ALTER:
        FlintIndexOpAlter flintIndexOpAlter =
            new FlintIndexOpAlter(
                indexQueryDetails.getFlintIndexOptions(),
                stateStore,
                dispatchQueryRequest.getDatasource(),
                emrServerlessClient,
                flintIndexMetadataService);
        flintIndexOpAlter.apply(indexMetadata);
        break;
      default:
        throw new IllegalStateException(
            String.format(
                "IndexQueryActionType: %s is not supported in IndexDMLHandler.",
                indexQueryDetails.getIndexQueryActionType()));
    }
  }

  private FlintIndexMetadata getFlintIndexMetadata(IndexQueryDetails indexDetails) {
    Map<String, FlintIndexMetadata> indexMetadataMap =
        flintIndexMetadataService.getFlintIndexMetadata(indexDetails.openSearchIndexName());
    if (!indexMetadataMap.containsKey(indexDetails.openSearchIndexName())) {
      throw new IllegalStateException(
          String.format(
              "Couldn't fetch flint index: %s details", indexDetails.openSearchIndexName()));
    }
    return indexMetadataMap.get(indexDetails.openSearchIndexName());
  }

  @Override
  protected JSONObject getResponseFromResultIndex(AsyncQueryJobMetadata asyncQueryJobMetadata) {
    String queryId = asyncQueryJobMetadata.getQueryId().getId();
    return jobExecutionResponseReader.getResultWithQueryId(
        queryId, asyncQueryJobMetadata.getResultIndex());
  }

  @Override
  protected JSONObject getResponseFromExecutor(AsyncQueryJobMetadata asyncQueryJobMetadata) {
    // Consider statement still running if result doc created in submit() is not available yet
    JSONObject result = new JSONObject();
    result.put(STATUS_FIELD, StatementState.RUNNING.getState());
    result.put(ERROR_FIELD, "");
    return result;
  }

  @Override
  public String cancelJob(AsyncQueryJobMetadata asyncQueryJobMetadata) {
    throw new IllegalArgumentException("can't cancel index DML query");
  }

  private boolean isVacuum(DispatchQueryRequest request) {
    IndexQueryDetails details = SQLQueryUtils.extractIndexDetails(request.getQuery());
    return details.getIndexQueryActionType() == IndexQueryActionType.VACUUM;
  }
}<|MERGE_RESOLUTION|>--- conflicted
+++ resolved
@@ -16,6 +16,7 @@
 import org.apache.logging.log4j.LogManager;
 import org.apache.logging.log4j.Logger;
 import org.json.JSONObject;
+import org.opensearch.client.Client;
 import org.opensearch.sql.datasource.model.DataSourceMetadata;
 import org.opensearch.sql.spark.asyncquery.model.AsyncQueryId;
 import org.opensearch.sql.spark.asyncquery.model.AsyncQueryJobMetadata;
@@ -31,16 +32,10 @@
 import org.opensearch.sql.spark.flint.FlintIndexMetadata;
 import org.opensearch.sql.spark.flint.FlintIndexMetadataService;
 import org.opensearch.sql.spark.flint.operation.FlintIndexOp;
-<<<<<<< HEAD
-import org.opensearch.sql.spark.flint.operation.FlintIndexOpCancel;
-import org.opensearch.sql.spark.flint.operation.FlintIndexOpDelete;
 import org.opensearch.sql.spark.flint.operation.FlintIndexOpVacuum;
-=======
 import org.opensearch.sql.spark.flint.operation.FlintIndexOpAlter;
 import org.opensearch.sql.spark.flint.operation.FlintIndexOpDrop;
->>>>>>> d11a2686
 import org.opensearch.sql.spark.response.JobExecutionResponseReader;
-import org.opensearch.sql.spark.utils.SQLQueryUtils;
 
 /** Handle Index DML query. includes * DROP * ALT? */
 @RequiredArgsConstructor
@@ -59,6 +54,8 @@
 
   private final StateStore stateStore;
 
+  private final Client client;
+
   public static boolean isIndexDMLQuery(String jobId) {
     return DROP_INDEX_JOB_ID.equalsIgnoreCase(jobId) || DML_QUERY_JOB_ID.equalsIgnoreCase(jobId);
   }
@@ -67,33 +64,6 @@
   public DispatchQueryResponse submit(
       DispatchQueryRequest dispatchQueryRequest, DispatchQueryContext context) {
     DataSourceMetadata dataSourceMetadata = context.getDataSourceMetadata();
-<<<<<<< HEAD
-    IndexQueryDetails indexDetails = context.getIndexQueryDetails();
-    FlintIndexMetadata indexMetadata = flintIndexMetadataReader.getFlintIndexMetadata(indexDetails);
-    // if index is created without auto refresh. there is no job to cancel.
-    String status = JobRunState.FAILED.toString();
-    String error = "";
-    long startTime = 0L;
-    String datasource = dispatchQueryRequest.getDatasource();
-    try {
-      // For drop or vacuum, cancel running job (if refreshing) and delete index logically
-      FlintIndexOp jobCancelOp =
-          new FlintIndexOpCancel(stateStore, datasource, emrServerlessClient);
-      jobCancelOp.apply(indexMetadata);
-
-      FlintIndexOp indexDeleteOp = new FlintIndexOpDelete(stateStore, datasource);
-      indexDeleteOp.apply(indexMetadata);
-
-      // For vacuum, continue to delete index data physically
-      if (isVacuum(dispatchQueryRequest)) {
-        FlintIndexOp indexVacuumOp = new FlintIndexOpVacuum(stateStore, datasource, client);
-        indexVacuumOp.apply(indexMetadata);
-      }
-      status = JobRunState.SUCCESS.toString();
-    } catch (Exception e) {
-      error = e.getMessage();
-      LOG.error("Failed to perform index DML operations", e);
-=======
     long startTime = System.currentTimeMillis();
     try {
       IndexQueryDetails indexDetails = context.getIndexQueryDetails();
@@ -119,7 +89,6 @@
               startTime);
       return new DispatchQueryResponse(
           asyncQueryId, DML_QUERY_JOB_ID, dataSourceMetadata.getResultIndex(), null);
->>>>>>> d11a2686
     }
   }
 
@@ -135,7 +104,7 @@
             asyncQueryId.getId(),
             status,
             error,
-            datasource,
+            dispatchQueryRequest.getDatasource(),
             System.currentTimeMillis() - startTime,
             System.currentTimeMillis());
     createIndexDMLResult(stateStore, dataSourceMetadata.getResultIndex()).apply(indexDMLResult);
@@ -148,10 +117,18 @@
       FlintIndexMetadata indexMetadata) {
     switch (indexQueryDetails.getIndexQueryActionType()) {
       case DROP:
+      case VACUUM:
         FlintIndexOp dropOp =
             new FlintIndexOpDrop(
                 stateStore, dispatchQueryRequest.getDatasource(), emrServerlessClient);
         dropOp.apply(indexMetadata);
+
+        // For vacuum, continue to delete index data physically
+        if (indexQueryDetails.getIndexQueryActionType() == IndexQueryActionType.VACUUM) {
+          FlintIndexOp indexVacuumOp =
+              new FlintIndexOpVacuum(stateStore, dispatchQueryRequest.getDatasource(), client);
+          indexVacuumOp.apply(indexMetadata);
+        }
         break;
       case ALTER:
         FlintIndexOpAlter flintIndexOpAlter =
@@ -202,9 +179,4 @@
   public String cancelJob(AsyncQueryJobMetadata asyncQueryJobMetadata) {
     throw new IllegalArgumentException("can't cancel index DML query");
   }
-
-  private boolean isVacuum(DispatchQueryRequest request) {
-    IndexQueryDetails details = SQLQueryUtils.extractIndexDetails(request.getQuery());
-    return details.getIndexQueryActionType() == IndexQueryActionType.VACUUM;
-  }
 }