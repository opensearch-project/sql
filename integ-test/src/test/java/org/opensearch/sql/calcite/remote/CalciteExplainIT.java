--- conflicted
+++ resolved
@@ -402,13 +402,8 @@
   }
 
   @Test
-<<<<<<< HEAD
   public void testExplainRegexMatchInEvalWithScriptPushdown() throws IOException {
-    Assume.assumeTrue("This test is only for push down enabled", isPushdownEnabled());
-=======
-  public void testExplainRegexMatchInEvalWithOutScriptPushdown() throws IOException {
-    enabledOnlyWhenPushdownIsEnabled();
->>>>>>> 04a06335
+    enabledOnlyWhenPushdownIsEnabled();
     String query =
         String.format(
             "source=%s |eval has_hello = regex_match(name, 'hello') | fields has_hello",
