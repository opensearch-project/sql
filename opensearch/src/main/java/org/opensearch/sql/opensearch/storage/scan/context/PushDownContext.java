/*
 * Copyright OpenSearch Contributors
 * SPDX-License-Identifier: Apache-2.0
 */

package org.opensearch.sql.opensearch.storage.scan.context;

import com.google.common.collect.Iterators;
import java.util.AbstractCollection;
import java.util.ArrayDeque;
import java.util.Collections;
import java.util.Iterator;
import lombok.Getter;
import org.jetbrains.annotations.NotNull;
import org.opensearch.sql.opensearch.request.OpenSearchRequestBuilder;
import org.opensearch.sql.opensearch.request.OpenSearchRequestBuilder.PushDownUnSupportedException;
import org.opensearch.sql.opensearch.storage.OpenSearchIndex;

/** Push down context is used to store all the push down operations that are applied to the query */
@Getter
public class PushDownContext extends AbstractCollection<PushDownOperation> {
  private final OpenSearchIndex osIndex;
  private ArrayDeque<PushDownOperation> operationsForRequestBuilder;

  private boolean isAggregatePushed = false;
  private AggPushDownAction aggPushDownAction;
  private ArrayDeque<PushDownOperation> operationsForAgg;

  // Records the start pos of the query, which is updated by new added limit operations.
  private int startFrom = 0;

  private boolean isLimitPushed = false;
  private boolean isProjectPushed = false;
  private boolean isMeasureOrderPushed = false;
  private boolean isSortPushed = false;
  private boolean isTopKPushed = false;
  private boolean isRareTopPushed = false;

  public PushDownContext(OpenSearchIndex osIndex) {
    this.osIndex = osIndex;
  }

  @Override
  public PushDownContext clone() {
    PushDownContext newContext = new PushDownContext(osIndex);
    newContext.addAll(this);
    return newContext;
  }

  /**
   * Create a new {@link PushDownContext} without the collation action.
   *
   * @return A new push-down context without the collation action.
   */
  public PushDownContext cloneWithoutSort() {
    PushDownContext newContext = new PushDownContext(osIndex);
    for (PushDownOperation action : this) {
      if (action.type() != PushDownType.SORT) {
        newContext.add(action);
      }
    }
    return newContext;
  }

  @NotNull
  @Override
  public Iterator<PushDownOperation> iterator() {
    if (operationsForRequestBuilder == null) {
      return Collections.emptyIterator();
    } else if (operationsForAgg == null) {
      return operationsForRequestBuilder.iterator();
    } else {
      return Iterators.concat(operationsForRequestBuilder.iterator(), operationsForAgg.iterator());
    }
  }

  @Override
  public int size() {
    return (operationsForRequestBuilder == null ? 0 : operationsForRequestBuilder.size())
        + (operationsForAgg == null ? 0 : operationsForAgg.size());
  }

  ArrayDeque<PushDownOperation> getOperationsForRequestBuilder() {
    if (operationsForRequestBuilder == null) {
      this.operationsForRequestBuilder = new ArrayDeque<>();
    }
    return operationsForRequestBuilder;
  }

  ArrayDeque<PushDownOperation> getOperationsForAgg() {
    if (operationsForAgg == null) {
      this.operationsForAgg = new ArrayDeque<>();
    }
    return operationsForAgg;
  }

  @Override
  public boolean add(PushDownOperation operation) {
    operation.action().transform(this, operation);
    if (operation.type() == PushDownType.AGGREGATION) {
      isAggregatePushed = true;
      this.aggPushDownAction = (AggPushDownAction) operation.action();
    }
    if (operation.type() == PushDownType.LIMIT) {
      startFrom += ((LimitDigest) operation.digest()).offset();
      if (startFrom >= osIndex.getMaxResultWindow()) {
        throw new PushDownUnSupportedException(
            String.format(
                "Requested offset %d should be less than the max result window %d",
                startFrom, osIndex.getMaxResultWindow()));
      }
      isLimitPushed = true;
      if (isSortPushed || isMeasureOrderPushed) {
        isTopKPushed = true;
      }
    }
    if (operation.type() == PushDownType.PROJECT) {
      isProjectPushed = true;
    }
    if (operation.type() == PushDownType.SORT) {
      isSortPushed = true;
    }
    if (operation.type() == PushDownType.SORT_AGG_METRICS) {
      isMeasureOrderPushed = true;
    }
    if (operation.type() == PushDownType.RARE_TOP) {
      isRareTopPushed = true;
    }
<<<<<<< HEAD
    operation.action().pushOperation(this, operation);
=======
>>>>>>> b5fe1c11
    return true;
  }

  public void add(PushDownType type, Object digest, AbstractAction<?> action) {
    add(new PushDownOperation(type, digest, action));
  }

  public boolean containsDigest(Object digest) {
    return this.stream().anyMatch(action -> action.digest().equals(digest));
  }

  public OpenSearchRequestBuilder createRequestBuilder() {
    OpenSearchRequestBuilder newRequestBuilder = osIndex.createRequestBuilder();
    if (operationsForRequestBuilder != null) {
      operationsForRequestBuilder.forEach(
          operation -> ((OSRequestBuilderAction) operation.action()).apply(newRequestBuilder));
    }
    return newRequestBuilder;
  }
}<|MERGE_RESOLUTION|>--- conflicted
+++ resolved
@@ -96,7 +96,7 @@
 
   @Override
   public boolean add(PushDownOperation operation) {
-    operation.action().transform(this, operation);
+    operation.action().pushOperation(this, operation);
     if (operation.type() == PushDownType.AGGREGATION) {
       isAggregatePushed = true;
       this.aggPushDownAction = (AggPushDownAction) operation.action();
@@ -126,10 +126,6 @@
     if (operation.type() == PushDownType.RARE_TOP) {
       isRareTopPushed = true;
     }
-<<<<<<< HEAD
-    operation.action().pushOperation(this, operation);
-=======
->>>>>>> b5fe1c11
     return true;
   }
 
