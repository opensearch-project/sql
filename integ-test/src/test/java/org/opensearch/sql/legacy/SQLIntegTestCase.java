--- conflicted
+++ resolved
@@ -810,7 +810,6 @@
         "work_information",
         getWorkInformationIndexMapping(),
         "src/test/resources/work_information.json"),
-<<<<<<< HEAD
     JSON_TEST(
         TestsConstants.TEST_INDEX_JSON_TEST,
         "json",
@@ -820,14 +819,12 @@
         TestsConstants.TEST_INDEX_ALIAS,
         "alias",
         getAliasIndexMapping(),
-        "src/test/resources/alias.json");
-=======
+        "src/test/resources/work_information.json"),
     DUPLICATION_NULLABLE(
         TestsConstants.TEST_INDEX_DUPLICATION_NULLABLE,
         "duplication_nullable",
         getDuplicationNullableIndexMapping(),
         "src/test/resources/duplication_nullable.json");
->>>>>>> ea0c7086
 
     private final String name;
     private final String type;
