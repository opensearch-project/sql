/*
 * Copyright OpenSearch Contributors
 * SPDX-License-Identifier: Apache-2.0
 */

/*
MySQL (Positive Technologies) grammar
The MIT License (MIT).
Copyright (c) 2015-2017, Ivan Kochurkin (kvanttt@gmail.com), Positive Technologies.
Copyright (c) 2017, Ivan Khudyashev (IHudyashov@ptsecurity.com)

Permission is hereby granted, free of charge, to any person obtaining a copy
of this software and associated documentation files (the "Software"), to deal
in the Software without restriction, including without limitation the rights
to use, copy, modify, merge, publish, distribute, sublicense, and/or sell
copies of the Software, and to permit persons to whom the Software is
furnished to do so, subject to the following conditions:

The above copyright notice and this permission notice shall be included in
all copies or substantial portions of the Software.

THE SOFTWARE IS PROVIDED "AS IS", WITHOUT WARRANTY OF ANY KIND, EXPRESS OR
IMPLIED, INCLUDING BUT NOT LIMITED TO THE WARRANTIES OF MERCHANTABILITY,
FITNESS FOR A PARTICULAR PURPOSE AND NONINFRINGEMENT. IN NO EVENT SHALL THE
AUTHORS OR COPYRIGHT HOLDERS BE LIABLE FOR ANY CLAIM, DAMAGES OR OTHER
LIABILITY, WHETHER IN AN ACTION OF CONTRACT, TORT OR OTHERWISE, ARISING FROM,
OUT OF OR IN CONNECTION WITH THE SOFTWARE OR THE USE OR OTHER DEALINGS IN
THE SOFTWARE.
*/

parser grammar OpenSearchSQLParser;

options { tokenVocab=OpenSearchSQLLexer; }


// Top Level Description

//    Root rule
root
    : sqlStatement? SEMI? EOF
    ;

//    Only SELECT
sqlStatement
    : dmlStatement | adminStatement
    ;

dmlStatement
    : selectStatement
    ;


// Data Manipulation Language

//    Primary DML Statements

selectStatement
    : querySpecification                                 #simpleSelect
    ;

adminStatement
    : showStatement
    | describeStatement
    ;

showStatement
    : SHOW TABLES tableFilter
    ;

describeStatement
    : DESCRIBE TABLES tableFilter columnFilter?
    ;

columnFilter
    : COLUMNS LIKE showDescribePattern
    ;

tableFilter
    : LIKE showDescribePattern
    ;

showDescribePattern
    : stringLiteral
    ;
//    Select Statement's Details

querySpecification
    : selectClause
      fromClause?
      limitClause?
    ;

selectClause
    : SELECT selectSpec? selectElements
    ;

selectSpec
    : (ALL | DISTINCT)
    ;

selectElements
    : (star=STAR | selectElement) (COMMA selectElement)*
    ;

selectElement
    : expression (AS? alias)?
    ;

fromClause
    : FROM relation
      (whereClause)?
      (groupByClause)?
      (havingClause)?
      (orderByClause)? // Place it under FROM for now but actually not necessary ex. A UNION B ORDER BY
    ;

relation
    : tableName (AS? alias)?                                                #tableAsRelation
    | LR_BRACKET subquery=querySpecification RR_BRACKET AS? alias           #subqueryAsRelation
    ;

whereClause
    : WHERE expression
    ;

groupByClause
    : GROUP BY groupByElements
    ;

groupByElements
    : groupByElement (COMMA groupByElement)*
    ;

groupByElement
    : expression
    ;

havingClause
    : HAVING expression
    ;

orderByClause
    : ORDER BY orderByElement (COMMA orderByElement)*
    ;

orderByElement
    : expression order=(ASC | DESC)? (NULLS (FIRST | LAST))?
    ;

limitClause
    : LIMIT (offset=decimalLiteral COMMA)? limit=decimalLiteral
    | LIMIT limit=decimalLiteral OFFSET offset=decimalLiteral
    ;

//  Window Function's Details
windowFunctionClause
    : function=windowFunction overClause
    ;

windowFunction
    : functionName=(ROW_NUMBER | RANK | DENSE_RANK)
        LR_BRACKET functionArgs? RR_BRACKET              #scalarWindowFunction
    | aggregateFunction                                  #aggregateWindowFunction
    ;

overClause
    : OVER LR_BRACKET partitionByClause? orderByClause? RR_BRACKET
    ;

partitionByClause
    : PARTITION BY expression (COMMA expression)*
    ;


//    Literals

constant
    : stringLiteral             #string
    | sign? decimalLiteral      #signedDecimal
    | sign? realLiteral         #signedReal
    | booleanLiteral            #boolean
    | datetimeLiteral           #datetime
    | intervalLiteral           #interval
    | nullLiteral               #null
    // Doesn't support the following types for now
    //| BIT_STRING
    //| NOT? nullLiteral=(NULL_LITERAL | NULL_SPEC_LITERAL)
    //| LEFT_BRACE dateType=(D | T | TS | DATE | TIME | TIMESTAMP) stringLiteral RIGHT_BRACE
    ;

decimalLiteral
    : DECIMAL_LITERAL | ZERO_DECIMAL | ONE_DECIMAL | TWO_DECIMAL
    ;

stringLiteral
    : STRING_LITERAL
    | DOUBLE_QUOTE_ID
    ;

booleanLiteral
    : TRUE | FALSE
    ;

realLiteral
    : REAL_LITERAL
    ;

sign
    : PLUS | MINUS
    ;

nullLiteral
    : NULL_LITERAL
    ;

// Date and Time Literal, follow ANSI 92
datetimeLiteral
    : dateLiteral
    | timeLiteral
    | timestampLiteral
    ;

dateLiteral
    : DATE date=stringLiteral
    ;

timeLiteral
    : TIME time=stringLiteral
    ;

timestampLiteral
    : TIMESTAMP timestamp=stringLiteral
    ;

// Actually, these constants are shortcuts to the corresponding functions
datetimeConstantLiteral
    : CURRENT_DATE
    | CURRENT_TIME
    | CURRENT_TIMESTAMP
    | LOCALTIME
    | LOCALTIMESTAMP
    | UTC_TIMESTAMP
    | UTC_DATE
    | UTC_TIME
    ;

intervalLiteral
    : INTERVAL expression intervalUnit
    ;

intervalUnit
    : MICROSECOND | SECOND | MINUTE | HOUR | DAY | WEEK | MONTH | QUARTER | YEAR | SECOND_MICROSECOND
    | MINUTE_MICROSECOND | MINUTE_SECOND | HOUR_MICROSECOND | HOUR_SECOND | HOUR_MINUTE | DAY_MICROSECOND
    | DAY_SECOND | DAY_MINUTE | DAY_HOUR | YEAR_MONTH
    ;

// predicates

// Simplified approach for expression
expression
    : NOT expression                                                #notExpression
    | left=expression AND right=expression                          #andExpression
    | left=expression OR right=expression                           #orExpression
    | predicate                                                     #predicateExpression
    ;

predicate
    : expressionAtom                                                #expressionAtomPredicate
    | left=predicate comparisonOperator right=predicate             #binaryComparisonPredicate
    | predicate IS nullNotnull                                      #isNullPredicate
    | predicate NOT? BETWEEN predicate AND predicate                #betweenPredicate
    | left=predicate NOT? LIKE right=predicate                      #likePredicate
    | left=predicate REGEXP right=predicate                         #regexpPredicate
    | predicate NOT? IN '(' expressions ')'                         #inPredicate
    ;

expressions
    : expression (',' expression)*
    ;

expressionAtom
    : constant                                                      #constantExpressionAtom
    | columnName                                                    #fullColumnNameExpressionAtom
    | functionCall                                                  #functionCallExpressionAtom
    | LR_BRACKET expression RR_BRACKET                              #nestedExpressionAtom
    | left=expressionAtom
        mathOperator=(STAR | DIVIDE | MODULE)
            right=expressionAtom                                    #mathExpressionAtom
    | left=expressionAtom
        mathOperator=(PLUS | MINUS)
            right=expressionAtom                                    #mathExpressionAtom
    ;

comparisonOperator
    : '=' | '>' | '<' | '<' '=' | '>' '='
    | '<' '>' | '!' '='
    ;

nullNotnull
    : NOT? NULL_LITERAL
    ;

functionCall
    : scalarFunctionName LR_BRACKET functionArgs RR_BRACKET         #scalarFunctionCall
    | specificFunction                                              #specificFunctionCall
    | windowFunctionClause                                          #windowFunctionCall
    | aggregateFunction                                             #aggregateFunctionCall
    | aggregateFunction (orderByClause)? filterClause               #filteredAggregationFunctionCall
    | relevanceFunction                                             #relevanceFunctionCall
    | highlightFunction                                             #highlightFunctionCall
    | positionFunction                                              #positionFunctionCall
    | getFormatFunction                                             #getFormatFunctionCall
    ;

getFormatFunction
    : GET_FORMAT LR_BRACKET getFormatType COMMA functionArg RR_BRACKET
    ;

getFormatType
    : DATE
    | DATETIME
    | TIME
    | TIMESTAMP
    ;


highlightFunction
    : HIGHLIGHT LR_BRACKET relevanceField (COMMA highlightArg)* RR_BRACKET
    ;

positionFunction
    : POSITION LR_BRACKET functionArg IN functionArg RR_BRACKET
    ;

matchQueryAltSyntaxFunction
    : field=relevanceField EQUAL_SYMBOL MATCH_QUERY LR_BRACKET query=relevanceQuery RR_BRACKET
    ;

scalarFunctionName
    : mathematicalFunctionName
    | dateTimeFunctionName
    | textFunctionName
    | flowControlFunctionName
    | systemFunctionName
    ;

specificFunction
    : CASE expression caseFuncAlternative+
        (ELSE elseArg=functionArg)? END                               #caseFunctionCall
    | CASE caseFuncAlternative+
        (ELSE elseArg=functionArg)? END                               #caseFunctionCall
    | CAST '(' expression AS convertedDataType ')'                    #dataTypeFunctionCall
    ;

relevanceFunction
    : noFieldRelevanceFunction | singleFieldRelevanceFunction | multiFieldRelevanceFunction | altSingleFieldRelevanceFunction | altMultiFieldRelevanceFunction

    ;

noFieldRelevanceFunction
    : noFieldRelevanceFunctionName LR_BRACKET query=relevanceQuery (COMMA relevanceArg)* RR_BRACKET
    ;

// Field is a single column
singleFieldRelevanceFunction
    : singleFieldRelevanceFunctionName LR_BRACKET
        field=relevanceField COMMA query=relevanceQuery
        (COMMA relevanceArg)* RR_BRACKET;

// Field is a list of columns
multiFieldRelevanceFunction
    : multiFieldRelevanceFunctionName LR_BRACKET
        LT_SQR_PRTHS field=relevanceFieldAndWeight (COMMA field=relevanceFieldAndWeight)* RT_SQR_PRTHS
        COMMA query=relevanceQuery (COMMA relevanceArg)* RR_BRACKET
    | multiFieldRelevanceFunctionName LR_BRACKET
        alternateMultiMatchQuery  COMMA alternateMultiMatchField (COMMA relevanceArg)* RR_BRACKET
    ;

altSingleFieldRelevanceFunction
    : field=relevanceField EQUAL_SYMBOL altSyntaxFunctionName=altSingleFieldRelevanceFunctionName LR_BRACKET query=relevanceQuery (COMMA relevanceArg)* RR_BRACKET
    ;

altMultiFieldRelevanceFunction
    : field=relevanceField EQUAL_SYMBOL altSyntaxFunctionName=altMultiFieldRelevanceFunctionName LR_BRACKET query=relevanceQuery (COMMA relevanceArg)* RR_BRACKET
    ;

convertedDataType
    : typeName=DATE
    | typeName=TIME
    | typeName=TIMESTAMP
    | typeName=INT
    | typeName=INTEGER
    | typeName=DOUBLE
    | typeName=LONG
    | typeName=FLOAT
    | typeName=STRING
    | typeName=BOOLEAN
    ;

caseFuncAlternative
    : WHEN condition=functionArg
      THEN consequent=functionArg
    ;

aggregateFunction
    : functionName=aggregationFunctionName LR_BRACKET functionArg RR_BRACKET
                                                                    #regularAggregateFunctionCall
    | COUNT LR_BRACKET STAR RR_BRACKET                              #countStarFunctionCall
    | COUNT LR_BRACKET DISTINCT functionArg RR_BRACKET              #distinctCountFunctionCall
    ;

filterClause
    : FILTER LR_BRACKET WHERE expression RR_BRACKET
    ;

aggregationFunctionName
    : AVG | COUNT | SUM | MIN | MAX | VAR_POP | VAR_SAMP | VARIANCE | STD | STDDEV | STDDEV_POP | STDDEV_SAMP
    ;

mathematicalFunctionName
    : ABS | CBRT | CEIL | CEILING | CONV | CRC32 | E | EXP | EXPM1 | FLOOR | LN | LOG | LOG10 | LOG2 | MOD | PI | POW | POWER
    | RAND | ROUND | SIGN | SQRT | TRUNCATE
    | trigonometricFunctionName
    ;

trigonometricFunctionName
<<<<<<< HEAD
    : ACOS | ASIN | ATAN | ATAN2 | COS | COSH | COT | DEGREES | RADIANS | SIN | TAN
=======
    : ACOS | ASIN | ATAN | ATAN2 | COS | COT | DEGREES | RADIANS | SIN | SINH | TAN
>>>>>>> c9f96fbe
    ;

dateTimeFunctionName
    : datetimeConstantLiteral
    | ADDDATE
    | ADDTIME
    | CONVERT_TZ
    | CURDATE
    | CURTIME
    | DATE
    | DATE_ADD
    | DATE_FORMAT
    | DATE_SUB
    | DATEDIFF
    | DATETIME
    | DAY
    | DAYNAME
    | DAYOFMONTH
    | DAY_OF_MONTH
    | DAYOFWEEK
    | DAYOFYEAR
    | DAY_OF_YEAR
    | DAY_OF_WEEK
    | FROM_DAYS
    | FROM_UNIXTIME
    | HOUR
    | HOUR_OF_DAY
    | LAST_DAY
    | MAKEDATE
    | MAKETIME
    | MICROSECOND
    | MINUTE
    | MINUTE_OF_DAY
    | MINUTE_OF_HOUR
    | MONTH
    | MONTHNAME
    | MONTH_OF_YEAR
    | NOW
    | PERIOD_ADD
    | PERIOD_DIFF
    | QUARTER
    | SECOND
    | SECOND_OF_MINUTE
    | SUBDATE
    | SUBTIME
    | SYSDATE
    | TIME
    | TIME_FORMAT
    | TIME_TO_SEC
    | TIMEDIFF
    | TIMESTAMP
    | TO_DAYS
    | UNIX_TIMESTAMP
    | WEEK
    | WEEK_OF_YEAR
    | WEEKOFYEAR
    | YEAR
    ;

textFunctionName
    : SUBSTR | SUBSTRING | TRIM | LTRIM | RTRIM | LOWER | UPPER
    | CONCAT | CONCAT_WS | SUBSTR | LENGTH | STRCMP | RIGHT | LEFT
    | ASCII | LOCATE | REPLACE | REVERSE
    ;

flowControlFunctionName
    : IF | IFNULL | NULLIF | ISNULL
    ;

noFieldRelevanceFunctionName
    : QUERY
    ;

systemFunctionName
    : TYPEOF
    ;

singleFieldRelevanceFunctionName
    : MATCH | MATCHQUERY | MATCH_QUERY
    | MATCH_PHRASE | MATCHPHRASE | MATCHPHRASEQUERY
    | MATCH_BOOL_PREFIX | MATCH_PHRASE_PREFIX
    | WILDCARD_QUERY | WILDCARDQUERY
    ;

multiFieldRelevanceFunctionName
    : MULTI_MATCH
    | MULTIMATCH
    | MULTIMATCHQUERY
    | SIMPLE_QUERY_STRING
    | QUERY_STRING
    ;

altSingleFieldRelevanceFunctionName
    : MATCH_QUERY
    | MATCHQUERY
    | MATCH_PHRASE
    | MATCHPHRASE
    ;

altMultiFieldRelevanceFunctionName
    : MULTI_MATCH
    | MULTIMATCH
    ;

functionArgs
    : (functionArg (COMMA functionArg)*)?
    ;

functionArg
    : expression
    ;

relevanceArg
    : relevanceArgName EQUAL_SYMBOL relevanceArgValue
    | argName=stringLiteral EQUAL_SYMBOL argVal=relevanceArgValue
    ;

highlightArg
    : highlightArgName EQUAL_SYMBOL highlightArgValue
    ;

relevanceArgName
    : ALLOW_LEADING_WILDCARD | ANALYZER | ANALYZE_WILDCARD | AUTO_GENERATE_SYNONYMS_PHRASE_QUERY
    | BOOST | CASE_INSENSITIVE | CUTOFF_FREQUENCY | DEFAULT_FIELD | DEFAULT_OPERATOR | ENABLE_POSITION_INCREMENTS
    | ESCAPE | FIELDS | FLAGS | FUZZINESS | FUZZY_MAX_EXPANSIONS | FUZZY_PREFIX_LENGTH
    | FUZZY_REWRITE | FUZZY_TRANSPOSITIONS | LENIENT | LOW_FREQ_OPERATOR | MAX_DETERMINIZED_STATES
    | MAX_EXPANSIONS | MINIMUM_SHOULD_MATCH | OPERATOR | PHRASE_SLOP | PREFIX_LENGTH
    | QUOTE_ANALYZER | QUOTE_FIELD_SUFFIX | REWRITE | SLOP | TIE_BREAKER | TIME_ZONE | TYPE
    | ZERO_TERMS_QUERY
    ;

highlightArgName
    : HIGHLIGHT_POST_TAGS | HIGHLIGHT_PRE_TAGS
    ;

relevanceFieldAndWeight
    : field=relevanceField
    | field=relevanceField weight=relevanceFieldWeight
    | field=relevanceField BIT_XOR_OP weight=relevanceFieldWeight
    ;

relevanceFieldWeight
    : realLiteral
    | decimalLiteral
    ;

relevanceField
    : qualifiedName
    | stringLiteral
    ;

relevanceQuery
    : relevanceArgValue
    ;

relevanceArgValue
    : qualifiedName
    | constant
    ;

highlightArgValue
    : stringLiteral
    ;

alternateMultiMatchArgName
    : FIELDS
    | QUERY
    | stringLiteral
    ;

alternateMultiMatchQuery
    : argName=alternateMultiMatchArgName EQUAL_SYMBOL argVal=relevanceArgValue
    ;

alternateMultiMatchField
    : argName=alternateMultiMatchArgName EQUAL_SYMBOL argVal=relevanceArgValue
    | argName=alternateMultiMatchArgName EQUAL_SYMBOL
    LT_SQR_PRTHS argVal=relevanceArgValue RT_SQR_PRTHS
    ;


//    Identifiers

tableName
    : qualifiedName
    ;

columnName
    : qualifiedName
    ;

alias
    : ident
    ;

qualifiedName
    : ident (DOT ident)*
    ;

ident
    : DOT? ID
    | BACKTICK_QUOTE_ID
    | keywordsCanBeId
    | scalarFunctionName
    ;

keywordsCanBeId
    : FULL
    | FIELD | D | T | TS // OD SQL and ODBC special
    | COUNT | SUM | AVG | MAX | MIN
    | FIRST | LAST
    | TYPE // TODO: Type is keyword required by relevancy function. Remove this when relevancy functions moved out
    ;<|MERGE_RESOLUTION|>--- conflicted
+++ resolved
@@ -424,11 +424,7 @@
     ;
 
 trigonometricFunctionName
-<<<<<<< HEAD
-    : ACOS | ASIN | ATAN | ATAN2 | COS | COSH | COT | DEGREES | RADIANS | SIN | TAN
-=======
-    : ACOS | ASIN | ATAN | ATAN2 | COS | COT | DEGREES | RADIANS | SIN | SINH | TAN
->>>>>>> c9f96fbe
+    : ACOS | ASIN | ATAN | ATAN2 | COS | COSH | COT | DEGREES | RADIANS | SIN | SINH | TAN
     ;
 
 dateTimeFunctionName
