/*
 * Copyright OpenSearch Contributors
 * SPDX-License-Identifier: Apache-2.0
 */

package org.opensearch.sql.spark.constants;

import org.opensearch.sql.spark.asyncquery.model.AsyncQueryId;

public class TestConstants {
  public static final String QUERY = "select 1";
  public static final String TEST_DATASOURCE_NAME = "test_datasource_name";
  public static final String EMR_CLUSTER_ID = "j-123456789";
  public static final String EMR_JOB_ID = "job-123xxx";
  public static final String EMRS_APPLICATION_ID = "app-xxxxx";
  public static final String EMRS_EXECUTION_ROLE = "execution_role";
  public static final String EMRS_DATASOURCE_ROLE = "datasource_role";
  public static final String EMRS_JOB_NAME = "job_name";
  public static final String SPARK_SUBMIT_PARAMETERS = "--conf org.flint.sql.SQLJob";
  public static final String TEST_CLUSTER_NAME = "TEST_CLUSTER";
  public static final String MOCK_SESSION_ID = "s-0123456";
<<<<<<< HEAD
  public static final String MOCK_STATEMENT_ID =
      AsyncQueryId.newAsyncQueryId(TEST_DATASOURCE_NAME).getId();
=======
  public static final String MOCK_STATEMENT_ID = "st-0123456";
  public static final String ENTRY_POINT_START_JAR =
      "file:///home/hadoop/.ivy2/jars/org.opensearch_opensearch-spark-sql-application_2.12-0.1.0-SNAPSHOT.jar";
  public static final String DEFAULT_RESULT_INDEX = "query_execution_result_ds1";
>>>>>>> 2f2ecd25
}<|MERGE_RESOLUTION|>--- conflicted
+++ resolved
@@ -19,13 +19,9 @@
   public static final String SPARK_SUBMIT_PARAMETERS = "--conf org.flint.sql.SQLJob";
   public static final String TEST_CLUSTER_NAME = "TEST_CLUSTER";
   public static final String MOCK_SESSION_ID = "s-0123456";
-<<<<<<< HEAD
-  public static final String MOCK_STATEMENT_ID =
-      AsyncQueryId.newAsyncQueryId(TEST_DATASOURCE_NAME).getId();
-=======
-  public static final String MOCK_STATEMENT_ID = "st-0123456";
   public static final String ENTRY_POINT_START_JAR =
       "file:///home/hadoop/.ivy2/jars/org.opensearch_opensearch-spark-sql-application_2.12-0.1.0-SNAPSHOT.jar";
   public static final String DEFAULT_RESULT_INDEX = "query_execution_result_ds1";
->>>>>>> 2f2ecd25
+  public static final String MOCK_STATEMENT_ID =
+      AsyncQueryId.newAsyncQueryId(TEST_DATASOURCE_NAME).getId();
 }