--- conflicted
+++ resolved
@@ -512,15 +512,7 @@
 
   @Test
   public void testSingleFieldRelevanceQueryFunctionExplain() throws IOException {
-<<<<<<< HEAD
-    // This test is only applicable if pushdown is enabled
-    if (isPushdownDisabled()) {
-      return;
-    }
-=======
     enabledOnlyWhenPushdownIsEnabled();
->>>>>>> 7de85454
-
     String expected =
         isCalciteEnabled()
             ? loadFromFile("expectedOutput/calcite/explain_single_field_relevance_push.json")
@@ -535,15 +527,7 @@
 
   @Test
   public void testMultiFieldsRelevanceQueryFunctionExplain() throws IOException {
-<<<<<<< HEAD
-    // This test is only applicable if pushdown is enabled
-    if (isPushdownDisabled()) {
-      return;
-    }
-=======
     enabledOnlyWhenPushdownIsEnabled();
->>>>>>> 7de85454
-
     String expected =
         isCalciteEnabled()
             ? loadFromFile("expectedOutput/calcite/explain_multi_fields_relevance_push.json")
