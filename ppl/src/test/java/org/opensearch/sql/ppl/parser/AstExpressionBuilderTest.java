/*
 * Copyright OpenSearch Contributors
 * SPDX-License-Identifier: Apache-2.0
 */

package org.opensearch.sql.ppl.parser;

import static java.util.Collections.emptyList;
import static org.junit.Assert.assertFalse;
import static org.junit.Assert.assertThrows;
import static org.opensearch.sql.ast.dsl.AstDSL.agg;
import static org.opensearch.sql.ast.dsl.AstDSL.aggregate;
import static org.opensearch.sql.ast.dsl.AstDSL.alias;
import static org.opensearch.sql.ast.dsl.AstDSL.allFields;
import static org.opensearch.sql.ast.dsl.AstDSL.and;
import static org.opensearch.sql.ast.dsl.AstDSL.argument;
import static org.opensearch.sql.ast.dsl.AstDSL.booleanLiteral;
import static org.opensearch.sql.ast.dsl.AstDSL.caseWhen;
import static org.opensearch.sql.ast.dsl.AstDSL.cast;
import static org.opensearch.sql.ast.dsl.AstDSL.compare;
import static org.opensearch.sql.ast.dsl.AstDSL.decimalLiteral;
import static org.opensearch.sql.ast.dsl.AstDSL.defaultFieldsArgs;
import static org.opensearch.sql.ast.dsl.AstDSL.defaultSortFieldArgs;
import static org.opensearch.sql.ast.dsl.AstDSL.defaultStatsArgs;
import static org.opensearch.sql.ast.dsl.AstDSL.distinctAggregate;
import static org.opensearch.sql.ast.dsl.AstDSL.doubleLiteral;
import static org.opensearch.sql.ast.dsl.AstDSL.equalTo;
import static org.opensearch.sql.ast.dsl.AstDSL.eval;
import static org.opensearch.sql.ast.dsl.AstDSL.exprList;
import static org.opensearch.sql.ast.dsl.AstDSL.field;
import static org.opensearch.sql.ast.dsl.AstDSL.filter;
import static org.opensearch.sql.ast.dsl.AstDSL.floatLiteral;
import static org.opensearch.sql.ast.dsl.AstDSL.function;
import static org.opensearch.sql.ast.dsl.AstDSL.in;
import static org.opensearch.sql.ast.dsl.AstDSL.intLiteral;
import static org.opensearch.sql.ast.dsl.AstDSL.intervalLiteral;
import static org.opensearch.sql.ast.dsl.AstDSL.let;
import static org.opensearch.sql.ast.dsl.AstDSL.longLiteral;
import static org.opensearch.sql.ast.dsl.AstDSL.not;
import static org.opensearch.sql.ast.dsl.AstDSL.nullLiteral;
import static org.opensearch.sql.ast.dsl.AstDSL.or;
import static org.opensearch.sql.ast.dsl.AstDSL.projectWithArg;
import static org.opensearch.sql.ast.dsl.AstDSL.qualifiedName;
import static org.opensearch.sql.ast.dsl.AstDSL.relation;
import static org.opensearch.sql.ast.dsl.AstDSL.search;
import static org.opensearch.sql.ast.dsl.AstDSL.sort;
import static org.opensearch.sql.ast.dsl.AstDSL.span;
import static org.opensearch.sql.ast.dsl.AstDSL.stringLiteral;
import static org.opensearch.sql.ast.dsl.AstDSL.unresolvedArg;
import static org.opensearch.sql.ast.dsl.AstDSL.when;
import static org.opensearch.sql.ast.dsl.AstDSL.xor;

import com.google.common.collect.ImmutableMap;
import java.util.Arrays;
import java.util.List;
import java.util.Locale;
import java.util.stream.Collectors;
import org.junit.Ignore;
import org.junit.Test;
import org.opensearch.sql.ast.Node;
import org.opensearch.sql.ast.expression.AllFields;
import org.opensearch.sql.ast.expression.DataType;
import org.opensearch.sql.ast.expression.RelevanceFieldList;
import org.opensearch.sql.ast.expression.SpanUnit;
import org.opensearch.sql.ast.tree.Timechart;
import org.opensearch.sql.calcite.plan.OpenSearchConstants;
import org.opensearch.sql.common.antlr.SyntaxCheckException;

public class AstExpressionBuilderTest extends AstBuilderTest {
  @Test
  public void testLogicalNotExpr() {
    assertEqual(
        "source=t | where not a=1",
        filter(relation("t"), not(compare("=", field("a"), intLiteral(1)))));
    assertEqual("source=t not a=1", search(relation("t"), "NOT(a:1)"));
  }

  @Test
  public void testLogicalOrExpr() {
    assertEqual(
        "source=t | where a=1 or b=2",
        filter(
            relation("t"),
            or(compare("=", field("a"), intLiteral(1)), compare("=", field("b"), intLiteral(2)))));
    assertEqual("source=t a=1 or b=2", search(relation("t"), "(a:1 OR b:2)"));
  }

  @Test
  public void testLogicalAndExpr() {
    assertEqual(
        "source=t | where a=1 and b=2",
        filter(
            relation("t"),
            and(compare("=", field("a"), intLiteral(1)), compare("=", field("b"), intLiteral(2)))));
    assertEqual("source=t a=1 and b=2", search(relation("t"), "(a:1 AND b:2)"));
  }

  @Test
  public void testLogicalAndExprWithoutKeywordAnd() {
    assertEqual(
        "source=t | where a=1 and b=2",
        filter(
            relation("t"),
            and(compare("=", field("a"), intLiteral(1)), compare("=", field("b"), intLiteral(2)))));
    assertEqual("source=t a=1 b=2", search(relation("t"), "(a:1) AND (b:2)"));
    assertEqual(
        "source=t a=1 b=2 c=2 text", search(relation("t"), "(a:1) AND (b:2) AND (c:2) AND (text)"));
  }

  @Test
  public void testLogicalXorExpr() {
    assertEqual(
        "source=t | where a=1 xor b=2",
        filter(
            relation("t"),
            xor(compare("=", field("a"), intLiteral(1)), compare("=", field("b"), intLiteral(2)))));
  }

  @Test
  public void testLogicalAndOr() {
    assertEqual(
        "source=t | where a=1 and b=2 and c=3 or d=4",
        filter(
            relation("t"),
            or(
                and(
                    and(
                        compare("=", field("a"), intLiteral(1)),
                        compare("=", field("b"), intLiteral(2))),
                    compare("=", field("c"), intLiteral(3))),
                compare("=", field("d"), intLiteral(4)))));
    assertEqual(
        "source=t  a=1 and b=2 and c=3 or d=4",
        search(relation("t"), "((a:1 AND b:2) AND (c:3 OR d:4))"));
  }

  @Test
  public void testLogicalParenthetic() {
    assertEqual(
        "source=t | where (a=1 or b=2) and (c=3 or d=4)",
        filter(
            relation("t"),
            and(
                or(
                    compare("=", field("a"), intLiteral(1)),
                    compare("=", field("b"), intLiteral(2))),
                or(
                    compare("=", field("c"), intLiteral(3)),
                    compare("=", field("d"), intLiteral(4))))));

    assertEqual(
        "source=t (a=1 or b=2) and (c=3 or d=4)",
        search(relation("t"), "(((a:1 OR b:2)) AND ((c:3 OR d:4)))"));
  }

  @Test
  public void testLogicalNotAndXorOr() {
    assertEqual(
        "source=t | where a=1 xor b=2 and not c=3 or d=4",
        filter(
            relation("t"),
            or(
                xor(
                    compare("=", field("a"), intLiteral(1)),
                    and(
                        compare("=", field("b"), intLiteral(2)),
                        not(compare("=", field("c"), intLiteral(3))))),
                compare("=", field("d"), intLiteral(4)))));
  }

  @Test
  public void testLogicalLikeExpr() {
    assertEqual(
        "source=t | where like(a, '_a%b%c_d_')",
        filter(relation("t"), function("like", field("a"), stringLiteral("_a%b%c_d_"))));
  }

  @Test
  public void testLikeOperatorExpr() {
    // Test LIKE operator syntax
    assertEqual(
        "source=t | where a LIKE '_a%b%c_d_'",
        filter(relation("t"), compare("like", field("a"), stringLiteral("_a%b%c_d_"))));

    // Test with fields on both sides
    assertEqual(
        "source=t | where a LIKE b",
        filter(relation("t"), compare("like", field("a"), field("b"))));
  }

  @Test
  public void testLikeOperatorCaseInsensitive() {
    // Test LIKE operator with different cases - all should map to lowercase "like"
    assertEqual(
        "source=t | where a LIKE 'pattern'",
        filter(relation("t"), compare("like", field("a"), stringLiteral("pattern"))));

    assertEqual(
        "source=t | where a like 'pattern'",
        filter(relation("t"), compare("like", field("a"), stringLiteral("pattern"))));

    assertEqual(
        "source=t | where a Like 'pattern'",
        filter(relation("t"), compare("like", field("a"), stringLiteral("pattern"))));

    assertEqual(
        "source=t | where a LiKe 'pattern'",
        filter(relation("t"), compare("like", field("a"), stringLiteral("pattern"))));
  }

  @Test
  public void testBooleanIsNullFunction() {
    assertEqual(
        "source=t | where isnull(a)", filter(relation("t"), function("is null", field("a"))));
    assertEqual(
        "source=t | where ISNULL(a)", filter(relation("t"), function("is null", field("a"))));
  }

  @Test
  public void testBooleanIsNotNullFunction() {
    assertEqual(
        "source=t | where isnotnull(a)",
        filter(relation("t"), function("is not null", field("a"))));
    assertEqual(
        "source=t | where ISNOTNULL(a)",
        filter(relation("t"), function("is not null", field("a"))));
  }

  /** Todo. search operator should not include functionCall, need to change antlr. */
  @Ignore("search operator should not include functionCall, need to change antlr")
  public void testEvalExpr() {
    assertEqual(
        "source=t | where f=abs(a)",
        filter(relation("t"), equalTo(field("f"), function("abs", field("a")))));
  }

  @Test
  public void testEvalFunctionExpr() {
    assertEqual(
        "source=t | eval f=abs(a)",
        eval(relation("t"), let(field("f"), function("abs", field("a")))));
  }

  @Test
  public void testEvalFunctionExprNoArgs() {
    assertEqual("source=t | eval f=PI()", eval(relation("t"), let(field("f"), function("PI"))));
  }

  @Test
  public void testEvalIfFunctionExpr() {
    assertEqual(
        "source=t | eval f=if(true, 1, 0)",
        eval(
            relation("t"),
            let(field("f"), function("if", booleanLiteral(true), intLiteral(1), intLiteral(0)))));
    assertEqual(
        "source=t | eval f=if(1>2, 1, 0)",
        eval(
            relation("t"),
            let(
                field("f"),
                function(
                    "if",
                    compare(">", intLiteral(1), intLiteral(2)),
                    intLiteral(1),
                    intLiteral(0)))));
    assertEqual(
        "source=t | eval f=if(1<=2, 1, 0)",
        eval(
            relation("t"),
            let(
                field("f"),
                function(
                    "if",
                    compare("<=", intLiteral(1), intLiteral(2)),
                    intLiteral(1),
                    intLiteral(0)))));
    assertEqual(
        "source=t | eval f=if(1=2, 1, 0)",
        eval(
            relation("t"),
            let(
                field("f"),
                function(
                    "if",
                    compare("=", intLiteral(1), intLiteral(2)),
                    intLiteral(1),
                    intLiteral(0)))));
    assertEqual(
        "source=t | eval f=if(1!=2, 1, 0)",
        eval(
            relation("t"),
            let(
                field("f"),
                function(
                    "if",
                    compare("!=", intLiteral(1), intLiteral(2)),
                    intLiteral(1),
                    intLiteral(0)))));
    assertEqual(
        "source=t | eval f=if(isnull(a), 1, 0)",
        eval(
            relation("t"),
            let(
                field("f"),
                function("if", function("is null", field("a")), intLiteral(1), intLiteral(0)))));
    assertEqual(
        "source=t | eval f=if(isnotnull(a), 1, 0)",
        eval(
            relation("t"),
            let(
                field("f"),
                function(
                    "if", function("is not null", field("a")), intLiteral(1), intLiteral(0)))));
    assertEqual(
        "source=t | eval f=if(not 1>2, 1, 0)",
        eval(
            relation("t"),
            let(
                field("f"),
                function(
                    "if",
                    not(compare(">", intLiteral(1), intLiteral(2))),
                    intLiteral(1),
                    intLiteral(0)))));
    assertEqual(
        "source=t | eval f=if(not a in (0, 1), 1, 0)",
        eval(
            relation("t"),
            let(
                field("f"),
                function(
                    "if",
                    not(in(field("a"), intLiteral(0), intLiteral(1))),
                    intLiteral(1),
                    intLiteral(0)))));
    assertEqual(
        "source=t | eval f=if(not a in (0, 1) OR isnull(a), 1, 0)",
        eval(
            relation("t"),
            let(
                field("f"),
                function(
                    "if",
                    or(
                        not(in(field("a"), intLiteral(0), intLiteral(1))),
                        function("is null", field("a"))),
                    intLiteral(1),
                    intLiteral(0)))));
    assertEqual(
        "source=t | eval f=if(like(a, '_a%b%c_d_'), 1, 0)",
        eval(
            relation("t"),
            let(
                field("f"),
                function(
                    "if",
                    function("like", field("a"), stringLiteral("_a%b%c_d_")),
                    intLiteral(1),
                    intLiteral(0)))));
  }

  @Test
  public void testPositionFunctionExpr() {
    assertEqual(
        "source=t | eval f=position('substr' IN 'str')",
        eval(
            relation("t"),
            let(field("f"), function("position", stringLiteral("substr"), stringLiteral("str")))));
  }

  @Test
  public void testEvalBinaryOperationExpr() {
    assertEqual(
        "source=t | eval f=a+b",
        eval(relation("t"), let(field("f"), function("+", field("a"), field("b")))));
    assertEqual(
        "source=t | eval f=(a+b)",
        eval(relation("t"), let(field("f"), function("+", field("a"), field("b")))));
  }

  @Test
  public void testLiteralValueBinaryOperationExpr() {
    assertEqual(
        "source=t | eval f=3+2",
        eval(relation("t"), let(field("f"), function("+", intLiteral(3), intLiteral(2)))));
  }

  @Test
  public void testBinaryOperationExprWithParentheses() {
    assertEqual(
        "source = t | where a = (1 + 2) * 3",
        filter(
            relation("t"),
            compare(
                "=",
                field("a"),
                function("*", function("+", intLiteral(1), intLiteral(2)), intLiteral(3)))));
  }

  @Test
  public void testBinaryOperationExprPrecedence() {
    assertEqual(
        "source = t | where a = 1 + 2 * 3",
        filter(
            relation("t"),
            compare(
                "=",
                field("a"),
                function("+", intLiteral(1), function("*", intLiteral(2), intLiteral(3))))));
  }

  @Test
  public void testCompareExpr() {
    assertEqual(
        "source=t | where a='b'",
        filter(relation("t"), compare("=", field("a"), stringLiteral("b"))));
    assertEqual("source=t a='b'", search(relation("t"), "a:b"));
  }

  @Test
  public void testCompareFieldsExpr() {
    assertEqual(
        "source=t | where a>b", filter(relation("t"), compare(">", field("a"), field("b"))));
    assertEqual("source=t a>b", search(relation("t"), "a:>b"));
  }

  @Test
  public void testDoubleEqualCompareExpr() {
    // Test that == is correctly mapped to = operator internally
    assertEqual(
        "source=t | where a==1", filter(relation("t"), compare("=", field("a"), intLiteral(1))));
    assertEqual(
        "source=t | where a=='hello'",
        filter(relation("t"), compare("=", field("a"), stringLiteral("hello"))));
    assertEqual(
        "source=t | where a==b", filter(relation("t"), compare("=", field("a"), field("b"))));
  }

  @Test
  public void testMixedEqualOperators() {
    // Test that both = and == can be used in the same expression
    assertEqual(
        "source=t | where a=1 and b==2",
        filter(
            relation("t"),
            and(compare("=", field("a"), intLiteral(1)), compare("=", field("b"), intLiteral(2)))));
    assertEqual(
        "source=t | where a==1 or b=2",
        filter(
            relation("t"),
            or(compare("=", field("a"), intLiteral(1)), compare("=", field("b"), intLiteral(2)))));
  }

  @Test
  public void testInExpr() {
    assertEqual("source=t f in (1, 2, 3)", search(relation("t"), "f:( 1 OR 2 OR 3 )"));

    assertEqual(
        "source=t | where f in (1, 2, 3)",
        filter(relation("t"), in(field("f"), intLiteral(1), intLiteral(2), intLiteral(3))));
  }

  @Test
  public void testFieldExpr() {
    assertEqual("source=t | sort + f", sort(relation("t"), field("f", defaultSortFieldArgs())));
  }

  @Test
  public void testSortFieldWithMinusKeyword() {
    assertEqual(
        "source=t | sort - f",
        sort(
            relation("t"),
            field("f", argument("asc", booleanLiteral(false)), argument("type", nullLiteral()))));
  }

  @Test
  public void testSortFieldWithBackticks() {
    assertEqual("source=t | sort `f`", sort(relation("t"), field("f", defaultSortFieldArgs())));
  }

  @Test
  public void testSortFieldWithAutoKeyword() {
    assertEqual(
        "source=t | sort auto(f)",
        sort(
            relation("t"),
            field(
                "f",
                argument("asc", booleanLiteral(true)),
                argument("type", stringLiteral("auto")))));
  }

  @Test
  public void testSortFieldWithIpKeyword() {
    assertEqual(
        "source=t | sort ip(f)",
        sort(
            relation("t"),
            field(
                cast(qualifiedName("f"), stringLiteral("ip")),
                argument("asc", booleanLiteral(true)),
                argument("type", stringLiteral("ip")))));
  }

  @Test
  public void testSortFieldWithNumKeyword() {
    assertEqual(
        "source=t | sort num(f)",
        sort(
            relation("t"),
            field(
                cast(qualifiedName("f"), stringLiteral("double")),
                argument("asc", booleanLiteral(true)),
                argument("type", stringLiteral("num")))));
  }

  @Test
  public void testSortFieldWithStrKeyword() {
    assertEqual(
        "source=t | sort str(f)",
        sort(
            relation("t"),
            field(
                cast(qualifiedName("f"), stringLiteral("string")),
                argument("asc", booleanLiteral(true)),
                argument("type", stringLiteral("str")))));
  }

  @Test
  public void testAggFuncCallExpr() {
    assertEqual(
        "source=t | stats avg(a) by b",
        agg(
            relation("t"),
            exprList(alias("avg(a)", aggregate("avg", field("a")))),
            emptyList(),
            exprList(alias("b", field("b"))),
            defaultStatsArgs()));
  }

  @Test
  public void testVarAggregationShouldPass() {
    assertEqual(
        "source=t | stats var_samp(a) by b",
        agg(
            relation("t"),
            exprList(alias("var_samp(a)", aggregate("var_samp", field("a")))),
            emptyList(),
            exprList(alias("b", field("b"))),
            defaultStatsArgs()));
  }

  @Test
  public void testVarpAggregationShouldPass() {
    assertEqual(
        "source=t | stats var_pop(a) by b",
        agg(
            relation("t"),
            exprList(alias("var_pop(a)", aggregate("var_pop", field("a")))),
            emptyList(),
            exprList(alias("b", field("b"))),
            defaultStatsArgs()));
  }

  @Test
  public void testStdDevAggregationShouldPass() {
    assertEqual(
        "source=t | stats stddev_samp(a) by b",
        agg(
            relation("t"),
            exprList(alias("stddev_samp(a)", aggregate("stddev_samp", field("a")))),
            emptyList(),
            exprList(alias("b", field("b"))),
            defaultStatsArgs()));
  }

  @Test
  public void testStdDevPAggregationShouldPass() {
    assertEqual(
        "source=t | stats stddev_pop(a) by b",
        agg(
            relation("t"),
            exprList(alias("stddev_pop(a)", aggregate("stddev_pop", field("a")))),
            emptyList(),
            exprList(alias("b", field("b"))),
            defaultStatsArgs()));
  }

  @Test
  public void testPercentileAggFuncExpr() {
    assertEqual(
        "source=t | stats percentile(a, 1)",
        agg(
            relation("t"),
            exprList(
                alias(
                    "percentile(a, 1)",
                    aggregate("percentile", field("a"), unresolvedArg("percent", intLiteral(1))))),
            emptyList(),
            emptyList(),
            defaultStatsArgs()));
    assertEqual(
        "source=t | stats percentile(a, 1.0)",
        agg(
            relation("t"),
            exprList(
                alias(
                    "percentile(a, 1.0)",
                    aggregate(
                        "percentile", field("a"), unresolvedArg("percent", decimalLiteral(1D))))),
            emptyList(),
            emptyList(),
            defaultStatsArgs()));
    assertEqual(
        "source=t | stats percentile(a, 1.0, 100)",
        agg(
            relation("t"),
            exprList(
                alias(
                    "percentile(a, 1.0, 100)",
                    aggregate(
                        "percentile",
                        field("a"),
                        unresolvedArg("percent", decimalLiteral(1D)),
                        unresolvedArg("compression", intLiteral(100))))),
            emptyList(),
            emptyList(),
            defaultStatsArgs()));
  }

  @Test
  public void testCountFuncCallExpr() {
    assertEqual(
        "source=t | stats count() by b",
        agg(
            relation("t"),
            exprList(alias("count()", aggregate("count", AllFields.of()))),
            emptyList(),
            exprList(alias("b", field("b"))),
            defaultStatsArgs()));
  }

  @Test
  public void testCountEvalFuncCallExpr() {
    assertEqual(
        "source=t | stats count(eval(a > 0)) by b",
        agg(
            relation("t"),
            exprList(
                alias(
                    "count(eval(a > 0))",
                    aggregate(
                        "count",
                        caseWhen(
                            null, when(compare(">", field("a"), intLiteral(0)), intLiteral(1)))))),
            emptyList(),
            exprList(alias("b", field("b"))),
            defaultStatsArgs()));
  }

  @Test
  public void testDistinctCount() {
    assertEqual(
        "source=t | stats distinct_count(a)",
        agg(
            relation("t"),
            exprList(alias("distinct_count(a)", distinctAggregate("count", field("a")))),
            emptyList(),
            emptyList(),
            defaultStatsArgs()));
  }

  @Test
  public void testTakeAggregationNoArgsShouldPass() {
    assertEqual(
        "source=t | stats take(a)",
        agg(
            relation("t"),
            exprList(
                alias(
                    "take(a)",
                    aggregate("take", field("a"), unresolvedArg("size", intLiteral(10))))),
            emptyList(),
            emptyList(),
            defaultStatsArgs()));
  }

  @Test
  public void testTakeAggregationWithArgsShouldPass() {
    assertEqual(
        "source=t | stats take(a, 5)",
        agg(
            relation("t"),
            exprList(
                alias(
                    "take(a, 5)",
                    aggregate("take", field("a"), unresolvedArg("size", intLiteral(5))))),
            emptyList(),
            emptyList(),
            defaultStatsArgs()));
  }

  @Test
  public void testEvalFuncCallExpr() {
    assertEqual(
        "source=t | eval f=abs(a)",
        eval(relation("t"), let(field("f"), function("abs", field("a")))));
  }

  @Test
  public void testDataTypeFuncCall() {
    assertEqual(
        "source=t | eval f=cast(1 as string)",
        eval(relation("t"), let(field("f"), cast(intLiteral(1), stringLiteral("string")))));
  }

  @Test
  public void testEvalSumFunctionSingleArg() {
    // sum(42) -> 42
    assertEqual("source=t | eval f=sum(42)", eval(relation("t"), let(field("f"), intLiteral(42))));
  }

  @Test
  public void testEvalSumFunctionMultipleArgs() {
    // sum(1, 2, 3) -> (1 + (2 + 3)) - balanced tree
    assertEqual(
        "source=t | eval f=sum(1, 2, 3)",
        eval(
            relation("t"),
            let(
                field("f"),
                function("+", intLiteral(1), function("+", intLiteral(2), intLiteral(3))))));
  }

  @Test
  public void testEvalSumFunctionWithFields() {
    // sum(a, b, 10) -> (a + (b + 10)) - balanced tree
    assertEqual(
        "source=t | eval f=sum(a, b, 10)",
        eval(
            relation("t"),
            let(field("f"), function("+", field("a"), function("+", field("b"), intLiteral(10))))));
  }

  @Test
  public void testEvalSumFunctionFourArgs() {
    // sum(1, 2, 3, 4) -> ((1 + 2) + (3 + 4)) - balanced tree
    assertEqual(
        "source=t | eval f=sum(1, 2, 3, 4)",
        eval(
            relation("t"),
            let(
                field("f"),
                function(
                    "+",
                    function("+", intLiteral(1), intLiteral(2)),
                    function("+", intLiteral(3), intLiteral(4))))));
  }

  @Test
  public void testEvalSumFunctionMixedTypes() {
    // sum(1, 2.5) -> (1 + 2.5)
    assertEqual(
        "source=t | eval f=sum(1, 2.5)",
        eval(relation("t"), let(field("f"), function("+", intLiteral(1), decimalLiteral(2.5)))));
  }

  @Test
  public void testEvalAvgFunctionSingleArg() {
    // avg(42) -> 42 / 1.0
    assertEqual(
        "source=t | eval f=avg(42)",
        eval(relation("t"), let(field("f"), function("/", intLiteral(42), doubleLiteral(1.0)))));
  }

  @Test
  public void testEvalAvgFunctionTwoArgs() {
    // avg(10, 20) -> (10 + 20) / 2.0
    assertEqual(
        "source=t | eval f=avg(10, 20)",
        eval(
            relation("t"),
            let(
                field("f"),
                function("/", function("+", intLiteral(10), intLiteral(20)), doubleLiteral(2.0)))));
  }

  @Test
  public void testEvalAvgFunctionMultipleArgs() {
    // avg(1, 2, 3) -> (1 + (2 + 3)) / 3.0 - balanced tree
    assertEqual(
        "source=t | eval f=avg(1, 2, 3)",
        eval(
            relation("t"),
            let(
                field("f"),
                function(
                    "/",
                    function("+", intLiteral(1), function("+", intLiteral(2), intLiteral(3))),
                    doubleLiteral(3.0)))));
  }

  @Test
  public void testEvalAvgFunctionWithFields() {
    // avg(a, b) -> (a + b) / 2.0
    assertEqual(
        "source=t | eval f=avg(a, b)",
        eval(
            relation("t"),
            let(
                field("f"),
                function("/", function("+", field("a"), field("b")), doubleLiteral(2.0)))));
  }

  @Test
  public void testEvalAvgFunctionMixedTypes() {
    // avg(1, 2.5, 3) -> (1 + (2.5 + 3)) / 3.0 - balanced tree
    assertEqual(
        "source=t | eval f=avg(1, 2.5, 3)",
        eval(
            relation("t"),
            let(
                field("f"),
                function(
                    "/",
                    function("+", intLiteral(1), function("+", decimalLiteral(2.5), intLiteral(3))),
                    doubleLiteral(3.0)))));
  }

  @Test
  public void testEvalComplexExpressionWithSumAndAvg() {
    // sum(a, 5) + avg(10, 20) -> (a + 5) + ((10 + 20) / 2.0)
    assertEqual(
        "source=t | eval f=sum(a, 5) + avg(10, 20)",
        eval(
            relation("t"),
            let(
                field("f"),
                function(
                    "+",
                    function("+", field("a"), intLiteral(5)),
                    function(
                        "/", function("+", intLiteral(10), intLiteral(20)), doubleLiteral(2.0))))));
  }

  @Test
  public void testWhereSumFunction() {
    // where sum(a, 10) > 20 -> where (a + 10) > 20
    assertEqual(
        "source=t | where sum(a, 10) > 20",
        filter(
            relation("t"),
            compare(">", function("+", field("a"), intLiteral(10)), intLiteral(20))));
  }

  @Test
  public void testWhereAvgFunction() {
    // where avg(a, b) < 15.5 -> where (a + b) / 2.0 < 15.5
    assertEqual(
        "source=t | where avg(a, b) < 15.5",
        filter(
            relation("t"),
            compare(
                "<",
                function("/", function("+", field("a"), field("b")), doubleLiteral(2.0)),
                decimalLiteral(15.5))));
  }

  @Test
  public void testWhereSumAndAvgComparison() {
    // where sum(a, b) > avg(10, 20, 30) -> where (a + b) > (10 + (20 + 30)) / 3.0 - balanced tree
    assertEqual(
        "source=t | where sum(a, b) > avg(10, 20, 30)",
        filter(
            relation("t"),
            compare(
                ">",
                function("+", field("a"), field("b")),
                function(
                    "/",
                    function("+", intLiteral(10), function("+", intLiteral(20), intLiteral(30))),
                    doubleLiteral(3.0)))));
  }

  @Test
  public void testNestedFieldName() {
    assertEqual(
        "source=t | fields field0.field1.field2",
        projectWithArg(
            relation("t"),
            defaultFieldsArgs(),
            field(qualifiedName("field0", "field1", "field2"))));
  }

  @Test
  public void testFieldNameWithSpecialChars() {
    assertEqual(
        "source=t | fields `field-0`",
        projectWithArg(relation("t"), defaultFieldsArgs(), field(qualifiedName("field-0"))));
  }

  @Test
  public void testNestedFieldNameWithSpecialChars() {
    assertEqual(
        "source=t | fields `field-0`.`field#1`.`field*2`",
        projectWithArg(
            relation("t"),
            defaultFieldsArgs(),
            field(qualifiedName("field-0", "field#1", "field*2"))));
  }

  @Test
  public void testStringLiteralExpr() {
    assertEqual("source=t a=\"string\"", search(relation("t"), "a:string"));
    assertEqual(
        "source=t | where a=\"string\"",
        filter(relation("t"), compare("=", field("a"), stringLiteral("string"))));
  }

  @Test
  public void testIntegerLiteralExpr() {
    assertEqual(
        "source=t | where a=1 and b=-1",
        filter(
            relation("t"),
            and(
                compare("=", field("a"), intLiteral(1)),
                compare("=", field("b"), intLiteral(-1)))));

    assertEqual("source=t a=1 b=-1", search(relation("t"), "(a:1) AND (b:-1)"));
  }

  @Test
  public void testLongLiteralExpr() {
    assertEqual(
        "source=t a=1234567890123 b=-1234567890123",
        search(relation("t"), "(a:1234567890123) AND (b:-1234567890123)"));

    assertEqual(
        "source=t | where a=1234567890123 and b=-1234567890123",
        filter(
            relation("t"),
            and(
                compare("=", field("a"), longLiteral(1234567890123L)),
                compare("=", field("b"), longLiteral(-1234567890123L)))));
  }

  @Test
  public void testDoubleLiteralExpr() {
    assertEqual("source=t b=0.1d", search(relation("t"), "b:0.1"));
    assertEqual(
        "source=t | where b=0.1d",
        filter(relation("t"), compare("=", field("b"), doubleLiteral(0.1))));
  }

  @Test
  public void testFloatLiteralExpr() {
    assertEqual("source=t b=0.1f", search(relation("t"), "b:0.1"));
    assertEqual(
        "source=t | where b=0.1f",
        filter(relation("t"), compare("=", field("b"), floatLiteral(0.1f))));
  }

  @Test
  public void testDecimalLiteralExpr() {
    assertEqual("source=t b=0.1", search(relation("t"), "b:0.1"));
    assertEqual(
        "source=t | where b=0.1",
        filter(relation("t"), compare("=", field("b"), decimalLiteral(0.1))));
  }

  @Test
  public void testBooleanLiteralExpr() {
    assertEqual("source=t a=true", search(relation("t"), "a:true"));
    assertEqual(
        "source=t | where a=true",
        filter(relation("t"), compare("=", field("a"), booleanLiteral(true))));
  }

  @Test
  public void testBackQuotedFieldNames() {
    assertEqual("source=t `first name`=true", search(relation("t"), "first\\ name:true"));
    assertEqual(
        "source=t | where `first name`=true",
        filter(relation("t"), compare("=", field("first name"), booleanLiteral(true))));
  }

  @Test
  public void testIntervalLiteralExpr() {
    assertEqual(
        "source=t | where a = interval 1 day",
        filter(
            relation("t"), compare("=", field("a"), intervalLiteral(1, DataType.INTEGER, "day"))));
  }

  @Test
  public void testKeywordsAsIdentifiers() {
    assertEqual("source=timestamp", relation("timestamp"));
    assertEqual(
        "source=t | fields timestamp",
        projectWithArg(relation("t"), defaultFieldsArgs(), field("timestamp")));
  }

  @Test
  public void canBuildKeywordsAsIdentInQualifiedName() {
    assertEqual(
        "source=test | fields timestamp",
        projectWithArg(relation("test"), defaultFieldsArgs(), field("timestamp")));
  }

  @Test
  public void canBuildMetaDataFieldAsQualifiedName() {
    assertEqual(
        "source=test | fields _id, _index, _sort, _maxscore",
        projectWithArg(
            relation("test"),
            defaultFieldsArgs(),
            field("_id"),
            field("_index"),
            field("_sort"),
            field("_maxscore")));
  }

  @Test
  public void canBuildNonMetaDataFieldAsQualifiedName() {
    assertEqual(
        "source=test | fields id, __id, _routing, ___field",
        projectWithArg(
            relation("test"),
            defaultFieldsArgs(),
            field("id"),
            field("__id"),
            field("_routing"),
            field("___field")));
  }

  @Test
  public void canBuildMatchRelevanceFunctionWithArguments() {
    assertEqual(
        "source=test | where match('message', 'test query', analyzer='keyword')",
        filter(
            relation("test"),
            function(
                "match",
                unresolvedArg("field", qualifiedName("message")),
                unresolvedArg("query", stringLiteral("test query")),
                unresolvedArg("analyzer", stringLiteral("keyword")))));
  }

  @Test
  public void canBuildMulti_matchRelevanceFunctionWithArguments() {
    assertEqual(
        "source=test | where multi_match(['field1', 'field2' ^ 3.2],"
            + "'test query', analyzer='keyword')",
        filter(
            relation("test"),
            function(
                "multi_match",
                unresolvedArg(
                    "fields",
                    new RelevanceFieldList(ImmutableMap.of("field1", 1.F, "field2", 3.2F))),
                unresolvedArg("query", stringLiteral("test query")),
                unresolvedArg("analyzer", stringLiteral("keyword")))));
  }

  @Test
  public void canBuildSimple_query_stringRelevanceFunctionWithArguments() {
    assertEqual(
        "source=test | where simple_query_string(['field1', 'field2' ^ 3.2],"
            + "'test query', analyzer='keyword')",
        filter(
            relation("test"),
            function(
                "simple_query_string",
                unresolvedArg(
                    "fields",
                    new RelevanceFieldList(ImmutableMap.of("field1", 1.F, "field2", 3.2F))),
                unresolvedArg("query", stringLiteral("test query")),
                unresolvedArg("analyzer", stringLiteral("keyword")))));
  }

  @Test
  public void canBuildQuery_stringRelevanceFunctionWithArguments() {
    assertEqual(
        "source=test | where query_string(['field1', 'field2' ^ 3.2],"
            + "'test query', analyzer='keyword')",
        filter(
            relation("test"),
            function(
                "query_string",
                unresolvedArg(
                    "fields",
                    new RelevanceFieldList(ImmutableMap.of("field1", 1.F, "field2", 3.2F))),
                unresolvedArg("query", stringLiteral("test query")),
                unresolvedArg("analyzer", stringLiteral("keyword")))));
  }

  @Test
  public void canBuildMulti_matchRelevanceFunctionWithoutFields() {
    // Test multi_match with only query parameter (no fields)
    assertEqual(
        "source=test | where multi_match('test query')",
        filter(
            relation("test"),
            function("multi_match", unresolvedArg("query", stringLiteral("test query")))));
  }

  @Test
  public void canBuildMulti_matchRelevanceFunctionWithoutFieldsButWithOptions() {
    // Test multi_match with query and optional parameters but no fields
    assertEqual(
        "source=test | where multi_match('test query', analyzer='keyword')",
        filter(
            relation("test"),
            function(
                "multi_match",
                unresolvedArg("query", stringLiteral("test query")),
                unresolvedArg("analyzer", stringLiteral("keyword")))));
  }

  @Test
  public void canBuildSimple_query_stringRelevanceFunctionWithoutFields() {
    // Test simple_query_string with only query parameter (no fields)
    assertEqual(
        "source=test | where simple_query_string('test query')",
        filter(
            relation("test"),
            function("simple_query_string", unresolvedArg("query", stringLiteral("test query")))));
  }

  @Test
  public void canBuildQuery_stringRelevanceFunctionWithoutFields() {
    // Test query_string with only query parameter (no fields)
    assertEqual(
        "source=test | where query_string('test query')",
        filter(
            relation("test"),
            function("query_string", unresolvedArg("query", stringLiteral("test query")))));
  }

  @Test
  public void functionNameCanBeUsedAsIdentifier() {
    assertFunctionNameCouldBeId(
        "AVG | COUNT | SUM | MIN | MAX | VAR_SAMP | VAR_POP | STDDEV_SAMP | STDDEV_POP |"
            + " PERCENTILE");
    assertFunctionNameCouldBeId(
        "CURRENT_DATE | CURRENT_TIME | CURRENT_TIMESTAMP | LOCALTIME | LOCALTIMESTAMP | "
            + "UTC_TIMESTAMP | UTC_DATE | UTC_TIME | CURDATE | CURTIME | NOW");
    assertFunctionNameCouldBeId(
        "ADDDATE | CONVERT_TZ | DATE | DATE_ADD | DATE_FORMAT | DATE_SUB "
            + "| DATETIME | DAY | DAYNAME | DAYOFMONTH "
            + "| DAYOFWEEK | DAYOFYEAR | FROM_DAYS | FROM_UNIXTIME | HOUR | MAKEDATE | MAKETIME "
            + "| MICROSECOND | MINUTE | MONTH | MONTHNAME "
            + "| PERIOD_ADD | PERIOD_DIFF | QUARTER | SECOND | SUBDATE | SYSDATE | TIME "
            + "| TIME_TO_SEC | TIMESTAMP | TO_DAYS | UNIX_TIMESTAMP | WEEK | YEAR");
    assertFunctionNameCouldBeId(
        "SUBSTR | SUBSTRING | TRIM | LTRIM | RTRIM | LOWER | UPPER | CONCAT | CONCAT_WS | LENGTH "
            + "| STRCMP | RIGHT | LEFT | ASCII | LOCATE | REPLACE");
    assertFunctionNameCouldBeId(
        "ABS | CEIL | CEILING | CONV | CRC32 | E | EXP | FLOOR | LN | LOG"
            + " | LOG10 | LOG2 | MOD | PI |POW | POWER | RAND | ROUND | SIGN | SQRT | TRUNCATE "
            + "| ACOS | ASIN | ATAN | ATAN2 | COS | COT | DEGREES | RADIANS | SIN | TAN");
    assertFunctionNameCouldBeId(
        "SEARCH | DESCRIBE | SHOW | FROM | WHERE | FIELDS | RENAME | STATS "
            + "| DEDUP | SORT | EVAL | HEAD | TOP | RARE | PARSE | METHOD | REGEX | PUNCT | GROK "
            + "| PATTERN | PATTERNS | NEW_FIELD | KMEANS | AD | ML | SOURCE | INDEX | D | DESC "
            + "| DATASOURCES");
  }

  void assertFunctionNameCouldBeId(String antlrFunctionName) {
    List<String> functionList =
        Arrays.stream(antlrFunctionName.split("\\|"))
            .map(String::stripLeading)
            .map(String::stripTrailing)
            .collect(Collectors.toList());
    assertFalse(functionList.isEmpty());
    for (String functionName : functionList) {
      assertEqual(
          String.format(Locale.ROOT, "source=t | fields %s", functionName),
          projectWithArg(relation("t"), defaultFieldsArgs(), field(qualifiedName(functionName))));
    }
  }

  // https://github.com/opensearch-project/sql/issues/1318
  @Test
  public void indexCanBeId() {
    assertEqual(
        "source = index | stats count() by index",
        agg(
            relation("index"),
            exprList(alias("count()", aggregate("count", AllFields.of()))),
            emptyList(),
            exprList(alias("index", field("index"))),
            defaultStatsArgs()));
  }

  @Test
  public void testExtractFunctionExpr() {
    assertEqual(
        "source=t | eval f=extract(day from '2001-05-07 10:11:12')",
        eval(
            relation("t"),
            let(
                field("f"),
                function("extract", stringLiteral("day"), stringLiteral("2001-05-07 10:11:12")))));
  }

  @Test
  public void testGet_FormatFunctionExpr() {
    assertEqual(
        "source=t | eval f=get_format(DATE,'USA')",
        eval(
            relation("t"),
            let(field("f"), function("get_format", stringLiteral("DATE"), stringLiteral("USA")))));
  }

  @Test
  public void testTimeStampAddFunctionExpr() {
    assertEqual(
        "source=t | eval f=timestampadd(YEAR, 15, '2001-03-06 00:00:00')",
        eval(
            relation("t"),
            let(
                field("f"),
                function(
                    "timestampadd",
                    stringLiteral("YEAR"),
                    intLiteral(15),
                    stringLiteral("2001-03-06 00:00:00")))));
  }

  @Test
  public void testTimeStampDiffFunctionExpr() {
    assertEqual(
        "source=t | eval f=timestampdiff(YEAR, '1997-01-01 00:00:00', '2001-03-06 00:00:00')",
        eval(
            relation("t"),
            let(
                field("f"),
                function(
                    "timestampdiff",
                    stringLiteral("YEAR"),
                    stringLiteral("1997-01-01 00:00:00"),
                    stringLiteral("2001-03-06 00:00:00")))));
  }

  @Test
  public void testPercentileShortcutFunctions() {
    // Test integer percentile shortcuts
    assertEqual(
        "source=t | stats perc50(a)",
        agg(
            relation("t"),
            exprList(
                alias(
                    "perc50(a)",
                    aggregate(
                        "percentile", field("a"), unresolvedArg("percent", doubleLiteral(50.0))))),
            emptyList(),
            emptyList(),
            defaultStatsArgs()));

    assertEqual(
        "source=t | stats p95(a)",
        agg(
            relation("t"),
            exprList(
                alias(
                    "p95(a)",
                    aggregate(
                        "percentile", field("a"), unresolvedArg("percent", doubleLiteral(95.0))))),
            emptyList(),
            emptyList(),
            defaultStatsArgs()));
  }

  @Test
  public void testPercentileShortcutFunctionsWithDecimals() {
    // Test decimal percentile shortcuts
    assertEqual(
        "source=t | stats perc25.5(a)",
        agg(
            relation("t"),
            exprList(
                alias(
                    "perc25.5(a)",
                    aggregate(
                        "percentile", field("a"), unresolvedArg("percent", doubleLiteral(25.5))))),
            emptyList(),
            emptyList(),
            defaultStatsArgs()));

    assertEqual(
        "source=t | stats p99.9(a)",
        agg(
            relation("t"),
            exprList(
                alias(
                    "p99.9(a)",
                    aggregate(
                        "percentile", field("a"), unresolvedArg("percent", doubleLiteral(99.9))))),
            emptyList(),
            emptyList(),
            defaultStatsArgs()));
  }

  @Test
  public void testPercentileShortcutFunctionsBoundaryValues() {
    // Test boundary values (0 and 100)
    assertEqual(
        "source=t | stats perc0(a)",
        agg(
            relation("t"),
            exprList(
                alias(
                    "perc0(a)",
                    aggregate(
                        "percentile", field("a"), unresolvedArg("percent", doubleLiteral(0.0))))),
            emptyList(),
            emptyList(),
            defaultStatsArgs()));

    assertEqual(
        "source=t | stats p100(a)",
        agg(
            relation("t"),
            exprList(
                alias(
                    "p100(a)",
                    aggregate(
                        "percentile", field("a"), unresolvedArg("percent", doubleLiteral(100.0))))),
            emptyList(),
            emptyList(),
            defaultStatsArgs()));
  }

  @Test
  public void testPercentileShortcutFunctionInvalidNegativeValue() {
    assertThrows(
        SyntaxCheckException.class, () -> assertEqual("source=t | stats perc-1(a)", (Node) null));
  }

  @Test
  public void testPercentileShortcutFunctionInvalidValueAbove100() {
    assertThrows(
        SyntaxCheckException.class, () -> assertEqual("source=t | stats p101(a)", (Node) null));
  }

  @Test
  public void testPercentileShortcutFunctionInvalidDecimalValueAbove100() {
    assertThrows(
        SyntaxCheckException.class,
        () -> assertEqual("source=t | stats perc100.1(a)", (Node) null));
  }

  @Test
  public void testMedianAggFuncExpr() {
    assertEqual(
        "source=t | stats median(a)",
        agg(
            relation("t"),
            exprList(alias("median(a)", aggregate("median", field("a")))),
            emptyList(),
            emptyList(),
            defaultStatsArgs()));
  }

  @Test
<<<<<<< HEAD
  public void testTimechartSpanParameter() {
    assertEqual(
        "source=t | timechart span=30m count()",
        Timechart.builder()
            .child(relation("t"))
            .binExpression(
                span(
                    field(OpenSearchConstants.IMPLICIT_FIELD_TIMESTAMP),
                    intLiteral(30),
                    SpanUnit.m))
            .aggregateFunction(aggregate("count", allFields()))
            .limit(10)
            .useOther(true)
            .build());
  }

  @Test
  public void testTimechartLimitParameter() {
    assertEqual(
        "source=t | timechart limit=100 count()",
        Timechart.builder()
            .child(relation("t"))
            .binExpression(
                span(
                    field(OpenSearchConstants.IMPLICIT_FIELD_TIMESTAMP), intLiteral(1), SpanUnit.m))
            .aggregateFunction(aggregate("count", allFields()))
            .limit(100)
            .useOther(true)
            .build());
  }

  @Test
  public void testTimechartNegativeLimitParameter() {
    assertThrows(
        IllegalArgumentException.class,
        () -> assertEqual("source=t | timechart limit=-1 count()", (Node) null));
  }

  @Test
  public void testTimechartUseOtherWithBooleanLiteral() {
    assertEqual(
        "source=t | timechart useother=true count()",
        Timechart.builder()
            .child(relation("t"))
            .binExpression(
                span(
                    field(OpenSearchConstants.IMPLICIT_FIELD_TIMESTAMP), intLiteral(1), SpanUnit.m))
            .aggregateFunction(aggregate("count", allFields()))
            .limit(10)
            .useOther(true)
            .build());

    assertEqual(
        "source=t | timechart useother=false count()",
        Timechart.builder()
            .child(relation("t"))
            .binExpression(
                span(
                    field(OpenSearchConstants.IMPLICIT_FIELD_TIMESTAMP), intLiteral(1), SpanUnit.m))
            .aggregateFunction(aggregate("count", allFields()))
            .limit(10)
            .useOther(false)
            .build());
  }

  @Test
  public void testTimechartUseOtherWithIdentifier() {
    assertEqual(
        "source=t | timechart useother=t count()",
        Timechart.builder()
            .child(relation("t"))
            .binExpression(
                span(
                    field(OpenSearchConstants.IMPLICIT_FIELD_TIMESTAMP), intLiteral(1), SpanUnit.m))
            .aggregateFunction(aggregate("count", allFields()))
            .limit(10)
            .useOther(true)
            .build());

    assertEqual(
        "source=t | timechart useother=f count()",
        Timechart.builder()
            .child(relation("t"))
            .binExpression(
                span(
                    field(OpenSearchConstants.IMPLICIT_FIELD_TIMESTAMP), intLiteral(1), SpanUnit.m))
            .aggregateFunction(aggregate("count", allFields()))
            .limit(10)
            .useOther(false)
            .build());

    assertEqual(
        "source=t | timechart useother=TRUE count()",
        Timechart.builder()
            .child(relation("t"))
            .binExpression(
                span(
                    field(OpenSearchConstants.IMPLICIT_FIELD_TIMESTAMP), intLiteral(1), SpanUnit.m))
            .aggregateFunction(aggregate("count", allFields()))
            .limit(10)
            .useOther(true)
            .build());

    assertEqual(
        "source=t | timechart useother=FALSE count()",
        Timechart.builder()
            .child(relation("t"))
            .binExpression(
                span(
                    field(OpenSearchConstants.IMPLICIT_FIELD_TIMESTAMP), intLiteral(1), SpanUnit.m))
            .aggregateFunction(aggregate("count", allFields()))
            .limit(10)
            .useOther(false)
            .build());
  }

  @Test
  public void testTimechartInvalidUseOtherValue() {
    assertThrows(
        IllegalArgumentException.class,
        () -> assertEqual("source=t | timechart useother=invalid count()", (Node) null));
  }

  @Test
  public void testTimechartInvalidParameter() {
    assertThrows(
        SyntaxCheckException.class,
        () -> assertEqual("source=t | timechart invalidparam=value count()", (Node) null));
  }

  @Test
  public void testVisitSpanClause() {
    // Test span clause with explicit field
    assertEqual(
        "source=t | stats count() by span(timestamp, 1h)",
        agg(
            relation("t"),
            exprList(alias("count()", aggregate("count", AllFields.of()))),
            emptyList(),
            emptyList(),
            alias("span(timestamp,1h)", span(field("timestamp"), intLiteral(1), SpanUnit.H)),
            defaultStatsArgs()));

    // Test span clause with different time unit
    assertEqual(
        "source=t | stats count() by span(timestamp, 5d)",
        agg(
            relation("t"),
            exprList(alias("count()", aggregate("count", AllFields.of()))),
            emptyList(),
            emptyList(),
            alias("span(timestamp,5d)", span(field("timestamp"), intLiteral(5), SpanUnit.D)),
            defaultStatsArgs()));

    // Test span clause with implicit @timestamp field
    assertEqual(
        "source=t | stats count() by span(1m)",
        agg(
            relation("t"),
            exprList(alias("count()", aggregate("count", AllFields.of()))),
            emptyList(),
            emptyList(),
            alias(
                "span(1m)",
                span(
                    field(OpenSearchConstants.IMPLICIT_FIELD_TIMESTAMP),
                    intLiteral(1),
                    SpanUnit.m)),
            defaultStatsArgs()));
  }

  @Test
  public void testVisitSpanLiteral() {
    // Test span literal with integer value and hour unit
    assertEqual(
        "source=t | timechart span=1h count()",
        Timechart.builder()
            .child(relation("t"))
            .binExpression(
                span(
                    field(OpenSearchConstants.IMPLICIT_FIELD_TIMESTAMP), intLiteral(1), SpanUnit.H))
            .aggregateFunction(aggregate("count", allFields()))
            .limit(10)
            .useOther(true)
            .build());

    // Test span literal with decimal value and minute unit
    assertEqual(
        "source=t | timechart span=2.5m count()",
        Timechart.builder()
            .child(relation("t"))
            .binExpression(
                span(
                    field(OpenSearchConstants.IMPLICIT_FIELD_TIMESTAMP),
                    decimalLiteral(2.5),
                    SpanUnit.m))
            .aggregateFunction(aggregate("count", allFields()))
            .limit(10)
            .useOther(true)
            .build());

    // Test span literal without unit (should use NONE unit)
    assertEqual(
        "source=t | timechart span=10 count()",
        Timechart.builder()
            .child(relation("t"))
            .binExpression(
                span(
                    field(OpenSearchConstants.IMPLICIT_FIELD_TIMESTAMP),
                    intLiteral(10),
                    SpanUnit.NONE))
            .aggregateFunction(aggregate("count", allFields()))
            .limit(10)
            .useOther(true)
            .build());
=======
  public void testTimeModifierEarliestWithNumericValue() {
    assertEqual("source=t earliest=1", search(relation("t"), "@timestamp:>=1000"));

    assertEqual(
        "source=t earliest=1754020061.123456",
        search(relation("t"), "@timestamp:>=1754020061123.456"));
  }

  @Test
  public void testTimeModifierLatestWithNowValue() {
    assertEqual(
        "source=t earliest=now latest=now()",
        search(relation("t"), "(@timestamp:>=now) AND (@timestamp:<=now)"));
  }

  @Test
  public void testTimeModifierEarliestWithStringValue() {
    assertEqual(
        "source=t earliest='2025-12-10 14:00:00'",
        search(relation("t"), "@timestamp:>=2025\\-12\\-10T14\\:00\\:00Z"));
>>>>>>> 1e62fba6
  }
}<|MERGE_RESOLUTION|>--- conflicted
+++ resolved
@@ -1368,7 +1368,29 @@
   }
 
   @Test
-<<<<<<< HEAD
+  public void testTimeModifierEarliestWithNumericValue() {
+    assertEqual("source=t earliest=1", search(relation("t"), "@timestamp:>=1000"));
+
+    assertEqual(
+        "source=t earliest=1754020061.123456",
+        search(relation("t"), "@timestamp:>=1754020061123.456"));
+  }
+
+  @Test
+  public void testTimeModifierLatestWithNowValue() {
+    assertEqual(
+        "source=t earliest=now latest=now()",
+        search(relation("t"), "(@timestamp:>=now) AND (@timestamp:<=now)"));
+  }
+
+  @Test
+  public void testTimeModifierEarliestWithStringValue() {
+    assertEqual(
+        "source=t earliest='2025-12-10 14:00:00'",
+        search(relation("t"), "@timestamp:>=2025\\-12\\-10T14\\:00\\:00Z"));
+  }
+
+  @Test
   public void testTimechartSpanParameter() {
     assertEqual(
         "source=t | timechart span=30m count()",
@@ -1557,14 +1579,12 @@
 
     // Test span literal with decimal value and minute unit
     assertEqual(
-        "source=t | timechart span=2.5m count()",
+        "source=t | timechart span=2m count()",
         Timechart.builder()
             .child(relation("t"))
             .binExpression(
                 span(
-                    field(OpenSearchConstants.IMPLICIT_FIELD_TIMESTAMP),
-                    decimalLiteral(2.5),
-                    SpanUnit.m))
+                    field(OpenSearchConstants.IMPLICIT_FIELD_TIMESTAMP), intLiteral(2), SpanUnit.m))
             .aggregateFunction(aggregate("count", allFields()))
             .limit(10)
             .useOther(true)
@@ -1584,27 +1604,5 @@
             .limit(10)
             .useOther(true)
             .build());
-=======
-  public void testTimeModifierEarliestWithNumericValue() {
-    assertEqual("source=t earliest=1", search(relation("t"), "@timestamp:>=1000"));
-
-    assertEqual(
-        "source=t earliest=1754020061.123456",
-        search(relation("t"), "@timestamp:>=1754020061123.456"));
-  }
-
-  @Test
-  public void testTimeModifierLatestWithNowValue() {
-    assertEqual(
-        "source=t earliest=now latest=now()",
-        search(relation("t"), "(@timestamp:>=now) AND (@timestamp:<=now)"));
-  }
-
-  @Test
-  public void testTimeModifierEarliestWithStringValue() {
-    assertEqual(
-        "source=t earliest='2025-12-10 14:00:00'",
-        search(relation("t"), "@timestamp:>=2025\\-12\\-10T14\\:00\\:00Z"));
->>>>>>> 1e62fba6
   }
 }