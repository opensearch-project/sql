/*
 * Copyright OpenSearch Contributors
 * SPDX-License-Identifier: Apache-2.0
 */

package org.opensearch.sql.opensearch.storage.script.filter.lucene;

import static org.junit.jupiter.api.Assertions.assertThrows;

import com.google.common.collect.ImmutableMap;
import java.util.LinkedHashMap;
import java.util.List;
import java.util.stream.Stream;
import org.junit.jupiter.api.Assertions;
import org.junit.jupiter.api.DisplayNameGeneration;
import org.junit.jupiter.api.DisplayNameGenerator;
import org.junit.jupiter.api.Test;
import org.junit.jupiter.params.ParameterizedTest;
import org.junit.jupiter.params.provider.MethodSource;
import org.opensearch.sql.common.antlr.SyntaxCheckException;
import org.opensearch.sql.data.model.ExprTupleValue;
import org.opensearch.sql.data.model.ExprValue;
import org.opensearch.sql.data.model.ExprValueUtils;
import org.opensearch.sql.data.type.ExprType;
import org.opensearch.sql.exception.SemanticCheckException;
import org.opensearch.sql.expression.DSL;
import org.opensearch.sql.expression.Expression;
import org.opensearch.sql.expression.FunctionExpression;
import org.opensearch.sql.expression.LiteralExpression;
import org.opensearch.sql.expression.NamedArgumentExpression;
import org.opensearch.sql.expression.env.Environment;
import org.opensearch.sql.expression.function.FunctionName;
import org.opensearch.sql.opensearch.OpenSearchTestBase;
import org.opensearch.sql.opensearch.storage.script.filter.lucene.relevance.QueryStringQuery;

@DisplayNameGeneration(DisplayNameGenerator.ReplaceUnderscores.class)
class QueryStringTest extends OpenSearchTestBase {
  private final QueryStringQuery queryStringQuery = new QueryStringQuery();
  private final FunctionName queryStringFunc = FunctionName.of("query_string");
  private static final LiteralExpression fields_value = DSL.literal(
      new ExprTupleValue(new LinkedHashMap<>(ImmutableMap.of(
          "title", ExprValueUtils.floatValue(1.F),
          "body", ExprValueUtils.floatValue(.3F)))));
  private static final LiteralExpression query_value = DSL.literal("query_value");

  static Stream<List<Expression>> generateValidData() {
<<<<<<< HEAD
    Expression field = DSL.namedArgument("field", fields_value);
    Expression query = DSL.namedArgument("query", query_value);
    return Stream.of(
        DSL.namedArgument("analyzer", DSL.literal("standard")),
        DSL.namedArgument("analyze_wildcard", DSL.literal("true")),
        DSL.namedArgument("allow_leading_wildcard", DSL.literal("true")),
        DSL.namedArgument("auto_generate_synonyms_phrase_query", DSL.literal("true")),
        DSL.namedArgument("boost", DSL.literal("1")),
        DSL.namedArgument("default_operator", DSL.literal("AND")),
        DSL.namedArgument("default_operator", DSL.literal("and")),
        DSL.namedArgument("enable_position_increments", DSL.literal("true")),
        DSL.namedArgument("escape", DSL.literal("false")),
        DSL.namedArgument("fuzziness", DSL.literal("1")),
        DSL.namedArgument("fuzzy_rewrite", DSL.literal("constant_score")),
        DSL.namedArgument("fuzzy_max_expansions", DSL.literal("42")),
        DSL.namedArgument("fuzzy_prefix_length", DSL.literal("42")),
        DSL.namedArgument("fuzzy_transpositions", DSL.literal("42")),
        DSL.namedArgument("lenient", DSL.literal("true")),
        DSL.namedArgument("max_determinized_states", DSL.literal("10000")),
        DSL.namedArgument("minimum_should_match", DSL.literal("4")),
        DSL.namedArgument("quote_analyzer", DSL.literal("standard")),
        DSL.namedArgument("phrase_slop", DSL.literal("0")),
        DSL.namedArgument("quote_field_suffix", DSL.literal(".exact")),
        DSL.namedArgument("rewrite", DSL.literal("constant_score")),
        DSL.namedArgument("type", DSL.literal("best_fields")),
        DSL.namedArgument("tie_breaker", DSL.literal("0.3")),
        DSL.namedArgument("time_zone", DSL.literal("Canada/Pacific")),
        DSL.namedArgument("ANALYZER", DSL.literal("standard")),
        DSL.namedArgument("ANALYZE_wildcard", DSL.literal("true")),
        DSL.namedArgument("Allow_Leading_wildcard", DSL.literal("true")),
        DSL.namedArgument("Auto_Generate_Synonyms_Phrase_Query", DSL.literal("true")),
        DSL.namedArgument("Boost", DSL.literal("1"))
    ).map(arg -> List.of(field, query, arg));
=======
    Expression field = dsl.namedArgument("fields", fields_value);
    Expression query = dsl.namedArgument("query", query_value);
    return List.of(
        dsl.namedArgument("analyzer", DSL.literal("standard")),
        dsl.namedArgument("analyze_wildcard", DSL.literal("true")),
        dsl.namedArgument("allow_leading_wildcard", DSL.literal("true")),
        dsl.namedArgument("auto_generate_synonyms_phrase_query", DSL.literal("true")),
        dsl.namedArgument("boost", DSL.literal("1")),
        dsl.namedArgument("default_operator", DSL.literal("AND")),
        dsl.namedArgument("default_operator", DSL.literal("and")),
        dsl.namedArgument("enable_position_increments", DSL.literal("true")),
        dsl.namedArgument("escape", DSL.literal("false")),
        dsl.namedArgument("fuzziness", DSL.literal("1")),
        dsl.namedArgument("fuzzy_rewrite", DSL.literal("constant_score")),
        dsl.namedArgument("fuzzy_max_expansions", DSL.literal("42")),
        dsl.namedArgument("fuzzy_prefix_length", DSL.literal("42")),
        dsl.namedArgument("fuzzy_transpositions", DSL.literal("true")),
        dsl.namedArgument("lenient", DSL.literal("true")),
        dsl.namedArgument("max_determinized_states", DSL.literal("10000")),
        dsl.namedArgument("minimum_should_match", DSL.literal("4")),
        dsl.namedArgument("quote_analyzer", DSL.literal("standard")),
        dsl.namedArgument("phrase_slop", DSL.literal("0")),
        dsl.namedArgument("quote_field_suffix", DSL.literal(".exact")),
        dsl.namedArgument("rewrite", DSL.literal("constant_score")),
        dsl.namedArgument("type", DSL.literal("best_fields")),
        dsl.namedArgument("tie_breaker", DSL.literal("0.3")),
        dsl.namedArgument("time_zone", DSL.literal("Canada/Pacific")),
        dsl.namedArgument("ANALYZER", DSL.literal("standard")),
        dsl.namedArgument("ANALYZE_wildcard", DSL.literal("true")),
        dsl.namedArgument("Allow_Leading_wildcard", DSL.literal("true")),
        dsl.namedArgument("Auto_Generate_Synonyms_Phrase_Query", DSL.literal("true")),
        dsl.namedArgument("Boost", DSL.literal("1"))
    ).stream().map(arg -> List.of(field, query, arg));
>>>>>>> be4512e0
  }

  @ParameterizedTest
  @MethodSource("generateValidData")
  void test_valid_parameters(List<Expression> validArgs) {
    Assertions.assertNotNull(queryStringQuery.build(
        new QueryStringExpression(validArgs)));
  }

  @Test
  void test_SyntaxCheckException_when_no_arguments() {
    List<Expression> arguments = List.of();
    assertThrows(SyntaxCheckException.class,
        () -> queryStringQuery.build(new QueryStringExpression(arguments)));
  }

  @Test
  void test_SyntaxCheckException_when_one_argument() {
    List<Expression> arguments = List.of(namedArgument("fields", fields_value));
    assertThrows(SyntaxCheckException.class,
        () -> queryStringQuery.build(new QueryStringExpression(arguments)));
  }

  @Test
  void test_SemanticCheckException_when_invalid_parameter() {
    List<Expression> arguments = List.of(
        namedArgument("fields", fields_value),
        namedArgument("query", query_value),
        namedArgument("unsupported", "unsupported_value"));
    Assertions.assertThrows(SemanticCheckException.class,
        () -> queryStringQuery.build(new QueryStringExpression(arguments)));
  }

  private NamedArgumentExpression namedArgument(String name, String value) {
    return DSL.namedArgument(name, DSL.literal(value));
  }

  private NamedArgumentExpression namedArgument(String name, LiteralExpression value) {
    return DSL.namedArgument(name, value);
  }

  private class QueryStringExpression extends FunctionExpression {
    public QueryStringExpression(List<Expression> arguments) {
      super(QueryStringTest.this.queryStringFunc, arguments);
    }

    @Override
    public ExprValue valueOf(Environment<Expression, ExprValue> valueEnv) {
      throw new UnsupportedOperationException("Invalid function call, "
          + "valueOf function need implementation only to support Expression interface");
    }

    @Override
    public ExprType type() {
      throw new UnsupportedOperationException("Invalid function call, "
          + "type function need implementation only to support Expression interface");
    }
  }
}<|MERGE_RESOLUTION|>--- conflicted
+++ resolved
@@ -44,8 +44,7 @@
   private static final LiteralExpression query_value = DSL.literal("query_value");
 
   static Stream<List<Expression>> generateValidData() {
-<<<<<<< HEAD
-    Expression field = DSL.namedArgument("field", fields_value);
+    Expression field = DSL.namedArgument("fields", fields_value);
     Expression query = DSL.namedArgument("query", query_value);
     return Stream.of(
         DSL.namedArgument("analyzer", DSL.literal("standard")),
@@ -61,7 +60,7 @@
         DSL.namedArgument("fuzzy_rewrite", DSL.literal("constant_score")),
         DSL.namedArgument("fuzzy_max_expansions", DSL.literal("42")),
         DSL.namedArgument("fuzzy_prefix_length", DSL.literal("42")),
-        DSL.namedArgument("fuzzy_transpositions", DSL.literal("42")),
+        DSL.namedArgument("fuzzy_transpositions", DSL.literal("true")),
         DSL.namedArgument("lenient", DSL.literal("true")),
         DSL.namedArgument("max_determinized_states", DSL.literal("10000")),
         DSL.namedArgument("minimum_should_match", DSL.literal("4")),
@@ -78,41 +77,6 @@
         DSL.namedArgument("Auto_Generate_Synonyms_Phrase_Query", DSL.literal("true")),
         DSL.namedArgument("Boost", DSL.literal("1"))
     ).map(arg -> List.of(field, query, arg));
-=======
-    Expression field = dsl.namedArgument("fields", fields_value);
-    Expression query = dsl.namedArgument("query", query_value);
-    return List.of(
-        dsl.namedArgument("analyzer", DSL.literal("standard")),
-        dsl.namedArgument("analyze_wildcard", DSL.literal("true")),
-        dsl.namedArgument("allow_leading_wildcard", DSL.literal("true")),
-        dsl.namedArgument("auto_generate_synonyms_phrase_query", DSL.literal("true")),
-        dsl.namedArgument("boost", DSL.literal("1")),
-        dsl.namedArgument("default_operator", DSL.literal("AND")),
-        dsl.namedArgument("default_operator", DSL.literal("and")),
-        dsl.namedArgument("enable_position_increments", DSL.literal("true")),
-        dsl.namedArgument("escape", DSL.literal("false")),
-        dsl.namedArgument("fuzziness", DSL.literal("1")),
-        dsl.namedArgument("fuzzy_rewrite", DSL.literal("constant_score")),
-        dsl.namedArgument("fuzzy_max_expansions", DSL.literal("42")),
-        dsl.namedArgument("fuzzy_prefix_length", DSL.literal("42")),
-        dsl.namedArgument("fuzzy_transpositions", DSL.literal("true")),
-        dsl.namedArgument("lenient", DSL.literal("true")),
-        dsl.namedArgument("max_determinized_states", DSL.literal("10000")),
-        dsl.namedArgument("minimum_should_match", DSL.literal("4")),
-        dsl.namedArgument("quote_analyzer", DSL.literal("standard")),
-        dsl.namedArgument("phrase_slop", DSL.literal("0")),
-        dsl.namedArgument("quote_field_suffix", DSL.literal(".exact")),
-        dsl.namedArgument("rewrite", DSL.literal("constant_score")),
-        dsl.namedArgument("type", DSL.literal("best_fields")),
-        dsl.namedArgument("tie_breaker", DSL.literal("0.3")),
-        dsl.namedArgument("time_zone", DSL.literal("Canada/Pacific")),
-        dsl.namedArgument("ANALYZER", DSL.literal("standard")),
-        dsl.namedArgument("ANALYZE_wildcard", DSL.literal("true")),
-        dsl.namedArgument("Allow_Leading_wildcard", DSL.literal("true")),
-        dsl.namedArgument("Auto_Generate_Synonyms_Phrase_Query", DSL.literal("true")),
-        dsl.namedArgument("Boost", DSL.literal("1"))
-    ).stream().map(arg -> List.of(field, query, arg));
->>>>>>> be4512e0
   }
 
   @ParameterizedTest
