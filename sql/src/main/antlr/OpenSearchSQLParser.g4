--- conflicted
+++ resolved
@@ -419,11 +419,7 @@
 
 mathematicalFunctionName
     : ABS | CBRT | CEIL | CEILING | CONV | CRC32 | E | EXP | EXPM1 | FLOOR | LN | LOG | LOG10 | LOG2 | MOD | PI | POW | POWER
-<<<<<<< HEAD
-    | RAND | ROUND | SIGN | SIGNUM | SQRT | TRUNCATE
-=======
-    | RAND | RINT | ROUND | SIGN | SQRT | TRUNCATE
->>>>>>> 7220cfee
+    | RAND | RINT | ROUND | SIGN | SIGNUM | SQRT | TRUNCATE
     | trigonometricFunctionName
     ;
 
