--- conflicted
+++ resolved
@@ -1184,7 +1184,74 @@
         SqlStdOperatorTable.DIVIDE, divider, context.relBuilder.cast(divisor, SqlTypeName.DOUBLE));
   }
 
-<<<<<<< HEAD
+  /**
+   * Expand command visitor to handle array field expansion. 1. Unnest 2. Join with the original
+   * table to get all fields
+   *
+   * <p>S = π_{field, other_fields}(R ⨝ UNNEST_field(R))
+   *
+   * @param expand Expand command to be visited
+   * @param context CalcitePlanContext containing the RelBuilder and other context
+   * @return RelNode representing records with the expanded array field
+   */
+  @Override
+  public RelNode visitExpand(Expand expand, CalcitePlanContext context) {
+    // 1. Visit Children
+    visitChildren(expand, context);
+
+    RelBuilder relBuilder = context.relBuilder;
+
+    // 2. Get the field to expand and an optional alias.
+    Field arrayField = expand.getField();
+    RexInputRef arrayFieldRex = (RexInputRef) rexVisitor.analyze(arrayField, context);
+    String alias = expand.getAlias();
+
+    // 3. Capture the outer row in a CorrelationId
+    Holder<RexCorrelVariable> correlVariable = Holder.empty();
+    relBuilder.variable(correlVariable::set);
+
+    // 4. Push a copy of the original table to the RelBuilder stack as right
+    // side of the correlate (join).
+    relBuilder.push(relBuilder.peek());
+    RexNode correlArrayField =
+        relBuilder.field(
+            context.rexBuilder.makeCorrel(relBuilder.peek().getRowType(), correlVariable.get().id),
+            arrayFieldRex.getIndex());
+
+    // 5. Filter rows where the array field is the same as the left side
+    // TODO: This is not a standard way to use correlate and uncollect together.
+    //  A filter should not be necessary. Correct it in the future.
+    RexNode filterCondition = relBuilder.equals(correlArrayField, arrayFieldRex);
+    relBuilder.filter(filterCondition);
+
+    // 6. Project only the array field for the uncollect operation
+    relBuilder.project(List.of(correlArrayField), List.of(arrayField.getField().toString()));
+
+    // 7. Expand the array field using uncollect
+    relBuilder.uncollect(List.of(), false);
+
+    // 8. Perform a nested-loop join (correlate) between the original table and the expanded
+    // array field.
+    // The last parameter has to refer to the array to be expanded on the left side. It will
+    // be used by the right side to correlate with the left side.
+    // Using left join to keep the records where the array field is empty. The corresponding
+    // field in the result will be null.
+    relBuilder.correlate(JoinRelType.LEFT, correlVariable.get().id, List.of(arrayFieldRex));
+
+    // 9. Remove the original array field from the output.
+    // TODO: RFC: should we keep the original array field when alias is present?
+    relBuilder.projectExcept(arrayFieldRex);
+    if (alias != null) {
+      // Sub-nested fields cannot be removed after renaming the nested field.
+      tryToRemoveNestedFields(context);
+      RexInputRef expandedField = relBuilder.field(arrayField.getField().toString());
+      List<String> names = new ArrayList<>(relBuilder.peek().getRowType().getFieldNames());
+      names.set(expandedField.getIndex(), alias);
+      relBuilder.rename(names);
+    }
+    return relBuilder.peek();
+  }
+
   private void buildParseRelNode(Parse node, CalcitePlanContext context) {
     RexNode sourceField = rexVisitor.analyze(node.getSourceField(), context);
     ParseMethod parseMethod = node.getParseMethod();
@@ -1278,30 +1345,6 @@
       RexInputRef arrayFieldRex, String fieldName, String alias, CalcitePlanContext context) {
     RelBuilder relBuilder = context.relBuilder;
 
-=======
-  /**
-   * Expand command visitor to handle array field expansion. 1. Unnest 2. Join with the original
-   * table to get all fields
-   *
-   * <p>S = π_{field, other_fields}(R ⨝ UNNEST_field(R))
-   *
-   * @param expand Expand command to be visited
-   * @param context CalcitePlanContext containing the RelBuilder and other context
-   * @return RelNode representing records with the expanded array field
-   */
-  @Override
-  public RelNode visitExpand(Expand expand, CalcitePlanContext context) {
-    // 1. Visit Children
-    visitChildren(expand, context);
-
-    RelBuilder relBuilder = context.relBuilder;
-
-    // 2. Get the field to expand and an optional alias.
-    Field arrayField = expand.getField();
-    RexInputRef arrayFieldRex = (RexInputRef) rexVisitor.analyze(arrayField, context);
-    String alias = expand.getAlias();
-
->>>>>>> 939dfe71
     // 3. Capture the outer row in a CorrelationId
     Holder<RexCorrelVariable> correlVariable = Holder.empty();
     relBuilder.variable(correlVariable::set);
@@ -1321,11 +1364,7 @@
     relBuilder.filter(filterCondition);
 
     // 6. Project only the array field for the uncollect operation
-<<<<<<< HEAD
     relBuilder.project(List.of(correlArrayField), List.of(fieldName));
-=======
-    relBuilder.project(List.of(correlArrayField), List.of(arrayField.getField().toString()));
->>>>>>> 939dfe71
 
     // 7. Expand the array field using uncollect
     relBuilder.uncollect(List.of(), false);
@@ -1344,18 +1383,10 @@
     if (alias != null) {
       // Sub-nested fields cannot be removed after renaming the nested field.
       tryToRemoveNestedFields(context);
-<<<<<<< HEAD
       RexInputRef expandedField = relBuilder.field(fieldName);
-=======
-      RexInputRef expandedField = relBuilder.field(arrayField.getField().toString());
->>>>>>> 939dfe71
       List<String> names = new ArrayList<>(relBuilder.peek().getRowType().getFieldNames());
       names.set(expandedField.getIndex(), alias);
       relBuilder.rename(names);
     }
-<<<<<<< HEAD
-=======
-    return relBuilder.peek();
->>>>>>> 939dfe71
   }
 }