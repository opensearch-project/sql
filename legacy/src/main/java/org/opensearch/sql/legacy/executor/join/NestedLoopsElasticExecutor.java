/*
 * Copyright OpenSearch Contributors
 * SPDX-License-Identifier: Apache-2.0
 */

package org.opensearch.sql.legacy.executor.join;

import com.alibaba.druid.sql.ast.statement.SQLJoinTableSource;
import java.util.ArrayList;
import java.util.HashMap;
import java.util.List;
import java.util.Map;
import org.apache.logging.log4j.LogManager;
import org.apache.logging.log4j.Logger;
import org.opensearch.action.search.MultiSearchRequest;
import org.opensearch.action.search.MultiSearchResponse;
import org.opensearch.action.search.SearchRequestBuilder;
import org.opensearch.action.search.SearchResponse;
import org.opensearch.client.Client;
import org.opensearch.common.document.DocumentField;
import org.opensearch.index.mapper.MapperService;
import org.opensearch.search.SearchHit;
import org.opensearch.search.SearchHits;
import org.opensearch.sql.legacy.domain.Condition;
import org.opensearch.sql.legacy.domain.Select;
import org.opensearch.sql.legacy.domain.Where;
import org.opensearch.sql.legacy.esdomain.OpenSearchClient;
import org.opensearch.sql.legacy.exception.SqlParseException;
import org.opensearch.sql.legacy.query.DefaultQueryAction;
import org.opensearch.sql.legacy.query.join.BackOffRetryStrategy;
import org.opensearch.sql.legacy.query.join.NestedLoopsElasticRequestBuilder;
import org.opensearch.sql.legacy.query.join.TableInJoinRequestBuilder;
import org.opensearch.sql.legacy.query.maker.Maker;

/** Created by Eliran on 15/9/2015. */
public class NestedLoopsElasticExecutor extends ElasticJoinExecutor {

  private static final Logger LOG = LogManager.getLogger();

  private final NestedLoopsElasticRequestBuilder nestedLoopsRequest;

  public NestedLoopsElasticExecutor(Client client, NestedLoopsElasticRequestBuilder nestedLoops) {
    super(client, nestedLoops);
    this.nestedLoopsRequest = nestedLoops;
  }

  @Override
  protected List<SearchHit> innerRun() throws SqlParseException {
    createPointInTimeHandler(client, nestedLoopsRequest);
    pit.create();
    List<SearchHit> combinedResults = new ArrayList<>();
    int totalLimit = nestedLoopsRequest.getTotalLimit();
    int multiSearchMaxSize = nestedLoopsRequest.getMultiSearchMaxSize();
    Select secondTableSelect = nestedLoopsRequest.getSecondTable().getOriginalSelect();
    Where originalSecondTableWhere = secondTableSelect.getWhere();

    orderConditions(
        nestedLoopsRequest.getFirstTable().getAlias(),
        nestedLoopsRequest.getSecondTable().getAlias());

    if (!BackOffRetryStrategy.isHealthy()) {
      throw new IllegalStateException("Memory circuit is broken");
    }
    FetchWithScrollResponse fetchWithScrollResponse =
        firstFetch(this.nestedLoopsRequest.getFirstTable());
    SearchResponse firstTableResponse = fetchWithScrollResponse.getResponse();
    boolean needScrollForFirstTable = fetchWithScrollResponse.isNeedScrollForFirstTable();

    int currentCombinedResults = 0;
    boolean finishedWithFirstTable = false;

    while (totalLimit > currentCombinedResults && !finishedWithFirstTable) {

      SearchHit[] hits = firstTableResponse.getHits().getHits();
      boolean finishedMultiSearches = hits.length == 0;
      int currentHitsIndex = 0;

      while (!finishedMultiSearches) {
        MultiSearchRequest multiSearchRequest =
            createMultiSearchRequest(
                multiSearchMaxSize,
                nestedLoopsRequest.getConnectedWhere(),
                hits,
                secondTableSelect,
                originalSecondTableWhere,
                currentHitsIndex);
        int multiSearchSize = multiSearchRequest.requests().size();
        if (!BackOffRetryStrategy.isHealthy()) {
          throw new IllegalStateException("Memory circuit is broken");
        }
        currentCombinedResults =
            combineResultsFromMultiResponses(
                combinedResults,
                totalLimit,
                currentCombinedResults,
                hits,
                currentHitsIndex,
                multiSearchRequest);
        currentHitsIndex += multiSearchSize;
        finishedMultiSearches =
            currentHitsIndex >= hits.length - 1 || currentCombinedResults >= totalLimit;
      }

      if (hits.length < MAX_RESULTS_ON_ONE_FETCH) {
        needScrollForFirstTable = false;
      }

      if (!finishedWithFirstTable) {
        if (needScrollForFirstTable) {
          if (!BackOffRetryStrategy.isHealthy()) {
            throw new IllegalStateException("Memory circuit is broken");
          }
<<<<<<< HEAD
=======
          /* Fetching next result page.
            Using scroll api - only scrollId from previous response is required for scroll request.
            Using pit with search_after - we need to recreate search request along with pitId and
            sort fields from previous response.
            Here we are finding required size for recreating search request with pit and search after.
            Conditions for size are similar as firstFetch().
            In case of scroll, this size will be ignored and size from first request will be used.
          */
>>>>>>> 154cb261
          Integer hintLimit = nestedLoopsRequest.getFirstTable().getHintLimit();
          if (hintLimit != null && hintLimit < MAX_RESULTS_ON_ONE_FETCH) {
            firstTableResponse =
                getResponseWithHits(
<<<<<<< HEAD
                    client, nestedLoopsRequest.getFirstTable(), hintLimit, firstTableResponse);
          } else {
            firstTableResponse =
                getResponseWithHits(
                    client,
=======
                    nestedLoopsRequest.getFirstTable(), hintLimit, firstTableResponse);
          } else {
            firstTableResponse =
                getResponseWithHits(
>>>>>>> 154cb261
                    nestedLoopsRequest.getFirstTable(),
                    MAX_RESULTS_ON_ONE_FETCH,
                    firstTableResponse);
          }
        } else {
          finishedWithFirstTable = true;
        }
      }
    }
    pit.delete();
    return combinedResults;
  }

  private int combineResultsFromMultiResponses(
      List<SearchHit> combinedResults,
      int totalLimit,
      int currentCombinedResults,
      SearchHit[] hits,
      int currentIndex,
      MultiSearchRequest multiSearchRequest) {
    MultiSearchResponse.Item[] responses =
        new OpenSearchClient(client).multiSearch(multiSearchRequest);
    String t1Alias = nestedLoopsRequest.getFirstTable().getAlias();
    String t2Alias = nestedLoopsRequest.getSecondTable().getAlias();

    for (int j = 0; j < responses.length && currentCombinedResults < totalLimit; j++) {
      SearchHit hitFromFirstTable = hits[currentIndex + j];
      onlyReturnedFields(
          hitFromFirstTable.getSourceAsMap(),
          nestedLoopsRequest.getFirstTable().getReturnedFields(),
          nestedLoopsRequest.getFirstTable().getOriginalSelect().isSelectAll());

      SearchResponse multiItemResponse = responses[j].getResponse();

      if (multiItemResponse == null) {
        continue;
      }

      updateMetaSearchResults(multiItemResponse);

      // todo: if responseForHit.getHits.length < responseForHit.getTotalHits(). need to fetch more!
      SearchHits responseForHit = multiItemResponse.getHits();

      if (responseForHit.getHits().length == 0
          && nestedLoopsRequest.getJoinType() == SQLJoinTableSource.JoinType.LEFT_OUTER_JOIN) {
        SearchHit unmachedResult =
            createUnmachedResult(
                nestedLoopsRequest.getSecondTable().getReturnedFields(),
                currentCombinedResults,
                t1Alias,
                t2Alias,
                hitFromFirstTable);
        combinedResults.add(unmachedResult);
        currentCombinedResults++;
        continue;
      }

      for (SearchHit matchedHit : responseForHit.getHits()) {
        SearchHit searchHit =
            getMergedHit(currentCombinedResults, t1Alias, t2Alias, hitFromFirstTable, matchedHit);
        combinedResults.add(searchHit);
        currentCombinedResults++;
        if (currentCombinedResults >= totalLimit) {
          break;
        }
      }
      if (currentCombinedResults >= totalLimit) {
        break;
      }
    }
    return currentCombinedResults;
  }

  private SearchHit getMergedHit(
      int currentCombinedResults,
      String t1Alias,
      String t2Alias,
      SearchHit hitFromFirstTable,
      SearchHit matchedHit) {
    onlyReturnedFields(
        matchedHit.getSourceAsMap(),
        nestedLoopsRequest.getSecondTable().getReturnedFields(),
        nestedLoopsRequest.getSecondTable().getOriginalSelect().isSelectAll());
    Map<String, DocumentField> documentFields = new HashMap<>();
    Map<String, DocumentField> metaFields = new HashMap<>();
    matchedHit
        .getFields()
        .forEach(
            (fieldName, docField) ->
                (MapperService.META_FIELDS_BEFORE_7DOT8.contains(fieldName)
                        ? metaFields
                        : documentFields)
                    .put(fieldName, docField));
    SearchHit searchHit =
        new SearchHit(
            currentCombinedResults,
            hitFromFirstTable.getId() + "|" + matchedHit.getId(),
            documentFields,
            metaFields);
    searchHit.sourceRef(hitFromFirstTable.getSourceRef());
    searchHit.getSourceAsMap().clear();
    searchHit.getSourceAsMap().putAll(hitFromFirstTable.getSourceAsMap());

    mergeSourceAndAddAliases(matchedHit.getSourceAsMap(), searchHit, t1Alias, t2Alias);
    return searchHit;
  }

  private MultiSearchRequest createMultiSearchRequest(
      int multiSearchMaxSize,
      Where connectedWhere,
      SearchHit[] hits,
      Select secondTableSelect,
      Where originalWhere,
      int currentIndex)
      throws SqlParseException {
    MultiSearchRequest multiSearchRequest = new MultiSearchRequest();
    for (int i = currentIndex; i < currentIndex + multiSearchMaxSize && i < hits.length; i++) {
      Map<String, Object> hitFromFirstTableAsMap = hits[i].getSourceAsMap();
      Where newWhere = Where.newInstance();
      if (originalWhere != null) {
        newWhere.addWhere(originalWhere);
      }
      if (connectedWhere != null) {
        Where connectedWhereCloned = null;
        try {
          connectedWhereCloned = (Where) connectedWhere.clone();
        } catch (CloneNotSupportedException e) {
          e.printStackTrace();
        }
        updateValuesOnWhereConditions(hitFromFirstTableAsMap, connectedWhereCloned);
        newWhere.addWhere(connectedWhereCloned);
      }

      //            for(Condition c : conditions){
      //                Object value =
      // deepSearchInMap(hitFromFirstTableAsMap,c.getValue().toString());
      //                Condition conditionWithValue = new
      // Condition(Where.CONN.AND,c.getName(),c.getOpear(),value);
      //                newWhere.addWhere(conditionWithValue);
      //            }
      // using the 2nd table select and DefaultAction because we can't just change query on request
      // (need to create lot of requests)
      if (newWhere.getWheres().size() != 0) {
        secondTableSelect.setWhere(newWhere);
      }
      DefaultQueryAction action = new DefaultQueryAction(this.client, secondTableSelect);
      action.explain();
      SearchRequestBuilder secondTableRequest = action.getRequestBuilder();
      Integer secondTableHintLimit = this.nestedLoopsRequest.getSecondTable().getHintLimit();
      if (secondTableHintLimit != null && secondTableHintLimit <= MAX_RESULTS_ON_ONE_FETCH) {
        secondTableRequest.setSize(secondTableHintLimit);
      }
      multiSearchRequest.add(secondTableRequest);
    }
    return multiSearchRequest;
  }

  private void updateValuesOnWhereConditions(Map<String, Object> hit, Where where) {
    if (where instanceof Condition) {
      Condition c = (Condition) where;
      Object value = deepSearchInMap(hit, c.getValue().toString());
      if (value == null) {
        value = Maker.NONE;
      }
      c.setValue(value);
    }
    for (Where innerWhere : where.getWheres()) {
      updateValuesOnWhereConditions(hit, innerWhere);
    }
  }

  private FetchWithScrollResponse firstFetch(TableInJoinRequestBuilder tableRequest) {
    Integer hintLimit = tableRequest.getHintLimit();
    boolean needScrollForFirstTable = false;
    SearchResponse responseWithHits;
    if (hintLimit != null && hintLimit < MAX_RESULTS_ON_ONE_FETCH) {
      responseWithHits = tableRequest.getRequestBuilder().setSize(hintLimit).get();
      needScrollForFirstTable = false;
    } else {
      // scroll request with max.
<<<<<<< HEAD
      responseWithHits = getResponseWithHits(client, tableRequest, MAX_RESULTS_ON_ONE_FETCH, null);
=======
      responseWithHits = getResponseWithHits(tableRequest, MAX_RESULTS_ON_ONE_FETCH, null);
>>>>>>> 154cb261
      if (responseWithHits.getHits().getTotalHits() != null
          && responseWithHits.getHits().getTotalHits().value < MAX_RESULTS_ON_ONE_FETCH) {
        needScrollForFirstTable = true;
      }
    }

    updateMetaSearchResults(responseWithHits);
    return new FetchWithScrollResponse(responseWithHits, needScrollForFirstTable);
  }

  private void orderConditions(String t1Alias, String t2Alias) {
    orderConditionRecursive(t1Alias, t2Alias, nestedLoopsRequest.getConnectedWhere());
    //        Collection<Condition> conditions =
    // nestedLoopsRequest.getT1FieldToCondition().values();
    //        for(Condition c : conditions){
    //            //TODO: support all orders and for each OPEAR find his related OPEAR (< is > , EQ
    // is EQ ,etc..)
    //            if(!c.getName().startsWith(t2Alias+".") ||
    // !c.getValue().toString().startsWith(t1Alias +"."))
    //                throw new RuntimeException("On NestedLoops currently only supported Ordered
    // conditions
    //                t2.field2 OPEAR t1.field1) , badCondition was:" + c);
    //            c.setName(c.getName().replaceFirst(t2Alias+".",""));
    //            c.setValue(c.getValue().toString().replaceFirst(t1Alias+ ".", ""));
    //        }
  }

  private void orderConditionRecursive(String t1Alias, String t2Alias, Where where) {
    if (where == null) {
      return;
    }
    if (where instanceof Condition) {
      Condition c = (Condition) where;
      if (shouldReverse(c, t1Alias, t2Alias)) {
        try {
          reverseOrderOfCondition(c, t1Alias, t2Alias);
          return;
        } catch (SqlParseException e) {
          // Do nothing here to continue using original logic below.
          // The condition is not changed here.
        }
      }
      if (!c.getName().startsWith(t2Alias + ".")
          || !c.getValue().toString().startsWith(t1Alias + ".")) {
        throw new RuntimeException(
            "On NestedLoops currently only supported Ordered conditions "
                + "(t2.field2 OPEAR t1.field1) , badCondition was:"
                + c);
      }
      c.setName(c.getName().replaceFirst(t2Alias + ".", ""));
      c.setValue(c.getValue().toString().replaceFirst(t1Alias + ".", ""));
      return;
    } else {
      for (Where innerWhere : where.getWheres()) {
        orderConditionRecursive(t1Alias, t2Alias, innerWhere);
      }
    }
  }

  private Boolean shouldReverse(Condition cond, String t1Alias, String t2Alias) {
    return cond.getName().startsWith(t1Alias + ".")
        && cond.getValue().toString().startsWith(t2Alias + ".")
        && cond.getOPERATOR().isSimpleOperator();
  }

  private void reverseOrderOfCondition(Condition cond, String t1Alias, String t2Alias)
      throws SqlParseException {
    cond.setOPERATOR(cond.getOPERATOR().simpleReverse());
    String name = cond.getName();
    cond.setName(cond.getValue().toString().replaceFirst(t2Alias + ".", ""));
    cond.setValue(name.replaceFirst(t1Alias + ".", ""));
  }

  private class FetchWithScrollResponse {
    private SearchResponse response;
    private boolean needScrollForFirstTable;

    private FetchWithScrollResponse(SearchResponse response, boolean needScrollForFirstTable) {
      this.response = response;
      this.needScrollForFirstTable = needScrollForFirstTable;
    }

    public SearchResponse getResponse() {
      return response;
    }

    public boolean isNeedScrollForFirstTable() {
      return needScrollForFirstTable;
    }
  }
}<|MERGE_RESOLUTION|>--- conflicted
+++ resolved
@@ -46,8 +46,6 @@
 
   @Override
   protected List<SearchHit> innerRun() throws SqlParseException {
-    createPointInTimeHandler(client, nestedLoopsRequest);
-    pit.create();
     List<SearchHit> combinedResults = new ArrayList<>();
     int totalLimit = nestedLoopsRequest.getTotalLimit();
     int multiSearchMaxSize = nestedLoopsRequest.getMultiSearchMaxSize();
@@ -110,8 +108,6 @@
           if (!BackOffRetryStrategy.isHealthy()) {
             throw new IllegalStateException("Memory circuit is broken");
           }
-<<<<<<< HEAD
-=======
           /* Fetching next result page.
             Using scroll api - only scrollId from previous response is required for scroll request.
             Using pit with search_after - we need to recreate search request along with pitId and
@@ -120,23 +116,14 @@
             Conditions for size are similar as firstFetch().
             In case of scroll, this size will be ignored and size from first request will be used.
           */
->>>>>>> 154cb261
           Integer hintLimit = nestedLoopsRequest.getFirstTable().getHintLimit();
           if (hintLimit != null && hintLimit < MAX_RESULTS_ON_ONE_FETCH) {
             firstTableResponse =
                 getResponseWithHits(
-<<<<<<< HEAD
-                    client, nestedLoopsRequest.getFirstTable(), hintLimit, firstTableResponse);
-          } else {
-            firstTableResponse =
-                getResponseWithHits(
-                    client,
-=======
                     nestedLoopsRequest.getFirstTable(), hintLimit, firstTableResponse);
           } else {
             firstTableResponse =
                 getResponseWithHits(
->>>>>>> 154cb261
                     nestedLoopsRequest.getFirstTable(),
                     MAX_RESULTS_ON_ONE_FETCH,
                     firstTableResponse);
@@ -317,11 +304,7 @@
       needScrollForFirstTable = false;
     } else {
       // scroll request with max.
-<<<<<<< HEAD
-      responseWithHits = getResponseWithHits(client, tableRequest, MAX_RESULTS_ON_ONE_FETCH, null);
-=======
       responseWithHits = getResponseWithHits(tableRequest, MAX_RESULTS_ON_ONE_FETCH, null);
->>>>>>> 154cb261
       if (responseWithHits.getHits().getTotalHits() != null
           && responseWithHits.getHits().getTotalHits().value < MAX_RESULTS_ON_ONE_FETCH) {
         needScrollForFirstTable = true;
