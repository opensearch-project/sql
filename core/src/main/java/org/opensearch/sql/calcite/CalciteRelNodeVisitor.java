--- conflicted
+++ resolved
@@ -744,12 +744,6 @@
     throw new CalciteUnsupportedException("Kmeans command is unsupported in Calcite");
   }
 
-  @Override
-<<<<<<< HEAD
-  public RelNode visitFillNull(FillNull fillNull, CalcitePlanContext context) {
-    throw new CalciteUnsupportedException("FillNull command is unsupported in Calcite");
-  }
-
   List<RexNode> resolveGroupByPlusFieldList(RareTopN node, CalcitePlanContext context) {
     List<RexNode> groupByList = resolveGroupByList(node, context);
     List<RexNode> filedsList =
@@ -764,8 +758,6 @@
   }
 
   @Override
-=======
->>>>>>> f4809584
   public RelNode visitRareTopN(RareTopN node, CalcitePlanContext context) {
     visitChildren(node, context);
 
