/*
 * Copyright OpenSearch Contributors
 * SPDX-License-Identifier: Apache-2.0
 */

package org.opensearch.sql.executor.execution;

import static org.junit.jupiter.api.Assertions.assertNotNull;
import static org.junit.jupiter.api.Assertions.assertTrue;
import static org.junit.jupiter.api.Assertions.fail;
import static org.mockito.ArgumentMatchers.any;
import static org.mockito.Mockito.mock;
import static org.mockito.Mockito.when;

import org.apache.commons.lang3.NotImplementedException;
import org.junit.jupiter.api.BeforeAll;
import org.junit.jupiter.api.DisplayNameGeneration;
import org.junit.jupiter.api.DisplayNameGenerator;
import org.junit.jupiter.api.Test;
import org.opensearch.sql.analysis.Analyzer;
import org.opensearch.sql.ast.tree.UnresolvedPlan;
import org.opensearch.sql.common.response.ResponseListener;
import org.opensearch.sql.executor.DefaultExecutionEngine;
import org.opensearch.sql.executor.ExecutionEngine;
import org.opensearch.sql.executor.QueryId;
import org.opensearch.sql.executor.QueryService;
import org.opensearch.sql.planner.Planner;
import org.opensearch.sql.planner.logical.LogicalPaginate;
import org.opensearch.sql.planner.physical.PhysicalPlan;

@DisplayNameGeneration(DisplayNameGenerator.ReplaceUnderscores.class)
public class PaginatedPlanTest {

  private static QueryService queryService;

  /**
   * Initialize the mocks.
   */
  @BeforeAll
  public static void setUp() {
    var analyzer = mock(Analyzer.class);
    when(analyzer.analyze(any(), any())).thenReturn(mock(LogicalPaginate.class));
    var planner = mock(Planner.class);
    when(planner.plan(any())).thenReturn(mock(PhysicalPlan.class));
    queryService = new QueryService(analyzer, new DefaultExecutionEngine(), planner);
  }

  @Test
  public void can_execute_plan() {
    var listener = new ResponseListener<ExecutionEngine.QueryResponse>() {
      @Override
      public void onResponse(ExecutionEngine.QueryResponse response) {
        assertNotNull(response);
      }

      @Override
      public void onFailure(Exception e) {
        fail();
      }
    };
    var plan = new PaginatedPlan(QueryId.queryId(), mock(UnresolvedPlan.class), 10,
        queryService, listener);
    plan.execute();
  }

  @Test
  // Same as previous test, but with incomplete PaginatedQueryService
  public void can_handle_error_while_executing_plan() {
    var listener = new ResponseListener<ExecutionEngine.QueryResponse>() {
      @Override
      public void onResponse(ExecutionEngine.QueryResponse response) {
        fail();
      }

      @Override
      public void onFailure(Exception e) {
        assertNotNull(e);
      }
    };
<<<<<<< HEAD
    var plan = new PaginatedPlan(QueryId.None, mock(UnresolvedPlan.class), 10,
        new QueryService(null, new DefaultExecutionEngine(), null), listener);
=======
    var plan = new PaginatedPlan(QueryId.queryId(), mock(UnresolvedPlan.class), 10,
        new QueryService(null, new DefaultExecutionEngine(), null, null), listener);
>>>>>>> bc8c73fe
    plan.execute();
  }

  @Test
  public void explain_is_not_supported() {
    new PaginatedPlan(null, null, 0, null, null).explain(new ResponseListener<>() {
        @Override
        public void onResponse(ExecutionEngine.ExplainResponse response) {
          fail();
        }

        @Override
        public void onFailure(Exception e) {
          assertTrue(e instanceof NotImplementedException);
        }
      });
  }
}<|MERGE_RESOLUTION|>--- conflicted
+++ resolved
@@ -77,13 +77,8 @@
         assertNotNull(e);
       }
     };
-<<<<<<< HEAD
-    var plan = new PaginatedPlan(QueryId.None, mock(UnresolvedPlan.class), 10,
+    var plan = new PaginatedPlan(QueryId.queryId(), mock(UnresolvedPlan.class), 10,
         new QueryService(null, new DefaultExecutionEngine(), null), listener);
-=======
-    var plan = new PaginatedPlan(QueryId.queryId(), mock(UnresolvedPlan.class), 10,
-        new QueryService(null, new DefaultExecutionEngine(), null, null), listener);
->>>>>>> bc8c73fe
     plan.execute();
   }
 
