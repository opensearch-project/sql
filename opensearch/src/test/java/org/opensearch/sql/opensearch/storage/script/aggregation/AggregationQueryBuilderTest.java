--- conflicted
+++ resolved
@@ -33,6 +33,7 @@
 import java.util.Collections;
 import java.util.List;
 import java.util.Map;
+import java.util.Optional;
 import java.util.Set;
 import lombok.SneakyThrows;
 import org.apache.commons.lang3.tuple.Pair;
@@ -154,7 +155,8 @@
             Arrays.asList(
                 named("avg(age)", new AvgAggregator(Arrays.asList(ref("age", INTEGER)), INTEGER))),
             Arrays.asList(named("name", ref("name", STRING)), named("date", ref("date", DATE))),
-            sort(ref("name", STRING), Sort.SortOption.DEFAULT_DESC)));
+            sort(ref("name", STRING), Sort.SortOption.DEFAULT_DESC),
+            Optional.empty()));
   }
 
   @Test
@@ -283,63 +285,22 @@
         .serialize(any());
     assertEquals(
         format(
-<<<<<<< HEAD
-            "{%n"
-                + "  \"composite_buckets\" : {%n"
-                + "    \"composite\" : {%n"
-                + "      \"size\" : 1000,%n"
-                + "      \"sources\" : [ {%n"
-                + "        \"age\" : {%n"
-                + "          \"terms\" : {%n"
-                + "            \"script\" : {%n"
-                + "              \"source\" : \"asin(age)\",%n"
-                + "              \"lang\" : \"opensearch_query_expression\"%n"
-                + "            },%n"
-                + "            \"missing_bucket\" : true,%n"
-                + "            \"missing_order\" : \"first\",%n"
-                + "            \"order\" : \"asc\"%n"
-                + "          }%n"
-                + "        }%n"
-                + "      }, {%n"
-                + "        \"date\" : {%n"
-                + "          \"terms\" : {%n"
-                + "            \"script\" : {%n"
-                + "              \"source\" : \"dayname(date)\",%n"
-                + "              \"lang\" : \"opensearch_query_expression\"%n"
-                + "            },%n"
-                + "            \"missing_bucket\" : true,%n"
-                + "            \"missing_order\" : \"first\",%n"
-                + "            \"order\" : \"asc\"%n"
-                + "          }%n"
-                + "        }%n"
-                + "      } ]%n"
-                + "    },%n"
-                + "    \"aggregations\" : {%n"
-                + "      \"avg(balance)\" : {%n"
-                + "        \"avg\" : {%n"
-                + "          \"script\" : {%n"
-                + "            \"source\" : \"abs(balance)\",%n"
-                + "            \"lang\" : \"opensearch_query_expression\"%n"
-                + "          }%n"
-                + "        }%n"
-                + "      }%n"
-                + "    }%n"
-                + "  }%n"
-                + "}"),
-=======
             "{%n  \"composite_buckets\" : {%n    \"composite\" : {%n      \"size\" : 1000,%n     "
                 + " \"sources\" : [ {%n        \"age\" : {%n          \"terms\" : {%n           "
-                + " \"script\" : {%n              \"source\" :"
+                + " \"script\" : {%n             "
                 + " \"{\\\"langType\\\":\\\"v2\\\",\\\"script\\\":\\\"asin(age)\\\"}\",%n          "
                 + "    \"lang\" : \"opensearch_compounded_script\"%n            },%n           "
                 + " \"missing_bucket\" : true,%n            \"missing_order\" : \"first\",%n       "
-                + "     \"order\" : \"asc\"%n          }%n        }%n      } ]%n    },%n   "
-                + " \"aggregations\" : {%n      \"avg(balance)\" : {%n        \"avg\" : {%n        "
-                + "  \"script\" : {%n            \"source\" :"
-                + " \"{\\\"langType\\\":\\\"v2\\\",\\\"script\\\":\\\"abs(balance)\\\"}\",%n       "
-                + "     \"lang\" : \"opensearch_compounded_script\"%n          }%n        }%n     "
-                + " }%n    }%n  }%n}"),
->>>>>>> ff3dfdc8
+                + "     \"order\" : \"asc\"%n          }%n        }%n      }, {%n        \"date\" :"
+                + " {%n          \"terms\" : {%n            \"script\" : {%n             "
+                + " \"source\" : \"dayname(date)\",%n              \"lang\" :"
+                + " \"opensearch_query_expression\"%n            },%n            \"missing_bucket\""
+                + " : true,%n            \"missing_order\" : \"first\",%n            \"order\" :"
+                + " \"asc\"%n          }%n        }%n      } ]%n    },%n    \"aggregations\" : {%n "
+                + "     \"avg(balance)\" : {%n        \"avg\" : {%n          \"script\" : {%n      "
+                + "      \"{\\\"langType\\\":\\\"v2\\\",\\\"script\\\":\\\"abs(balance)\\\"}\",%n  "
+                + "          \"lang\" : \"opensearch_compounded_script\"%n          }%n        }%n "
+                + "     }%n    }%n  }%n}"),
         buildQuery(
             Arrays.asList(
                 named(
@@ -394,7 +355,8 @@
                 ref("name", STRING),
                 Sort.SortOption.DEFAULT_DESC,
                 ref("age", INTEGER),
-                Sort.SortOption.DEFAULT_ASC)));
+                Sort.SortOption.DEFAULT_ASC),
+            Optional.empty()));
   }
 
   @Test
@@ -705,19 +667,20 @@
   @SneakyThrows
   private String buildQuery(
       List<NamedAggregator> namedAggregatorList, List<NamedExpression> groupByList) {
-    return buildQuery(namedAggregatorList, groupByList, null);
+    return buildQuery(namedAggregatorList, groupByList, null, Optional.empty());
   }
 
   @SneakyThrows
   private String buildQuery(
       List<NamedAggregator> namedAggregatorList,
       List<NamedExpression> groupByList,
-      List<Pair<Sort.SortOption, Expression>> sortList) {
+      List<Pair<Sort.SortOption, Expression>> sortList,
+      Optional<Object> fillNull) {
     ObjectMapper objectMapper = new ObjectMapper();
     return objectMapper
         .readTree(
             queryBuilder
-                .buildAggregationBuilder(namedAggregatorList, groupByList, sortList)
+                .buildAggregationBuilder(namedAggregatorList, groupByList, sortList, fillNull)
                 .getLeft()
                 .get(0)
                 .toString())
