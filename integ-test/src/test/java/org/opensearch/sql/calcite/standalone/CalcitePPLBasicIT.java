--- conflicted
+++ resolved
@@ -5,12 +5,9 @@
 
 package org.opensearch.sql.calcite.standalone;
 
-<<<<<<< HEAD
+import static org.opensearch.sql.legacy.TestsConstants.TEST_INDEX_ALIAS;
 import static org.hamcrest.Matchers.containsString;
 import static org.opensearch.sql.legacy.TestsConstants.TEST_INDEX_ACCOUNT;
-=======
-import static org.opensearch.sql.legacy.TestsConstants.TEST_INDEX_ALIAS;
->>>>>>> 9509c1a2
 import static org.opensearch.sql.legacy.TestsConstants.TEST_INDEX_BANK;
 import static org.opensearch.sql.util.MatcherUtils.rows;
 import static org.opensearch.sql.util.MatcherUtils.schema;
@@ -530,7 +527,17 @@
   }
 
   @Test
-<<<<<<< HEAD
+  public void testAliasDataType() {
+    JSONObject result =
+        executeQuery(
+            String.format(
+                "source=%s | where alias_col > 1 | fields original_col, alias_col ",
+                TEST_INDEX_ALIAS));
+    verifySchema(result, schema("original_col", "integer"), schema("alias_col", "integer"));
+    verifyDataRows(result, rows(2, 2), rows(3, 3));
+  }
+
+  @Test
   public void testMetaFieldAlias() {
     Exception e =
         assertThrows(
@@ -540,15 +547,5 @@
                     String.format("source=%s | stats count() as _score", TEST_INDEX_ACCOUNT)));
     MatcherAssert.assertThat(
         e.getMessage(), containsString("Cannot use metadata field [_score] as the alias."));
-=======
-  public void testAliasDataType() {
-    JSONObject result =
-        executeQuery(
-            String.format(
-                "source=%s | where alias_col > 1 | fields original_col, alias_col ",
-                TEST_INDEX_ALIAS));
-    verifySchema(result, schema("original_col", "integer"), schema("alias_col", "integer"));
-    verifyDataRows(result, rows(2, 2), rows(3, 3));
->>>>>>> 9509c1a2
   }
 }