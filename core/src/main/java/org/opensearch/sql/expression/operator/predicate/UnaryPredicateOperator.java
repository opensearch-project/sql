--- conflicted
+++ resolved
@@ -48,9 +48,6 @@
         FunctionDSL.impl(UnaryPredicateOperator::not, BOOLEAN, BOOLEAN));
   }
 
-<<<<<<< HEAD
-  /** The not logic. A NOT A TRUE FALSE FALSE TRUE NULL NULL MISSING MISSING */
-=======
   /**
    * The not logic.
    *
@@ -77,7 +74,6 @@
    *     </tr>
    * </table>
    */
->>>>>>> 6c07ac7e
   public ExprValue not(ExprValue v) {
     if (v.isMissing() || v.isNull()) {
       return v;
