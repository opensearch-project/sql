/*
 * SPDX-License-Identifier: Apache-2.0
 *
 * The OpenSearch Contributors require contributions made to
 * this file be licensed under the Apache-2.0 license or a
 * compatible open source license.
 */

package org.opensearch.sql.executor;

import static org.junit.jupiter.api.Assertions.assertNotNull;
import static org.junit.jupiter.api.Assertions.assertTrue;
import static org.junit.jupiter.api.Assertions.fail;
import static org.mockito.ArgumentMatchers.any;
import static org.mockito.Mockito.doAnswer;
import static org.mockito.Mockito.doThrow;
import static org.mockito.Mockito.lenient;
import static org.mockito.Mockito.when;

import java.util.Collections;
import java.util.Optional;
import org.junit.jupiter.api.BeforeEach;
import org.junit.jupiter.api.Test;
import org.junit.jupiter.api.extension.ExtendWith;
import org.mockito.Mock;
import org.mockito.junit.jupiter.MockitoExtension;
import org.opensearch.sql.analysis.Analyzer;
import org.opensearch.sql.ast.tree.UnresolvedPlan;
import org.opensearch.sql.common.response.ResponseListener;
import org.opensearch.sql.planner.PlanContext;
import org.opensearch.sql.planner.Planner;
import org.opensearch.sql.planner.logical.LogicalPlan;
import org.opensearch.sql.planner.physical.PhysicalPlan;
import org.opensearch.sql.storage.split.Split;
import org.springframework.context.annotation.AnnotationConfigApplicationContext;

@ExtendWith(MockitoExtension.class)
class QueryServiceTest {
  private AnnotationConfigApplicationContext context = new AnnotationConfigApplicationContext();

  private QueryService queryService;

  @Mock
  private ExecutionEngine executionEngine;

  @Mock
  private Analyzer analyzer;

  @Mock
  private Planner planner;

  @Mock
  private UnresolvedPlan ast;

  @Mock
  private LogicalPlan logicalPlan;

  @Mock
  private PhysicalPlan plan;

  @Mock
  private ExecutionEngine.Schema schema;

  @Mock
  private PlanContext planContext;

  @Mock
  private Split split;

  @BeforeEach
  public void setUp() {
    lenient().when(analyzer.analyze(any(), any())).thenReturn(logicalPlan);
    lenient().when(planner.plan(any())).thenReturn(plan);

    queryService = new QueryService(analyzer, executionEngine, planner);
  }

  @Test
  public void testExecuteShouldPass() {
    doAnswer(
            invocation -> {
              ResponseListener<ExecutionEngine.QueryResponse> listener = invocation.getArgument(2);
              listener.onResponse(
                  new ExecutionEngine.QueryResponse(schema, Collections.emptyList()));
              return null;
            })
        .when(executionEngine)
        .execute(any(), any(), any());

    queryService.execute(
        ast,
        new ResponseListener<>() {
          @Override
          public void onResponse(ExecutionEngine.QueryResponse pplQueryResponse) {
            assertNotNull(pplQueryResponse);
          }

          @Override
          public void onFailure(Exception e) {
            fail();
          }
        });
  }

  @Test
  public void testExplainShouldPass() {
    doAnswer(
            invocation -> {
              ResponseListener<ExecutionEngine.ExplainResponse> listener =
                  invocation.getArgument(1);
              listener.onResponse(
                  new ExecutionEngine.ExplainResponse(
                      new ExecutionEngine.ExplainResponseNode("test")));
              return null;
            })
        .when(executionEngine)
        .explain(any(), any());

    queryService.explain(
        ast,
        new ResponseListener<>() {
          @Override
          public void onResponse(ExecutionEngine.ExplainResponse pplQueryResponse) {
            assertNotNull(pplQueryResponse);
          }

          @Override
          public void onFailure(Exception e) {
            fail();
          }
        });
  }

  @Test
  public void testExecuteWithExceptionShouldBeCaughtByHandler() {
    doThrow(new IllegalStateException("illegal state exception"))
        .when(executionEngine)
        .execute(any(), any(), any());

    queryService.execute(
        ast,
        new ResponseListener<>() {
          @Override
          public void onResponse(ExecutionEngine.QueryResponse pplQueryResponse) {
            fail();
          }

          @Override
          public void onFailure(Exception e) {
            assertTrue(e instanceof IllegalStateException);
          }
        });
  }

  @Test
  public void testExecuteWithIllegalQueryShouldBeCaughtByHandler() {
    doThrow(new IllegalStateException("illegal state exception"))
        .when(executionEngine)
        .explain(any(), any());

    queryService.explain(
        ast,
        new ResponseListener<>() {
          @Override
          public void onResponse(ExecutionEngine.ExplainResponse pplQueryResponse) {
            fail();
          }

          @Override
          public void onFailure(Exception e) {
            assertTrue(e instanceof IllegalStateException);
          }
        });
  }

  @Test
  public void testExecutePlan() {
    queryService()
        .executeSuccess();

<<<<<<< HEAD
    queryService()
        .executeSuccessWithSplit();
  }

  Helper queryService() {
    return new Helper();
  }

  class Helper {
    public Helper() {
      doAnswer(
          invocation -> {
            ResponseListener<ExecutionEngine.QueryResponse> listener = invocation.getArgument(2);
            listener.onResponse(
                new ExecutionEngine.QueryResponse(schema, Collections.emptyList()));
            return null;
          })
          .when(executionEngine)
          .execute(any(), any(), any());
    }

    void executeSuccess() {
      when(planContext.getSplit()).thenReturn(Optional.empty());
      executeInternal();
    }

    void executeSuccessWithSplit() {
      when(planContext.getSplit()).thenReturn(Optional.of(split));
      executeInternal();
    }

    private void executeInternal() {
      queryService.executePlan(
          logicalPlan,
          planContext,
          new ResponseListener<>() {
            @Override
            public void onResponse(ExecutionEngine.QueryResponse pplQueryResponse) {

            }

            @Override
            public void onFailure(Exception e) {
              fail();
            }
          });
    }
=======
    queryService.executePlan(
        logicalPlan,
        planContext,
        new ResponseListener<>() {
          @Override
          public void onResponse(ExecutionEngine.QueryResponse pplQueryResponse) {
            assertNotNull(pplQueryResponse);
          }
>>>>>>> b0cca57f

  }

  @Test
  public void analyzeExceptionShouldBeCached() {
    when(analyzer.analyze(any(), any())).thenThrow(IllegalStateException.class);

    queryService.execute(
        ast,
        new ResponseListener<>() {
          @Override
          public void onResponse(ExecutionEngine.QueryResponse pplQueryResponse) {
            fail();
          }

          @Override
          public void onFailure(Exception e) {
            assertTrue(e instanceof IllegalStateException);
          }
        });
  }
}<|MERGE_RESOLUTION|>--- conflicted
+++ resolved
@@ -67,120 +67,46 @@
   @Mock
   private Split split;
 
-  @BeforeEach
-  public void setUp() {
-    lenient().when(analyzer.analyze(any(), any())).thenReturn(logicalPlan);
-    lenient().when(planner.plan(any())).thenReturn(plan);
-
-    queryService = new QueryService(analyzer, executionEngine, planner);
-  }
-
-  @Test
-  public void testExecuteShouldPass() {
-    doAnswer(
-            invocation -> {
-              ResponseListener<ExecutionEngine.QueryResponse> listener = invocation.getArgument(2);
-              listener.onResponse(
-                  new ExecutionEngine.QueryResponse(schema, Collections.emptyList()));
-              return null;
-            })
-        .when(executionEngine)
-        .execute(any(), any(), any());
-
-    queryService.execute(
-        ast,
-        new ResponseListener<>() {
-          @Override
-          public void onResponse(ExecutionEngine.QueryResponse pplQueryResponse) {
-            assertNotNull(pplQueryResponse);
-          }
-
-          @Override
-          public void onFailure(Exception e) {
-            fail();
-          }
-        });
+  @Test
+  public void executeWithoutContext() {
+    queryService()
+        .executeSuccess()
+        .handledByOnResponse();
+  }
+
+  @Test
+  public void executeWithContext() {
+    queryService()
+        .executeSuccess(split)
+        .handledByOnResponse();
   }
 
   @Test
   public void testExplainShouldPass() {
-    doAnswer(
-            invocation -> {
-              ResponseListener<ExecutionEngine.ExplainResponse> listener =
-                  invocation.getArgument(1);
-              listener.onResponse(
-                  new ExecutionEngine.ExplainResponse(
-                      new ExecutionEngine.ExplainResponseNode("test")));
-              return null;
-            })
-        .when(executionEngine)
-        .explain(any(), any());
-
-    queryService.explain(
-        ast,
-        new ResponseListener<>() {
-          @Override
-          public void onResponse(ExecutionEngine.ExplainResponse pplQueryResponse) {
-            assertNotNull(pplQueryResponse);
-          }
-
-          @Override
-          public void onFailure(Exception e) {
-            fail();
-          }
-        });
+    queryService()
+        .explainSuccess()
+        .handledByExplainOnResponse();
   }
 
   @Test
   public void testExecuteWithExceptionShouldBeCaughtByHandler() {
-    doThrow(new IllegalStateException("illegal state exception"))
-        .when(executionEngine)
-        .execute(any(), any(), any());
-
-    queryService.execute(
-        ast,
-        new ResponseListener<>() {
-          @Override
-          public void onResponse(ExecutionEngine.QueryResponse pplQueryResponse) {
-            fail();
-          }
-
-          @Override
-          public void onFailure(Exception e) {
-            assertTrue(e instanceof IllegalStateException);
-          }
-        });
-  }
-
-  @Test
-  public void testExecuteWithIllegalQueryShouldBeCaughtByHandler() {
-    doThrow(new IllegalStateException("illegal state exception"))
-        .when(executionEngine)
-        .explain(any(), any());
-
-    queryService.explain(
-        ast,
-        new ResponseListener<>() {
-          @Override
-          public void onResponse(ExecutionEngine.ExplainResponse pplQueryResponse) {
-            fail();
-          }
-
-          @Override
-          public void onFailure(Exception e) {
-            assertTrue(e instanceof IllegalStateException);
-          }
-        });
-  }
-
-  @Test
-  public void testExecutePlan() {
-    queryService()
-        .executeSuccess();
-
-<<<<<<< HEAD
-    queryService()
-        .executeSuccessWithSplit();
+    queryService()
+        .executeFail()
+        .handledByOnFailure();
+  }
+
+  @Test
+  public void explainWithIllegalQueryShouldBeCaughtByHandler() {
+    queryService()
+        .explainFail()
+        .handledByExplainOnFailure();
+  }
+
+  @Test
+  public void analyzeExceptionShouldBeCached() {
+    queryService()
+        .analyzeFail()
+        .handledByOnFailure();
   }
 
   Helper queryService() {
@@ -188,7 +114,24 @@
   }
 
   class Helper {
+
+    Optional<Split> split = Optional.empty();
+
     public Helper() {
+      lenient().when(analyzer.analyze(any(), any())).thenReturn(logicalPlan);
+      lenient().when(planner.plan(any())).thenReturn(plan);
+
+      queryService = new QueryService(analyzer, executionEngine, planner);
+    }
+
+    Helper executeSuccess() {
+      executeSuccess(null);
+
+      return this;
+    }
+
+    Helper executeSuccess(Split split) {
+      this.split = Optional.ofNullable(split);
       doAnswer(
           invocation -> {
             ResponseListener<ExecutionEngine.QueryResponse> listener = invocation.getArgument(2);
@@ -198,26 +141,93 @@
           })
           .when(executionEngine)
           .execute(any(), any(), any());
-    }
-
-    void executeSuccess() {
-      when(planContext.getSplit()).thenReturn(Optional.empty());
-      executeInternal();
-    }
-
-    void executeSuccessWithSplit() {
-      when(planContext.getSplit()).thenReturn(Optional.of(split));
-      executeInternal();
-    }
-
-    private void executeInternal() {
-      queryService.executePlan(
-          logicalPlan,
-          planContext,
+      lenient().when(planContext.getSplit()).thenReturn(this.split);
+
+      return this;
+    }
+
+    Helper analyzeFail() {
+      doThrow(new IllegalStateException("analyze exception"))
+          .when(analyzer)
+          .analyze(any(), any());
+
+      return this;
+    }
+
+    Helper executeFail() {
+      doThrow(new IllegalStateException("illegal state exception"))
+          .when(executionEngine)
+          .execute(any(), any(), any());
+
+      return this;
+    }
+
+    Helper explainSuccess() {
+      doAnswer(
+          invocation -> {
+            ResponseListener<ExecutionEngine.ExplainResponse> listener =
+                invocation.getArgument(1);
+            listener.onResponse(
+                new ExecutionEngine.ExplainResponse(
+                    new ExecutionEngine.ExplainResponseNode("test")));
+            return null;
+          })
+          .when(executionEngine)
+          .explain(any(), any());
+
+      return this;
+    }
+
+    Helper explainFail() {
+      doThrow(new IllegalStateException("illegal state exception"))
+          .when(executionEngine)
+          .explain(any(), any());
+
+      return this;
+    }
+
+
+    void handledByOnResponse() {
+      ResponseListener<ExecutionEngine.QueryResponse> responseListener = new ResponseListener<>() {
+        @Override
+        public void onResponse(ExecutionEngine.QueryResponse pplQueryResponse) {
+          assertNotNull(pplQueryResponse);
+        }
+
+        @Override
+        public void onFailure(Exception e) {
+          fail();
+        }
+      };
+      split.ifPresentOrElse(
+          split -> queryService.executePlan(logicalPlan, planContext, responseListener),
+          () -> queryService.execute(ast, responseListener));
+    }
+
+    void handledByOnFailure() {
+      ResponseListener<ExecutionEngine.QueryResponse> responseListener = new ResponseListener<>() {
+        @Override
+        public void onResponse(ExecutionEngine.QueryResponse pplQueryResponse) {
+          fail();
+        }
+
+        @Override
+        public void onFailure(Exception e) {
+          assertTrue(e instanceof IllegalStateException);
+        }
+      };
+      split.ifPresentOrElse(
+          split -> queryService.executePlan(logicalPlan, planContext, responseListener),
+          () -> queryService.execute(ast, responseListener));
+    }
+
+    void handledByExplainOnResponse() {
+      queryService.explain(
+          ast,
           new ResponseListener<>() {
             @Override
-            public void onResponse(ExecutionEngine.QueryResponse pplQueryResponse) {
-
+            public void onResponse(ExecutionEngine.ExplainResponse pplQueryResponse) {
+              assertNotNull(pplQueryResponse);
             }
 
             @Override
@@ -226,35 +236,22 @@
             }
           });
     }
-=======
-    queryService.executePlan(
-        logicalPlan,
-        planContext,
-        new ResponseListener<>() {
-          @Override
-          public void onResponse(ExecutionEngine.QueryResponse pplQueryResponse) {
-            assertNotNull(pplQueryResponse);
-          }
->>>>>>> b0cca57f
-
-  }
-
-  @Test
-  public void analyzeExceptionShouldBeCached() {
-    when(analyzer.analyze(any(), any())).thenThrow(IllegalStateException.class);
-
-    queryService.execute(
-        ast,
-        new ResponseListener<>() {
-          @Override
-          public void onResponse(ExecutionEngine.QueryResponse pplQueryResponse) {
-            fail();
-          }
-
-          @Override
-          public void onFailure(Exception e) {
-            assertTrue(e instanceof IllegalStateException);
-          }
-        });
+
+    void handledByExplainOnFailure() {
+      queryService.explain(
+          ast,
+          new ResponseListener<>() {
+            @Override
+            public void onResponse(ExecutionEngine.ExplainResponse pplQueryResponse) {
+              fail();
+            }
+
+            @Override
+            public void onFailure(Exception e) {
+              assertTrue(e instanceof IllegalStateException);
+            }
+          });
+    }
+
   }
 }