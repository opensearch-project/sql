/*
 * Copyright OpenSearch Contributors
 * SPDX-License-Identifier: Apache-2.0
 */

/*
 * Licensed to Elasticsearch under one or more contributor
 * license agreements. See the NOTICE file distributed with
 * this work for additional information regarding copyright
 * ownership. Elasticsearch licenses this file to you under
 * the Apache License, Version 2.0 (the "License"); you may
 * not use this file except in compliance with the License.
 * You may obtain a copy of the License at
 *
 *    http://www.apache.org/licenses/LICENSE-2.0
 *
 * Unless required by applicable law or agreed to in writing,
 * software distributed under the License is distributed on an
 * "AS IS" BASIS, WITHOUT WARRANTIES OR CONDITIONS OF ANY
 * KIND, either express or implied.  See the License for the
 * specific language governing permissions and limitations
 * under the License.
 */

import org.gradle.nativeplatform.platform.internal.DefaultNativePlatform
import org.opensearch.gradle.test.RestIntegTestTask
import org.opensearch.gradle.testclusters.StandaloneRestIntegTestTask

import java.util.concurrent.Callable

plugins {
    id "de.undercouch.download" version "5.3.0"
}

apply plugin: 'opensearch.build'
apply plugin: 'opensearch.rest-test'
apply plugin: 'java'
apply plugin: 'io.freefair.lombok'
apply plugin: 'com.wiredforcode.spawn'

repositories {
    mavenCentral()
    maven { url 'https://jitpack.io' }
}

ext {
    projectSubstitutions = [:]
    licenseFile = rootProject.file('LICENSE.TXT')
    noticeFile = rootProject.file('NOTICE')
}

tasks.withType(licenseHeaders.class) {
    additionalLicense 'AL   ', 'Apache', 'Licensed under the Apache License, Version 2.0 (the "License")'
}

validateNebulaPom.enabled = false
loggerUsageCheck.enabled = false


configurations.all {
    resolutionStrategy.force 'junit:junit:4.13.2'
    resolutionStrategy.force "commons-logging:commons-logging:1.2"
    // enforce 1.1.3, https://www.whitesourcesoftware.com/vulnerability-database/WS-2019-0379
    resolutionStrategy.force 'commons-codec:commons-codec:1.13'
    resolutionStrategy.force 'com.google.guava:guava:31.0.1-jre'
    resolutionStrategy.force "com.fasterxml.jackson.core:jackson-core:${versions.jackson}"
    resolutionStrategy.force "com.fasterxml.jackson.dataformat:jackson-dataformat-yaml:${versions.jackson}"
    resolutionStrategy.force "com.fasterxml.jackson.dataformat:jackson-dataformat-smile:${versions.jackson}"
    resolutionStrategy.force "com.fasterxml.jackson.dataformat:jackson-dataformat-cbor:${versions.jackson}"
    resolutionStrategy.force "com.fasterxml.jackson.core:jackson-databind:${versions.jackson_databind}"
    resolutionStrategy.force "org.jetbrains.kotlin:kotlin-stdlib:1.6.0"
    resolutionStrategy.force "org.jetbrains.kotlin:kotlin-stdlib-common:1.6.0"
    resolutionStrategy.force "com.squareup.okhttp3:okhttp:4.9.3"
    resolutionStrategy.force "org.apache.httpcomponents:httpcore:4.4.13"
    resolutionStrategy.force "org.apache.commons:commons-math3:3.6.1"
    resolutionStrategy.force "org.apache.commons:commons-lang3:3.12.0"
    resolutionStrategy.force "joda-time:joda-time:2.10.12"
    resolutionStrategy.force "org.slf4j:slf4j-api:1.7.36"
}

dependencies {
    testImplementation group: 'org.opensearch.test', name: 'framework', version: "${opensearch_version}"
    testImplementation group: 'org.opensearch.client', name: 'opensearch-rest-high-level-client', version: "${opensearch_version}"
    testImplementation group: 'org.opensearch.client', name: 'opensearch-rest-client', version: "${opensearch_version}"
    testImplementation group: 'org.opensearch.driver', name: 'opensearch-sql-jdbc', version: '1.2.0.0'
    testImplementation group: 'org.hamcrest', name: 'hamcrest', version: '2.1'
    testImplementation group: 'com.google.code.gson', name: 'gson', version: '2.8.9'
    implementation group: 'org.apache.logging.log4j', name: 'log4j-core', version:'2.17.1'
    testImplementation project(':opensearch-sql-plugin')
    testImplementation project(':legacy')
    testImplementation('org.junit.jupiter:junit-jupiter-api:5.6.2')
    testRuntimeOnly('org.junit.jupiter:junit-jupiter-engine:5.6.2')

    testImplementation group: 'com.h2database', name: 'h2', version: '2.1.214'
    testImplementation group: 'org.xerial', name: 'sqlite-jdbc', version: '3.28.0'
    testImplementation group: 'com.google.code.gson', name: 'gson', version: '2.8.9'
    testImplementation(testFixtures(project(":core")))
    testImplementation(testFixtures(project(":filesystem")))
}

dependencyLicenses.enabled = false
testingConventions.enabled = false
checkstyleTest.ignoreFailures = true
forbiddenApisTest.enabled = false
thirdPartyAudit.enabled = false

compileTestJava {
    options.compilerArgs.addAll(["-processor", 'lombok.launch.AnnotationProcessorHider$AnnotationProcessor'])
    doFirst { // Necessary because of many warnings in legacy SQL IT
        options.compilerArgs.remove('-Werror')
        options.compilerArgs.remove('-Xdoclint:all')
    }
}

testClusters.all {
    testDistribution = 'archive'
}

testClusters.integTest {
    plugin ":opensearch-sql-plugin"
    keystore 'plugins.query.federation.datasources.config', new File("$projectDir/src/test/resources/datasource/", 'datasources.json')
}

task startPrometheus(type: SpawnProcessTask) {
    mustRunAfter ':doctest:doctest'

    doFirst {
        download.run {
            src getPrometheusBinaryLocation()
            dest new File("$projectDir/bin", 'prometheus.tar.gz')
        }
        copy {
            from tarTree("$projectDir/bin/prometheus.tar.gz")
            into "$projectDir/bin"
        }
        file("$projectDir/bin").eachDir {
            if (it.name.startsWith("prometheus-")) {
                println "Renaming folder : " + it.name.toString()
                println it.renameTo("$projectDir/bin/prometheus")
            }
        }
    }
    command "$projectDir/bin/prometheus/prometheus --storage.tsdb.path=$projectDir/bin/prometheus/data --config.file=$projectDir/bin/prometheus/prometheus.yml"
    ready 'TSDB started'
}

task stopPrometheus(type: KillProcessTask) {
    doLast {
        file("$projectDir/bin/prometheus").deleteDir()
        file("$projectDir/bin/prometheus.tar.gz").delete()
    }
}

stopPrometheus.mustRunAfter startPrometheus

// Run PPL ITs and new, legacy and comparison SQL ITs with new SQL engine enabled
integTest {
    dependsOn ':opensearch-sql-plugin:bundlePlugin'
    dependsOn startPrometheus
    finalizedBy stopPrometheus

    systemProperty 'tests.security.manager', 'false'
    systemProperty('project.root', project.projectDir.absolutePath)

    systemProperty "https", System.getProperty("https")
    systemProperty "user", System.getProperty("user")
    systemProperty "password", System.getProperty("password")

    // Set default query size limit
    systemProperty 'defaultQuerySizeLimit', '10000'

    // Tell the test JVM if the cluster JVM is running under a debugger so that tests can use longer timeouts for
    // requests. The 'doFirst' delays reading the debug setting on the cluster till execution time.
    doFirst { systemProperty 'cluster.debug', getDebug() }

    if (System.getProperty("test.debug") != null) {
        jvmArgs '-agentlib:jdwp=transport=dt_socket,server=y,suspend=y,address=*:5005'
    }

    if (System.getProperty("tests.rest.bwcsuite") == null) {
        filter {
            excludeTestsMatching "org.opensearch.sql.bwc.*IT"
        }
    }

    exclude 'org/opensearch/sql/doctest/**/*IT.class'
    exclude 'org/opensearch/sql/correctness/**'

    // Explain IT is dependent on internal implementation of old engine so it's not necessary
    // to run these with new engine and not necessary to make this consistent with old engine.
    exclude 'org/opensearch/sql/legacy/ExplainIT.class'
    exclude 'org/opensearch/sql/legacy/PrettyFormatterIT.class'
    exclude 'org/opensearch/sql/legacy/TermQueryExplainIT.class'

    // Skip old semantic analyzer IT because analyzer in new engine has different behavior
    exclude 'org/opensearch/sql/legacy/QueryAnalysisIT.class'

    // Skip this IT because all assertions are against explain output
    exclude 'org/opensearch/sql/legacy/OrderIT.class'
}


task comparisonTest(type: RestIntegTestTask) {
    dependsOn ':opensearch-sql-plugin:bundlePlugin'

    systemProperty 'tests.security.manager', 'false'
    systemProperty('project.root', project.projectDir.absolutePath)

    // Tell the test JVM if the cluster JVM is running under a debugger so that tests can use longer timeouts for
    // requests. The 'doFirst' delays reading the debug setting on the cluster till execution time.
    doFirst { systemProperty 'cluster.debug', getDebug() }

    if (System.getProperty("test.debug") != null) {
        jvmArgs '-agentlib:jdwp=transport=dt_socket,server=y,suspend=y,address=*:5005'
    }

    include 'org/opensearch/sql/correctness/**/*IT.class'
    exclude 'org/opensearch/sql/doctest/**/*IT.class'
    exclude 'org/opensearch/sql/ppl/**/*IT.class'
    exclude 'org/opensearch/sql/legacy/**/*IT.class'

    // Enable logging output to console
    testLogging.showStandardStreams true

    // Pass down system properties to IT class
    systemProperty "esHost", System.getProperty("esHost")
    systemProperty "dbUrl", System.getProperty("dbUrl")
    systemProperty "otherDbUrls", System.getProperty("otherDbUrls")
    systemProperty "queries", System.getProperty("queries")
}

<<<<<<< HEAD
String baseVersion = "2.4.0"
String bwcVersion = baseVersion + ".0";
=======
task compileJdbc(type: Exec) {
    workingDir '../sql-jdbc/'

    if (DefaultNativePlatform.getCurrentOperatingSystem().isWindows()) {
        commandLine './gradlew.bat', 'build'
        commandLine './gradlew.bat', 'shadowJar'
    } else {
        commandLine './gradlew', 'build'
        commandLine './gradlew', 'shadowJar'
    }
}

String bwcMinVersion = "1.1.0.0"
String bwcBundleVersion = "1.3.2.0"
Boolean bwcBundleTest = (project.findProperty('customDistributionDownloadType') != null &&
        project.properties['customDistributionDownloadType'] == "bundle");
String bwcVersion = bwcBundleTest ? bwcBundleVersion : bwcMinVersion
String currentVersion = opensearch_version.replace("-SNAPSHOT","")
>>>>>>> 3ab1f787
String baseName = "sqlBwcCluster"
String bwcFilePath = "src/test/resources/bwc/"
String bwcSqlPlugin = "opensearch-sql-" + bwcVersion + ".zip"
String bwcRemoteFile = "https://ci.opensearch.org/ci/dbc/distribution-build-opensearch/${baseVersion}/latest/linux/x64/tar/builds/opensearch/plugins/" + bwcSqlPlugin

2.times { i ->
    testClusters {
        "${baseName}$i" {
            testDistribution = "ARCHIVE"
<<<<<<< HEAD
            versions = [baseVersion, opensearch_version]
=======
>>>>>>> 3ab1f787
            numberOfNodes = 3
            if (bwcBundleTest) {
                versions = ["1.3.2", currentVersion]
                nodes.each { node ->
                    node.extraConfigFile("kirk.pem", file("src/test/resources/security/kirk.pem"))
                    node.extraConfigFile("kirk-key.pem", file("src/test/resources/security/kirk-key.pem"))
                    node.extraConfigFile("esnode.pem", file("src/test/resources/security/esnode.pem"))
                    node.extraConfigFile("esnode-key.pem", file("src/test/resources/security/esnode-key.pem"))
                    node.extraConfigFile("root-ca.pem", file("src/test/resources/security/root-ca.pem"))
                    node.setting("plugins.security.disabled", "true")
                    node.setting("plugins.security.ssl.transport.pemcert_filepath", "esnode.pem")
                    node.setting("plugins.security.ssl.transport.pemkey_filepath", "esnode-key.pem")
                    node.setting("plugins.security.ssl.transport.pemtrustedcas_filepath", "root-ca.pem")
                    node.setting("plugins.security.ssl.transport.enforce_hostname_verification", "false")
                    node.setting("plugins.security.ssl.http.enabled", "true")
                    node.setting("plugins.security.ssl.http.pemcert_filepath", "esnode.pem")
                    node.setting("plugins.security.ssl.http.pemkey_filepath", "esnode-key.pem")
                    node.setting("plugins.security.ssl.http.pemtrustedcas_filepath", "root-ca.pem")
                    node.setting("plugins.security.allow_unsafe_democertificates", "true")
                    node.setting("plugins.security.allow_default_init_securityindex", "true")
                    node.setting("plugins.security.authcz.admin_dn", "CN=kirk,OU=client,O=client,L=test,C=de")
                    node.setting("plugins.security.audit.type", "internal_elasticsearch")
                    node.setting("plugins.security.enable_snapshot_restore_privilege", "true")
                    node.setting("plugins.security.check_snapshot_restore_write_privileges", "true")
                    node.setting("plugins.security.restapi.roles_enabled", "[\"all_access\", \"security_rest_api_access\"]")
                    node.setting("plugins.security.system_indices.enabled", "true")
                }
            } else {
                versions = ["1.1.0", opensearch_version]
                plugin(provider(new Callable<RegularFile>() {
                    @Override
                    RegularFile call() throws Exception {
                        return new RegularFile() {
                            @Override
                            File getAsFile() {
                                File dir = new File('./integ-test/' + bwcFilePath + bwcVersion)
                                if (!dir.exists()) {
                                    dir.mkdirs()
                                }
                                File f = new File(dir, bwcSqlPlugin)
                                if (!f.exists()) {
                                    new URL(bwcRemoteFile).withInputStream{ ins -> f.withOutputStream{ it << ins }}
                                }
                                return fileTree(bwcFilePath + bwcVersion).getSingleFile()
                            }
                        }
                    }
                }))
            }
            setting 'path.repo', "${buildDir}/cluster/shared/repo/${baseName}"
            setting 'http.content_type.required', 'true'
        }
    }
}

List<Provider<RegularFile>> plugins = [
        provider(new Callable<RegularFile>() {
            @Override
            RegularFile call() throws Exception {
                return new RegularFile() {
                    @Override
                    File getAsFile() {
                        return fileTree(bwcFilePath + project.version).getSingleFile()
                    }
                }
            }
        })
]

// Creates 2 test clusters with 3 nodes of the old version.
2.times { i ->
    task "${baseName}#oldVersionClusterTask$i"(type: StandaloneRestIntegTestTask) {
        useCluster testClusters."${baseName}$i"
        filter {
            includeTestsMatching "org.opensearch.sql.bwc.*IT"
        }
        systemProperty 'tests.rest.bwcsuite', 'old_cluster'
        systemProperty 'tests.rest.bwcsuite_round', 'old'
        systemProperty 'tests.plugin_bwc_version', bwcVersion
        nonInputProperties.systemProperty('tests.rest.cluster', "${-> testClusters."${baseName}$i".allHttpSocketURI.join(",")}")
        nonInputProperties.systemProperty('tests.clustername', "${-> testClusters."${baseName}$i".getName()}")
    }
}

// Upgrade one node of the old cluster to new OpenSearch version with upgraded plugin version.
// This results in a mixed cluster with 2 nodes on the old version and 1 upgraded node.
// This is also used as a one third upgraded cluster for a rolling upgrade.
task "${baseName}#mixedClusterTask"(type: StandaloneRestIntegTestTask) {
    useCluster testClusters."${baseName}0"
    dependsOn "${baseName}#oldVersionClusterTask0"
    if (bwcBundleTest){
        doFirst {
            testClusters."${baseName}0".nextNodeToNextVersion()
        }
    } else {
        doFirst {
            testClusters."${baseName}0".upgradeNodeAndPluginToNextVersion(plugins)
        }
    }
    filter {
        includeTestsMatching "org.opensearch.sql.bwc.*IT"
    }
    systemProperty 'tests.rest.bwcsuite', 'mixed_cluster'
    systemProperty 'tests.rest.bwcsuite_round', 'first'
    systemProperty 'tests.plugin_bwc_version', bwcVersion
    nonInputProperties.systemProperty('tests.rest.cluster', "${-> testClusters."${baseName}0".allHttpSocketURI.join(",")}")
    nonInputProperties.systemProperty('tests.clustername', "${-> testClusters."${baseName}0".getName()}")
}

// Upgrade the second node to new OpenSearch version with upgraded plugin version after the first node is upgraded.
// This results in a mixed cluster with 1 node on the old version and 2 upgraded nodes.
// This is used for rolling upgrade.
task "${baseName}#twoThirdsUpgradedClusterTask"(type: StandaloneRestIntegTestTask) {
    dependsOn "${baseName}#mixedClusterTask"
    useCluster testClusters."${baseName}0"
    if (bwcBundleTest){
        doFirst {
            testClusters."${baseName}0".nextNodeToNextVersion()
        }
    } else {
        doFirst {
            testClusters."${baseName}0".upgradeNodeAndPluginToNextVersion(plugins)
        }
    }
    filter {
        includeTestsMatching "org.opensearch.sql.bwc.*IT"
    }
    systemProperty 'tests.rest.bwcsuite', 'mixed_cluster'
    systemProperty 'tests.rest.bwcsuite_round', 'second'
    systemProperty 'tests.plugin_bwc_version', bwcVersion
    nonInputProperties.systemProperty('tests.rest.cluster', "${-> testClusters."${baseName}0".allHttpSocketURI.join(",")}")
    nonInputProperties.systemProperty('tests.clustername', "${-> testClusters."${baseName}0".getName()}")
}

// Upgrade the third node to new OpenSearch version with upgraded plugin version after the second node is upgraded.
// This results in a fully upgraded cluster.
// This is used for rolling upgrade.
task "${baseName}#rollingUpgradeClusterTask"(type: StandaloneRestIntegTestTask) {
    dependsOn "${baseName}#twoThirdsUpgradedClusterTask"
    useCluster testClusters."${baseName}0"
    if (bwcBundleTest){
        doFirst {
            testClusters."${baseName}0".nextNodeToNextVersion()
        }
    } else {
        doFirst {
            testClusters."${baseName}0".upgradeNodeAndPluginToNextVersion(plugins)
        }
    }
    filter {
        includeTestsMatching "org.opensearch.sql.bwc.*IT"
    }
    mustRunAfter "${baseName}#mixedClusterTask"
    systemProperty 'tests.rest.bwcsuite', 'mixed_cluster'
    systemProperty 'tests.rest.bwcsuite_round', 'third'
    systemProperty 'tests.plugin_bwc_version', bwcVersion
    nonInputProperties.systemProperty('tests.rest.cluster', "${-> testClusters."${baseName}0".allHttpSocketURI.join(",")}")
    nonInputProperties.systemProperty('tests.clustername', "${-> testClusters."${baseName}0".getName()}")
}

// Upgrade all the nodes of the old cluster to new OpenSearch version with upgraded plugin version
// at the same time resulting in a fully upgraded cluster.
task "${baseName}#fullRestartClusterTask"(type: StandaloneRestIntegTestTask) {
    dependsOn "${baseName}#oldVersionClusterTask1"
    useCluster testClusters."${baseName}1"
    if (bwcBundleTest){
        doFirst {
            testClusters."${baseName}1".goToNextVersion()
        }
    } else {
        doFirst {
            testClusters."${baseName}1".upgradeAllNodesAndPluginsToNextVersion(plugins)
        }
    }
    filter {
        includeTestsMatching "org.opensearch.sql.bwc.*IT"
    }
    systemProperty 'tests.rest.bwcsuite', 'upgraded_cluster'
    systemProperty 'tests.plugin_bwc_version', bwcVersion
    nonInputProperties.systemProperty('tests.rest.cluster', "${-> testClusters."${baseName}1".allHttpSocketURI.join(",")}")
    nonInputProperties.systemProperty('tests.clustername', "${-> testClusters."${baseName}1".getName()}")
}

// A bwc test suite which runs all the bwc tasks combined
task bwcTestSuite(type: StandaloneRestIntegTestTask) {
    exclude '**/*Test*'
    exclude '**/*IT*'
    dependsOn tasks.named("${baseName}#mixedClusterTask")
    dependsOn tasks.named("${baseName}#rollingUpgradeClusterTask")
    dependsOn tasks.named("${baseName}#fullRestartClusterTask")
}

def opensearch_tmp_dir = rootProject.file('build/private/es_tmp').absoluteFile
opensearch_tmp_dir.mkdirs()

task integTestRemote(type: RestIntegTestTask) {
    testClassesDirs = sourceSets.test.output.classesDirs
    classpath = sourceSets.test.runtimeClasspath
    systemProperty 'tests.security.manager', 'false'
    systemProperty('project.root', project.projectDir.absolutePath)
    systemProperty 'java.io.tmpdir', opensearch_tmp_dir.absolutePath

    systemProperty "https", System.getProperty("https")
    systemProperty "user", System.getProperty("user")
    systemProperty "password", System.getProperty("password")

    // Set default query size limit
    systemProperty 'defaultQuerySizeLimit', '10000'

    if (System.getProperty("tests.rest.bwcsuite") == null) {
        filter {
            excludeTestsMatching "org.opensearch.sql.bwc.*IT"
        }
    }

    // Exclude the same tests that are excluded for integTest
    exclude 'org/opensearch/sql/doctest/**/*IT.class'
    exclude 'org/opensearch/sql/correctness/**'
    exclude 'org/opensearch/sql/legacy/ExplainIT.class'
    exclude 'org/opensearch/sql/legacy/PrettyFormatterIT.class'
    exclude 'org/opensearch/sql/legacy/TermQueryExplainIT.class'
    exclude 'org/opensearch/sql/legacy/QueryAnalysisIT.class'
    exclude 'org/opensearch/sql/legacy/OrderIT.class'
}<|MERGE_RESOLUTION|>--- conflicted
+++ resolved
@@ -38,6 +38,9 @@
 apply plugin: 'io.freefair.lombok'
 apply plugin: 'com.wiredforcode.spawn'
 
+
+
+
 repositories {
     mavenCentral()
     maven { url 'https://jitpack.io' }
@@ -56,10 +59,9 @@
 validateNebulaPom.enabled = false
 loggerUsageCheck.enabled = false
 
-
 configurations.all {
     resolutionStrategy.force 'junit:junit:4.13.2'
-    resolutionStrategy.force "commons-logging:commons-logging:1.2"
+    exclude group: "commons-logging", module: "commons-logging"
     // enforce 1.1.3, https://www.whitesourcesoftware.com/vulnerability-database/WS-2019-0379
     resolutionStrategy.force 'commons-codec:commons-codec:1.13'
     resolutionStrategy.force 'com.google.guava:guava:31.0.1-jre'
@@ -84,7 +86,6 @@
     testImplementation group: 'org.opensearch.client', name: 'opensearch-rest-client', version: "${opensearch_version}"
     testImplementation group: 'org.opensearch.driver', name: 'opensearch-sql-jdbc', version: '1.2.0.0'
     testImplementation group: 'org.hamcrest', name: 'hamcrest', version: '2.1'
-    testImplementation group: 'com.google.code.gson', name: 'gson', version: '2.8.9'
     implementation group: 'org.apache.logging.log4j', name: 'log4j-core', version:'2.17.1'
     testImplementation project(':opensearch-sql-plugin')
     testImplementation project(':legacy')
@@ -227,22 +228,6 @@
     systemProperty "dbUrl", System.getProperty("dbUrl")
     systemProperty "otherDbUrls", System.getProperty("otherDbUrls")
     systemProperty "queries", System.getProperty("queries")
-}
-
-<<<<<<< HEAD
-String baseVersion = "2.4.0"
-String bwcVersion = baseVersion + ".0";
-=======
-task compileJdbc(type: Exec) {
-    workingDir '../sql-jdbc/'
-
-    if (DefaultNativePlatform.getCurrentOperatingSystem().isWindows()) {
-        commandLine './gradlew.bat', 'build'
-        commandLine './gradlew.bat', 'shadowJar'
-    } else {
-        commandLine './gradlew', 'build'
-        commandLine './gradlew', 'shadowJar'
-    }
 }
 
 String bwcMinVersion = "1.1.0.0"
@@ -251,20 +236,15 @@
         project.properties['customDistributionDownloadType'] == "bundle");
 String bwcVersion = bwcBundleTest ? bwcBundleVersion : bwcMinVersion
 String currentVersion = opensearch_version.replace("-SNAPSHOT","")
->>>>>>> 3ab1f787
 String baseName = "sqlBwcCluster"
 String bwcFilePath = "src/test/resources/bwc/"
 String bwcSqlPlugin = "opensearch-sql-" + bwcVersion + ".zip"
-String bwcRemoteFile = "https://ci.opensearch.org/ci/dbc/distribution-build-opensearch/${baseVersion}/latest/linux/x64/tar/builds/opensearch/plugins/" + bwcSqlPlugin
+String bwcRemoteFile = "https://ci.opensearch.org/ci/dbc/bundle-build/1.1.0/20210930/linux/x64/builds/opensearch/plugins/" + bwcSqlPlugin
 
 2.times { i ->
     testClusters {
         "${baseName}$i" {
             testDistribution = "ARCHIVE"
-<<<<<<< HEAD
-            versions = [baseVersion, opensearch_version]
-=======
->>>>>>> 3ab1f787
             numberOfNodes = 3
             if (bwcBundleTest) {
                 versions = ["1.3.2", currentVersion]
@@ -321,17 +301,17 @@
 }
 
 List<Provider<RegularFile>> plugins = [
-        provider(new Callable<RegularFile>() {
-            @Override
-            RegularFile call() throws Exception {
-                return new RegularFile() {
-                    @Override
-                    File getAsFile() {
-                        return fileTree(bwcFilePath + project.version).getSingleFile()
-                    }
+    provider(new Callable<RegularFile>() {
+        @Override
+        RegularFile call() throws Exception {
+            return new RegularFile() {
+                @Override
+                File getAsFile() {
+                    return fileTree(bwcFilePath + project.version).getSingleFile()
                 }
             }
-        })
+        }
+    })
 ]
 
 // Creates 2 test clusters with 3 nodes of the old version.
