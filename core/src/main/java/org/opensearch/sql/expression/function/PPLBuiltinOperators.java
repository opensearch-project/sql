--- conflicted
+++ resolved
@@ -72,9 +72,7 @@
 /** Defines functions and operators that are implemented only by PPL */
 public class PPLBuiltinOperators extends ReflectiveSqlOperatorTable {
 
-  // Math functions
-<<<<<<< HEAD
-  public static final SqlOperator SPAN = new SpanFunctionImpl().toUDF("SPAN");
+  // Json Functions
   public static final SqlOperator JSON = new JsonFunctionImpl().toUDF("JSON");
   public static final SqlOperator JSON_ARRAY_LENGTH =
       new JsonArrayLengthFunctionImpl().toUDF("JSON_ARRAY_LENGTH");
@@ -86,9 +84,8 @@
   public static final SqlOperator JSON_APPEND = new JsonAppendFunctionImpl().toUDF("JSON_APPEND");
   public static final SqlOperator JSON_EXTEND = new JsonExtendFunctionImpl().toUDF("JSON_EXTEND");
 
-=======
+  // Math functions
   public static final SqlOperator SPAN = new SpanFunction().toUDF("SPAN");
->>>>>>> 270aa0dc
   public static final SqlOperator E = new EulerFunction().toUDF("E");
   public static final SqlOperator CONV = new ConvFunction().toUDF("CONVERT");
   public static final SqlOperator MOD = new ModFunction().toUDF("MOD");
