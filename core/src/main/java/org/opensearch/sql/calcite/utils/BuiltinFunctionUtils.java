--- conflicted
+++ resolved
@@ -18,13 +18,10 @@
 import org.apache.calcite.sql.fun.SqlTrimFunction;
 import org.apache.calcite.sql.type.ReturnTypes;
 import org.opensearch.sql.calcite.CalcitePlanContext;
-<<<<<<< HEAD
 import org.opensearch.sql.calcite.udf.SpanFunction;
-=======
 import org.opensearch.sql.calcite.udf.conditionUDF.IfFunction;
 import org.opensearch.sql.calcite.udf.conditionUDF.IfNullFunction;
 import org.opensearch.sql.calcite.udf.conditionUDF.NullIfFunction;
->>>>>>> 869ced9f
 import org.opensearch.sql.calcite.udf.mathUDF.SqrtFunction;
 
 public interface BuiltinFunctionUtils {
@@ -104,11 +101,9 @@
         return SqlLibraryOperators.DATE_ADD_SPARK;
       case "DATE_ADD":
         return SqlLibraryOperators.DATEADD;
-<<<<<<< HEAD
         // UDF Functions
       case "SPAN":
         return TransferUserDefinedFunction(SpanFunction.class, "SPAN", ReturnTypes.ARG0);
-=======
         // Built-in condition functions
       case "IF":
         return TransferUserDefinedFunction(
@@ -123,7 +118,6 @@
         return SqlStdOperatorTable.IS_NOT_NULL;
       case "IS NULL":
         return SqlStdOperatorTable.IS_NULL;
->>>>>>> 869ced9f
         // TODO Add more, ref RexImpTable
       default:
         throw new IllegalArgumentException("Unsupported operator: " + op);
