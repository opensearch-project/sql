/*
 * Copyright OpenSearch Contributors
 * SPDX-License-Identifier: Apache-2.0
 */

package org.opensearch.sql.opensearch.planner.physical;

import com.google.common.collect.ImmutableMap;
import java.util.ArrayList;
import java.util.List;
import java.util.Map;
import java.util.Optional;
import java.util.function.Predicate;
import org.apache.calcite.plan.RelOptRuleCall;
import org.apache.calcite.plan.RelRule;
import org.apache.calcite.rel.RelCollation;
import org.apache.calcite.rel.RelCollationTraitDef;
import org.apache.calcite.rel.RelCollations;
import org.apache.calcite.rel.RelFieldCollation;
import org.apache.calcite.rel.RelFieldCollation.Direction;
import org.apache.calcite.rel.RelNode;
import org.apache.calcite.rel.core.Project;
import org.apache.calcite.rel.core.Sort;
import org.apache.calcite.rel.logical.LogicalProject;
import org.apache.calcite.rel.logical.LogicalSort;
import org.apache.calcite.rex.RexNode;
import org.apache.commons.lang3.tuple.Pair;
import org.immutables.value.Value;
import org.opensearch.sql.opensearch.util.OpenSearchRelOptUtil;

/**
 * An optimization rule to support translating a project expression collation to its input
 * collation. Limited expressions are supported like +, -, *, CAST. With this translation, we can
 * transpose Sort - Project pattern to allow pushing down equivalent field sort into scan as if we
 * push down sort expression script into scan.
 */
@Value.Enclosing
public class SortProjectExprTransposeRule extends RelRule<SortProjectExprTransposeRule.Config> {

  protected SortProjectExprTransposeRule(Config config) {
    super(config);
  }

  @Override
  public void onMatch(RelOptRuleCall call) {
    final Sort sort = call.rel(0);
    final Project project = call.rel(1);

    List<RelFieldCollation> pushable = new ArrayList<>();
    boolean allPushable = true;
    for (RelFieldCollation fieldCollation : sort.getCollation().getFieldCollations()) {
      RexNode expr = project.getProjects().get(fieldCollation.getFieldIndex());

      Optional<Pair<Integer, Boolean>> pushableExprInputInfo =
          OpenSearchRelOptUtil.getOrderEquivalentInputInfo(expr);
      if (pushableExprInputInfo.isEmpty()) {
        allPushable = false;
        break;
      }

      int inputIndex = pushableExprInputInfo.get().getLeft();
      boolean flipped = pushableExprInputInfo.get().getRight();
      // TODO: need to determine whether we want to reverse null direction
      Direction dir =
          flipped ? fieldCollation.getDirection().reverse() : fieldCollation.getDirection();

      pushable.add(new RelFieldCollation(inputIndex, dir, fieldCollation.nullDirection));
    }
    // Not support partial collations pushdown because output needs resorting anyway
    if (!allPushable || pushable.isEmpty()) {
      return;
    }

    // Build transposed sort
    RelCollation inputCollation = RelCollations.of(pushable);
    Sort lowerSort =
        sort.copy(
            sort.getTraitSet().replace(inputCollation),
            project.getInput(),
            inputCollation,
            null,
            null);
    RelNode result;
    if (sort.fetch == null && sort.offset == null) {
      result =
          project.copy(sort.getTraitSet(), lowerSort, project.getProjects(), project.getRowType());
    } else {
      // Handle sort with limit case. We need to split the original sort into two logical sorts.
      // The higher sort is a logical limit and the lower sort ensures equivalent collations.
      Sort limitSort =
          sort.copy(
              sort.getTraitSet().replace(RelCollations.EMPTY),
              lowerSort,
              RelCollations.EMPTY,
              sort.offset,
              sort.fetch);
      result =
          project.copy(sort.getTraitSet(), limitSort, project.getProjects(), project.getRowType());
    }

    Map<RelNode, RelNode> equiv;
    if (sort.offset == null
        && sort.fetch == null
        && project
            .getCluster()
            .getPlanner()
            .getRelTraitDefs()
            .contains(RelCollationTraitDef.INSTANCE)) {
      equiv = ImmutableMap.of(lowerSort, project.getInput());
    } else {
      equiv = ImmutableMap.of();
    }

    call.transformTo(result, equiv);
  }

  /**
   * Only match logical sort and project to reduce RelSubset searching space. To support limit
   * transpose, we can only match LogicalSort because limit operator is different between logical
   * and physical conventions, aka LogicalSort with fetch vs EnumerableLimit.
   */
  @Value.Immutable
  public interface Config extends RelRule.Config {
    SortProjectExprTransposeRule.Config DEFAULT =
        ImmutableSortProjectExprTransposeRule.Config.builder()
            .build()
            .withOperandSupplier(
                b0 ->
                    b0.operand(LogicalSort.class)
                        .oneInput(
                            b1 ->
                                b1.operand(LogicalProject.class)
                                    .predicate(
<<<<<<< HEAD
                                        Predicate.not(Project::containsOver)
=======
                                        Predicate.not(LogicalProject::containsOver)
>>>>>>> 0e5802b5
                                            .and(OpenSearchIndexScanRule::projectContainsExpr))
                                    .anyInputs()));

    @Override
    default SortProjectExprTransposeRule toRule() {
      return new SortProjectExprTransposeRule(this);
    }
  }
}<|MERGE_RESOLUTION|>--- conflicted
+++ resolved
@@ -131,11 +131,7 @@
                             b1 ->
                                 b1.operand(LogicalProject.class)
                                     .predicate(
-<<<<<<< HEAD
-                                        Predicate.not(Project::containsOver)
-=======
                                         Predicate.not(LogicalProject::containsOver)
->>>>>>> 0e5802b5
                                             .and(OpenSearchIndexScanRule::projectContainsExpr))
                                     .anyInputs()));
 
