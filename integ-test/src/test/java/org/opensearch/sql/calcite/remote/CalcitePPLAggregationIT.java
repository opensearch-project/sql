--- conflicted
+++ resolved
@@ -41,11 +41,8 @@
     loadIndex(Index.CALCS);
     loadIndex(Index.DATE_FORMATS);
     loadIndex(Index.DATA_TYPE_NUMERIC);
-<<<<<<< HEAD
     loadIndex(Index.BIG5);
-=======
     loadIndex(Index.LOGS);
->>>>>>> c54acc47
   }
 
   @Test
