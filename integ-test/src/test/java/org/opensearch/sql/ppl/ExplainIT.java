--- conflicted
+++ resolved
@@ -65,15 +65,7 @@
 
   @Test
   public void testSortPushDownExplain() throws IOException {
-<<<<<<< HEAD
-    // TODO fix after https://github.com/opensearch-project/sql/issues/3380
     String expected = loadExpectedPlan("explain_sort_push.json");
-=======
-    String expected =
-        isCalciteEnabled()
-            ? loadFromFile("expectedOutput/calcite/explain_sort_push.json")
-            : loadFromFile("expectedOutput/ppl/explain_sort_push.json");
->>>>>>> 39eefc89
 
     assertJsonEqualsIgnoreId(
         expected,
@@ -353,7 +345,7 @@
     assertJsonEqualsIgnoreId(
         expected,
         explainQueryToString(
-            "source=opensearch-sql_test_index_account" + "| patterns email mode=aggregation"));
+            "source=opensearch-sql_test_index_account | patterns email mode=aggregation"));
   }
 
   @Test
