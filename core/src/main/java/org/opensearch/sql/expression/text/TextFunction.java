/*
 * Copyright OpenSearch Contributors
 * SPDX-License-Identifier: Apache-2.0
 */

package org.opensearch.sql.expression.text;

import static org.opensearch.sql.data.type.ExprCoreType.ARRAY;
import static org.opensearch.sql.data.type.ExprCoreType.INTEGER;
import static org.opensearch.sql.data.type.ExprCoreType.STRING;
import static org.opensearch.sql.expression.function.FunctionDSL.define;
import static org.opensearch.sql.expression.function.FunctionDSL.impl;
import static org.opensearch.sql.expression.function.FunctionDSL.nullMissingHandling;

import java.util.Collections;
import java.util.List;
import java.util.stream.Collectors;
import lombok.experimental.UtilityClass;
import org.apache.commons.lang3.tuple.Pair;
import org.opensearch.sql.data.model.ExprIntegerValue;
import org.opensearch.sql.data.model.ExprStringValue;
import org.opensearch.sql.data.model.ExprValue;
import org.opensearch.sql.data.model.ExprValueUtils;
import org.opensearch.sql.data.type.ExprType;
import org.opensearch.sql.expression.Expression;
import org.opensearch.sql.expression.FunctionExpression;
import org.opensearch.sql.expression.env.Environment;
import org.opensearch.sql.expression.function.BuiltinFunctionName;
import org.opensearch.sql.expression.function.BuiltinFunctionRepository;
import org.opensearch.sql.expression.function.DefaultFunctionResolver;
import org.opensearch.sql.expression.function.FunctionName;
import org.opensearch.sql.expression.function.FunctionSignature;
import org.opensearch.sql.expression.function.SerializableBiFunction;
import org.opensearch.sql.expression.function.SerializableTriFunction;

/**
 * The definition of text functions. 1) have the clear interface for function define. 2) the
 * implementation should rely on ExprValue.
 */
@UtilityClass
public class TextFunction {
  private static String EMPTY_STRING = "";

  /**
   * Register String Functions.
   *
   * @param repository {@link BuiltinFunctionRepository}.
   */
  public void register(BuiltinFunctionRepository repository) {
    repository.register(ascii());
    repository.register(concat());
    repository.register(concat_ws());
    repository.register(left());
    repository.register(length());
    repository.register(locate());
    repository.register(lower());
    repository.register(ltrim());
    repository.register(position());
    repository.register(replace());
    repository.register(reverse());
    repository.register(right());
    repository.register(rtrim());
    repository.register(strcmp());
    repository.register(substr());
    repository.register(substring());
    repository.register(trim());
    repository.register(upper());
  }

  /**
<<<<<<< HEAD
   * Gets substring starting at given point, for optional given length. Form of this function using
   * keywords instead of comma delimited variables is not supported. Supports following signatures:
=======
   * <b>Gets substring starting at given point, for optional given length.</b><br>
   * Form of this function using keywords instead of comma delimited variables is not supported.<br>
   * Supports following signatures:<br>
>>>>>>> 6c07ac7e
   * (STRING, INTEGER)/(STRING, INTEGER, INTEGER) -> STRING
   */
  private DefaultFunctionResolver substringSubstr(FunctionName functionName) {
    return define(
        functionName,
        impl(nullMissingHandling(TextFunction::exprSubstrStart), STRING, STRING, INTEGER),
        impl(
            nullMissingHandling(TextFunction::exprSubstrStartLength),
            STRING,
            STRING,
            INTEGER,
            INTEGER));
  }

  private DefaultFunctionResolver substring() {
    return substringSubstr(BuiltinFunctionName.SUBSTRING.getName());
  }

  private DefaultFunctionResolver substr() {
    return substringSubstr(BuiltinFunctionName.SUBSTR.getName());
  }

<<<<<<< HEAD
  /** Removes leading whitespace from string. Supports following signatures: STRING -> STRING */
=======
  /**
   * <b>Removes leading whitespace from string.</b><br>
   * Supports following signatures:<br>
   * STRING -> STRING
   */
>>>>>>> 6c07ac7e
  private DefaultFunctionResolver ltrim() {
    return define(
        BuiltinFunctionName.LTRIM.getName(),
        impl(
            nullMissingHandling((v) -> new ExprStringValue(v.stringValue().stripLeading())),
            STRING,
            STRING));
  }

<<<<<<< HEAD
  /** Removes trailing whitespace from string. Supports following signatures: STRING -> STRING */
=======
  /**
   * <b>Removes trailing whitespace from string.</b><br>
   * Supports following signatures:<br>
   * STRING -> STRING
   */
>>>>>>> 6c07ac7e
  private DefaultFunctionResolver rtrim() {
    return define(
        BuiltinFunctionName.RTRIM.getName(),
        impl(
            nullMissingHandling((v) -> new ExprStringValue(v.stringValue().stripTrailing())),
            STRING,
            STRING));
  }

  /**
<<<<<<< HEAD
   * Removes leading and trailing whitespace from string. Has option to specify a String to trim
   * instead of whitespace but this is not yet supported. Supporting String specification requires
   * finding keywords inside TRIM command. Supports following signatures: STRING -> STRING
=======
   * <b>Removes leading and trailing whitespace from string.</b><br>
   * Has option to specify a String to trim instead of whitespace but this is not yet supported.<br>
   * Supporting String specification requires finding keywords inside TRIM command.<br>
   * Supports following signatures:<br>
   * STRING -> STRING
>>>>>>> 6c07ac7e
   */
  private DefaultFunctionResolver trim() {
    return define(
        BuiltinFunctionName.TRIM.getName(),
        impl(
            nullMissingHandling((v) -> new ExprStringValue(v.stringValue().trim())),
            STRING,
            STRING));
  }

<<<<<<< HEAD
  /** Converts String to lowercase. Supports following signatures: STRING -> STRING */
=======
  /**
   * <b>Converts String to lowercase.</b><br>
   * Supports following signatures:<br>
   * STRING -> STRING
   */
>>>>>>> 6c07ac7e
  private DefaultFunctionResolver lower() {
    return define(
        BuiltinFunctionName.LOWER.getName(),
        impl(
            nullMissingHandling((v) -> new ExprStringValue((v.stringValue().toLowerCase()))),
            STRING,
            STRING));
  }

<<<<<<< HEAD
  /** Converts String to uppercase. Supports following signatures: STRING -> STRING */
=======
  /**
   * <b>Converts String to uppercase.</b><br>
   * Supports following signatures:<br>
   * STRING -> STRING
   */
>>>>>>> 6c07ac7e
  private DefaultFunctionResolver upper() {
    return define(
        BuiltinFunctionName.UPPER.getName(),
        impl(
            nullMissingHandling((v) -> new ExprStringValue((v.stringValue().toUpperCase()))),
            STRING,
            STRING));
  }

  /**
<<<<<<< HEAD
   * Concatenates a list of Strings. Supports following signatures: (STRING, STRING, ...., STRING)
   * -> STRING
=======
   * <b>Concatenates a list of Strings.</b><br>
   * Supports following signatures:<br>
   * (STRING, STRING, ...., STRING) -> STRING
>>>>>>> 6c07ac7e
   */
  private DefaultFunctionResolver concat() {
    FunctionName concatFuncName = BuiltinFunctionName.CONCAT.getName();
    return define(
        concatFuncName,
        funcName ->
            Pair.of(
                new FunctionSignature(concatFuncName, Collections.singletonList(ARRAY)),
                (funcProp, args) ->
                    new FunctionExpression(funcName, args) {
                      @Override
                      public ExprValue valueOf(Environment<Expression, ExprValue> valueEnv) {
                        List<ExprValue> exprValues =
                            args.stream()
                                .map(arg -> arg.valueOf(valueEnv))
                                .collect(Collectors.toList());
                        if (exprValues.stream().anyMatch(ExprValue::isMissing)) {
                          return ExprValueUtils.missingValue();
                        }
                        if (exprValues.stream().anyMatch(ExprValue::isNull)) {
                          return ExprValueUtils.nullValue();
                        }
                        return new ExprStringValue(
                            exprValues.stream()
                                .map(ExprValue::stringValue)
                                .collect(Collectors.joining()));
                      }

                      @Override
                      public ExprType type() {
                        return STRING;
                      }
                    }));
  }

  /**
<<<<<<< HEAD
   * TODO: https://github.com/opendistro-for-elasticsearch/sql/issues/710 Extend to accept variable
   * argument amounts. Concatenates a list of Strings with a separator string. Supports following
   * signatures: (STRING, STRING, STRING) -> STRING
=======
   * TODO: https://github.com/opendistro-for-elasticsearch/sql/issues/710<br>
   * Extend to accept variable argument amounts.<br>
   * <br>
   * Concatenates a list of Strings with a separator string. Supports following<br>
   * signatures:<br>
   * (STRING, STRING, STRING) -> STRING
>>>>>>> 6c07ac7e
   */
  private DefaultFunctionResolver concat_ws() {
    return define(
        BuiltinFunctionName.CONCAT_WS.getName(),
        impl(
            nullMissingHandling(
                (sep, str1, str2) ->
                    new ExprStringValue(
                        str1.stringValue() + sep.stringValue() + str2.stringValue())),
            STRING,
            STRING,
            STRING,
            STRING));
  }

<<<<<<< HEAD
  /** Calculates length of String in bytes. Supports following signatures: STRING -> INTEGER */
=======
  /**
   * <b>Calculates length of String in bytes.</b><br>
   * Supports following signatures:<br>
   * STRING -> INTEGER
   */
>>>>>>> 6c07ac7e
  private DefaultFunctionResolver length() {
    return define(
        BuiltinFunctionName.LENGTH.getName(),
        impl(
            nullMissingHandling((str) -> new ExprIntegerValue(str.stringValue().getBytes().length)),
            INTEGER,
            STRING));
  }

  /**
<<<<<<< HEAD
   * Does String comparison of two Strings and returns Integer value. Supports following signatures:
=======
   * <b>Does String comparison of two Strings and returns Integer value.</b><br>
   * Supports following signatures:<br>
>>>>>>> 6c07ac7e
   * (STRING, STRING) -> INTEGER
   */
  private DefaultFunctionResolver strcmp() {
    return define(
        BuiltinFunctionName.STRCMP.getName(),
        impl(
            nullMissingHandling(
                (str1, str2) ->
                    new ExprIntegerValue(
                        Integer.compare(str1.stringValue().compareTo(str2.stringValue()), 0))),
            INTEGER,
            STRING,
            STRING));
  }

  /**
<<<<<<< HEAD
   * Returns the rightmost len characters from the string str, or NULL if any argument is NULL.
   * Supports following signatures: (STRING, INTEGER) -> STRING
=======
   * <b>Returns the rightmost len characters from the string str, or NULL if any argument is
   * NULL.</b><br>
   * Supports following signatures:<br>
   * (STRING, INTEGER) -> STRING
>>>>>>> 6c07ac7e
   */
  private DefaultFunctionResolver right() {
    return define(
        BuiltinFunctionName.RIGHT.getName(),
        impl(nullMissingHandling(TextFunction::exprRight), STRING, STRING, INTEGER));
  }

  /**
<<<<<<< HEAD
   * Returns the leftmost len characters from the string str, or NULL if any argument is NULL.
   * Supports following signature: (STRING, INTEGER) -> STRING
=======
   * <b>Returns the leftmost len characters from the string str, or NULL if any argument is
   * NULL.</b><br>
   * Supports following signature:<br>
   * (STRING, INTEGER) -> STRING
>>>>>>> 6c07ac7e
   */
  private DefaultFunctionResolver left() {
    return define(
        BuiltinFunctionName.LEFT.getName(),
        impl(nullMissingHandling(TextFunction::exprLeft), STRING, STRING, INTEGER));
  }

  /**
<<<<<<< HEAD
   * Returns the numeric value of the leftmost character of the string str. Returns 0 if str is the
   * empty string. Returns NULL if str is NULL. ASCII() works for 8-bit characters. Supports
   * following signature: STRING -> INTEGER
=======
   * <b>Returns the numeric value of the leftmost character of the string str.</b><br>
   * Returns 0 if str is the empty string. Returns NULL if str is NULL.<br>
   * ASCII() works for 8-bit characters.<br>
   * Supports following signature:<br>
   * STRING -> INTEGER
>>>>>>> 6c07ac7e
   */
  private DefaultFunctionResolver ascii() {
    return define(
        BuiltinFunctionName.ASCII.getName(),
        impl(nullMissingHandling(TextFunction::exprAscii), INTEGER, STRING));
  }

  /**
<<<<<<< HEAD
   * LOCATE(substr, str) returns the position of the first occurrence of substring substr in string
   * str. LOCATE(substr, str, pos) returns the position of the first occurrence of substring substr
   * in string str, starting at position pos. Returns 0 if substr is not in str. Returns NULL if any
   * argument is NULL. Supports following signature: (STRING, STRING) -> INTEGER (STRING, STRING,
   * INTEGER) -> INTEGER
=======
   * <b>LOCATE(substr, str) returns the position of the first occurrence of substring substr</b><br>
   * in string str. LOCATE(substr, str, pos) returns the position of the first occurrence<br>
   * of substring substr in string str, starting at position pos.<br>
   * Returns 0 if substr is not in str.<br>
   * Returns NULL if any argument is NULL.<br>
   * Supports following signature:<br>
   * (STRING, STRING) -> INTEGER<br>
   * (STRING, STRING, INTEGER) -> INTEGER
>>>>>>> 6c07ac7e
   */
  private DefaultFunctionResolver locate() {
    return define(
        BuiltinFunctionName.LOCATE.getName(),
        impl(
            nullMissingHandling(
                (SerializableBiFunction<ExprValue, ExprValue, ExprValue>) TextFunction::exprLocate),
            INTEGER,
            STRING,
            STRING),
        impl(
            nullMissingHandling(
                (SerializableTriFunction<ExprValue, ExprValue, ExprValue, ExprValue>)
                    TextFunction::exprLocate),
            INTEGER,
            STRING,
            STRING,
            INTEGER));
  }

  /**
<<<<<<< HEAD
   * Returns the position of the first occurrence of a substring in a string starting from 1.
   * Returns 0 if substring is not in string. Returns NULL if any argument is NULL. Supports
   * following signature: (STRING IN STRING) -> INTEGER
=======
   * <b>Returns the position of the first occurrence of a substring in a string starting from 1.</b>
   * <br>
   * Returns 0 if substring is not in string.<br>
   * Returns NULL if any argument is NULL.<br>
   * Supports following signature:<br>
   * (STRING IN STRING) -> INTEGER
>>>>>>> 6c07ac7e
   */
  private DefaultFunctionResolver position() {
    return define(
        BuiltinFunctionName.POSITION.getName(),
        impl(
            nullMissingHandling(
                (SerializableBiFunction<ExprValue, ExprValue, ExprValue>) TextFunction::exprLocate),
            INTEGER,
            STRING,
            STRING));
  }

  /**
<<<<<<< HEAD
   * REPLACE(str, from_str, to_str) returns the string str with all occurrences of the string
   * from_str replaced by the string to_str. REPLACE() performs a case-sensitive match when
   * searching for from_str. Supports following signature: (STRING, STRING, STRING) -> STRING
=======
   * <b>REPLACE(str, from_str, to_str) returns the string str with all occurrences of<br>
   * the string from_str replaced by the string to_str.</b><br>
   * REPLACE() performs a case-sensitive match when searching for from_str.<br>
   * Supports following signature:<br>
   * (STRING, STRING, STRING) -> STRING
>>>>>>> 6c07ac7e
   */
  private DefaultFunctionResolver replace() {
    return define(
        BuiltinFunctionName.REPLACE.getName(),
        impl(nullMissingHandling(TextFunction::exprReplace), STRING, STRING, STRING, STRING));
  }

  /**
<<<<<<< HEAD
   * REVERSE(str) returns reversed string of the string supplied as an argument Returns NULL if the
   * argument is NULL. Supports the following signature: (STRING) -> STRING
=======
   * <b>REVERSE(str) returns reversed string of the string supplied as an argument</b></b><br>
   * Returns NULL if the argument is NULL.<br>
   * Supports the following signature:<br>
   * (STRING) -> STRING
>>>>>>> 6c07ac7e
   */
  private DefaultFunctionResolver reverse() {
    return define(
        BuiltinFunctionName.REVERSE.getName(),
        impl(nullMissingHandling(TextFunction::exprReverse), STRING, STRING));
  }

  private static ExprValue exprSubstrStart(ExprValue exprValue, ExprValue start) {
    int startIdx = start.integerValue();
    if (startIdx == 0) {
      return new ExprStringValue(EMPTY_STRING);
    }
    String str = exprValue.stringValue();
    return exprSubStr(str, startIdx, str.length());
  }

  private static ExprValue exprSubstrStartLength(
      ExprValue exprValue, ExprValue start, ExprValue length) {
    int startIdx = start.integerValue();
    int len = length.integerValue();
    if ((startIdx == 0) || (len == 0)) {
      return new ExprStringValue(EMPTY_STRING);
    }
    String str = exprValue.stringValue();
    return exprSubStr(str, startIdx, len);
  }

  private static ExprValue exprSubStr(String str, int start, int len) {
    // Correct negative start
    start = (start > 0) ? (start - 1) : (str.length() + start);

    if (start > str.length()) {
      return new ExprStringValue(EMPTY_STRING);
    } else if ((start + len) > str.length()) {
      return new ExprStringValue(str.substring(start));
    }
    return new ExprStringValue(str.substring(start, start + len));
  }

  private static ExprValue exprRight(ExprValue str, ExprValue len) {
    if (len.integerValue() <= 0) {
      return new ExprStringValue("");
    }
    String stringValue = str.stringValue();
    int left = Math.max(stringValue.length() - len.integerValue(), 0);
    return new ExprStringValue(str.stringValue().substring(left));
  }

  private static ExprValue exprLeft(ExprValue expr, ExprValue length) {
    String stringValue = expr.stringValue();
    int right = length.integerValue();
    return new ExprStringValue(stringValue.substring(0, Math.min(right, stringValue.length())));
  }

  private static ExprValue exprAscii(ExprValue expr) {
    return new ExprIntegerValue((int) expr.stringValue().charAt(0));
  }

  private static ExprValue exprLocate(ExprValue subStr, ExprValue str) {
    return new ExprIntegerValue(str.stringValue().indexOf(subStr.stringValue()) + 1);
  }

  private static ExprValue exprLocate(ExprValue subStr, ExprValue str, ExprValue pos) {
    return new ExprIntegerValue(
        str.stringValue().indexOf(subStr.stringValue(), pos.integerValue() - 1) + 1);
  }

  private static ExprValue exprReplace(ExprValue str, ExprValue from, ExprValue to) {
    return new ExprStringValue(str.stringValue().replaceAll(from.stringValue(), to.stringValue()));
  }

  private static ExprValue exprReverse(ExprValue str) {
    return new ExprStringValue(new StringBuilder(str.stringValue()).reverse().toString());
  }
}<|MERGE_RESOLUTION|>--- conflicted
+++ resolved
@@ -68,14 +68,9 @@
   }
 
   /**
-<<<<<<< HEAD
-   * Gets substring starting at given point, for optional given length. Form of this function using
-   * keywords instead of comma delimited variables is not supported. Supports following signatures:
-=======
    * <b>Gets substring starting at given point, for optional given length.</b><br>
    * Form of this function using keywords instead of comma delimited variables is not supported.<br>
    * Supports following signatures:<br>
->>>>>>> 6c07ac7e
    * (STRING, INTEGER)/(STRING, INTEGER, INTEGER) -> STRING
    */
   private DefaultFunctionResolver substringSubstr(FunctionName functionName) {
@@ -98,15 +93,11 @@
     return substringSubstr(BuiltinFunctionName.SUBSTR.getName());
   }
 
-<<<<<<< HEAD
-  /** Removes leading whitespace from string. Supports following signatures: STRING -> STRING */
-=======
   /**
    * <b>Removes leading whitespace from string.</b><br>
    * Supports following signatures:<br>
    * STRING -> STRING
    */
->>>>>>> 6c07ac7e
   private DefaultFunctionResolver ltrim() {
     return define(
         BuiltinFunctionName.LTRIM.getName(),
@@ -116,15 +107,11 @@
             STRING));
   }
 
-<<<<<<< HEAD
-  /** Removes trailing whitespace from string. Supports following signatures: STRING -> STRING */
-=======
   /**
    * <b>Removes trailing whitespace from string.</b><br>
    * Supports following signatures:<br>
    * STRING -> STRING
    */
->>>>>>> 6c07ac7e
   private DefaultFunctionResolver rtrim() {
     return define(
         BuiltinFunctionName.RTRIM.getName(),
@@ -135,17 +122,11 @@
   }
 
   /**
-<<<<<<< HEAD
-   * Removes leading and trailing whitespace from string. Has option to specify a String to trim
-   * instead of whitespace but this is not yet supported. Supporting String specification requires
-   * finding keywords inside TRIM command. Supports following signatures: STRING -> STRING
-=======
    * <b>Removes leading and trailing whitespace from string.</b><br>
    * Has option to specify a String to trim instead of whitespace but this is not yet supported.<br>
    * Supporting String specification requires finding keywords inside TRIM command.<br>
    * Supports following signatures:<br>
    * STRING -> STRING
->>>>>>> 6c07ac7e
    */
   private DefaultFunctionResolver trim() {
     return define(
@@ -156,15 +137,11 @@
             STRING));
   }
 
-<<<<<<< HEAD
-  /** Converts String to lowercase. Supports following signatures: STRING -> STRING */
-=======
   /**
    * <b>Converts String to lowercase.</b><br>
    * Supports following signatures:<br>
    * STRING -> STRING
    */
->>>>>>> 6c07ac7e
   private DefaultFunctionResolver lower() {
     return define(
         BuiltinFunctionName.LOWER.getName(),
@@ -174,15 +151,11 @@
             STRING));
   }
 
-<<<<<<< HEAD
-  /** Converts String to uppercase. Supports following signatures: STRING -> STRING */
-=======
   /**
    * <b>Converts String to uppercase.</b><br>
    * Supports following signatures:<br>
    * STRING -> STRING
    */
->>>>>>> 6c07ac7e
   private DefaultFunctionResolver upper() {
     return define(
         BuiltinFunctionName.UPPER.getName(),
@@ -193,14 +166,9 @@
   }
 
   /**
-<<<<<<< HEAD
-   * Concatenates a list of Strings. Supports following signatures: (STRING, STRING, ...., STRING)
-   * -> STRING
-=======
    * <b>Concatenates a list of Strings.</b><br>
    * Supports following signatures:<br>
    * (STRING, STRING, ...., STRING) -> STRING
->>>>>>> 6c07ac7e
    */
   private DefaultFunctionResolver concat() {
     FunctionName concatFuncName = BuiltinFunctionName.CONCAT.getName();
@@ -237,18 +205,12 @@
   }
 
   /**
-<<<<<<< HEAD
-   * TODO: https://github.com/opendistro-for-elasticsearch/sql/issues/710 Extend to accept variable
-   * argument amounts. Concatenates a list of Strings with a separator string. Supports following
-   * signatures: (STRING, STRING, STRING) -> STRING
-=======
    * TODO: https://github.com/opendistro-for-elasticsearch/sql/issues/710<br>
    * Extend to accept variable argument amounts.<br>
    * <br>
    * Concatenates a list of Strings with a separator string. Supports following<br>
    * signatures:<br>
    * (STRING, STRING, STRING) -> STRING
->>>>>>> 6c07ac7e
    */
   private DefaultFunctionResolver concat_ws() {
     return define(
@@ -264,15 +226,11 @@
             STRING));
   }
 
-<<<<<<< HEAD
-  /** Calculates length of String in bytes. Supports following signatures: STRING -> INTEGER */
-=======
   /**
    * <b>Calculates length of String in bytes.</b><br>
    * Supports following signatures:<br>
    * STRING -> INTEGER
    */
->>>>>>> 6c07ac7e
   private DefaultFunctionResolver length() {
     return define(
         BuiltinFunctionName.LENGTH.getName(),
@@ -283,12 +241,8 @@
   }
 
   /**
-<<<<<<< HEAD
-   * Does String comparison of two Strings and returns Integer value. Supports following signatures:
-=======
    * <b>Does String comparison of two Strings and returns Integer value.</b><br>
    * Supports following signatures:<br>
->>>>>>> 6c07ac7e
    * (STRING, STRING) -> INTEGER
    */
   private DefaultFunctionResolver strcmp() {
@@ -305,15 +259,10 @@
   }
 
   /**
-<<<<<<< HEAD
-   * Returns the rightmost len characters from the string str, or NULL if any argument is NULL.
-   * Supports following signatures: (STRING, INTEGER) -> STRING
-=======
    * <b>Returns the rightmost len characters from the string str, or NULL if any argument is
    * NULL.</b><br>
    * Supports following signatures:<br>
    * (STRING, INTEGER) -> STRING
->>>>>>> 6c07ac7e
    */
   private DefaultFunctionResolver right() {
     return define(
@@ -322,15 +271,10 @@
   }
 
   /**
-<<<<<<< HEAD
-   * Returns the leftmost len characters from the string str, or NULL if any argument is NULL.
-   * Supports following signature: (STRING, INTEGER) -> STRING
-=======
    * <b>Returns the leftmost len characters from the string str, or NULL if any argument is
    * NULL.</b><br>
    * Supports following signature:<br>
    * (STRING, INTEGER) -> STRING
->>>>>>> 6c07ac7e
    */
   private DefaultFunctionResolver left() {
     return define(
@@ -339,17 +283,11 @@
   }
 
   /**
-<<<<<<< HEAD
-   * Returns the numeric value of the leftmost character of the string str. Returns 0 if str is the
-   * empty string. Returns NULL if str is NULL. ASCII() works for 8-bit characters. Supports
-   * following signature: STRING -> INTEGER
-=======
    * <b>Returns the numeric value of the leftmost character of the string str.</b><br>
    * Returns 0 if str is the empty string. Returns NULL if str is NULL.<br>
    * ASCII() works for 8-bit characters.<br>
    * Supports following signature:<br>
    * STRING -> INTEGER
->>>>>>> 6c07ac7e
    */
   private DefaultFunctionResolver ascii() {
     return define(
@@ -358,13 +296,6 @@
   }
 
   /**
-<<<<<<< HEAD
-   * LOCATE(substr, str) returns the position of the first occurrence of substring substr in string
-   * str. LOCATE(substr, str, pos) returns the position of the first occurrence of substring substr
-   * in string str, starting at position pos. Returns 0 if substr is not in str. Returns NULL if any
-   * argument is NULL. Supports following signature: (STRING, STRING) -> INTEGER (STRING, STRING,
-   * INTEGER) -> INTEGER
-=======
    * <b>LOCATE(substr, str) returns the position of the first occurrence of substring substr</b><br>
    * in string str. LOCATE(substr, str, pos) returns the position of the first occurrence<br>
    * of substring substr in string str, starting at position pos.<br>
@@ -373,7 +304,6 @@
    * Supports following signature:<br>
    * (STRING, STRING) -> INTEGER<br>
    * (STRING, STRING, INTEGER) -> INTEGER
->>>>>>> 6c07ac7e
    */
   private DefaultFunctionResolver locate() {
     return define(
@@ -395,18 +325,12 @@
   }
 
   /**
-<<<<<<< HEAD
-   * Returns the position of the first occurrence of a substring in a string starting from 1.
-   * Returns 0 if substring is not in string. Returns NULL if any argument is NULL. Supports
-   * following signature: (STRING IN STRING) -> INTEGER
-=======
    * <b>Returns the position of the first occurrence of a substring in a string starting from 1.</b>
    * <br>
    * Returns 0 if substring is not in string.<br>
    * Returns NULL if any argument is NULL.<br>
    * Supports following signature:<br>
    * (STRING IN STRING) -> INTEGER
->>>>>>> 6c07ac7e
    */
   private DefaultFunctionResolver position() {
     return define(
@@ -420,17 +344,11 @@
   }
 
   /**
-<<<<<<< HEAD
-   * REPLACE(str, from_str, to_str) returns the string str with all occurrences of the string
-   * from_str replaced by the string to_str. REPLACE() performs a case-sensitive match when
-   * searching for from_str. Supports following signature: (STRING, STRING, STRING) -> STRING
-=======
    * <b>REPLACE(str, from_str, to_str) returns the string str with all occurrences of<br>
    * the string from_str replaced by the string to_str.</b><br>
    * REPLACE() performs a case-sensitive match when searching for from_str.<br>
    * Supports following signature:<br>
    * (STRING, STRING, STRING) -> STRING
->>>>>>> 6c07ac7e
    */
   private DefaultFunctionResolver replace() {
     return define(
@@ -439,15 +357,10 @@
   }
 
   /**
-<<<<<<< HEAD
-   * REVERSE(str) returns reversed string of the string supplied as an argument Returns NULL if the
-   * argument is NULL. Supports the following signature: (STRING) -> STRING
-=======
    * <b>REVERSE(str) returns reversed string of the string supplied as an argument</b></b><br>
    * Returns NULL if the argument is NULL.<br>
    * Supports the following signature:<br>
    * (STRING) -> STRING
->>>>>>> 6c07ac7e
    */
   private DefaultFunctionResolver reverse() {
     return define(
