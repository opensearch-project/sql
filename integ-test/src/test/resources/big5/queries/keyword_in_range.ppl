--- conflicted
+++ resolved
@@ -1,9 +1,4 @@
-<<<<<<< HEAD
-source = big5 match(`process.name`, 'kernel')
-| where `@timestamp` >= '2023-01-01 00:00:00' and `@timestamp` < '2023-01-03 00:00:00'
-=======
 source = big5 process.name=kernel
 | where `@timestamp` >= '2023-01-01 00:00:00'
   and `@timestamp` < '2023-01-03 00:00:00'
->>>>>>> 773066fd
 | head 10