/*
 * Copyright OpenSearch Contributors
 * SPDX-License-Identifier: Apache-2.0
 */

package org.opensearch.sql.opensearch.planner.rules;

<<<<<<< HEAD
import static org.opensearch.sql.calcite.utils.OpenSearchTypeUtil.isDatetime;
=======
import static org.opensearch.sql.calcite.utils.PlanUtils.aggIgnoreNullBucket;
import static org.opensearch.sql.calcite.utils.PlanUtils.maybeTimeSpanAgg;
>>>>>>> a7f238e3
import static org.opensearch.sql.expression.function.PPLBuiltinOperators.WIDTH_BUCKET;

import java.util.List;
import java.util.function.Predicate;
import javax.annotation.Nullable;
import org.apache.calcite.plan.RelOptRuleCall;
import org.apache.calcite.plan.RelOptUtil;
import org.apache.calcite.rel.AbstractRelNode;
import org.apache.calcite.rel.RelNode;
import org.apache.calcite.rel.logical.LogicalAggregate;
import org.apache.calcite.rel.logical.LogicalFilter;
import org.apache.calcite.rel.logical.LogicalProject;
import org.apache.calcite.rex.RexCall;
import org.apache.calcite.rex.RexNode;
import org.apache.calcite.tools.RelBuilder;
import org.immutables.value.Value;
import org.opensearch.sql.calcite.plan.OpenSearchRuleConfig;
import org.opensearch.sql.calcite.utils.OpenSearchTypeUtil;
import org.opensearch.sql.calcite.utils.PlanUtils;
<<<<<<< HEAD
import org.opensearch.sql.expression.function.BuiltinFunctionName;
=======
import org.opensearch.sql.expression.function.udf.binning.WidthBucketFunction;
>>>>>>> a7f238e3
import org.opensearch.sql.opensearch.storage.scan.AbstractCalciteIndexScan;
import org.opensearch.sql.opensearch.storage.scan.CalciteLogicalIndexScan;

/** Planner rule that push a {@link LogicalAggregate} down to {@link CalciteLogicalIndexScan} */
@Value.Enclosing
public class AggregateIndexScanRule extends InterruptibleRelRule<AggregateIndexScanRule.Config> {

  /** Creates a AggregateIndexScanRule. */
  protected AggregateIndexScanRule(Config config) {
    super(config);
  }

  @Override
  protected void onMatchImpl(RelOptRuleCall call) {
    if (call.rels.length == 5) {
      final LogicalAggregate aggregate = call.rel(0);
      final LogicalProject topProject = call.rel(1);
      final LogicalFilter filter = call.rel(2);
      final LogicalProject bottomProject = call.rel(3);
      final CalciteLogicalIndexScan scan = call.rel(4);
      if (PlanUtils.isNotNullDerivedFromAgg(filter.getCondition(), aggregate, topProject, null)) {
        final List<RexNode> newProjects =
            RelOptUtil.pushPastProjectUnlessBloat(
                topProject.getProjects(), bottomProject, RelOptUtil.DEFAULT_BLOAT);
        if (newProjects != null) {
          // replace the two projects with a combined projection
          RelBuilder relBuilder = call.builder();
          relBuilder.push(scan);
          relBuilder.project(newProjects, topProject.getRowType().getFieldNames());
          RelNode node = relBuilder.build();
          if (node instanceof LogicalProject newProject) {
            apply(call, aggregate, newProject, scan);
          } else if (node.equals(scan)) {
            // It means no project is needed
            apply(call, aggregate, null, scan);
          }
          // Do nothing, no any transform
        }
      }
    } else if (call.rels.length == 4) {
      final LogicalAggregate aggregate = call.rel(0);
      final LogicalFilter filter = call.rel(1);
      final LogicalProject project = call.rel(2);
      final CalciteLogicalIndexScan scan = call.rel(3);
      if (PlanUtils.isNotNullDerivedFromAgg(filter.getCondition(), aggregate, project, null)) {
        // Try to do the aggregate push down and ignore the filter if the filter sources from the
        // aggregate's hint. See{@link CalciteRelNodeVisitor::visitAggregation}
        apply(call, aggregate, project, scan);
      }
    } else if (call.rels.length == 3) {
      final LogicalAggregate aggregate = call.rel(0);
      final LogicalProject project = call.rel(1);
      final CalciteLogicalIndexScan scan = call.rel(2);
      apply(call, aggregate, project, scan);
    } else if (call.rels.length == 2) {
      final LogicalAggregate aggregate = call.rel(0);
      final CalciteLogicalIndexScan scan = call.rel(1);
      apply(call, aggregate, null, scan);
    } else {
      throw new AssertionError(
          String.format(
              "The length of rels should be %s but got %s",
              this.operands.size(), call.rels.length));
    }
  }

  protected void apply(
      RelOptRuleCall call,
      LogicalAggregate aggregate,
      @Nullable LogicalProject project,
      CalciteLogicalIndexScan scan) {
    AbstractRelNode newRelNode = scan.pushDownAggregate(aggregate, project);
    if (newRelNode != null) {
      call.transformTo(newRelNode);
      PlanUtils.tryPruneRelNodes(call);
    }
  }

  /** Rule configuration. */
  @Value.Immutable
  public interface Config extends OpenSearchRuleConfig {
    Config DEFAULT =
        ImmutableAggregateIndexScanRule.Config.builder()
            .build()
            .withDescription("Agg-Project-TableScan")
            .withOperandSupplier(
                b0 ->
                    b0.operand(LogicalAggregate.class)
                        .oneInput(
                            b1 ->
                                b1.operand(LogicalProject.class)
                                    .predicate(
                                        // Support push down aggregate with project that:
                                        // 1. No RexOver and no duplicate projection
                                        // 2. Contains width_bucket function on date field referring
                                        // to bin command with parameter bins
                                        Predicate.not(LogicalProject::containsOver)
                                            .and(PlanUtils::distinctProjectList)
                                            .or(Config::containsWidthBucketFuncOnDate))
                                    .oneInput(
                                        b2 ->
                                            b2.operand(CalciteLogicalIndexScan.class)
                                                .predicate(
                                                    Predicate.not(
                                                            AbstractCalciteIndexScan::isLimitPushed)
                                                        .and(
                                                            AbstractCalciteIndexScan
                                                                ::noAggregatePushed))
                                                .noInputs())));
    Config AGGREGATE_SCAN =
        ImmutableAggregateIndexScanRule.Config.builder()
            .build()
            .withDescription("Agg-TableScan")
            .withOperandSupplier(
                b0 ->
                    b0.operand(LogicalAggregate.class)
                        .oneInput(
                            b1 ->
                                b1.operand(CalciteLogicalIndexScan.class)
                                    .predicate(
                                        Predicate.not(AbstractCalciteIndexScan::isLimitPushed)
                                            .and(AbstractCalciteIndexScan::noAggregatePushed))
                                    .noInputs()));
<<<<<<< HEAD
    Predicate<Aggregate> aggIgnoreNullBucket =
        agg ->
            agg.getHints().stream()
                .anyMatch(
                    hint ->
                        hint.hintName.equals("stats_args")
                            && hint.kvOptions.get(Argument.BUCKET_NULLABLE).equals("false"));
    Predicate<Aggregate> maybeTimeSpanAgg =
        agg ->
            agg.getGroupSet().stream()
                .allMatch(
                    group ->
                        isDatetime(
                            agg.getInput().getRowType().getFieldList().get(group).getType()));
=======
>>>>>>> a7f238e3

    Config BUCKET_NON_NULL_AGG =
        ImmutableAggregateIndexScanRule.Config.builder()
            .build()
            .withDescription("Agg-Filter-Project-TableScan")
            .withOperandSupplier(
                b0 ->
                    b0.operand(LogicalAggregate.class)
                        .predicate(aggIgnoreNullBucket)
                        .oneInput(
                            b1 ->
                                b1.operand(LogicalFilter.class)
                                    .predicate(PlanUtils::mayBeFilterFromBucketNonNull)
                                    .oneInput(
                                        b2 ->
                                            b2.operand(LogicalProject.class)
                                                .predicate(
                                                    // Support push down aggregate with project
                                                    // that:
                                                    // 1. No RexOver and no duplicate projection
                                                    // 2. Contains width_bucket function on date
                                                    // field referring
                                                    // to bin command with parameter bins
                                                    Predicate.not(LogicalProject::containsOver)
                                                        .and(PlanUtils::distinctProjectList)
                                                        .or(Config::containsWidthBucketFuncOnDate))
                                                .oneInput(
                                                    b3 ->
                                                        b3.operand(CalciteLogicalIndexScan.class)
                                                            .predicate(
                                                                Predicate.not(
                                                                        AbstractCalciteIndexScan
                                                                            ::isLimitPushed)
                                                                    .and(
                                                                        AbstractCalciteIndexScan
                                                                            ::noAggregatePushed))
                                                            .noInputs()))));

    Config BUCKET_NON_NULL_AGG_WITH_UDF =
        ImmutableAggregateIndexScanRule.Config.builder()
            .build()
            .withDescription("Agg-Project-Filter-Project-TableScan")
            .withOperandSupplier(
                b0 ->
                    b0.operand(LogicalAggregate.class)
                        .predicate(aggIgnoreNullBucket.or(maybeTimeSpanAgg))
                        .oneInput(
                            b1 ->
                                b1.operand(LogicalProject.class)
                                    .predicate(
                                        Predicate.not(LogicalProject::containsOver)
                                            .and(PlanUtils::distinctProjectList))
                                    .oneInput(
                                        b2 ->
                                            b2.operand(LogicalFilter.class)
                                                .predicate(PlanUtils::mayBeFilterFromBucketNonNull)
                                                .oneInput(
                                                    b3 ->
                                                        b3.operand(LogicalProject.class)
                                                            .predicate(
                                                                Predicate.not(
                                                                        LogicalProject
                                                                            ::containsOver)
                                                                    .and(
                                                                        PlanUtils
                                                                            ::distinctProjectList)
                                                                    .or(
                                                                        Config
                                                                            ::containsWidthBucketFuncOnDate))
                                                            .oneInput(
                                                                b4 ->
                                                                    b4.operand(
                                                                            CalciteLogicalIndexScan
                                                                                .class)
                                                                        .predicate(
                                                                            Predicate.not(
                                                                                    AbstractCalciteIndexScan
                                                                                        ::isLimitPushed)
                                                                                .and(
                                                                                    AbstractCalciteIndexScan
                                                                                        ::noAggregatePushed))
                                                                        .noInputs())))));

    @Override
    default AggregateIndexScanRule toRule() {
      return new AggregateIndexScanRule(this);
    }

    static boolean containsWidthBucketFuncOnDate(LogicalProject project) {
      return project.getProjects().stream()
          .anyMatch(
              expr ->
                  expr instanceof RexCall rexCall
                      && rexCall.getOperator().equals(WIDTH_BUCKET)
                      && OpenSearchTypeUtil.isDatetime(rexCall.getOperands().getFirst().getType()));
    }
  }
}<|MERGE_RESOLUTION|>--- conflicted
+++ resolved
@@ -5,12 +5,8 @@
 
 package org.opensearch.sql.opensearch.planner.rules;
 
-<<<<<<< HEAD
-import static org.opensearch.sql.calcite.utils.OpenSearchTypeUtil.isDatetime;
-=======
 import static org.opensearch.sql.calcite.utils.PlanUtils.aggIgnoreNullBucket;
 import static org.opensearch.sql.calcite.utils.PlanUtils.maybeTimeSpanAgg;
->>>>>>> a7f238e3
 import static org.opensearch.sql.expression.function.PPLBuiltinOperators.WIDTH_BUCKET;
 
 import java.util.List;
@@ -30,11 +26,6 @@
 import org.opensearch.sql.calcite.plan.OpenSearchRuleConfig;
 import org.opensearch.sql.calcite.utils.OpenSearchTypeUtil;
 import org.opensearch.sql.calcite.utils.PlanUtils;
-<<<<<<< HEAD
-import org.opensearch.sql.expression.function.BuiltinFunctionName;
-=======
-import org.opensearch.sql.expression.function.udf.binning.WidthBucketFunction;
->>>>>>> a7f238e3
 import org.opensearch.sql.opensearch.storage.scan.AbstractCalciteIndexScan;
 import org.opensearch.sql.opensearch.storage.scan.CalciteLogicalIndexScan;
 
@@ -158,23 +149,6 @@
                                         Predicate.not(AbstractCalciteIndexScan::isLimitPushed)
                                             .and(AbstractCalciteIndexScan::noAggregatePushed))
                                     .noInputs()));
-<<<<<<< HEAD
-    Predicate<Aggregate> aggIgnoreNullBucket =
-        agg ->
-            agg.getHints().stream()
-                .anyMatch(
-                    hint ->
-                        hint.hintName.equals("stats_args")
-                            && hint.kvOptions.get(Argument.BUCKET_NULLABLE).equals("false"));
-    Predicate<Aggregate> maybeTimeSpanAgg =
-        agg ->
-            agg.getGroupSet().stream()
-                .allMatch(
-                    group ->
-                        isDatetime(
-                            agg.getInput().getRowType().getFieldList().get(group).getType()));
-=======
->>>>>>> a7f238e3
 
     Config BUCKET_NON_NULL_AGG =
         ImmutableAggregateIndexScanRule.Config.builder()
