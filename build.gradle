--- conflicted
+++ resolved
@@ -6,12 +6,8 @@
 
 buildscript {
     ext {
-<<<<<<< HEAD
-        opensearch_version = System.getProperty("opensearch.version", "3.0.0-SNAPSHOT")
-=======
         opensearch_version = System.getProperty("opensearch.version", "2.5.0-SNAPSHOT")
         spring_version = "5.3.22"
->>>>>>> 9d7a6eba
         isSnapshot = "true" == System.getProperty("build.snapshot", "true")
         buildVersionQualifier = System.getProperty("build.version_qualifier", "")
         version_tokens = opensearch_version.tokenize('-')
@@ -78,8 +74,6 @@
 // Repository on root level is for dependencies that project code depends on. And this block must be placed after plugins{}
 repositories {
     mavenLocal()
-    // todo. remove this when lucene 9.4.0 is released
-    maven { url "https://d1nvenhzbhpy0q.cloudfront.net/snapshots/lucene/" }
     maven { url "https://aws.oss.sonatype.org/content/repositories/snapshots" }
     mavenCentral() // For Elastic Libs that you can use to get started coding until open OpenSearch libs are available
 }
@@ -102,8 +96,6 @@
 subprojects {
     repositories {
         mavenLocal()
-        // todo. remove this when lucene 9.4.0 is released
-        maven { url "https://d1nvenhzbhpy0q.cloudfront.net/snapshots/lucene/" }
         maven { url "https://aws.oss.sonatype.org/content/repositories/snapshots" }
         mavenCentral()
     }
@@ -196,6 +188,7 @@
         ext.newVersion = System.getProperty('newVersion')
         println "Setting version to ${newVersion}."
         // String tokenization to support -SNAPSHOT
+        ant.replaceregexp(file:'.github/workflows/sql-workbench-test-and-build-workflow.yml', match:'OPENSEARCH_PLUGIN_VERSION: \\d+.\\d+.\\d+.\\d+', replace:'OPENSEARCH_PLUGIN_VERSION: ' + newVersion.tokenize('-')[0] + '.0', flags:'g', byline:true)
         ant.replaceregexp(file:'build.gradle', match: '"opensearch.version", "\\d.*"', replace: '"opensearch.version", "' + newVersion.tokenize('-')[0] + '-SNAPSHOT"', flags:'g', byline:true)
         ant.replaceregexp(match:'"version": "\\d+.\\d+.\\d+.\\d+', replace:'"version": ' + '"' + newVersion.tokenize('-')[0] + '.0', flags:'g', byline:true) {
             fileset(dir: projectDir) {
