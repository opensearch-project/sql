--- conflicted
+++ resolved
@@ -8,10 +8,7 @@
 import static org.apache.calcite.sql.SqlJsonConstructorNullClause.NULL_ON_NULL;
 import static org.opensearch.sql.calcite.utils.OpenSearchTypeFactory.TYPE_FACTORY;
 import static org.opensearch.sql.calcite.utils.OpenSearchTypeFactory.getLegacyTypeName;
-<<<<<<< HEAD
 import static org.opensearch.sql.calcite.utils.UserDefinedFunctionUtils.createAggregateFunction;
-import static org.opensearch.sql.expression.function.BuiltinFunctionName.*;
-=======
 import static org.opensearch.sql.expression.function.BuiltinFunctionName.ABS;
 import static org.opensearch.sql.expression.function.BuiltinFunctionName.ACOS;
 import static org.opensearch.sql.expression.function.BuiltinFunctionName.ADD;
@@ -218,7 +215,6 @@
 import static org.opensearch.sql.expression.function.BuiltinFunctionName.XOR;
 import static org.opensearch.sql.expression.function.BuiltinFunctionName.YEAR;
 import static org.opensearch.sql.expression.function.BuiltinFunctionName.YEARWEEK;
->>>>>>> 8335a407
 
 import com.google.common.collect.ImmutableList;
 import com.google.common.collect.ImmutableMap;
@@ -1109,19 +1105,6 @@
               extractTypeCheckerFromUDF(PPLBuiltinOperators.PERCENTILE_APPROX),
               PERCENTILE_APPROX.name(),
               false));
-<<<<<<< HEAD
-
-      register(
-          INTERNAL_PATTERN,
-          (distinct, field, argList, ctx) ->
-              createAggregateFunction(
-                  LogPatternAggFunction.class,
-                  "pattern",
-                  ReturnTypes.explicit(UserDefinedFunctionUtils.nullablePatternAggList),
-                  List.of(field),
-                  argList,
-                  ctx.relBuilder),
-          null);
 
       register(
           EARLIEST,
@@ -1140,8 +1123,6 @@
           },
           wrapSqlOperandTypeChecker(
               SqlStdOperatorTable.ARG_MAX.getOperandTypeChecker(), LATEST.name(), false));
-=======
->>>>>>> 8335a407
     }
   }
 
