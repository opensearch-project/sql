/*
 * Copyright OpenSearch Contributors
 * SPDX-License-Identifier: Apache-2.0
 */


package org.opensearch.sql.expression.datetime;

import static java.time.temporal.ChronoField.ALIGNED_WEEK_OF_YEAR;
import static org.junit.jupiter.api.Assertions.assertAll;
import static org.junit.jupiter.api.Assertions.assertEquals;
import static org.junit.jupiter.api.Assertions.assertThrows;
import static org.mockito.Mockito.lenient;
import static org.mockito.Mockito.when;
import static org.opensearch.sql.data.model.ExprValueUtils.integerValue;
import static org.opensearch.sql.data.model.ExprValueUtils.longValue;
import static org.opensearch.sql.data.model.ExprValueUtils.missingValue;
import static org.opensearch.sql.data.model.ExprValueUtils.nullValue;
import static org.opensearch.sql.data.model.ExprValueUtils.stringValue;
import static org.opensearch.sql.data.type.ExprCoreType.DATE;
import static org.opensearch.sql.data.type.ExprCoreType.DATETIME;
import static org.opensearch.sql.data.type.ExprCoreType.INTEGER;
import static org.opensearch.sql.data.type.ExprCoreType.LONG;
import static org.opensearch.sql.data.type.ExprCoreType.STRING;
import static org.opensearch.sql.data.type.ExprCoreType.TIME;
import static org.opensearch.sql.data.type.ExprCoreType.TIMESTAMP;

import com.google.common.collect.ImmutableList;
import java.time.LocalDate;
import java.util.List;
import java.util.stream.Stream;
import lombok.AllArgsConstructor;
import org.junit.jupiter.api.BeforeEach;
import org.junit.jupiter.api.Test;
import org.junit.jupiter.api.extension.ExtendWith;
import org.junit.jupiter.params.ParameterizedTest;
import org.junit.jupiter.params.provider.Arguments;
import org.junit.jupiter.params.provider.MethodSource;
import org.mockito.Mock;
import org.mockito.junit.jupiter.MockitoExtension;
import org.opensearch.sql.data.model.ExprDateValue;
import org.opensearch.sql.data.model.ExprDatetimeValue;
import org.opensearch.sql.data.model.ExprLongValue;
import org.opensearch.sql.data.model.ExprTimeValue;
import org.opensearch.sql.data.model.ExprTimestampValue;
import org.opensearch.sql.data.model.ExprValue;
import org.opensearch.sql.data.type.ExprCoreType;
import org.opensearch.sql.exception.SemanticCheckException;
import org.opensearch.sql.expression.DSL;
import org.opensearch.sql.expression.Expression;
import org.opensearch.sql.expression.ExpressionTestBase;
import org.opensearch.sql.expression.FunctionExpression;
import org.opensearch.sql.expression.LiteralExpression;
import org.opensearch.sql.expression.env.Environment;

@ExtendWith(MockitoExtension.class)
class DateTimeFunctionTest extends ExpressionTestBase {

  @Mock
  Environment<Expression, ExprValue> env;

  @Mock
  Expression nullRef;

  @Mock
  Expression missingRef;

  @BeforeEach
  public void setup() {
    when(nullRef.valueOf(env)).thenReturn(nullValue());
    when(missingRef.valueOf(env)).thenReturn(missingValue());
  }

  final List<DateFormatTester> dateFormatTesters = ImmutableList.of(
      new DateFormatTester("1998-01-31 13:14:15.012345",
          ImmutableList.of("%H","%I","%k","%l","%i","%p","%r","%S","%T"," %M",
              "%W","%D","%Y","%y","%a","%b","%j","%m","%d","%h","%s","%w","%f",
              "%q","%"),
          ImmutableList.of("13","01","13","1","14","PM","01:14:15 PM","15","13:14:15"," January",
              "Saturday","31st","1998","98","Sat","Jan","031","01","31","01","15","6","12345",
              "q","%")
      ),
      new DateFormatTester("1999-12-01",
          ImmutableList.of("%D"),
          ImmutableList.of("1st")
      ),
      new DateFormatTester("1999-12-02",
          ImmutableList.of("%D"),
          ImmutableList.of("2nd")
      ),
      new DateFormatTester("1999-12-03",
          ImmutableList.of("%D"),
          ImmutableList.of("3rd")
      ),
      new DateFormatTester("1999-12-04",
          ImmutableList.of("%D"),
          ImmutableList.of("4th")
      ),
      new DateFormatTester("1999-12-11",
          ImmutableList.of("%D"),
          ImmutableList.of("11th")
      ),
      new DateFormatTester("1999-12-12",
          ImmutableList.of("%D"),
          ImmutableList.of("12th")
      ),
      new DateFormatTester("1999-12-13",
          ImmutableList.of("%D"),
          ImmutableList.of("13th")
      ),
      new DateFormatTester("1999-12-31",
          ImmutableList.of("%x","%v","%X","%V","%u","%U"),
          ImmutableList.of("1999", "52", "1999", "52", "52", "52")
      ),
      new DateFormatTester("2000-01-01",
          ImmutableList.of("%x","%v","%X","%V","%u","%U"),
          ImmutableList.of("1999", "52", "1999", "52", "0", "0")
      ),
      new DateFormatTester("1998-12-31",
          ImmutableList.of("%x","%v","%X","%V","%u","%U"),
          ImmutableList.of("1998", "52", "1998", "52", "52", "52")
      ),
      new DateFormatTester("1999-01-01",
          ImmutableList.of("%x","%v","%X","%V","%u","%U"),
          ImmutableList.of("1998", "52", "1998", "52", "0", "0")
      ),
      new DateFormatTester("2020-01-04",
          ImmutableList.of("%x","%X"),
          ImmutableList.of("2020", "2019")
      ),
      new DateFormatTester("2008-12-31",
          ImmutableList.of("%v","%V","%u","%U"),
          ImmutableList.of("53","52","53","52")
      ),
      new DateFormatTester("1998-01-31 13:14:15.012345",
          ImmutableList.of("%Y-%m-%dT%TZ"),
          ImmutableList.of("1998-01-31T13:14:15Z")
      ),
      new DateFormatTester("1998-01-31 13:14:15.012345",
          ImmutableList.of("%Y-%m-%da %T a"),
          ImmutableList.of("1998-01-31PM 13:14:15 PM")
      ),
      new DateFormatTester("1998-01-31 13:14:15.012345",
          ImmutableList.of("%Y-%m-%db %T b"),
          ImmutableList.of("1998-01-31b 13:14:15 b"))
  );

  @AllArgsConstructor
  private class DateFormatTester {
    private final String date;
    private final List<String> formatterList;
    private final List<String> formattedList;
    private static final String DELIMITER = "|";

    String getFormatter() {
      return String.join(DELIMITER, formatterList);
    }

    String getFormatted() {
      return String.join(DELIMITER, formattedList);
    }

    FunctionExpression getDateFormatExpression() {
      return DSL.date_format(DSL.literal(date), DSL.literal(getFormatter()));
    }
  }

  @Test
<<<<<<< HEAD
  public void adddate() {
    FunctionExpression expr = DSL.adddate(DSL.date(DSL.literal("2020-08-26")), DSL.literal(7));
    assertEquals(DATE, expr.type());
    assertEquals(new ExprDateValue("2020-09-02"), expr.valueOf(env));
    assertEquals("adddate(date(\"2020-08-26\"), 7)", expr.toString());

    expr = DSL.adddate(DSL.timestamp(DSL.literal("2020-08-26 12:05:00")), DSL.literal(7));
    assertEquals(DATETIME, expr.type());
    assertEquals(new ExprDatetimeValue("2020-09-02 12:05:00"), expr.valueOf(env));
    assertEquals("adddate(timestamp(cast_to_timestamp(\"2020-08-26 12:05:00\")), 7)",
        expr.toString());

    expr = DSL.adddate(
        DSL.date(DSL.literal("2020-08-26")), DSL.interval(DSL.literal(1), DSL.literal("hour")));
    assertEquals(DATETIME, expr.type());
    assertEquals(new ExprDatetimeValue("2020-08-26 01:00:00"), expr.valueOf(env));
    assertEquals("adddate(date(\"2020-08-26\"), interval(1, \"hour\"))", expr.toString());

    expr = DSL.adddate(DSL.literal("2020-08-26"), DSL.literal(7));
    assertEquals(DATETIME, expr.type());
    assertEquals(new ExprDateValue("2020-09-02"), expr.valueOf(env));
    assertEquals("adddate(\"2020-08-26\", 7)", expr.toString());

    expr = DSL.adddate(DSL.literal("2020-08-26 12:05:00"), DSL.literal(7));
    assertEquals(DATETIME, expr.type());
    assertEquals(new ExprDatetimeValue("2020-09-02 12:05:00"), expr.valueOf(env));
    assertEquals("adddate(\"2020-08-26 12:05:00\", 7)", expr.toString());

    expr = DSL
        .adddate(DSL.literal("2020-08-26"), DSL.interval(DSL.literal(1), DSL.literal("hour")));
    assertEquals(DATETIME, expr.type());
    assertEquals(new ExprDatetimeValue("2020-08-26 01:00:00"), expr.valueOf(env));
    assertEquals("adddate(\"2020-08-26\", interval(1, \"hour\"))", expr.toString());

    expr = DSL
        .adddate(DSL.literal("2020-08-26"), DSL.interval(DSL.literal(1), DSL.literal("day")));
    assertEquals(DATETIME, expr.type());
    assertEquals(new ExprDateValue("2020-08-27"), expr.valueOf(env));
    assertEquals("adddate(\"2020-08-26\", interval(1, \"day\"))", expr.toString());

    when(nullRef.type()).thenReturn(DATE);
    assertEquals(nullValue(), eval(DSL.adddate(nullRef, DSL.literal(1L))));
    assertEquals(nullValue(),
        eval(DSL.adddate(nullRef, DSL.interval(DSL.literal(1), DSL.literal("month")))));

    when(missingRef.type()).thenReturn(DATE);
    assertEquals(missingValue(), eval(DSL.adddate(missingRef, DSL.literal(1L))));
    assertEquals(missingValue(),
        eval(DSL.adddate(missingRef, DSL.interval(DSL.literal(1), DSL.literal("month")))));

    when(nullRef.type()).thenReturn(LONG);
    when(missingRef.type()).thenReturn(LONG);
    assertEquals(nullValue(), eval(DSL.adddate(DSL.date(DSL.literal("2020-08-26")), nullRef)));
    assertEquals(missingValue(),
        eval(DSL.adddate(DSL.date(DSL.literal("2020-08-26")), missingRef)));

    when(nullRef.type()).thenReturn(INTERVAL);
    when(missingRef.type()).thenReturn(INTERVAL);
    assertEquals(nullValue(), eval(DSL.adddate(DSL.date(DSL.literal("2020-08-26")), nullRef)));
    assertEquals(missingValue(),
        eval(DSL.adddate(DSL.date(DSL.literal("2020-08-26")), missingRef)));

    when(nullRef.type()).thenReturn(DATE);
    when(missingRef.type()).thenReturn(INTERVAL);
    assertEquals(missingValue(), eval(DSL.adddate(nullRef, missingRef)));
  }

  @Test
=======
>>>>>>> af188a3f
  public void date() {
    when(nullRef.type()).thenReturn(DATE);
    when(missingRef.type()).thenReturn(DATE);
    assertEquals(nullValue(), eval(DSL.date(nullRef)));
    assertEquals(missingValue(), eval(DSL.date(missingRef)));

    FunctionExpression expr = DSL.date(DSL.literal("2020-08-17"));
    assertEquals(DATE, expr.type());
    assertEquals(new ExprDateValue("2020-08-17"), eval(expr));
    assertEquals("date(\"2020-08-17\")", expr.toString());

    expr = DSL.date(DSL.literal(new ExprDateValue("2020-08-17")));
    assertEquals(DATE, expr.type());
    assertEquals(new ExprDateValue("2020-08-17"), eval(expr));
    assertEquals("date(DATE '2020-08-17')", expr.toString());

    expr = DSL.date(DSL.literal(new ExprDateValue("2020-08-17 12:12:00")));
    assertEquals(DATE, expr.type());
    assertEquals(new ExprDateValue("2020-08-17 12:12:00"), eval(expr));
    assertEquals("date(DATE '2020-08-17')", expr.toString());

    expr = DSL.date(DSL.literal(new ExprDateValue("2020-08-17 12:12")));
    assertEquals(DATE, expr.type());
    assertEquals(new ExprDateValue("2020-08-17 12:12"), eval(expr));
    assertEquals("date(DATE '2020-08-17')", expr.toString());


  }

  @Test
<<<<<<< HEAD
  public void date_add() {
    FunctionExpression expr = DSL.date_add(DSL.date(DSL.literal("2020-08-26")), DSL.literal(7));
    assertEquals(DATE, expr.type());
    assertEquals(new ExprDateValue("2020-09-02"), expr.valueOf(env));
    assertEquals("date_add(date(\"2020-08-26\"), 7)", expr.toString());

    expr = DSL.date_add(DSL.literal("2020-08-26 12:05:00"), DSL.literal(7));
    assertEquals(DATETIME, expr.type());
    assertEquals(new ExprDatetimeValue("2020-09-02 12:05:00"), expr.valueOf(env));
    assertEquals("date_add(\"2020-08-26 12:05:00\", 7)", expr.toString());

    expr = DSL.date_add(DSL.timestamp(DSL.literal("2020-08-26 12:05:00")), DSL.literal(7));
    assertEquals(DATETIME, expr.type());
    assertEquals(new ExprDatetimeValue("2020-09-02 12:05:00"), expr.valueOf(env));
    assertEquals("date_add(timestamp(cast_to_timestamp(\"2020-08-26 12:05:00\")), 7)",
        expr.toString());

    expr = DSL.date_add(
        DSL.date(DSL.literal("2020-08-26")), DSL.interval(DSL.literal(1), DSL.literal("hour")));
    assertEquals(DATETIME, expr.type());
    assertEquals(new ExprDatetimeValue("2020-08-26 01:00:00"), expr.valueOf(env));
    assertEquals("date_add(date(\"2020-08-26\"), interval(1, \"hour\"))", expr.toString());

    expr = DSL
        .date_add(DSL.literal("2020-08-26"), DSL.interval(DSL.literal(1), DSL.literal("hour")));
    assertEquals(DATETIME, expr.type());
    assertEquals(new ExprDatetimeValue("2020-08-26 01:00:00"), expr.valueOf(env));
    assertEquals("date_add(\"2020-08-26\", interval(1, \"hour\"))", expr.toString());

    when(nullRef.type()).thenReturn(DATE);
    assertEquals(nullValue(), eval(DSL.date_add(nullRef, DSL.literal(1L))));
    assertEquals(nullValue(),
        eval(DSL.date_add(nullRef, DSL.interval(DSL.literal(1), DSL.literal("month")))));

    when(missingRef.type()).thenReturn(DATE);
    assertEquals(missingValue(), eval(DSL.date_add(missingRef, DSL.literal(1L))));
    assertEquals(missingValue(),
        eval(DSL.date_add(missingRef, DSL.interval(DSL.literal(1), DSL.literal("month")))));

    when(nullRef.type()).thenReturn(LONG);
    when(missingRef.type()).thenReturn(LONG);
    assertEquals(nullValue(), eval(DSL.date_add(DSL.date(DSL.literal("2020-08-26")), nullRef)));
    assertEquals(missingValue(),
        eval(DSL.date_add(DSL.date(DSL.literal("2020-08-26")), missingRef)));

    when(nullRef.type()).thenReturn(INTERVAL);
    when(missingRef.type()).thenReturn(INTERVAL);
    assertEquals(nullValue(), eval(DSL.date_add(DSL.date(DSL.literal("2020-08-26")), nullRef)));
    assertEquals(missingValue(),
        eval(DSL.date_add(DSL.date(DSL.literal("2020-08-26")), missingRef)));

    when(nullRef.type()).thenReturn(DATE);
    when(missingRef.type()).thenReturn(INTERVAL);
    assertEquals(missingValue(), eval(DSL.date_add(nullRef, missingRef)));
  }

  @Test
  public void date_sub() {
    FunctionExpression expr = DSL.date_sub(DSL.date(DSL.literal("2020-08-26")), DSL.literal(7));
    assertEquals(DATE, expr.type());
    assertEquals(new ExprDateValue("2020-08-19"), expr.valueOf(env));
    assertEquals("date_sub(date(\"2020-08-26\"), 7)", expr.toString());

    expr = DSL.date_sub(DSL.literal("2020-08-26"), DSL.literal(7));
    assertEquals(DATETIME, expr.type());
    assertEquals(new ExprDateValue("2020-08-19"), expr.valueOf(env));
    assertEquals("date_sub(\"2020-08-26\", 7)", expr.toString());

    expr = DSL.date_sub(DSL.timestamp(DSL.literal("2020-08-26 12:05:00")), DSL.literal(7));
    assertEquals(DATETIME, expr.type());
    assertEquals(new ExprDatetimeValue("2020-08-19 12:05:00"), expr.valueOf(env));
    assertEquals("date_sub(timestamp(cast_to_timestamp(\"2020-08-26 12:05:00\")), 7)",
        expr.toString());

    expr = DSL.date_sub(DSL.literal("2020-08-26 12:05:00"), DSL.literal(7));
    assertEquals(DATETIME, expr.type());
    assertEquals(new ExprDatetimeValue("2020-08-19 12:05:00"), expr.valueOf(env));
    assertEquals("date_sub(\"2020-08-26 12:05:00\", 7)", expr.toString());

    expr = DSL.date_sub(DSL.timestamp(DSL.literal("2020-08-26 12:05:00")),
        DSL.interval(DSL.literal(1), DSL.literal("hour")));
    assertEquals(DATETIME, expr.type());
    assertEquals(new ExprDatetimeValue("2020-08-26 11:05:00"), expr.valueOf(env));
    assertEquals("date_sub(timestamp(cast_to_timestamp(\"2020-08-26 12:05:00\")), "
        + "interval(1, \"hour\"))", expr.toString());

    expr = DSL.date_sub(DSL.literal("2020-08-26 12:05:00"),
        DSL.interval(DSL.literal(1), DSL.literal("year")));
    assertEquals(DATETIME, expr.type());
    assertEquals(new ExprDatetimeValue("2019-08-26 12:05:00"), expr.valueOf(env));
    assertEquals("date_sub(\"2020-08-26 12:05:00\", interval(1, \"year\"))",
        expr.toString());

    when(nullRef.type()).thenReturn(DATE);
    assertEquals(nullValue(), eval(DSL.date_sub(nullRef, DSL.literal(1L))));
    assertEquals(nullValue(),
        eval(DSL.date_sub(nullRef, DSL.interval(DSL.literal(1), DSL.literal("month")))));

    when(missingRef.type()).thenReturn(DATE);
    assertEquals(missingValue(), eval(DSL.date_sub(missingRef, DSL.literal(1L))));
    assertEquals(missingValue(),
        eval(DSL.date_sub(missingRef, DSL.interval(DSL.literal(1), DSL.literal("month")))));

    when(nullRef.type()).thenReturn(LONG);
    when(missingRef.type()).thenReturn(LONG);
    assertEquals(nullValue(), eval(DSL.date_sub(DSL.date(DSL.literal("2020-08-26")), nullRef)));
    assertEquals(missingValue(),
        eval(DSL.date_sub(DSL.date(DSL.literal("2020-08-26")), missingRef)));

    when(nullRef.type()).thenReturn(INTERVAL);
    when(missingRef.type()).thenReturn(INTERVAL);
    assertEquals(nullValue(), eval(DSL.date_sub(DSL.date(DSL.literal("2020-08-26")), nullRef)));
    assertEquals(missingValue(),
        eval(DSL.date_sub(DSL.date(DSL.literal("2020-08-26")), missingRef)));

    when(nullRef.type()).thenReturn(DATE);
    when(missingRef.type()).thenReturn(INTERVAL);
    assertEquals(missingValue(), eval(DSL.date_sub(nullRef, missingRef)));
  }

  @Test
=======
>>>>>>> af188a3f
  public void day() {
    when(nullRef.type()).thenReturn(DATE);
    when(missingRef.type()).thenReturn(DATE);
    assertEquals(nullValue(), eval(DSL.day(nullRef)));
    assertEquals(missingValue(), eval(DSL.day(missingRef)));

    FunctionExpression expression = DSL.day(DSL.literal(new ExprDateValue("2020-08-07")));
    assertEquals(INTEGER, expression.type());
    assertEquals("day(DATE '2020-08-07')", expression.toString());
    assertEquals(integerValue(7), eval(expression));

    expression = DSL.day(DSL.literal("2020-08-07"));
    assertEquals(INTEGER, expression.type());
    assertEquals("day(\"2020-08-07\")", expression.toString());
    assertEquals(integerValue(7), eval(expression));
  }

  @Test
  public void dayName() {
    when(nullRef.type()).thenReturn(DATE);
    when(missingRef.type()).thenReturn(DATE);
    assertEquals(nullValue(), eval(DSL.dayname(nullRef)));
    assertEquals(missingValue(), eval(DSL.dayname(missingRef)));

    FunctionExpression expression = DSL.dayname(DSL.literal(new ExprDateValue("2020-08-07")));
    assertEquals(STRING, expression.type());
    assertEquals("dayname(DATE '2020-08-07')", expression.toString());
    assertEquals(stringValue("Friday"), eval(expression));

    expression = DSL.dayname(DSL.literal("2020-08-07"));
    assertEquals(STRING, expression.type());
    assertEquals("dayname(\"2020-08-07\")", expression.toString());
    assertEquals(stringValue("Friday"), eval(expression));
  }

  @Test
  public void dayOfMonth() {
    when(nullRef.type()).thenReturn(DATE);
    when(missingRef.type()).thenReturn(DATE);
    assertEquals(nullValue(), eval(DSL.dayofmonth(functionProperties, nullRef)));
    assertEquals(missingValue(), eval(DSL.dayofmonth(functionProperties, missingRef)));

    FunctionExpression expression = DSL.dayofmonth(
        functionProperties, DSL.literal(new ExprDateValue("2020-08-07")));
    assertEquals(INTEGER, expression.type());
    assertEquals("dayofmonth(DATE '2020-08-07')", expression.toString());
    assertEquals(integerValue(7), eval(expression));

    expression = DSL.dayofmonth(functionProperties, DSL.literal("2020-07-08"));
    assertEquals(INTEGER, expression.type());
    assertEquals("dayofmonth(\"2020-07-08\")", expression.toString());
    assertEquals(integerValue(8), eval(expression));
  }

  private void testDayOfMonthWithUnderscores(FunctionExpression dateExpression, int dayOfMonth) {
    assertEquals(INTEGER, dateExpression.type());
    assertEquals(integerValue(dayOfMonth), eval(dateExpression));
  }

  @Test
  public void dayOfMonthWithUnderscores() {
    lenient().when(nullRef.valueOf(env)).thenReturn(nullValue());
    lenient().when(missingRef.valueOf(env)).thenReturn(missingValue());


    FunctionExpression expression1 = DSL.dayofmonth(
        functionProperties, DSL.literal(new ExprDateValue("2020-08-07")));
    FunctionExpression expression2 = DSL.dayofmonth(functionProperties, DSL.literal("2020-07-08"));

    assertAll(
        () -> testDayOfMonthWithUnderscores(expression1, 7),
        () -> assertEquals("dayofmonth(DATE '2020-08-07')", expression1.toString()),

        () -> testDayOfMonthWithUnderscores(expression2, 8),
        () -> assertEquals("dayofmonth(\"2020-07-08\")", expression2.toString())

    );
  }

  @Test
  public void testDayOfMonthWithTimeType() {
    lenient().when(nullRef.valueOf(env)).thenReturn(nullValue());
    lenient().when(missingRef.valueOf(env)).thenReturn(missingValue());
    FunctionExpression expression = DSL.day_of_month(
        functionProperties, DSL.literal(new ExprTimeValue("12:23:34")));

    assertEquals(INTEGER, eval(expression).type());
    assertEquals(
        LocalDate.now(functionProperties.getQueryStartClock()).getDayOfMonth(),
        eval(expression).integerValue());
    assertEquals("day_of_month(TIME '12:23:34')", expression.toString());
  }

  private void testInvalidDayOfMonth(String date) {
    FunctionExpression expression = DSL.day_of_month(
        functionProperties, DSL.literal(new ExprDateValue(date)));
    eval(expression);
  }

  @Test
  public void dayOfMonthWithUnderscoresLeapYear() {
    lenient().when(nullRef.valueOf(env)).thenReturn(nullValue());
    lenient().when(missingRef.valueOf(env)).thenReturn(missingValue());

    //Feb. 29 of a leap year
    testDayOfMonthWithUnderscores(DSL.day_of_month(
        functionProperties, DSL.literal("2020-02-29")), 29);

    //Feb. 29 of a non-leap year
    assertThrows(SemanticCheckException.class, () -> testInvalidDayOfMonth("2021-02-29"));
  }

  @Test
  public void dayOfMonthWithUnderscoresInvalidArguments() {
    lenient().when(nullRef.type()).thenReturn(DATE);
    lenient().when(missingRef.type()).thenReturn(DATE);

    assertAll(
        () -> assertEquals(nullValue(), eval(DSL.day_of_month(functionProperties, nullRef))),
        () -> assertEquals(
            missingValue(), eval(DSL.day_of_month(functionProperties, missingRef))),

        //40th day of the month
        () -> assertThrows(
            SemanticCheckException.class, () -> testInvalidDayOfMonth("2021-02-40")),
        //13th month of the year
        () -> assertThrows(
            SemanticCheckException.class, () -> testInvalidDayOfMonth("2021-13-40")),
        //incorrect format
        () -> assertThrows(
            SemanticCheckException.class, () -> testInvalidDayOfMonth("asdfasdfasdf"))
    );
  }

  private void dayOfWeekQuery(
      FunctionExpression dateExpression,
      int dayOfWeek,
      String testExpr) {
    assertEquals(INTEGER, dateExpression.type());
    assertEquals(integerValue(dayOfWeek), eval(dateExpression));
    assertEquals(testExpr, dateExpression.toString());
  }

  @Test
  public void dayOfWeek() {
    lenient().when(nullRef.valueOf(env)).thenReturn(nullValue());
    lenient().when(missingRef.valueOf(env)).thenReturn(missingValue());

    FunctionExpression expression1 = DSL.dayofweek(
        functionProperties,
        DSL.literal(new ExprDateValue("2020-08-07")));
    FunctionExpression expression2 = DSL.dayofweek(
        functionProperties,
        DSL.literal(new ExprDateValue("2020-08-09")));
    FunctionExpression expression3 = DSL.dayofweek(
        functionProperties,
        DSL.literal("2020-08-09"));
    FunctionExpression expression4 = DSL.dayofweek(
        functionProperties,
        DSL.literal("2020-08-09 01:02:03"));

    assertAll(
        () -> dayOfWeekQuery(expression1, 6, "dayofweek(DATE '2020-08-07')"),

        () -> dayOfWeekQuery(expression2, 1, "dayofweek(DATE '2020-08-09')"),

        () -> dayOfWeekQuery(expression3, 1, "dayofweek(\"2020-08-09\")"),

        () -> dayOfWeekQuery(expression4, 1, "dayofweek(\"2020-08-09 01:02:03\")")
    );
  }

  private void dayOfWeekWithUnderscoresQuery(
      FunctionExpression dateExpression,
      int dayOfWeek,
      String testExpr) {
    assertEquals(INTEGER, dateExpression.type());
    assertEquals(integerValue(dayOfWeek), eval(dateExpression));
    assertEquals(testExpr, dateExpression.toString());
  }

  @Test
  public void dayOfWeekWithUnderscores() {
    lenient().when(nullRef.valueOf(env)).thenReturn(nullValue());
    lenient().when(missingRef.valueOf(env)).thenReturn(missingValue());

    FunctionExpression expression1 = DSL.day_of_week(
        functionProperties,
        DSL.literal(new ExprDateValue("2020-08-07")));
    FunctionExpression expression2 = DSL.day_of_week(
        functionProperties,
        DSL.literal(new ExprDateValue("2020-08-09")));
    FunctionExpression expression3 = DSL.day_of_week(
        functionProperties,
        DSL.literal("2020-08-09"));
    FunctionExpression expression4 = DSL.day_of_week(
        functionProperties,
        DSL.literal("2020-08-09 01:02:03"));

    assertAll(
        () -> dayOfWeekWithUnderscoresQuery(expression1, 6, "day_of_week(DATE '2020-08-07')"),

        () -> dayOfWeekWithUnderscoresQuery(expression2, 1, "day_of_week(DATE '2020-08-09')"),

        () -> dayOfWeekWithUnderscoresQuery(expression3, 1, "day_of_week(\"2020-08-09\")"),

        () -> dayOfWeekWithUnderscoresQuery(
            expression4, 1, "day_of_week(\"2020-08-09 01:02:03\")")
    );
  }

  @Test
  public void testDayOfWeekWithTimeType() {
    lenient().when(nullRef.valueOf(env)).thenReturn(nullValue());
    lenient().when(missingRef.valueOf(env)).thenReturn(missingValue());
    FunctionExpression expression = DSL.day_of_week(
        functionProperties, DSL.literal(new ExprTimeValue("12:23:34")));

    assertAll(
        () -> assertEquals(INTEGER, eval(expression).type()),
        () -> assertEquals((
            LocalDate.now(
                functionProperties.getQueryStartClock()).getDayOfWeek().getValue() % 7) + 1,
            eval(expression).integerValue()),
        () -> assertEquals("day_of_week(TIME '12:23:34')", expression.toString())
    );
  }

  private void testInvalidDayOfWeek(String date) {
    FunctionExpression expression = DSL.day_of_week(
        functionProperties, DSL.literal(new ExprDateValue(date)));
    eval(expression);
  }

  @Test
  public void dayOfWeekWithUnderscoresLeapYear() {
    lenient().when(nullRef.valueOf(env)).thenReturn(nullValue());
    lenient().when(missingRef.valueOf(env)).thenReturn(missingValue());

    assertAll(
        //Feb. 29 of a leap year
        () -> dayOfWeekWithUnderscoresQuery(DSL.day_of_week(
            functionProperties,
            DSL.literal("2020-02-29")), 7, "day_of_week(\"2020-02-29\")"),
        //day after Feb. 29 of a leap year
        () -> dayOfWeekWithUnderscoresQuery(DSL.day_of_week(
            functionProperties,
            DSL.literal("2020-03-01")), 1, "day_of_week(\"2020-03-01\")"),
        //Feb. 28 of a non-leap year
        () -> dayOfWeekWithUnderscoresQuery(DSL.day_of_week(
            functionProperties,
            DSL.literal("2021-02-28")), 1, "day_of_week(\"2021-02-28\")"),
        //Feb. 29 of a non-leap year
        () -> assertThrows(
            SemanticCheckException.class, () ->  testInvalidDayOfWeek("2021-02-29"))
    );
  }

  @Test
  public void dayOfWeekWithUnderscoresInvalidArgument() {
    when(nullRef.type()).thenReturn(DATE);
    when(missingRef.type()).thenReturn(DATE);
    assertEquals(nullValue(), eval(DSL.day_of_week(functionProperties, nullRef)));
    assertEquals(missingValue(), eval(DSL.day_of_week(functionProperties, missingRef)));

    assertAll(
        //40th day of the month
        () -> assertThrows(SemanticCheckException.class,
            () ->  testInvalidDayOfWeek("2021-02-40")),

        //13th month of the year
        () -> assertThrows(SemanticCheckException.class,
            () ->  testInvalidDayOfWeek("2021-13-29")),

        //incorrect format
        () -> assertThrows(SemanticCheckException.class,
            () ->  testInvalidDayOfWeek("asdfasdf"))
    );
  }

  @Test
  public void dayOfYear() {
    when(nullRef.type()).thenReturn(DATE);
    when(missingRef.type()).thenReturn(DATE);
    assertEquals(nullValue(), eval(DSL.dayofyear(nullRef)));
    assertEquals(missingValue(), eval(DSL.dayofyear(missingRef)));

    FunctionExpression expression = DSL.dayofyear(DSL.literal(new ExprDateValue("2020-08-07")));
    assertEquals(INTEGER, expression.type());
    assertEquals("dayofyear(DATE '2020-08-07')", expression.toString());
    assertEquals(integerValue(220), eval(expression));

    expression = DSL.dayofyear(DSL.literal("2020-08-07"));
    assertEquals(INTEGER, expression.type());
    assertEquals("dayofyear(\"2020-08-07\")", expression.toString());
    assertEquals(integerValue(220), eval(expression));

    expression = DSL.dayofyear(DSL.literal("2020-08-07 01:02:03"));
    assertEquals(INTEGER, expression.type());
    assertEquals("dayofyear(\"2020-08-07 01:02:03\")", expression.toString());
    assertEquals(integerValue(220), eval(expression));
  }

  private static Stream<Arguments> getTestDataForDayOfYear() {
    return Stream.of(
        Arguments.of(DSL.literal(
            new ExprDateValue("2020-08-07")),
            "day_of_year(DATE '2020-08-07')",
            220),
        Arguments.of(DSL.literal(
                new ExprDatetimeValue("2020-08-07 12:23:34")),
            "day_of_year(DATETIME '2020-08-07 12:23:34')",
            220),
        Arguments.of(DSL.literal(
                new ExprTimestampValue("2020-08-07 12:23:34")),
            "day_of_year(TIMESTAMP '2020-08-07 12:23:34')",
            220),
        Arguments.of(DSL.literal(
            "2020-08-07"),
            "day_of_year(\"2020-08-07\")",
            220),
        Arguments.of(DSL.literal(
            "2020-08-07 01:02:03"),
            "day_of_year(\"2020-08-07 01:02:03\")",
            220)
    );
  }

  @ParameterizedTest(name = "{0}")
  @MethodSource("getTestDataForDayOfYear")
  public void dayOfYearWithUnderscores(
      LiteralExpression arg,
      String expectedString,
      int expectedResult) {
    lenient().when(nullRef.valueOf(env)).thenReturn(nullValue());
    lenient().when(missingRef.valueOf(env)).thenReturn(missingValue());

    validateStringFormat(
        DSL.day_of_year(functionProperties, arg),
        expectedString,
        expectedResult
    );
  }

  @Test
  public void testDayOfYearWithTimeType() {
    lenient().when(nullRef.valueOf(env)).thenReturn(nullValue());
    lenient().when(missingRef.valueOf(env)).thenReturn(missingValue());

    validateStringFormat(
        DSL.day_of_year(functionProperties, DSL.literal(new ExprTimeValue("12:23:34"))),
        "day_of_year(TIME '12:23:34')",
        LocalDate.now(functionProperties.getQueryStartClock()).getDayOfYear());
  }

  public void dayOfYearWithUnderscoresQuery(String date, int dayOfYear) {
    FunctionExpression expression = DSL.day_of_year(
        functionProperties,
        DSL.literal(new ExprDateValue(date)));
    assertAll(
        () -> assertEquals(INTEGER, expression.type()),
        () -> assertEquals(integerValue(dayOfYear), eval(expression))
    );
  }

  @Test
  public void dayOfYearWithUnderscoresDifferentArgumentFormats() {
    lenient().when(nullRef.valueOf(env)).thenReturn(nullValue());
    lenient().when(missingRef.valueOf(env)).thenReturn(missingValue());

    FunctionExpression expression1 = DSL.day_of_year(
        functionProperties,
        DSL.literal(new ExprDateValue("2020-08-07")));
    FunctionExpression expression2 = DSL.day_of_year(
        functionProperties,
        DSL.literal("2020-08-07"));
    FunctionExpression expression3 = DSL.day_of_year(
        functionProperties,
        DSL.literal("2020-08-07 01:02:03"));

    assertAll(
        () -> dayOfYearWithUnderscoresQuery("2020-08-07", 220),
        () -> assertEquals("day_of_year(DATE '2020-08-07')", expression1.toString()),

        () -> dayOfYearWithUnderscoresQuery("2020-08-07", 220),
        () ->     assertEquals("day_of_year(\"2020-08-07\")", expression2.toString()),

        () -> dayOfYearWithUnderscoresQuery("2020-08-07 01:02:03", 220),
        () ->     assertEquals("day_of_year(\"2020-08-07 01:02:03\")", expression3.toString())
    );
  }

  @Test
  public void dayOfYearWithUnderscoresCornerCaseDates() {
    lenient().when(nullRef.valueOf(env)).thenReturn(nullValue());
    lenient().when(missingRef.valueOf(env)).thenReturn(missingValue());

    assertAll(
        //31st of December during non leap year (should be 365)
        () -> dayOfYearWithUnderscoresQuery("2019-12-31", 365),
        //Year 1200
        () -> dayOfYearWithUnderscoresQuery("1200-02-28", 59),
        //Year 4000
        () -> dayOfYearWithUnderscoresQuery("4000-02-28", 59)
    );
  }

  @Test
  public void dayOfYearWithUnderscoresLeapYear() {
    lenient().when(nullRef.valueOf(env)).thenReturn(nullValue());
    lenient().when(missingRef.valueOf(env)).thenReturn(missingValue());

    assertAll(
        //28th of Feb
        () -> dayOfYearWithUnderscoresQuery("2020-02-28", 59),

        //29th of Feb during leap year
        () -> dayOfYearWithUnderscoresQuery("2020-02-29 23:59:59", 60),
        () -> dayOfYearWithUnderscoresQuery("2020-02-29", 60),

        //1st of March during leap year
        () -> dayOfYearWithUnderscoresQuery("2020-03-01 00:00:00", 61),
        () -> dayOfYearWithUnderscoresQuery("2020-03-01", 61),

        //1st of March during non leap year
        () -> dayOfYearWithUnderscoresQuery("2019-03-01", 60),

        //31st of December during  leap year (should be 366)
        () -> dayOfYearWithUnderscoresQuery("2020-12-31", 366)
    );
  }

  private void invalidDayOfYearQuery(String date) {
    FunctionExpression expression = DSL.day_of_year(
        functionProperties,
        DSL.literal(new ExprDateValue(date)));
    eval(expression);
  }

  @Test
  public void invalidDayOfYearArgument() {
    when(nullRef.type()).thenReturn(DATE);
    when(missingRef.type()).thenReturn(DATE);

    assertAll(
        () -> assertEquals(nullValue(), eval(DSL.day_of_year(functionProperties, nullRef))),
        () -> assertEquals(missingValue(), eval(DSL.day_of_year(functionProperties, missingRef))),

        //29th of Feb non-leapyear
        () -> assertThrows(
            SemanticCheckException.class,
            () ->  invalidDayOfYearQuery("2019-02-29")),

        //13th month
        () -> assertThrows(
            SemanticCheckException.class,
            () ->  invalidDayOfYearQuery("2019-13-15")),

        //incorrect format for type
        () -> assertThrows(
            SemanticCheckException.class,
            () ->  invalidDayOfYearQuery("asdfasdfasdf"))
    );
  }
  
  @Test
  public void from_days() {
    when(nullRef.type()).thenReturn(LONG);
    when(missingRef.type()).thenReturn(LONG);
    assertEquals(nullValue(), eval(DSL.from_days(nullRef)));
    assertEquals(missingValue(), eval(DSL.from_days(missingRef)));

    FunctionExpression expression = DSL.from_days(DSL.literal(new ExprLongValue(730669)));
    assertEquals(DATE, expression.type());
    assertEquals("from_days(730669)", expression.toString());
    assertEquals(new ExprDateValue("2000-07-03"), expression.valueOf(env));
  }

  @Test
  public void hour() {
    when(nullRef.type()).thenReturn(TIME);
    when(missingRef.type()).thenReturn(TIME);
    assertEquals(nullValue(), eval(DSL.hour(nullRef)));
    assertEquals(missingValue(), eval(DSL.hour(missingRef)));

    FunctionExpression expression = DSL.hour(DSL.literal(new ExprTimeValue("01:02:03")));
    assertEquals(INTEGER, expression.type());
    assertEquals(integerValue(1), eval(expression));
    assertEquals("hour(TIME '01:02:03')", expression.toString());

    expression = DSL.hour(DSL.literal("01:02:03"));
    assertEquals(INTEGER, expression.type());
    assertEquals(integerValue(1), eval(expression));
    assertEquals("hour(\"01:02:03\")", expression.toString());

    expression = DSL.hour(DSL.literal(new ExprTimestampValue("2020-08-17 01:02:03")));
    assertEquals(INTEGER, expression.type());
    assertEquals(integerValue(1), expression.valueOf(env));
    assertEquals("hour(TIMESTAMP '2020-08-17 01:02:03')", expression.toString());

    expression = DSL.hour(DSL.literal(new ExprDatetimeValue("2020-08-17 01:02:03")));
    assertEquals(INTEGER, expression.type());
    assertEquals(integerValue(1), expression.valueOf(env));
    assertEquals("hour(DATETIME '2020-08-17 01:02:03')", expression.toString());

    expression = DSL.hour(DSL.literal("2020-08-17 01:02:03"));
    assertEquals(INTEGER, expression.type());
    assertEquals(integerValue(1), expression.valueOf(env));
    assertEquals("hour(\"2020-08-17 01:02:03\")", expression.toString());
  }

  private void testInvalidMinuteOfDay(String date) {
    FunctionExpression expression = DSL.minute_of_day(DSL.literal(new ExprDateValue(date)));
    eval(expression);
  }

  @Test
  public void invalidMinuteOfDay() {
    lenient().when(nullRef.valueOf(env)).thenReturn(nullValue());
    lenient().when(missingRef.valueOf(env)).thenReturn(missingValue());

    assertThrows(SemanticCheckException.class,
        () ->  testInvalidMinuteOfDay("2022-12-14 12:23:3400"));
    assertThrows(SemanticCheckException.class,
        () ->  testInvalidMinuteOfDay("2022-12-14 12:2300:34"));
    assertThrows(SemanticCheckException.class,
        () ->  testInvalidMinuteOfDay("2022-12-14 1200:23:34"));
    assertThrows(SemanticCheckException.class,
        () ->  testInvalidMinuteOfDay("2022-12-1400 12:23:34"));
    assertThrows(SemanticCheckException.class,
        () ->  testInvalidMinuteOfDay("2022-1200-14 12:23:34"));
    assertThrows(SemanticCheckException.class,
        () ->  testInvalidMinuteOfDay("12:23:3400"));
    assertThrows(SemanticCheckException.class,
        () ->  testInvalidMinuteOfDay("12:2300:34"));
    assertThrows(SemanticCheckException.class,
        () ->  testInvalidMinuteOfDay("1200:23:34"));
    assertThrows(SemanticCheckException.class,
        () ->  testInvalidMinuteOfDay("asdfasdfasdf"));

  }

  private void hourOfDayQuery(FunctionExpression dateExpression, int hour) {
    assertEquals(INTEGER, dateExpression.type());
    assertEquals(integerValue(hour), eval(dateExpression));
  }

  @Test
  public void hourOfDay() {
    lenient().when(nullRef.valueOf(env)).thenReturn(nullValue());
    lenient().when(missingRef.valueOf(env)).thenReturn(missingValue());

    FunctionExpression expression1 = DSL.hour_of_day(DSL.literal(new ExprTimeValue("01:02:03")));
    FunctionExpression expression2 = DSL.hour_of_day(DSL.literal("01:02:03"));
    FunctionExpression expression3 = DSL.hour_of_day(
        DSL.literal(new ExprTimestampValue("2020-08-17 01:02:03")));
    FunctionExpression expression4 = DSL.hour_of_day(
        DSL.literal(new ExprDatetimeValue("2020-08-17 01:02:03")));
    FunctionExpression expression5 = DSL.hour_of_day(DSL.literal("2020-08-17 01:02:03"));

    assertAll(
        () -> hourOfDayQuery(expression1, 1),
        () -> assertEquals("hour_of_day(TIME '01:02:03')", expression1.toString()),

        () -> hourOfDayQuery(expression2, 1),
        () -> assertEquals("hour_of_day(\"01:02:03\")", expression2.toString()),

        () -> hourOfDayQuery(expression3, 1),
        () -> assertEquals("hour_of_day(TIMESTAMP '2020-08-17 01:02:03')", expression3.toString()),

        () -> hourOfDayQuery(expression4, 1),
        () -> assertEquals("hour_of_day(DATETIME '2020-08-17 01:02:03')", expression4.toString()),

        () -> hourOfDayQuery(expression5, 1),
        () -> assertEquals("hour_of_day(\"2020-08-17 01:02:03\")", expression5.toString())
    );
  }

  private void invalidHourOfDayQuery(String time) {
    FunctionExpression expression = DSL.hour_of_day(DSL.literal(new ExprTimeValue(time)));
    eval(expression);
  }

  @Test
  public void hourOfDayInvalidArguments() {
    when(nullRef.type()).thenReturn(TIME);
    when(missingRef.type()).thenReturn(TIME);

    assertAll(
        () -> assertEquals(nullValue(), eval(DSL.hour(nullRef))),
        () -> assertEquals(missingValue(), eval(DSL.hour(missingRef))),
        //Invalid Seconds
        () -> assertThrows(SemanticCheckException.class, () -> invalidHourOfDayQuery("12:23:61")),
        //Invalid Minutes
        () -> assertThrows(SemanticCheckException.class, () -> invalidHourOfDayQuery("12:61:34")),

        //Invalid Hours
        () -> assertThrows(SemanticCheckException.class, () -> invalidHourOfDayQuery("25:23:34")),

        //incorrect format
        () -> assertThrows(SemanticCheckException.class, () -> invalidHourOfDayQuery("asdfasdf"))
    );

  }

  @Test
  public void microsecond() {
    when(nullRef.type()).thenReturn(TIME);
    when(missingRef.type()).thenReturn(TIME);
    assertEquals(nullValue(), eval(DSL.microsecond(nullRef)));
    assertEquals(missingValue(), eval(DSL.microsecond(missingRef)));

    FunctionExpression expression = DSL
        .microsecond(DSL.literal(new ExprTimeValue("01:02:03.123456")));
    assertEquals(INTEGER, expression.type());
    assertEquals(integerValue(123456), eval(expression));
    assertEquals("microsecond(TIME '01:02:03.123456')", expression.toString());

    expression = DSL.microsecond(DSL.literal(new ExprTimeValue("01:02:03.00")));
    assertEquals(INTEGER, expression.type());
    assertEquals(integerValue(0), eval(expression));
    assertEquals("microsecond(TIME '01:02:03')", expression.toString());

    expression = DSL.microsecond(DSL.literal("01:02:03.12"));
    assertEquals(INTEGER, expression.type());
    assertEquals(integerValue(120000), eval(expression));
    assertEquals("microsecond(\"01:02:03.12\")", expression.toString());

    expression = DSL.microsecond(DSL.literal(new ExprDatetimeValue("2020-08-17 01:02:03.000010")));
    assertEquals(INTEGER, expression.type());
    assertEquals(integerValue(10), expression.valueOf(env));
    assertEquals("microsecond(DATETIME '2020-08-17 01:02:03.00001')", expression.toString());

    expression = DSL.microsecond(DSL.literal(new ExprDatetimeValue("2020-08-17 01:02:03.123456")));
    assertEquals(INTEGER, expression.type());
    assertEquals(integerValue(123456), expression.valueOf(env));
    assertEquals("microsecond(DATETIME '2020-08-17 01:02:03.123456')", expression.toString());

    expression = DSL.microsecond(DSL.literal("2020-08-17 01:02:03.123456"));
    assertEquals(INTEGER, expression.type());
    assertEquals(integerValue(123456), expression.valueOf(env));
    assertEquals("microsecond(\"2020-08-17 01:02:03.123456\")", expression.toString());

    expression = DSL.microsecond(DSL.literal(new ExprTimestampValue("2020-08-17 01:02:03.000010")));
    assertEquals(INTEGER, expression.type());
    assertEquals(integerValue(10), expression.valueOf(env));
    assertEquals("microsecond(TIMESTAMP '2020-08-17 01:02:03.00001')", expression.toString());
  }

  @Test
  public void minute() {
    when(nullRef.type()).thenReturn(TIME);
    when(missingRef.type()).thenReturn(TIME);
    assertEquals(nullValue(), eval(DSL.minute(nullRef)));
    assertEquals(missingValue(), eval(DSL.minute(missingRef)));

    FunctionExpression expression = DSL.minute(DSL.literal(new ExprTimeValue("01:02:03")));
    assertEquals(INTEGER, expression.type());
    assertEquals(integerValue(2), eval(expression));
    assertEquals("minute(TIME '01:02:03')", expression.toString());

    expression = DSL.minute(DSL.literal("01:02:03"));
    assertEquals(INTEGER, expression.type());
    assertEquals(integerValue(2), eval(expression));
    assertEquals("minute(\"01:02:03\")", expression.toString());

    expression = DSL.minute(DSL.literal(new ExprTimestampValue("2020-08-17 01:02:03")));
    assertEquals(INTEGER, expression.type());
    assertEquals(integerValue(2), expression.valueOf(env));
    assertEquals("minute(TIMESTAMP '2020-08-17 01:02:03')", expression.toString());

    expression = DSL.minute(DSL.literal(new ExprDatetimeValue("2020-08-17 01:02:03")));
    assertEquals(INTEGER, expression.type());
    assertEquals(integerValue(2), expression.valueOf(env));
    assertEquals("minute(DATETIME '2020-08-17 01:02:03')", expression.toString());

    expression = DSL.minute(DSL.literal("2020-08-17 01:02:03"));
    assertEquals(INTEGER, expression.type());
    assertEquals(integerValue(2), expression.valueOf(env));
    assertEquals("minute(\"2020-08-17 01:02:03\")", expression.toString());
  }

  private void testMinuteOfDay(String date, int value) {
    FunctionExpression expression = DSL.minute_of_day(DSL.literal(new ExprTimeValue(date)));
    assertEquals(INTEGER, expression.type());
    assertEquals(integerValue(value), eval(expression));
  }

  @Test
  public void minuteOfDay() {
    when(nullRef.type()).thenReturn(TIME);
    when(missingRef.type()).thenReturn(TIME);
    assertEquals(nullValue(), eval(DSL.minute_of_day(nullRef)));
    assertEquals(missingValue(), eval(DSL.minute_of_day(missingRef)));

    FunctionExpression expression = DSL.minute_of_day(DSL.literal(new ExprTimeValue("01:02:03")));
    assertEquals(INTEGER, expression.type());
    assertEquals(integerValue(62), eval(expression));
    assertEquals("minute_of_day(TIME '01:02:03')", expression.toString());

    expression = DSL.minute_of_day(DSL.literal("01:02:03"));
    assertEquals(INTEGER, expression.type());
    assertEquals(integerValue(62), eval(expression));
    assertEquals("minute_of_day(\"01:02:03\")", expression.toString());

    expression = DSL.minute_of_day(DSL.literal(new ExprTimestampValue("2020-08-17 01:02:03")));
    assertEquals(INTEGER, expression.type());
    assertEquals(integerValue(62), expression.valueOf(env));
    assertEquals("minute_of_day(TIMESTAMP '2020-08-17 01:02:03')", expression.toString());

    expression = DSL.minute_of_day(DSL.literal(new ExprDatetimeValue("2020-08-17 01:02:03")));
    assertEquals(INTEGER, expression.type());
    assertEquals(integerValue(62), expression.valueOf(env));
    assertEquals("minute_of_day(DATETIME '2020-08-17 01:02:03')", expression.toString());

    expression = DSL.minute_of_day(DSL.literal("2020-08-17 01:02:03"));
    assertEquals(INTEGER, expression.type());
    assertEquals(integerValue(62), expression.valueOf(env));
    assertEquals("minute_of_day(\"2020-08-17 01:02:03\")", expression.toString());

    testMinuteOfDay("2020-08-17 23:59:59", 1439);
    testMinuteOfDay("2020-08-17 00:00:01", 0);
  }

  private void minuteOfHourQuery(FunctionExpression dateExpression, int minute, String testExpr) {
    assertAll(
        () -> assertEquals(INTEGER, dateExpression.type()),
        () -> assertEquals(integerValue(minute), eval(dateExpression)),
        () -> assertEquals(testExpr, dateExpression.toString())
    );
  }

  private static Stream<Arguments> getTestDataForMinuteOfHour() {
    return Stream.of(
        Arguments.of(
            DSL.literal(new ExprTimeValue("01:02:03")),
            2,
            "minute_of_hour(TIME '01:02:03')"),
        Arguments.of(
            DSL.literal("01:02:03"),
            2,
            "minute_of_hour(\"01:02:03\")"),
        Arguments.of(
            DSL.literal(new ExprTimestampValue("2020-08-17 01:02:03")),
            2,
            "minute_of_hour(TIMESTAMP '2020-08-17 01:02:03')"),
        Arguments.of(
            DSL.literal(new ExprDatetimeValue("2020-08-17 01:02:03")),
            2,
            "minute_of_hour(DATETIME '2020-08-17 01:02:03')"),
        Arguments.of(
            DSL.literal("2020-08-17 01:02:03"),
            2,
            "minute_of_hour(\"2020-08-17 01:02:03\")")
    );
  }

  @ParameterizedTest(name = "{2}")
  @MethodSource("getTestDataForMinuteOfHour")
  public void minuteOfHour(LiteralExpression arg, int expectedResult, String expectedString) {
    lenient().when(nullRef.valueOf(env)).thenReturn(nullValue());
    lenient().when(missingRef.valueOf(env)).thenReturn(missingValue());

    minuteOfHourQuery(DSL.minute_of_hour(arg), expectedResult, expectedString);
  }

  private void invalidMinuteOfHourQuery(String time) {
    FunctionExpression expression = DSL.minute_of_hour(DSL.literal(new ExprTimeValue(time)));
    eval(expression);
  }

  @Test
  public void minuteOfHourInvalidArguments() {
    when(nullRef.type()).thenReturn(TIME);
    when(missingRef.type()).thenReturn(TIME);

    assertAll(
        () -> assertEquals(nullValue(), eval(DSL.minute_of_hour(nullRef))),
        () -> assertEquals(missingValue(), eval(DSL.minute_of_hour(missingRef))),

        //Invalid Seconds
        () -> assertThrows(
            SemanticCheckException.class,
            () -> invalidMinuteOfHourQuery("12:23:61")),

        //Invalid Minutes
        () -> assertThrows(
            SemanticCheckException.class,
            () -> invalidMinuteOfHourQuery("12:61:34")),

        //Invalid Hours
        () -> assertThrows(
            SemanticCheckException.class,
            () -> invalidMinuteOfHourQuery("25:23:34")),

        //incorrect format
        () ->  assertThrows(
            SemanticCheckException.class,
            () -> invalidMinuteOfHourQuery("asdfasdf"))
    );
  }


  @Test
  public void month() {
    when(nullRef.type()).thenReturn(DATE);
    when(missingRef.type()).thenReturn(DATE);
    assertEquals(nullValue(), eval(DSL.month(nullRef)));
    assertEquals(missingValue(), eval(DSL.month(missingRef)));

    FunctionExpression expression = DSL.month(DSL.literal(new ExprDateValue("2020-08-07")));
    assertEquals(INTEGER, expression.type());
    assertEquals("month(DATE '2020-08-07')", expression.toString());
    assertEquals(integerValue(8), eval(expression));

    expression = DSL.month(DSL.literal("2020-08-07"));
    assertEquals(INTEGER, expression.type());
    assertEquals("month(\"2020-08-07\")", expression.toString());
    assertEquals(integerValue(8), eval(expression));

    expression = DSL.month(DSL.literal("2020-08-07 01:02:03"));
    assertEquals(INTEGER, expression.type());
    assertEquals("month(\"2020-08-07 01:02:03\")", expression.toString());
    assertEquals(integerValue(8), eval(expression));
  }

  private static Stream<Arguments> getTestDataForMonthOfYear() {
    return Stream.of(
        Arguments.of(
            DSL.literal(new ExprDateValue("2020-08-07")),
            "month_of_year(DATE '2020-08-07')",
            8),
        Arguments.of(
            DSL.literal(new ExprDatetimeValue("2020-08-07 12:23:34")),
            "month_of_year(DATETIME '2020-08-07 12:23:34')",
            8),
        Arguments.of(
            DSL.literal(new ExprTimestampValue("2020-08-07 12:23:34")),
            "month_of_year(TIMESTAMP '2020-08-07 12:23:34')",
            8),
        Arguments.of(
            DSL.literal("2020-08-07"),
            "month_of_year(\"2020-08-07\")",
            8),
        Arguments.of(
            DSL.literal("2020-08-07 01:02:03"),
            "month_of_year(\"2020-08-07 01:02:03\")",
            8)
    );
  }

  @ParameterizedTest(name = "{0}")
  @MethodSource("getTestDataForMonthOfYear")
  public void monthOfYear(LiteralExpression arg, String expectedString, int expectedResult) {
    lenient().when(nullRef.valueOf(env)).thenReturn(nullValue());
    lenient().when(missingRef.valueOf(env)).thenReturn(missingValue());

    validateStringFormat(
        DSL.month_of_year(functionProperties, arg),
        expectedString,
        expectedResult
    );
  }

  @Test
  public void testMonthOfYearWithTimeType() {
    lenient().when(nullRef.valueOf(env)).thenReturn(nullValue());
    lenient().when(missingRef.valueOf(env)).thenReturn(missingValue());

    validateStringFormat(
        DSL.month_of_year(functionProperties, DSL.literal(new ExprTimeValue("12:23:34"))),
        "month_of_year(TIME '12:23:34')",
        LocalDate.now(functionProperties.getQueryStartClock()).getMonthValue());
  }

  private void invalidDatesQuery(String date) throws SemanticCheckException {
    FunctionExpression expression = DSL.month_of_year(
        functionProperties,
        DSL.literal(new ExprDateValue(date)));
    eval(expression);
  }

  @Test
  public void monthOfYearInvalidDates() {
    when(nullRef.type()).thenReturn(DATE);
    when(missingRef.type()).thenReturn(DATE);

    assertAll(
        () -> assertEquals(nullValue(), eval(DSL.month_of_year(
            functionProperties,
            nullRef))),
        () -> assertEquals(missingValue(), eval(DSL.month_of_year(
            functionProperties,
            missingRef))),
        () -> assertThrows(SemanticCheckException.class, () ->  invalidDatesQuery("2019-01-50")),
        () -> assertThrows(SemanticCheckException.class, () ->  invalidDatesQuery("2019-02-29")),
        () -> assertThrows(SemanticCheckException.class, () ->  invalidDatesQuery("2019-02-31")),
        () -> assertThrows(SemanticCheckException.class, () ->  invalidDatesQuery("2019-13-05"))
    );



  }

  @Test
  public void monthOfYearAlternateArgumentSyntaxes() {
    lenient().when(nullRef.valueOf(env)).thenReturn(nullValue());
    lenient().when(missingRef.valueOf(env)).thenReturn(missingValue());

    FunctionExpression expression = DSL.month_of_year(
        functionProperties,
        DSL.literal(new ExprDateValue("2020-08-07")));
    assertEquals(INTEGER, expression.type());
    assertEquals("month_of_year(DATE '2020-08-07')", expression.toString());
    assertEquals(integerValue(8), eval(expression));

    expression = DSL.month_of_year(
        functionProperties,
        DSL.literal("2020-08-07"));
    assertEquals(INTEGER, expression.type());
    assertEquals("month_of_year(\"2020-08-07\")", expression.toString());
    assertEquals(integerValue(8), eval(expression));

    expression = DSL.month_of_year(
        functionProperties,
        DSL.literal("2020-08-07 01:02:03"));
    assertEquals(INTEGER, expression.type());
    assertEquals("month_of_year(\"2020-08-07 01:02:03\")", expression.toString());
    assertEquals(integerValue(8), eval(expression));
  }

  @Test
  public void monthName() {
    when(nullRef.type()).thenReturn(DATE);
    when(missingRef.type()).thenReturn(DATE);
    assertEquals(nullValue(), eval(DSL.monthname(nullRef)));
    assertEquals(missingValue(), eval(DSL.monthname(missingRef)));

    FunctionExpression expression = DSL.monthname(DSL.literal(new ExprDateValue("2020-08-07")));
    assertEquals(STRING, expression.type());
    assertEquals("monthname(DATE '2020-08-07')", expression.toString());
    assertEquals(stringValue("August"), eval(expression));

    expression = DSL.monthname(DSL.literal("2020-08-07"));
    assertEquals(STRING, expression.type());
    assertEquals("monthname(\"2020-08-07\")", expression.toString());
    assertEquals(stringValue("August"), eval(expression));

    expression = DSL.monthname(DSL.literal("2020-08-07 01:02:03"));
    assertEquals(STRING, expression.type());
    assertEquals("monthname(\"2020-08-07 01:02:03\")", expression.toString());
    assertEquals(stringValue("August"), eval(expression));
  }

  @Test
  public void quarter() {
    when(nullRef.type()).thenReturn(DATE);
    when(missingRef.type()).thenReturn(DATE);
    assertEquals(nullValue(), eval(DSL.quarter(nullRef)));
    assertEquals(missingValue(), eval(DSL.quarter(missingRef)));

    FunctionExpression expression = DSL.quarter(DSL.literal(new ExprDateValue("2020-08-07")));
    assertEquals(INTEGER, expression.type());
    assertEquals("quarter(DATE '2020-08-07')", expression.toString());
    assertEquals(integerValue(3), eval(expression));

    expression = DSL.quarter(DSL.literal("2020-12-07"));
    assertEquals(INTEGER, expression.type());
    assertEquals("quarter(\"2020-12-07\")", expression.toString());
    assertEquals(integerValue(4), eval(expression));

    expression = DSL.quarter(DSL.literal("2020-12-07 01:02:03"));
    assertEquals(INTEGER, expression.type());
    assertEquals("quarter(\"2020-12-07 01:02:03\")", expression.toString());
    assertEquals(integerValue(4), eval(expression));
  }

  @Test
  public void second() {
    when(nullRef.type()).thenReturn(TIME);
    when(missingRef.type()).thenReturn(TIME);
    assertEquals(nullValue(), eval(DSL.second(nullRef)));
    assertEquals(missingValue(), eval(DSL.second(missingRef)));

    FunctionExpression expression = DSL.second(DSL.literal(new ExprTimeValue("01:02:03")));
    assertEquals(INTEGER, expression.type());
    assertEquals(integerValue(3), eval(expression));
    assertEquals("second(TIME '01:02:03')", expression.toString());

    expression = DSL.second(DSL.literal("01:02:03"));
    assertEquals(INTEGER, expression.type());
    assertEquals(integerValue(3), eval(expression));
    assertEquals("second(\"01:02:03\")", expression.toString());

    expression = DSL.second(DSL.literal("2020-08-17 01:02:03"));
    assertEquals(INTEGER, expression.type());
    assertEquals(integerValue(3), eval(expression));
    assertEquals("second(\"2020-08-17 01:02:03\")", expression.toString());

    expression = DSL.second(DSL.literal(new ExprTimestampValue("2020-08-17 01:02:03")));
    assertEquals(INTEGER, expression.type());
    assertEquals(integerValue(3), expression.valueOf(env));
    assertEquals("second(TIMESTAMP '2020-08-17 01:02:03')", expression.toString());

    expression = DSL.second(DSL.literal(new ExprDatetimeValue("2020-08-17 01:02:03")));
    assertEquals(INTEGER, expression.type());
    assertEquals(integerValue(3), expression.valueOf(env));
    assertEquals("second(DATETIME '2020-08-17 01:02:03')", expression.toString());
  }

  private void secondOfMinuteQuery(FunctionExpression dateExpression, int second, String testExpr) {
    assertEquals(INTEGER, dateExpression.type());
    assertEquals(integerValue(second), eval(dateExpression));
    assertEquals(testExpr, dateExpression.toString());
  }

  private static Stream<Arguments> getTestDataForSecondOfMinute() {
    return Stream.of(
        Arguments.of(
            DSL.literal(new ExprTimeValue("01:02:03")),
            3,
            "second_of_minute(TIME '01:02:03')"),
        Arguments.of(
            DSL.literal("01:02:03"),
            3,
            "second_of_minute(\"01:02:03\")"),
        Arguments.of(
            DSL.literal("2020-08-17 01:02:03"),
            3,
            "second_of_minute(\"2020-08-17 01:02:03\")"),
        Arguments.of(

            DSL.literal(new ExprTimestampValue("2020-08-17 01:02:03")),
            3,
            "second_of_minute(TIMESTAMP '2020-08-17 01:02:03')"),
        Arguments.of(

            DSL.literal(new ExprDatetimeValue("2020-08-17 01:02:03")),
            3,
            "second_of_minute(DATETIME '2020-08-17 01:02:03')")
    );
  }

  @ParameterizedTest(name = "{2}")
  @MethodSource("getTestDataForSecondOfMinute")
  public void secondOfMinute(LiteralExpression arg, int expectedResult, String expectedString) {
    lenient().when(nullRef.valueOf(env)).thenReturn(nullValue());
    lenient().when(missingRef.valueOf(env)).thenReturn(missingValue());

    secondOfMinuteQuery(DSL.second_of_minute(arg), expectedResult, expectedString);
  }

  private void invalidSecondOfMinuteQuery(String time) {
    FunctionExpression expression = DSL.second_of_minute(DSL.literal(new ExprTimeValue(time)));
    eval(expression);
  }

  @Test
  public void secondOfMinuteInvalidArguments() {
    when(nullRef.type()).thenReturn(TIME);
    when(missingRef.type()).thenReturn(TIME);

    assertAll(
        () -> assertEquals(nullValue(), eval(DSL.second_of_minute(nullRef))),
        () -> assertEquals(missingValue(), eval(DSL.second_of_minute(missingRef))),
        //Invalid Seconds
        () -> assertThrows(SemanticCheckException.class,
            () -> invalidSecondOfMinuteQuery("12:23:61")),
        //Invalid Minutes
        () -> assertThrows(SemanticCheckException.class,
            () -> invalidSecondOfMinuteQuery("12:61:34")),
        //Invalid Hours
        () -> assertThrows(SemanticCheckException.class,
            () -> invalidSecondOfMinuteQuery("25:23:34")),
        //incorrect format
        () -> assertThrows(SemanticCheckException.class,
            () -> invalidSecondOfMinuteQuery("asdfasdf"))
    );
  }


  @Test
<<<<<<< HEAD
  public void subdate() {
    FunctionExpression expr = DSL.subdate(DSL.date(DSL.literal("2020-08-26")), DSL.literal(7));
    assertEquals(DATE, expr.type());
    assertEquals(new ExprDateValue("2020-08-19"), expr.valueOf(env));
    assertEquals("subdate(date(\"2020-08-26\"), 7)", expr.toString());

    expr = DSL.subdate(DSL.literal("2020-08-26"), DSL.literal(7));
    assertEquals(DATETIME, expr.type());
    assertEquals(new ExprDateValue("2020-08-19"), expr.valueOf(env));
    assertEquals("subdate(\"2020-08-26\", 7)", expr.toString());

    expr = DSL.subdate(DSL.timestamp(DSL.literal("2020-08-26 12:05:00")), DSL.literal(7));
    assertEquals(DATETIME, expr.type());
    assertEquals(new ExprDatetimeValue("2020-08-19 12:05:00"), expr.valueOf(env));
    assertEquals("subdate(timestamp(cast_to_timestamp(\"2020-08-26 12:05:00\")), 7)",
        expr.toString());

    expr = DSL.subdate(DSL.literal("2020-08-26 12:05:00"), DSL.literal(7));
    assertEquals(DATETIME, expr.type());
    assertEquals(new ExprDatetimeValue("2020-08-19 12:05:00"), expr.valueOf(env));
    assertEquals("subdate(\"2020-08-26 12:05:00\", 7)", expr.toString());

    expr = DSL.subdate(DSL.timestamp(DSL.literal("2020-08-26 12:05:00")),
        DSL.interval(DSL.literal(1), DSL.literal("hour")));
    assertEquals(DATETIME, expr.type());
    assertEquals(new ExprDatetimeValue("2020-08-26 11:05:00"), expr.valueOf(env));
    assertEquals("subdate(timestamp(cast_to_timestamp(\"2020-08-26 12:05:00\")), "
        + "interval(1, \"hour\"))", expr.toString());

    expr = DSL.subdate(DSL.literal("2020-08-26 12:05:00"),
        DSL.interval(DSL.literal(1), DSL.literal("hour")));
    assertEquals(DATETIME, expr.type());
    assertEquals(new ExprDatetimeValue("2020-08-26 11:05:00"), expr.valueOf(env));
    assertEquals("subdate(\"2020-08-26 12:05:00\", interval(1, \"hour\"))",
        expr.toString());

    expr = DSL.subdate(DSL.literal("2020-08-26"),
        DSL.interval(DSL.literal(1), DSL.literal("day")));
    assertEquals(DATETIME, expr.type());
    assertEquals(new ExprDateValue("2020-08-25"), expr.valueOf(env));
    assertEquals("subdate(\"2020-08-26\", interval(1, \"day\"))",
        expr.toString());

    when(nullRef.type()).thenReturn(DATE);
    assertEquals(nullValue(), eval(DSL.subdate(nullRef, DSL.literal(1L))));
    assertEquals(nullValue(),
        eval(DSL.subdate(nullRef, DSL.interval(DSL.literal(1), DSL.literal("month")))));

    when(missingRef.type()).thenReturn(DATE);
    assertEquals(missingValue(), eval(DSL.subdate(missingRef, DSL.literal(1L))));
    assertEquals(missingValue(),
        eval(DSL.subdate(missingRef, DSL.interval(DSL.literal(1), DSL.literal("month")))));

    when(nullRef.type()).thenReturn(LONG);
    when(missingRef.type()).thenReturn(LONG);
    assertEquals(nullValue(), eval(DSL.subdate(DSL.date(DSL.literal("2020-08-26")), nullRef)));
    assertEquals(missingValue(),
        eval(DSL.subdate(DSL.date(DSL.literal("2020-08-26")), missingRef)));

    when(nullRef.type()).thenReturn(INTERVAL);
    when(missingRef.type()).thenReturn(INTERVAL);
    assertEquals(nullValue(), eval(DSL.subdate(DSL.date(DSL.literal("2020-08-26")), nullRef)));
    assertEquals(missingValue(),
        eval(DSL.subdate(DSL.date(DSL.literal("2020-08-26")), missingRef)));

    when(nullRef.type()).thenReturn(DATE);
    when(missingRef.type()).thenReturn(INTERVAL);
    assertEquals(missingValue(), eval(DSL.subdate(nullRef, missingRef)));
  }

  @Test
=======
>>>>>>> af188a3f
  public void time_to_sec() {
    when(nullRef.type()).thenReturn(TIME);
    when(missingRef.type()).thenReturn(TIME);
    assertEquals(nullValue(), eval(DSL.time_to_sec(nullRef)));
    assertEquals(missingValue(), eval(DSL.time_to_sec(missingRef)));

    FunctionExpression expression = DSL.time_to_sec(DSL.literal(new ExprTimeValue("22:23:00")));
    assertEquals(LONG, expression.type());
    assertEquals("time_to_sec(TIME '22:23:00')", expression.toString());
    assertEquals(longValue(80580L), eval(expression));

    expression = DSL.time_to_sec(DSL.literal("22:23:00"));
    assertEquals(LONG, expression.type());
    assertEquals("time_to_sec(\"22:23:00\")", expression.toString());
    assertEquals(longValue(80580L), eval(expression));
  }

  @Test
  public void time() {
    when(nullRef.type()).thenReturn(TIME);
    when(missingRef.type()).thenReturn(TIME);
    assertEquals(nullValue(), eval(DSL.time(nullRef)));
    assertEquals(missingValue(), eval(DSL.time(missingRef)));

    FunctionExpression expr = DSL.time(DSL.literal("01:01:01"));
    assertEquals(TIME, expr.type());
    assertEquals(new ExprTimeValue("01:01:01"), eval(expr));
    assertEquals("time(\"01:01:01\")", expr.toString());

    expr = DSL.time(DSL.literal(new ExprTimeValue("01:01:01")));
    assertEquals(TIME, expr.type());
    assertEquals(new ExprTimeValue("01:01:01"), eval(expr));
    assertEquals("time(TIME '01:01:01')", expr.toString());

    expr = DSL.time(DSL.literal(new ExprTimeValue("01:01")));
    assertEquals(TIME, expr.type());
    assertEquals(new ExprTimeValue("01:01"), eval(expr));
    assertEquals("time(TIME '01:01:00')", expr.toString());

    expr = DSL.time(DSL.literal(new ExprTimeValue("2019-04-19 01:01:01")));
    assertEquals(TIME, expr.type());
    assertEquals(new ExprTimeValue("2019-04-19 01:01:01"), eval(expr));
    assertEquals("time(TIME '01:01:01')", expr.toString());

    expr = DSL.time(DSL.literal(new ExprTimeValue("2019-04-19 01:01")));
    assertEquals(TIME, expr.type());
    assertEquals(new ExprTimeValue("2019-04-19 01:01"), eval(expr));
    assertEquals("time(TIME '01:01:00')", expr.toString());

    expr = DSL.time(DSL.literal(new ExprTimeValue("01:01:01.0123")));
    assertEquals(TIME, expr.type());
    assertEquals(new ExprTimeValue("01:01:01.0123"), eval(expr));
    assertEquals("time(TIME '01:01:01.0123')", expr.toString());

    expr = DSL.time(DSL.date(DSL.literal("2020-01-02")));
    assertEquals(TIME, expr.type());
    assertEquals(new ExprTimeValue("00:00:00"), expr.valueOf());
  }

  @Test
  public void timestamp() {
    when(nullRef.type()).thenReturn(TIMESTAMP);
    when(missingRef.type()).thenReturn(TIMESTAMP);
    assertEquals(nullValue(), eval(DSL.timestamp(nullRef)));
    assertEquals(missingValue(), eval(DSL.timestamp(missingRef)));

    FunctionExpression expr = DSL.timestamp(DSL.literal("2020-08-17 01:01:01"));
    assertEquals(TIMESTAMP, expr.type());
    assertEquals(new ExprTimestampValue("2020-08-17 01:01:01"), expr.valueOf(env));
    assertEquals("timestamp(cast_to_timestamp(\"2020-08-17 01:01:01\"))", expr.toString());

    expr = DSL.timestamp(DSL.literal(new ExprTimestampValue("2020-08-17 01:01:01")));
    assertEquals(TIMESTAMP, expr.type());
    assertEquals(new ExprTimestampValue("2020-08-17 01:01:01"), expr.valueOf(env));
    assertEquals("timestamp(TIMESTAMP '2020-08-17 01:01:01')", expr.toString());
  }

  private void weekQuery(String date, int mode, int expectedResult) {
    FunctionExpression expression = DSL
        .week(functionProperties, DSL.literal(new ExprDateValue(date)), DSL.literal(mode));
    assertEquals(INTEGER, expression.type());
    assertEquals(String.format("week(DATE '%s', %d)", date, mode), expression.toString());
    assertEquals(integerValue(expectedResult), eval(expression));
  }

  private void weekOfYearQuery(String date, int mode, int expectedResult) {
    FunctionExpression expression = DSL
        .week_of_year(
            functionProperties,
            DSL.literal(new ExprDateValue(date)), DSL.literal(mode));
    assertEquals(INTEGER, expression.type());
    assertEquals(String.format("week_of_year(DATE '%s', %d)", date, mode), expression.toString());
    assertEquals(integerValue(expectedResult), eval(expression));
  }

  private void nullMissingWeekQuery(ExprCoreType date) {
    when(nullRef.type()).thenReturn(date);
    when(missingRef.type()).thenReturn(date);
    assertEquals(nullValue(), eval(DSL.week(functionProperties, nullRef)));
    assertEquals(missingValue(), eval(DSL.week(functionProperties, missingRef)));
  }

  @Test
  public void testNullMissingWeek() {
    nullMissingWeekQuery(DATE);
    nullMissingWeekQuery(DATETIME);
    nullMissingWeekQuery(TIMESTAMP);
    nullMissingWeekQuery(STRING);

    when(nullRef.type()).thenReturn(INTEGER);
    when(missingRef.type()).thenReturn(INTEGER);
    assertEquals(nullValue(), eval(DSL.week(
        functionProperties,
        DSL.literal("2019-01-05"), nullRef)));
    assertEquals(missingValue(), eval(DSL.week(
        functionProperties,
        DSL.literal("2019-01-05"), missingRef)));

    when(nullRef.type()).thenReturn(DATE);
    when(missingRef.type()).thenReturn(INTEGER);
    assertEquals(missingValue(), eval(DSL.week(
        functionProperties,
        nullRef, missingRef)));
  }

  private static Stream<Arguments> getTestDataForWeek() {
    //Test the behavior of different modes passed into the 'week_of_year' function
    return Stream.of(
        Arguments.of("2019-01-05", 0, 0),
        Arguments.of("2019-01-05", 1, 1),
        Arguments.of("2019-01-05", 2, 52),
        Arguments.of("2019-01-05", 3, 1),
        Arguments.of("2019-01-05", 4, 1),
        Arguments.of("2019-01-05", 5, 0),
        Arguments.of("2019-01-05", 6, 1),
        Arguments.of("2019-01-05", 7, 53),

        Arguments.of("2019-01-06", 0, 1),
        Arguments.of("2019-01-06", 1, 1),
        Arguments.of("2019-01-06", 2, 1),
        Arguments.of("2019-01-06", 3, 1),
        Arguments.of("2019-01-06", 4, 2),
        Arguments.of("2019-01-06", 5, 0),
        Arguments.of("2019-01-06", 6, 2),
        Arguments.of("2019-01-06", 7, 53),

        Arguments.of("2019-01-07", 0, 1),
        Arguments.of("2019-01-07", 1, 2),
        Arguments.of("2019-01-07", 2, 1),
        Arguments.of("2019-01-07", 3, 2),
        Arguments.of("2019-01-07", 4, 2),
        Arguments.of("2019-01-07", 5, 1),
        Arguments.of("2019-01-07", 6, 2),
        Arguments.of("2019-01-07", 7, 1),

        Arguments.of("2000-01-01", 0, 0),
        Arguments.of("2000-01-01", 2, 52),
        Arguments.of("1999-12-31", 0, 52)
    );
  }

  @ParameterizedTest(name = "{1}{2}")
  @MethodSource("getTestDataForWeek")
  public void testWeek(String date, int mode, int expected) {
    lenient().when(nullRef.valueOf(env)).thenReturn(nullValue());
    lenient().when(missingRef.valueOf(env)).thenReturn(missingValue());
    weekQuery(date, mode, expected);
    weekOfYearQuery(date, mode, expected);
  }

  private void validateStringFormat(
      FunctionExpression expr,
      String expectedString,
      int expectedResult) {
    assertAll(
        () -> assertEquals(INTEGER, expr.type()),
        () -> assertEquals(expectedString, expr.toString()),
        () -> assertEquals(integerValue(expectedResult), eval(expr))
    );
  }

  private static Stream<Arguments> getTestDataForWeekFormats() {
    return Stream.of(
        Arguments.of(DSL.literal(new ExprDateValue("2019-01-05")),
            "DATE '2019-01-05'",
            0),
        Arguments.of(DSL.literal(new ExprDatetimeValue("2019-01-05 01:02:03")),
            "DATETIME '2019-01-05 01:02:03'",
            0),
        Arguments.of(DSL.literal(new ExprTimestampValue("2019-01-05 01:02:03")),
            "TIMESTAMP '2019-01-05 01:02:03'",
            0),
        Arguments.of(
            DSL.literal("2019-01-05"),
            "\"2019-01-05\"",
            0),
        Arguments.of(
            DSL.literal("2019-01-05 00:01:00"),
            "\"2019-01-05 00:01:00\"",
            0)
    );
  }

  @ParameterizedTest(name = "{0}")
  @MethodSource("getTestDataForWeekFormats")
  public void testWeekFormats(
      LiteralExpression arg,
      String expectedString,
      Integer expectedInteger) {
    lenient().when(nullRef.valueOf(env)).thenReturn(nullValue());
    lenient().when(missingRef.valueOf(env)).thenReturn(missingValue());
    validateStringFormat(
        DSL.week(functionProperties, arg),
        String.format("week(%s)", expectedString), expectedInteger);
    validateStringFormat(
        DSL.week_of_year(functionProperties, arg),
        String.format("week_of_year(%s)", expectedString), expectedInteger);
  }

  @Test
  public void testWeekOfYearWithTimeType() {
    lenient().when(nullRef.valueOf(env)).thenReturn(nullValue());
    lenient().when(missingRef.valueOf(env)).thenReturn(missingValue());

    assertAll(
        () -> validateStringFormat(
            DSL.week(
                functionProperties,
                DSL.literal(new ExprTimeValue("12:23:34")),
                DSL.literal(0)),
            "week(TIME '12:23:34', 0)",
            LocalDate.now(functionProperties.getQueryStartClock()).get(ALIGNED_WEEK_OF_YEAR)),

        () -> validateStringFormat(
            DSL.week_of_year(functionProperties, DSL.literal(new ExprTimeValue("12:23:34"))),
            "week_of_year(TIME '12:23:34')",
            LocalDate.now(functionProperties.getQueryStartClock()).get(ALIGNED_WEEK_OF_YEAR))
    );
  }

  @Test
  public void modeInUnsupportedFormat() {
    nullMissingWeekQuery(DATE);

    FunctionExpression expression1 = DSL
        .week(functionProperties, DSL.literal(new ExprDateValue("2019-01-05")), DSL.literal(8));
    SemanticCheckException exception =
        assertThrows(SemanticCheckException.class, () -> eval(expression1));
    assertEquals("mode:8 is invalid, please use mode value between 0-7",
        exception.getMessage());

    FunctionExpression expression2 = DSL
        .week(functionProperties, DSL.literal(new ExprDateValue("2019-01-05")), DSL.literal(-1));
    exception = assertThrows(SemanticCheckException.class, () -> eval(expression2));
    assertEquals("mode:-1 is invalid, please use mode value between 0-7",
        exception.getMessage());
  }

  private void nullMissingWeekOfYearQuery(ExprCoreType date) {
    when(nullRef.type()).thenReturn(date);
    when(missingRef.type()).thenReturn(date);
    assertEquals(nullValue(), eval(DSL.week_of_year(
        functionProperties,
        nullRef)));
    assertEquals(missingValue(), eval(DSL.week_of_year(
        functionProperties,
        missingRef)));
  }

  @Test
  public void testInvalidWeekOfYear() {
    nullMissingWeekOfYearQuery(DATE);
    nullMissingWeekOfYearQuery(DATETIME);
    nullMissingWeekOfYearQuery(TIMESTAMP);
    nullMissingWeekOfYearQuery(STRING);

    when(nullRef.type()).thenReturn(INTEGER);
    when(missingRef.type()).thenReturn(INTEGER);
    assertEquals(nullValue(), eval(DSL.week_of_year(
        functionProperties,
        DSL.literal("2019-01-05"), nullRef)));
    assertEquals(missingValue(), eval(DSL.week_of_year(
        functionProperties,
        DSL.literal("2019-01-05"), missingRef)));

    when(nullRef.type()).thenReturn(DATE);
    when(missingRef.type()).thenReturn(INTEGER);
    assertEquals(missingValue(), eval(DSL.week_of_year(
        functionProperties,
        nullRef, missingRef)));

    assertAll(
        //test invalid month
        () -> assertThrows(
            SemanticCheckException.class,
            () -> weekOfYearQuery("2019-13-05 01:02:03", 0, 0)),
        //test invalid day
        () -> assertThrows(
            SemanticCheckException.class,
            () -> weekOfYearQuery("2019-01-50 01:02:03", 0, 0)),
        //test invalid leap year
        () -> assertThrows(
            SemanticCheckException.class,
            () -> weekOfYearQuery("2019-02-29 01:02:03", 0, 0))
    );
  }

  @Test
  public void weekOfYearModeInUnsupportedFormat() {
    nullMissingWeekOfYearQuery(DATE);

    FunctionExpression expression1 = DSL
        .week_of_year(
            functionProperties,
            DSL.literal(new ExprDateValue("2019-01-05")), DSL.literal(8));
    SemanticCheckException exception =
        assertThrows(SemanticCheckException.class, () -> eval(expression1));
    assertEquals("mode:8 is invalid, please use mode value between 0-7",
        exception.getMessage());

    FunctionExpression expression2 = DSL
        .week_of_year(
            functionProperties,
            DSL.literal(new ExprDateValue("2019-01-05")), DSL.literal(-1));
    exception = assertThrows(SemanticCheckException.class, () -> eval(expression2));
    assertEquals("mode:-1 is invalid, please use mode value between 0-7",
        exception.getMessage());
  }

  @Test
  public void to_days() {
    when(nullRef.type()).thenReturn(DATE);
    when(missingRef.type()).thenReturn(DATE);
    assertEquals(nullValue(), eval(DSL.to_days(nullRef)));
    assertEquals(missingValue(), eval(DSL.to_days(missingRef)));

    FunctionExpression expression = DSL.to_days(DSL.literal(new ExprDateValue("2008-10-07")));
    assertEquals(LONG, expression.type());
    assertEquals("to_days(DATE '2008-10-07')", expression.toString());
    assertEquals(longValue(733687L), eval(expression));

    expression = DSL.to_days(DSL.literal("1969-12-31"));
    assertEquals(LONG, expression.type());
    assertEquals("to_days(\"1969-12-31\")", expression.toString());
    assertEquals(longValue(719527L), eval(expression));

    expression = DSL.to_days(DSL.literal("1969-12-31 01:01:01"));
    assertEquals(LONG, expression.type());
    assertEquals("to_days(\"1969-12-31 01:01:01\")", expression.toString());
    assertEquals(longValue(719527L), eval(expression));
  }

  @Test
  public void year() {
    when(nullRef.type()).thenReturn(DATE);
    when(missingRef.type()).thenReturn(DATE);
    assertEquals(nullValue(), eval(DSL.year(nullRef)));
    assertEquals(missingValue(), eval(DSL.year(missingRef)));

    FunctionExpression expression = DSL.year(DSL.literal(new ExprDateValue("2020-08-07")));
    assertEquals(INTEGER, expression.type());
    assertEquals("year(DATE '2020-08-07')", expression.toString());
    assertEquals(integerValue(2020), eval(expression));

    expression = DSL.year(DSL.literal("2020-08-07"));
    assertEquals(INTEGER, expression.type());
    assertEquals("year(\"2020-08-07\")", expression.toString());
    assertEquals(integerValue(2020), eval(expression));

    expression = DSL.year(DSL.literal("2020-08-07 01:01:01"));
    assertEquals(INTEGER, expression.type());
    assertEquals("year(\"2020-08-07 01:01:01\")", expression.toString());
    assertEquals(integerValue(2020), eval(expression));
  }

  @Test
  public void date_format() {
    dateFormatTesters.forEach(this::testDateFormat);
    String timestamp = "1998-01-31 13:14:15.012345";
    String timestampFormat = "%a %b %c %D %d %e %f %H %h %I %i %j %k %l %M "
        + "%m %p %r %S %s %T %% %P";
    String timestampFormatted = "Sat Jan 01 31st 31 31 12345 13 01 01 14 031 13 1 "
        + "January 01 PM 01:14:15 PM 15 15 13:14:15 % P";

    FunctionExpression expr = DSL.date_format(DSL.literal(timestamp), DSL.literal(timestampFormat));
    assertEquals(STRING, expr.type());
    assertEquals(timestampFormatted, eval(expr).stringValue());

    when(nullRef.type()).thenReturn(DATE);
    when(missingRef.type()).thenReturn(DATE);
    assertEquals(nullValue(), eval(DSL.date_format(nullRef, DSL.literal(""))));
    assertEquals(missingValue(), eval(DSL.date_format(missingRef, DSL.literal(""))));

    when(nullRef.type()).thenReturn(DATETIME);
    when(missingRef.type()).thenReturn(DATETIME);
    assertEquals(nullValue(), eval(DSL.date_format(nullRef, DSL.literal(""))));
    assertEquals(missingValue(), eval(DSL.date_format(missingRef, DSL.literal(""))));

    when(nullRef.type()).thenReturn(TIMESTAMP);
    when(missingRef.type()).thenReturn(TIMESTAMP);
    assertEquals(nullValue(), eval(DSL.date_format(nullRef, DSL.literal(""))));
    assertEquals(missingValue(), eval(DSL.date_format(missingRef, DSL.literal(""))));

    when(nullRef.type()).thenReturn(STRING);
    when(missingRef.type()).thenReturn(STRING);
    assertEquals(nullValue(), eval(DSL.date_format(nullRef, DSL.literal(""))));
    assertEquals(missingValue(), eval(DSL.date_format(missingRef, DSL.literal(""))));
    assertEquals(nullValue(), eval(DSL.date_format(DSL.literal(""), nullRef)));
    assertEquals(missingValue(), eval(DSL.date_format(DSL.literal(""), missingRef)));
  }

  void testDateFormat(DateFormatTester dft) {
    FunctionExpression expr = dft.getDateFormatExpression();
    assertEquals(STRING, expr.type());
    assertEquals(dft.getFormatted(), eval(expr).stringValue());
  }

  private ExprValue eval(Expression expression) {
    return expression.valueOf(env);
  }
}<|MERGE_RESOLUTION|>--- conflicted
+++ resolved
@@ -166,77 +166,6 @@
   }
 
   @Test
-<<<<<<< HEAD
-  public void adddate() {
-    FunctionExpression expr = DSL.adddate(DSL.date(DSL.literal("2020-08-26")), DSL.literal(7));
-    assertEquals(DATE, expr.type());
-    assertEquals(new ExprDateValue("2020-09-02"), expr.valueOf(env));
-    assertEquals("adddate(date(\"2020-08-26\"), 7)", expr.toString());
-
-    expr = DSL.adddate(DSL.timestamp(DSL.literal("2020-08-26 12:05:00")), DSL.literal(7));
-    assertEquals(DATETIME, expr.type());
-    assertEquals(new ExprDatetimeValue("2020-09-02 12:05:00"), expr.valueOf(env));
-    assertEquals("adddate(timestamp(cast_to_timestamp(\"2020-08-26 12:05:00\")), 7)",
-        expr.toString());
-
-    expr = DSL.adddate(
-        DSL.date(DSL.literal("2020-08-26")), DSL.interval(DSL.literal(1), DSL.literal("hour")));
-    assertEquals(DATETIME, expr.type());
-    assertEquals(new ExprDatetimeValue("2020-08-26 01:00:00"), expr.valueOf(env));
-    assertEquals("adddate(date(\"2020-08-26\"), interval(1, \"hour\"))", expr.toString());
-
-    expr = DSL.adddate(DSL.literal("2020-08-26"), DSL.literal(7));
-    assertEquals(DATETIME, expr.type());
-    assertEquals(new ExprDateValue("2020-09-02"), expr.valueOf(env));
-    assertEquals("adddate(\"2020-08-26\", 7)", expr.toString());
-
-    expr = DSL.adddate(DSL.literal("2020-08-26 12:05:00"), DSL.literal(7));
-    assertEquals(DATETIME, expr.type());
-    assertEquals(new ExprDatetimeValue("2020-09-02 12:05:00"), expr.valueOf(env));
-    assertEquals("adddate(\"2020-08-26 12:05:00\", 7)", expr.toString());
-
-    expr = DSL
-        .adddate(DSL.literal("2020-08-26"), DSL.interval(DSL.literal(1), DSL.literal("hour")));
-    assertEquals(DATETIME, expr.type());
-    assertEquals(new ExprDatetimeValue("2020-08-26 01:00:00"), expr.valueOf(env));
-    assertEquals("adddate(\"2020-08-26\", interval(1, \"hour\"))", expr.toString());
-
-    expr = DSL
-        .adddate(DSL.literal("2020-08-26"), DSL.interval(DSL.literal(1), DSL.literal("day")));
-    assertEquals(DATETIME, expr.type());
-    assertEquals(new ExprDateValue("2020-08-27"), expr.valueOf(env));
-    assertEquals("adddate(\"2020-08-26\", interval(1, \"day\"))", expr.toString());
-
-    when(nullRef.type()).thenReturn(DATE);
-    assertEquals(nullValue(), eval(DSL.adddate(nullRef, DSL.literal(1L))));
-    assertEquals(nullValue(),
-        eval(DSL.adddate(nullRef, DSL.interval(DSL.literal(1), DSL.literal("month")))));
-
-    when(missingRef.type()).thenReturn(DATE);
-    assertEquals(missingValue(), eval(DSL.adddate(missingRef, DSL.literal(1L))));
-    assertEquals(missingValue(),
-        eval(DSL.adddate(missingRef, DSL.interval(DSL.literal(1), DSL.literal("month")))));
-
-    when(nullRef.type()).thenReturn(LONG);
-    when(missingRef.type()).thenReturn(LONG);
-    assertEquals(nullValue(), eval(DSL.adddate(DSL.date(DSL.literal("2020-08-26")), nullRef)));
-    assertEquals(missingValue(),
-        eval(DSL.adddate(DSL.date(DSL.literal("2020-08-26")), missingRef)));
-
-    when(nullRef.type()).thenReturn(INTERVAL);
-    when(missingRef.type()).thenReturn(INTERVAL);
-    assertEquals(nullValue(), eval(DSL.adddate(DSL.date(DSL.literal("2020-08-26")), nullRef)));
-    assertEquals(missingValue(),
-        eval(DSL.adddate(DSL.date(DSL.literal("2020-08-26")), missingRef)));
-
-    when(nullRef.type()).thenReturn(DATE);
-    when(missingRef.type()).thenReturn(INTERVAL);
-    assertEquals(missingValue(), eval(DSL.adddate(nullRef, missingRef)));
-  }
-
-  @Test
-=======
->>>>>>> af188a3f
   public void date() {
     when(nullRef.type()).thenReturn(DATE);
     when(missingRef.type()).thenReturn(DATE);
@@ -267,130 +196,6 @@
   }
 
   @Test
-<<<<<<< HEAD
-  public void date_add() {
-    FunctionExpression expr = DSL.date_add(DSL.date(DSL.literal("2020-08-26")), DSL.literal(7));
-    assertEquals(DATE, expr.type());
-    assertEquals(new ExprDateValue("2020-09-02"), expr.valueOf(env));
-    assertEquals("date_add(date(\"2020-08-26\"), 7)", expr.toString());
-
-    expr = DSL.date_add(DSL.literal("2020-08-26 12:05:00"), DSL.literal(7));
-    assertEquals(DATETIME, expr.type());
-    assertEquals(new ExprDatetimeValue("2020-09-02 12:05:00"), expr.valueOf(env));
-    assertEquals("date_add(\"2020-08-26 12:05:00\", 7)", expr.toString());
-
-    expr = DSL.date_add(DSL.timestamp(DSL.literal("2020-08-26 12:05:00")), DSL.literal(7));
-    assertEquals(DATETIME, expr.type());
-    assertEquals(new ExprDatetimeValue("2020-09-02 12:05:00"), expr.valueOf(env));
-    assertEquals("date_add(timestamp(cast_to_timestamp(\"2020-08-26 12:05:00\")), 7)",
-        expr.toString());
-
-    expr = DSL.date_add(
-        DSL.date(DSL.literal("2020-08-26")), DSL.interval(DSL.literal(1), DSL.literal("hour")));
-    assertEquals(DATETIME, expr.type());
-    assertEquals(new ExprDatetimeValue("2020-08-26 01:00:00"), expr.valueOf(env));
-    assertEquals("date_add(date(\"2020-08-26\"), interval(1, \"hour\"))", expr.toString());
-
-    expr = DSL
-        .date_add(DSL.literal("2020-08-26"), DSL.interval(DSL.literal(1), DSL.literal("hour")));
-    assertEquals(DATETIME, expr.type());
-    assertEquals(new ExprDatetimeValue("2020-08-26 01:00:00"), expr.valueOf(env));
-    assertEquals("date_add(\"2020-08-26\", interval(1, \"hour\"))", expr.toString());
-
-    when(nullRef.type()).thenReturn(DATE);
-    assertEquals(nullValue(), eval(DSL.date_add(nullRef, DSL.literal(1L))));
-    assertEquals(nullValue(),
-        eval(DSL.date_add(nullRef, DSL.interval(DSL.literal(1), DSL.literal("month")))));
-
-    when(missingRef.type()).thenReturn(DATE);
-    assertEquals(missingValue(), eval(DSL.date_add(missingRef, DSL.literal(1L))));
-    assertEquals(missingValue(),
-        eval(DSL.date_add(missingRef, DSL.interval(DSL.literal(1), DSL.literal("month")))));
-
-    when(nullRef.type()).thenReturn(LONG);
-    when(missingRef.type()).thenReturn(LONG);
-    assertEquals(nullValue(), eval(DSL.date_add(DSL.date(DSL.literal("2020-08-26")), nullRef)));
-    assertEquals(missingValue(),
-        eval(DSL.date_add(DSL.date(DSL.literal("2020-08-26")), missingRef)));
-
-    when(nullRef.type()).thenReturn(INTERVAL);
-    when(missingRef.type()).thenReturn(INTERVAL);
-    assertEquals(nullValue(), eval(DSL.date_add(DSL.date(DSL.literal("2020-08-26")), nullRef)));
-    assertEquals(missingValue(),
-        eval(DSL.date_add(DSL.date(DSL.literal("2020-08-26")), missingRef)));
-
-    when(nullRef.type()).thenReturn(DATE);
-    when(missingRef.type()).thenReturn(INTERVAL);
-    assertEquals(missingValue(), eval(DSL.date_add(nullRef, missingRef)));
-  }
-
-  @Test
-  public void date_sub() {
-    FunctionExpression expr = DSL.date_sub(DSL.date(DSL.literal("2020-08-26")), DSL.literal(7));
-    assertEquals(DATE, expr.type());
-    assertEquals(new ExprDateValue("2020-08-19"), expr.valueOf(env));
-    assertEquals("date_sub(date(\"2020-08-26\"), 7)", expr.toString());
-
-    expr = DSL.date_sub(DSL.literal("2020-08-26"), DSL.literal(7));
-    assertEquals(DATETIME, expr.type());
-    assertEquals(new ExprDateValue("2020-08-19"), expr.valueOf(env));
-    assertEquals("date_sub(\"2020-08-26\", 7)", expr.toString());
-
-    expr = DSL.date_sub(DSL.timestamp(DSL.literal("2020-08-26 12:05:00")), DSL.literal(7));
-    assertEquals(DATETIME, expr.type());
-    assertEquals(new ExprDatetimeValue("2020-08-19 12:05:00"), expr.valueOf(env));
-    assertEquals("date_sub(timestamp(cast_to_timestamp(\"2020-08-26 12:05:00\")), 7)",
-        expr.toString());
-
-    expr = DSL.date_sub(DSL.literal("2020-08-26 12:05:00"), DSL.literal(7));
-    assertEquals(DATETIME, expr.type());
-    assertEquals(new ExprDatetimeValue("2020-08-19 12:05:00"), expr.valueOf(env));
-    assertEquals("date_sub(\"2020-08-26 12:05:00\", 7)", expr.toString());
-
-    expr = DSL.date_sub(DSL.timestamp(DSL.literal("2020-08-26 12:05:00")),
-        DSL.interval(DSL.literal(1), DSL.literal("hour")));
-    assertEquals(DATETIME, expr.type());
-    assertEquals(new ExprDatetimeValue("2020-08-26 11:05:00"), expr.valueOf(env));
-    assertEquals("date_sub(timestamp(cast_to_timestamp(\"2020-08-26 12:05:00\")), "
-        + "interval(1, \"hour\"))", expr.toString());
-
-    expr = DSL.date_sub(DSL.literal("2020-08-26 12:05:00"),
-        DSL.interval(DSL.literal(1), DSL.literal("year")));
-    assertEquals(DATETIME, expr.type());
-    assertEquals(new ExprDatetimeValue("2019-08-26 12:05:00"), expr.valueOf(env));
-    assertEquals("date_sub(\"2020-08-26 12:05:00\", interval(1, \"year\"))",
-        expr.toString());
-
-    when(nullRef.type()).thenReturn(DATE);
-    assertEquals(nullValue(), eval(DSL.date_sub(nullRef, DSL.literal(1L))));
-    assertEquals(nullValue(),
-        eval(DSL.date_sub(nullRef, DSL.interval(DSL.literal(1), DSL.literal("month")))));
-
-    when(missingRef.type()).thenReturn(DATE);
-    assertEquals(missingValue(), eval(DSL.date_sub(missingRef, DSL.literal(1L))));
-    assertEquals(missingValue(),
-        eval(DSL.date_sub(missingRef, DSL.interval(DSL.literal(1), DSL.literal("month")))));
-
-    when(nullRef.type()).thenReturn(LONG);
-    when(missingRef.type()).thenReturn(LONG);
-    assertEquals(nullValue(), eval(DSL.date_sub(DSL.date(DSL.literal("2020-08-26")), nullRef)));
-    assertEquals(missingValue(),
-        eval(DSL.date_sub(DSL.date(DSL.literal("2020-08-26")), missingRef)));
-
-    when(nullRef.type()).thenReturn(INTERVAL);
-    when(missingRef.type()).thenReturn(INTERVAL);
-    assertEquals(nullValue(), eval(DSL.date_sub(DSL.date(DSL.literal("2020-08-26")), nullRef)));
-    assertEquals(missingValue(),
-        eval(DSL.date_sub(DSL.date(DSL.literal("2020-08-26")), missingRef)));
-
-    when(nullRef.type()).thenReturn(DATE);
-    when(missingRef.type()).thenReturn(INTERVAL);
-    assertEquals(missingValue(), eval(DSL.date_sub(nullRef, missingRef)));
-  }
-
-  @Test
-=======
->>>>>>> af188a3f
   public void day() {
     when(nullRef.type()).thenReturn(DATE);
     when(missingRef.type()).thenReturn(DATE);
@@ -1473,80 +1278,6 @@
 
 
   @Test
-<<<<<<< HEAD
-  public void subdate() {
-    FunctionExpression expr = DSL.subdate(DSL.date(DSL.literal("2020-08-26")), DSL.literal(7));
-    assertEquals(DATE, expr.type());
-    assertEquals(new ExprDateValue("2020-08-19"), expr.valueOf(env));
-    assertEquals("subdate(date(\"2020-08-26\"), 7)", expr.toString());
-
-    expr = DSL.subdate(DSL.literal("2020-08-26"), DSL.literal(7));
-    assertEquals(DATETIME, expr.type());
-    assertEquals(new ExprDateValue("2020-08-19"), expr.valueOf(env));
-    assertEquals("subdate(\"2020-08-26\", 7)", expr.toString());
-
-    expr = DSL.subdate(DSL.timestamp(DSL.literal("2020-08-26 12:05:00")), DSL.literal(7));
-    assertEquals(DATETIME, expr.type());
-    assertEquals(new ExprDatetimeValue("2020-08-19 12:05:00"), expr.valueOf(env));
-    assertEquals("subdate(timestamp(cast_to_timestamp(\"2020-08-26 12:05:00\")), 7)",
-        expr.toString());
-
-    expr = DSL.subdate(DSL.literal("2020-08-26 12:05:00"), DSL.literal(7));
-    assertEquals(DATETIME, expr.type());
-    assertEquals(new ExprDatetimeValue("2020-08-19 12:05:00"), expr.valueOf(env));
-    assertEquals("subdate(\"2020-08-26 12:05:00\", 7)", expr.toString());
-
-    expr = DSL.subdate(DSL.timestamp(DSL.literal("2020-08-26 12:05:00")),
-        DSL.interval(DSL.literal(1), DSL.literal("hour")));
-    assertEquals(DATETIME, expr.type());
-    assertEquals(new ExprDatetimeValue("2020-08-26 11:05:00"), expr.valueOf(env));
-    assertEquals("subdate(timestamp(cast_to_timestamp(\"2020-08-26 12:05:00\")), "
-        + "interval(1, \"hour\"))", expr.toString());
-
-    expr = DSL.subdate(DSL.literal("2020-08-26 12:05:00"),
-        DSL.interval(DSL.literal(1), DSL.literal("hour")));
-    assertEquals(DATETIME, expr.type());
-    assertEquals(new ExprDatetimeValue("2020-08-26 11:05:00"), expr.valueOf(env));
-    assertEquals("subdate(\"2020-08-26 12:05:00\", interval(1, \"hour\"))",
-        expr.toString());
-
-    expr = DSL.subdate(DSL.literal("2020-08-26"),
-        DSL.interval(DSL.literal(1), DSL.literal("day")));
-    assertEquals(DATETIME, expr.type());
-    assertEquals(new ExprDateValue("2020-08-25"), expr.valueOf(env));
-    assertEquals("subdate(\"2020-08-26\", interval(1, \"day\"))",
-        expr.toString());
-
-    when(nullRef.type()).thenReturn(DATE);
-    assertEquals(nullValue(), eval(DSL.subdate(nullRef, DSL.literal(1L))));
-    assertEquals(nullValue(),
-        eval(DSL.subdate(nullRef, DSL.interval(DSL.literal(1), DSL.literal("month")))));
-
-    when(missingRef.type()).thenReturn(DATE);
-    assertEquals(missingValue(), eval(DSL.subdate(missingRef, DSL.literal(1L))));
-    assertEquals(missingValue(),
-        eval(DSL.subdate(missingRef, DSL.interval(DSL.literal(1), DSL.literal("month")))));
-
-    when(nullRef.type()).thenReturn(LONG);
-    when(missingRef.type()).thenReturn(LONG);
-    assertEquals(nullValue(), eval(DSL.subdate(DSL.date(DSL.literal("2020-08-26")), nullRef)));
-    assertEquals(missingValue(),
-        eval(DSL.subdate(DSL.date(DSL.literal("2020-08-26")), missingRef)));
-
-    when(nullRef.type()).thenReturn(INTERVAL);
-    when(missingRef.type()).thenReturn(INTERVAL);
-    assertEquals(nullValue(), eval(DSL.subdate(DSL.date(DSL.literal("2020-08-26")), nullRef)));
-    assertEquals(missingValue(),
-        eval(DSL.subdate(DSL.date(DSL.literal("2020-08-26")), missingRef)));
-
-    when(nullRef.type()).thenReturn(DATE);
-    when(missingRef.type()).thenReturn(INTERVAL);
-    assertEquals(missingValue(), eval(DSL.subdate(nullRef, missingRef)));
-  }
-
-  @Test
-=======
->>>>>>> af188a3f
   public void time_to_sec() {
     when(nullRef.type()).thenReturn(TIME);
     when(missingRef.type()).thenReturn(TIME);
