--- conflicted
+++ resolved
@@ -167,7 +167,7 @@
 
   @Test
   public void test_SyntaxCheckException_when_one_argument() {
-    List<Expression> arguments = List.of(DSL.namedArgument("fields", fields_value));
+    List<Expression> arguments = List.of(namedArgument("fields", fields_value));
     assertThrows(SyntaxCheckException.class,
         () -> simpleQueryStringQuery.build(new SimpleQueryStringExpression(arguments)));
   }
@@ -175,15 +175,13 @@
   @Test
   public void test_SemanticCheckException_when_invalid_parameter() {
     List<Expression> arguments = List.of(
-        DSL.namedArgument("fields", fields_value),
-        DSL.namedArgument("query", query_value),
-        DSL.namedArgument("unsupported", "unsupported_value"));
+        namedArgument("fields", fields_value),
+        namedArgument("query", query_value),
+        namedArgument("unsupported", "unsupported_value"));
     Assertions.assertThrows(SemanticCheckException.class,
         () -> simpleQueryStringQuery.build(new SimpleQueryStringExpression(arguments)));
   }
 
-<<<<<<< HEAD
-=======
   private NamedArgumentExpression namedArgument(String name, String value) {
     return DSL.namedArgument(name, DSL.literal(value));
   }
@@ -192,7 +190,6 @@
     return DSL.namedArgument(name, value);
   }
 
->>>>>>> 81c9285c
   private class SimpleQueryStringExpression extends FunctionExpression {
     public SimpleQueryStringExpression(List<Expression> arguments) {
       super(SimpleQueryStringTest.this.simpleQueryString, arguments);
