--- conflicted
+++ resolved
@@ -76,12 +76,6 @@
 
   /**
    * Get rest parts of the qualified name. Assume that there must be remaining parts so caller is
-<<<<<<< HEAD
-   * responsible for the check (first() or size() must be called first). For example: {@code
-   * QualifiedName name = ... Optional<String> first = name.first(); if (first.isPresent()) {
-   * name.rest() ... } }
-   *
-=======
    * responsible for the check (first() or size() must be called first).<br>
    * For example:<br>
    * {@code<br>
@@ -91,7 +85,6 @@
    * &ensp; name.rest() ...<br>
    * &nbsp; }<br>
    * }
->>>>>>> d205bd6b
    * @return rest part(s)
    */
   public QualifiedName rest() {
