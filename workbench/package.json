--- conflicted
+++ resolved
@@ -1,20 +1,12 @@
 {
   "name": "opensearch-query-workbench",
-<<<<<<< HEAD
-  "version": "1.1.0.0",
-=======
   "version": "1.3.0.0",
->>>>>>> 10a98468
   "description": "Query Workbench",
   "main": "index.js",
   "license": "Apache-2.0",
   "homepage": "https://github.com/opensearch-project/sql/tree/main/workbench",
   "opensearchDashboards": {
-<<<<<<< HEAD
-    "version": "1.1.0",
-=======
     "version": "1.3.0",
->>>>>>> 10a98468
     "templateVersion": "1.0.0"
   },
   "repository": {
