/*
 * Copyright OpenSearch Contributors
 * SPDX-License-Identifier: Apache-2.0
 */


package org.opensearch.sql.opensearch.storage.script.filter;

import static org.junit.jupiter.api.Assertions.assertEquals;
import static org.junit.jupiter.api.Assertions.assertThrows;
import static org.junit.jupiter.api.Assertions.assertTrue;
import static org.mockito.ArgumentMatchers.any;
import static org.mockito.Mockito.doAnswer;
import static org.opensearch.sql.data.type.ExprCoreType.BOOLEAN;
import static org.opensearch.sql.data.type.ExprCoreType.BYTE;
import static org.opensearch.sql.data.type.ExprCoreType.DATE;
import static org.opensearch.sql.data.type.ExprCoreType.DATETIME;
import static org.opensearch.sql.data.type.ExprCoreType.DOUBLE;
import static org.opensearch.sql.data.type.ExprCoreType.FLOAT;
import static org.opensearch.sql.data.type.ExprCoreType.INTEGER;
import static org.opensearch.sql.data.type.ExprCoreType.LONG;
import static org.opensearch.sql.data.type.ExprCoreType.SHORT;
import static org.opensearch.sql.data.type.ExprCoreType.STRING;
import static org.opensearch.sql.data.type.ExprCoreType.TIME;
import static org.opensearch.sql.data.type.ExprCoreType.TIMESTAMP;
import static org.opensearch.sql.expression.DSL.literal;
import static org.opensearch.sql.expression.DSL.ref;
import static org.opensearch.sql.opensearch.data.type.OpenSearchDataType.OPENSEARCH_TEXT_KEYWORD;

import com.google.common.collect.ImmutableMap;
import java.util.LinkedHashMap;
import java.util.Map;
import java.util.stream.Stream;
import org.json.JSONObject;
import org.junit.jupiter.api.BeforeEach;
import org.junit.jupiter.api.DisplayNameGeneration;
import org.junit.jupiter.api.DisplayNameGenerator;
import org.junit.jupiter.api.Test;
import org.junit.jupiter.api.extension.ExtendWith;
import org.junit.jupiter.params.ParameterizedTest;
import org.junit.jupiter.params.provider.MethodSource;
import org.mockito.Mock;
import org.mockito.junit.jupiter.MockitoExtension;
import org.opensearch.sql.common.utils.StringUtils;
import org.opensearch.sql.data.model.ExprDateValue;
import org.opensearch.sql.data.model.ExprDatetimeValue;
import org.opensearch.sql.data.model.ExprTimeValue;
import org.opensearch.sql.data.model.ExprTimestampValue;
import org.opensearch.sql.data.model.ExprTupleValue;
import org.opensearch.sql.data.model.ExprValueUtils;
import org.opensearch.sql.exception.ExpressionEvaluationException;
import org.opensearch.sql.exception.SemanticCheckException;
import org.opensearch.sql.expression.DSL;
import org.opensearch.sql.expression.Expression;
import org.opensearch.sql.expression.FunctionExpression;
import org.opensearch.sql.expression.LiteralExpression;
import org.opensearch.sql.expression.config.ExpressionConfig;
import org.opensearch.sql.opensearch.storage.serialization.ExpressionSerializer;

@DisplayNameGeneration(DisplayNameGenerator.ReplaceUnderscores.class)
@ExtendWith(MockitoExtension.class)
class FilterQueryBuilderTest {

  private final DSL dsl = new ExpressionConfig().dsl(new ExpressionConfig().functionRepository());

  private static Stream<LiteralExpression> numericCastSource() {
    return Stream.of(literal((byte) 1), literal((short) 1), literal(
        1), literal(1L), literal(1F), literal(1D), literal(true), literal("1"));
  }

  private static Stream<LiteralExpression> booleanTrueCastSource() {
    return Stream.of(literal((byte) 1), literal((short) 1), literal(
        1), literal(1L), literal(1F), literal(1D), literal(true), literal("true"));
  }

  private static Stream<LiteralExpression> booleanFalseCastSource() {
    return Stream.of(literal((byte) 0), literal((short) 0), literal(
        0), literal(0L), literal(0F), literal(0D), literal(false), literal("false"));
  }

  @Mock
  private ExpressionSerializer serializer;

  private FilterQueryBuilder filterQueryBuilder;

  @BeforeEach
  void set_up() {
    filterQueryBuilder = new FilterQueryBuilder(serializer);
  }

  @Test
  void should_build_term_query_for_equality_expression() {
    assertJsonEquals(
        "{\n"
            + "  \"term\" : {\n"
            + "    \"name\" : {\n"
            + "      \"value\" : \"John\",\n"
            + "      \"boost\" : 1.0\n"
            + "    }\n"
            + "  }\n"
            + "}",
        buildQuery(
            dsl.equal(
                ref("name", STRING), literal("John"))));
  }

  @Test
  void should_build_range_query_for_comparison_expression() {
    Expression[] params = {ref("age", INTEGER), literal(30)};
    Map<Expression, Object[]> ranges = ImmutableMap.of(
        dsl.less(params), new Object[]{null, 30, true, false},
        dsl.greater(params), new Object[]{30, null, false, true},
        dsl.lte(params), new Object[]{null, 30, true, true},
        dsl.gte(params), new Object[]{30, null, true, true});

    ranges.forEach((expr, range) ->
        assertJsonEquals(
            "{\n"
                + "  \"range\" : {\n"
                + "    \"age\" : {\n"
                + "      \"from\" : " + range[0] + ",\n"
                + "      \"to\" : " + range[1] + ",\n"
                + "      \"include_lower\" : " + range[2] + ",\n"
                + "      \"include_upper\" : " + range[3] + ",\n"
                + "      \"boost\" : 1.0\n"
                + "    }\n"
                + "  }\n"
                + "}",
            buildQuery(expr)));
  }

  @Test
  void should_build_wildcard_query_for_like_expression() {
    assertJsonEquals(
        "{\n"
            + "  \"wildcard\" : {\n"
            + "    \"name\" : {\n"
            + "      \"wildcard\" : \"*John?\",\n"
            + "      \"boost\" : 1.0\n"
            + "    }\n"
            + "  }\n"
            + "}",
        buildQuery(
            dsl.like(
                ref("name", STRING), literal("%John_"))));
  }

  @Test
  void should_build_script_query_for_unsupported_lucene_query() {
    mockToStringSerializer();
    assertJsonEquals(
        "{\n"
            + "  \"script\" : {\n"
            + "    \"script\" : {\n"
            + "      \"source\" : \"is not null(age)\",\n"
            + "      \"lang\" : \"opensearch_query_expression\"\n"
            + "    },\n"
            + "    \"boost\" : 1.0\n"
            + "  }\n"
            + "}",
        buildQuery(
            dsl.isnotnull(ref("age", INTEGER))));
  }

  @Test
  void should_build_script_query_for_function_expression() {
    mockToStringSerializer();
    assertJsonEquals(
        "{\n"
            + "  \"script\" : {\n"
            + "    \"script\" : {\n"
            + "      \"source\" : \"=(abs(age), 30)\",\n"
            + "      \"lang\" : \"opensearch_query_expression\"\n"
            + "    },\n"
            + "    \"boost\" : 1.0\n"
            + "  }\n"
            + "}",
        buildQuery(
            dsl.equal(
                dsl.abs(ref("age", INTEGER)), literal(30))));
  }

  @Test
  void should_build_script_query_for_comparison_between_fields() {
    mockToStringSerializer();
    assertJsonEquals(
        "{\n"
            + "  \"script\" : {\n"
            + "    \"script\" : {\n"
            + "      \"source\" : \"=(age1, age2)\",\n"
            + "      \"lang\" : \"opensearch_query_expression\"\n"
            + "    },\n"
            + "    \"boost\" : 1.0\n"
            + "  }\n"
            + "}",
        buildQuery(
            dsl.equal(
                ref("age1", INTEGER), ref("age2", INTEGER))));
  }

  @Test
  void should_build_bool_query_for_and_or_expression() {
    String[] names = { "filter", "should" };
    FunctionExpression expr1 = dsl.equal(ref("name", STRING), literal("John"));
    FunctionExpression expr2 = dsl.equal(ref("age", INTEGER), literal(30));
    Expression[] exprs = {
        dsl.and(expr1, expr2),
        dsl.or(expr1, expr2)
    };

    for (int i = 0; i < names.length; i++) {
      assertJsonEquals(
          "{\n"
              + "  \"bool\" : {\n"
              + "    \"" + names[i] + "\" : [\n"
              + "      {\n"
              + "        \"term\" : {\n"
              + "          \"name\" : {\n"
              + "            \"value\" : \"John\",\n"
              + "            \"boost\" : 1.0\n"
              + "          }\n"
              + "        }\n"
              + "      },\n"
              + "      {\n"
              + "        \"term\" : {\n"
              + "          \"age\" : {\n"
              + "            \"value\" : 30,\n"
              + "            \"boost\" : 1.0\n"
              + "          }\n"
              + "        }\n"
              + "      }\n"
              + "    ],\n"
              + "    \"adjust_pure_negative\" : true,\n"
              + "    \"boost\" : 1.0\n"
              + "  }\n"
              + "}",
          buildQuery(exprs[i]));
    }
  }

  @Test
  void should_build_bool_query_for_not_expression() {
    assertJsonEquals(
        "{\n"
            + "  \"bool\" : {\n"
            + "    \"must_not\" : [\n"
            + "      {\n"
            + "        \"term\" : {\n"
            + "          \"age\" : {\n"
            + "            \"value\" : 30,\n"
            + "            \"boost\" : 1.0\n"
            + "          }\n"
            + "        }\n"
            + "      }\n"
            + "    ],\n"
            + "    \"adjust_pure_negative\" : true,\n"
            + "    \"boost\" : 1.0\n"
            + "  }\n"
            + "}",
        buildQuery(
            dsl.not(
                dsl.equal(
                    ref("age", INTEGER), literal(30)))));
  }

  @Test
  void should_use_keyword_for_multi_field_in_equality_expression() {
    assertJsonEquals(
        "{\n"
            + "  \"term\" : {\n"
            + "    \"name.keyword\" : {\n"
            + "      \"value\" : \"John\",\n"
            + "      \"boost\" : 1.0\n"
            + "    }\n"
            + "  }\n"
            + "}",
        buildQuery(
            dsl.equal(
                ref("name", OPENSEARCH_TEXT_KEYWORD), literal("John"))));
  }

  @Test
  void should_use_keyword_for_multi_field_in_like_expression() {
    assertJsonEquals(
        "{\n"
            + "  \"wildcard\" : {\n"
            + "    \"name.keyword\" : {\n"
            + "      \"wildcard\" : \"John*\",\n"
            + "      \"boost\" : 1.0\n"
            + "    }\n"
            + "  }\n"
            + "}",
        buildQuery(
            dsl.like(
                ref("name", OPENSEARCH_TEXT_KEYWORD), literal("John%"))));
  }

  @Test
  void should_build_match_query_with_default_parameters() {
    assertJsonEquals(
        "{\n"
            + "  \"match\" : {\n"
            + "    \"message\" : {\n"
            + "      \"query\" : \"search query\",\n"
            + "      \"operator\" : \"OR\",\n"
            + "      \"prefix_length\" : 0,\n"
            + "      \"max_expansions\" : 50,\n"
            + "      \"fuzzy_transpositions\" : true,\n"
            + "      \"lenient\" : false,\n"
            + "      \"zero_terms_query\" : \"NONE\",\n"
            + "      \"auto_generate_synonyms_phrase_query\" : true,\n"
            + "      \"boost\" : 1.0\n"
            + "    }\n"
            + "  }\n"
            + "}",
        buildQuery(
            dsl.match(
                dsl.namedArgument("field", literal("message")),
                dsl.namedArgument("query", literal("search query")))));
  }

  @Test
  void should_build_match_query_with_custom_parameters() {
    assertJsonEquals(
        "{\n"
            + "  \"match\" : {\n"
            + "    \"message\" : {\n"
            + "      \"query\" : \"search query\",\n"
            + "      \"operator\" : \"AND\",\n"
            + "      \"analyzer\" : \"keyword\","
            + "      \"fuzziness\" : \"AUTO\","
            + "      \"prefix_length\" : 0,\n"
            + "      \"max_expansions\" : 50,\n"
            + "      \"minimum_should_match\" : \"3\","
            + "      \"fuzzy_rewrite\" : \"top_terms_N\","
            + "      \"fuzzy_transpositions\" : false,\n"
            + "      \"lenient\" : false,\n"
            + "      \"zero_terms_query\" : \"ALL\",\n"
            + "      \"auto_generate_synonyms_phrase_query\" : true,\n"
            + "      \"boost\" : 2.0\n"
            + "    }\n"
            + "  }\n"
            + "}",
        buildQuery(
            dsl.match(
                dsl.namedArgument("field", literal("message")),
                dsl.namedArgument("query", literal("search query")),
                dsl.namedArgument("operator", literal("AND")),
                dsl.namedArgument("analyzer", literal("keyword")),
                dsl.namedArgument("auto_generate_synonyms_phrase_query", literal("true")),
                dsl.namedArgument("fuzziness", literal("AUTO")),
                dsl.namedArgument("max_expansions", literal("50")),
                dsl.namedArgument("prefix_length", literal("0")),
                dsl.namedArgument("fuzzy_transpositions", literal("false")),
                dsl.namedArgument("fuzzy_rewrite", literal("top_terms_N")),
                dsl.namedArgument("lenient", literal("false")),
                dsl.namedArgument("minimum_should_match", literal("3")),
                dsl.namedArgument("zero_terms_query", literal("ALL")),
                dsl.namedArgument("boost", literal("2.0")))));
  }

  @Test
  void match_invalid_parameter() {
    FunctionExpression expr = dsl.match(
        dsl.namedArgument("field", literal("message")),
        dsl.namedArgument("query", literal("search query")),
        dsl.namedArgument("invalid_parameter", literal("invalid_value")));
    var msg = assertThrows(SemanticCheckException.class, () -> buildQuery(expr)).getMessage();
    assertEquals("Parameter invalid_parameter is invalid for match function.", msg);
  }

  @Test
  void should_build_match_phrase_query_with_default_parameters() {
    assertJsonEquals(
            "{\n"
            + "  \"match_phrase\" : {\n"
            + "    \"message\" : {\n"
            + "      \"query\" : \"search query\",\n"
            + "      \"slop\" : 0,\n"
            + "      \"zero_terms_query\" : \"NONE\",\n"
            + "      \"boost\" : 1.0\n"
            + "    }\n"
            + "  }\n"
            + "}",
        buildQuery(
            dsl.match_phrase(
                dsl.namedArgument("field", literal("message")),
                dsl.namedArgument("query", literal("search query")))));
  }

  @Test
  // Notes for following three tests:
  // 1) OpenSearch (not the plugin) might change order of fields
  // 2) `flags` are printed by OpenSearch as an integer
  // 3) `minimum_should_match` printed as a string
  void should_build_simple_query_string_query_with_default_parameters_single_field() {
    assertJsonEquals("{\n"
            + "  \"simple_query_string\" : {\n"
            + "    \"query\" : \"search query\",\n"
            + "    \"fields\" : [\n"
            + "      \"field1^1.0\"\n"
            + "    ],\n"
            + "    \"default_operator\" : \"or\",\n"
            + "    \"analyze_wildcard\" : false,\n"
            + "    \"auto_generate_synonyms_phrase_query\" : true,\n"
            + "    \"flags\" : -1,\n"
            + "    \"fuzzy_max_expansions\" : 50,\n"
            + "    \"fuzzy_prefix_length\" : 0,\n"
            + "    \"fuzzy_transpositions\" : true,\n"
            + "    \"boost\" : 1.0\n"
            + "  }\n"
            + "}",
        buildQuery(dsl.simple_query_string(
            dsl.namedArgument("fields", DSL.literal(new ExprTupleValue(
                new LinkedHashMap<>(ImmutableMap.of(
                    "field1", ExprValueUtils.floatValue(1.F)))))),
            dsl.namedArgument("query", literal("search query")))));
  }

  void should_build_simple_query_string_query_with_default_parameters_multiple_fields() {
    var expected = "{\n"
            + "  \"simple_query_string\" : {\n"
            + "    \"query\" : \"search query\",\n"
            + "    \"fields\" : [%s],\n"
            + "    \"default_operator\" : \"or\",\n"
            + "    \"analyze_wildcard\" : false,\n"
            + "    \"auto_generate_synonyms_phrase_query\" : true,\n"
            + "    \"flags\" : -1,\n"
            + "    \"fuzzy_max_expansions\" : 50,\n"
            + "    \"fuzzy_prefix_length\" : 0,\n"
            + "    \"fuzzy_transpositions\" : true,\n"
            + "    \"boost\" : 1.0\n"
            + "  }\n"
            + "}";
    var actual = buildQuery(dsl.simple_query_string(
        dsl.namedArgument("fields", DSL.literal(new ExprTupleValue(
            new LinkedHashMap<>(ImmutableMap.of(
                "field1", ExprValueUtils.floatValue(1.F),
                "field2", ExprValueUtils.floatValue(.3F)))))),
        dsl.namedArgument("query", literal("search query"))));

    var ex1 = String.format(expected, "\"field1^1.0\", \"field2^0.3\"");
    var ex2 = String.format(expected, "\"field2^0.3\", \"field1^1.0\"");
    assertTrue(new JSONObject(ex1).similar(new JSONObject(actual))
        || new JSONObject(ex2).similar(new JSONObject(actual)),
        StringUtils.format("Actual %s doesn't match neither expected %s nor %s", actual, ex1, ex2));
  }

  @Test
  void should_build_simple_query_string_query_with_custom_parameters() {
    var expected = "{\n"
            + "  \"simple_query_string\" : {\n"
            + "    \"query\" : \"search query\",\n"
            + "    \"fields\" : [%s],\n"
            + "    \"analyze_wildcard\" : true,\n"
            + "    \"analyzer\" : \"keyword\",\n"
            + "    \"auto_generate_synonyms_phrase_query\" : false,\n"
            + "    \"default_operator\" : \"and\",\n"
            + "    \"flags\" : 1,\n"
            + "    \"fuzzy_max_expansions\" : 10,\n"
            + "    \"fuzzy_prefix_length\" : 2,\n"
            + "    \"fuzzy_transpositions\" : false,\n"
            + "    \"lenient\" : false,\n"
            + "    \"minimum_should_match\" : \"3\",\n"
            + "    \"boost\" : 2.0\n"
            + "  }\n"
            + "}";
    var actual = buildQuery(
            dsl.simple_query_string(
                dsl.namedArgument("fields", DSL.literal(
                    ExprValueUtils.tupleValue(ImmutableMap.of("field1", 1.F, "field2", .3F)))),
                dsl.namedArgument("query", literal("search query")),
                dsl.namedArgument("analyze_wildcard", literal("true")),
                dsl.namedArgument("analyzer", literal("keyword")),
                dsl.namedArgument("auto_generate_synonyms_phrase_query", literal("false")),
                dsl.namedArgument("default_operator", literal("AND")),
                dsl.namedArgument("flags", literal("AND")),
                dsl.namedArgument("fuzzy_max_expansions", literal("10")),
                dsl.namedArgument("fuzzy_prefix_length", literal("2")),
                dsl.namedArgument("fuzzy_transpositions", literal("false")),
                dsl.namedArgument("lenient", literal("false")),
                dsl.namedArgument("minimum_should_match", literal("3")),
                dsl.namedArgument("boost", literal("2.0"))));

    var ex1 = String.format(expected, "\"field1^1.0\", \"field2^0.3\"");
    var ex2 = String.format(expected, "\"field2^0.3\", \"field1^1.0\"");
    assertTrue(new JSONObject(ex1).similar(new JSONObject(actual))
        || new JSONObject(ex2).similar(new JSONObject(actual)),
        StringUtils.format("Actual %s doesn't match neither expected %s nor %s", actual, ex1, ex2));
  }

  @Test
  void simple_query_string_invalid_parameter() {
    FunctionExpression expr = dsl.simple_query_string(
        dsl.namedArgument("fields", DSL.literal(
            new ExprTupleValue(new LinkedHashMap<>(ImmutableMap.of(
                "field1", ExprValueUtils.floatValue(1.F),
                "field2", ExprValueUtils.floatValue(.3F)))))),
        dsl.namedArgument("query", literal("search query")),
        dsl.namedArgument("invalid_parameter", literal("invalid_value")));
    assertThrows(SemanticCheckException.class, () -> buildQuery(expr),
        "Parameter invalid_parameter is invalid for match function.");
  }

  @Test
  void should_build_match_phrase_query_with_custom_parameters() {
    assertJsonEquals(
            "{\n"
            + "  \"match_phrase\" : {\n"
            + "    \"message\" : {\n"
            + "      \"query\" : \"search query\",\n"
            + "      \"analyzer\" : \"keyword\","
            + "      \"slop\" : 2,\n"
            + "      \"zero_terms_query\" : \"ALL\",\n"
            + "      \"boost\" : 1.0\n"
            + "    }\n"
            + "  }\n"
            + "}",
        buildQuery(
            dsl.match_phrase(
                dsl.namedArgument("field", literal("message")),
                dsl.namedArgument("query", literal("search query")),
                dsl.namedArgument("analyzer", literal("keyword")),
                dsl.namedArgument("slop", literal("2")),
                dsl.namedArgument("zero_terms_query", literal("ALL")))));
  }

  @Test
  void match_phrase_invalid_parameter() {
    FunctionExpression expr = dsl.match_phrase(
        dsl.namedArgument("field", literal("message")),
        dsl.namedArgument("query", literal("search query")),
        dsl.namedArgument("invalid_parameter", literal("invalid_value")));
    var msg = assertThrows(SemanticCheckException.class, () -> buildQuery(expr)).getMessage();
    assertEquals("Parameter invalid_parameter is invalid for match_phrase function.", msg);
  }

  @Test
  void match_phrase_invalid_value_slop() {
    FunctionExpression expr = dsl.match_phrase(
        dsl.namedArgument("field", literal("message")),
        dsl.namedArgument("query", literal("search query")),
        dsl.namedArgument("slop", literal("1.5")));
    var msg = assertThrows(NumberFormatException.class, () -> buildQuery(expr)).getMessage();
    assertEquals("For input string: \"1.5\"", msg);
  }

  @Test
  void match_phrase_invalid_value_ztq() {
    FunctionExpression expr = dsl.match_phrase(
        dsl.namedArgument("field", literal("message")),
        dsl.namedArgument("query", literal("search query")),
        dsl.namedArgument("zero_terms_query", literal("meow")));
    var msg = assertThrows(IllegalArgumentException.class, () -> buildQuery(expr)).getMessage();
    assertEquals("No enum constant org.opensearch.index.search.MatchQuery.ZeroTermsQuery.meow",
          msg);
  }

  @Test
  void match_phrase_missing_field() {
    var msg = assertThrows(ExpressionEvaluationException.class, () ->
        dsl.match_phrase(
            dsl.namedArgument("query", literal("search query")))).getMessage();
    assertEquals("match_phrase function expected {[STRING,STRING],[STRING,STRING,STRING],"
          + "[STRING,STRING,STRING,STRING],[STRING,STRING,STRING,STRING,STRING]}, but get [STRING]",
          msg);
  }

  @Test
  void match_phrase_missing_query() {
    var msg = assertThrows(ExpressionEvaluationException.class, () ->
        dsl.match_phrase(
            dsl.namedArgument("field", literal("message")))).getMessage();
    assertEquals("match_phrase function expected {[STRING,STRING],[STRING,STRING,STRING],"
          + "[STRING,STRING,STRING,STRING],[STRING,STRING,STRING,STRING,STRING]}, but get [STRING]",
          msg);
  }

  @Test
  void match_phrase_too_many_args() {
    var msg = assertThrows(ExpressionEvaluationException.class, () ->
        dsl.match_phrase(
            dsl.namedArgument("one", literal("1")),
            dsl.namedArgument("two", literal("2")),
            dsl.namedArgument("three", literal("3")),
            dsl.namedArgument("four", literal("4")),
            dsl.namedArgument("fix", literal("5")),
            dsl.namedArgument("six", literal("6"))
                )).getMessage();
    assertEquals("match_phrase function expected {[STRING,STRING],[STRING,STRING,STRING],"
          + "[STRING,STRING,STRING,STRING],[STRING,STRING,STRING,STRING,STRING]}, but get "
          + "[STRING,STRING,STRING,STRING,STRING,STRING]", msg);
  }

  @Test
<<<<<<< HEAD
  void should_build_match_phrase_prefix_query_with_default_parameters() {
    assertJsonEquals(
        "{\n"
            + "  \"match_phrase_prefix\" : {\n"
            + "    \"message\" : {\n"
            + "      \"query\" : \"search query\",\n"
            + "      \"slop\" : 0,\n"
            + "      \"zero_terms_query\" : \"NONE\",\n"
            + "      \"max_expansions\" : 50,\n"
            + "      \"boost\" : 1.0\n"
            + "    }\n"
            + "  }\n"
            + "}",
        buildQuery(
            dsl.match_phrase_prefix(
                dsl.namedArgument("field", literal("message")),
                dsl.namedArgument("query", literal("search query")))));
  }

  @Test
=======
  void simple_query_string_missing_fields() {
    var msg = assertThrows(ExpressionEvaluationException.class, () ->
        dsl.simple_query_string(
            dsl.namedArgument("query", literal("search query")))).getMessage();
    assertEquals("simple_query_string function expected {[STRUCT,STRING],[STRUCT,STRING,STRING],"
          + "[STRUCT,STRING,STRING,STRING],[STRUCT,STRING,STRING,STRING,STRING],[STRUCT,STRING,"
          + "STRING,STRING,STRING,STRING],[STRUCT,STRING,STRING,STRING,STRING,STRING,STRING],"
          + "[STRUCT,STRING,STRING,STRING,STRING,STRING,STRING,STRING],[STRUCT,STRING,STRING,"
          + "STRING,STRING,STRING,STRING,STRING,STRING],[STRUCT,STRING,STRING,STRING,STRING,"
          + "STRING,STRING,STRING,STRING,STRING],[STRUCT,STRING,STRING,STRING,STRING,STRING,"
          + "STRING,STRING,STRING,STRING,STRING],[STRUCT,STRING,STRING,STRING,STRING,STRING,"
          + "STRING,STRING,STRING,STRING,STRING,STRING],[STRUCT,STRING,STRING,STRING,STRING,"
          + "STRING,STRING,STRING,STRING,STRING,STRING,STRING,STRING],[STRUCT,STRING,STRING,"
          + "STRING,STRING,STRING,STRING,STRING,STRING,STRING,STRING,STRING,STRING,STRING]},"
          + " but get [STRING]",
          msg);
  }

  @Test
  void simple_query_string_missing_query() {
    var msg = assertThrows(ExpressionEvaluationException.class, () ->
        dsl.simple_query_string(
            dsl.namedArgument("fields", DSL.literal(
                new ExprTupleValue(new LinkedHashMap<>(ImmutableMap.of(
                    "field1", ExprValueUtils.floatValue(1.F),
                    "field2", ExprValueUtils.floatValue(.3F)))))))).getMessage();
    assertEquals("simple_query_string function expected {[STRUCT,STRING],[STRUCT,STRING,STRING],"
          + "[STRUCT,STRING,STRING,STRING],[STRUCT,STRING,STRING,STRING,STRING],[STRUCT,STRING,"
          + "STRING,STRING,STRING,STRING],[STRUCT,STRING,STRING,STRING,STRING,STRING,STRING],"
          + "[STRUCT,STRING,STRING,STRING,STRING,STRING,STRING,STRING],[STRUCT,STRING,STRING,"
          + "STRING,STRING,STRING,STRING,STRING,STRING],[STRUCT,STRING,STRING,STRING,STRING,"
          + "STRING,STRING,STRING,STRING,STRING],[STRUCT,STRING,STRING,STRING,STRING,STRING,"
          + "STRING,STRING,STRING,STRING,STRING],[STRUCT,STRING,STRING,STRING,STRING,STRING,"
          + "STRING,STRING,STRING,STRING,STRING,STRING],[STRUCT,STRING,STRING,STRING,STRING,"
          + "STRING,STRING,STRING,STRING,STRING,STRING,STRING,STRING],[STRUCT,STRING,STRING,"
          + "STRING,STRING,STRING,STRING,STRING,STRING,STRING,STRING,STRING,STRING,STRING]},"
          + " but get [STRUCT]",
          msg);
  }

  // TODO simple_query_string tests:
  // - with one field
  // - without weight(s)
  // - with all fields ("*")

  @Test
>>>>>>> d81ef73c
  void cast_to_string_in_filter() {
    String json = "{\n"
        + "  \"term\" : {\n"
        + "    \"string_value\" : {\n"
        + "      \"value\" : \"1\",\n"
        + "      \"boost\" : 1.0\n"
        + "    }\n"
        + "  }\n"
        + "}";

    assertJsonEquals(json, buildQuery(
        dsl.equal(ref("string_value", STRING), dsl.castString(literal(1)))));
    assertJsonEquals(json, buildQuery(
        dsl.equal(ref("string_value", STRING), dsl.castString(literal("1")))));
  }

  @ParameterizedTest(name = "castByte({0})")
  @MethodSource({"numericCastSource"})
  void cast_to_byte_in_filter(LiteralExpression expr) {
    assertJsonEquals(
        "{\n"
            + "  \"term\" : {\n"
            + "    \"byte_value\" : {\n"
            + "      \"value\" : 1,\n"
            + "      \"boost\" : 1.0\n"
            + "    }\n"
            + "  }\n"
            + "}",
        buildQuery(dsl.equal(ref("byte_value", BYTE), dsl.castByte(expr))));
  }

  @ParameterizedTest(name = "castShort({0})")
  @MethodSource({"numericCastSource"})
  void cast_to_short_in_filter(LiteralExpression expr) {
    assertJsonEquals(
        "{\n"
            + "  \"term\" : {\n"
            + "    \"short_value\" : {\n"
            + "      \"value\" : 1,\n"
            + "      \"boost\" : 1.0\n"
            + "    }\n"
            + "  }\n"
            + "}",
        buildQuery(dsl.equal(ref("short_value", SHORT), dsl.castShort(expr))));
  }

  @ParameterizedTest(name = "castInt({0})")
  @MethodSource({"numericCastSource"})
  void cast_to_int_in_filter(LiteralExpression expr) {
    assertJsonEquals(
        "{\n"
            + "  \"term\" : {\n"
            + "    \"integer_value\" : {\n"
            + "      \"value\" : 1,\n"
            + "      \"boost\" : 1.0\n"
            + "    }\n"
            + "  }\n"
            + "}",
        buildQuery(dsl.equal(ref("integer_value", INTEGER), dsl.castInt(expr))));
  }

  @ParameterizedTest(name = "castLong({0})")
  @MethodSource({"numericCastSource"})
  void cast_to_long_in_filter(LiteralExpression expr) {
    assertJsonEquals(
        "{\n"
            + "  \"term\" : {\n"
            + "    \"long_value\" : {\n"
            + "      \"value\" : 1,\n"
            + "      \"boost\" : 1.0\n"
            + "    }\n"
            + "  }\n"
            + "}",
        buildQuery(dsl.equal(ref("long_value", LONG), dsl.castLong(expr))));
  }

  @ParameterizedTest(name = "castFloat({0})")
  @MethodSource({"numericCastSource"})
  void cast_to_float_in_filter(LiteralExpression expr) {
    assertJsonEquals(
        "{\n"
            + "  \"term\" : {\n"
            + "    \"float_value\" : {\n"
            + "      \"value\" : 1.0,\n"
            + "      \"boost\" : 1.0\n"
            + "    }\n"
            + "  }\n"
            + "}",
        buildQuery(dsl.equal(ref("float_value", FLOAT), dsl.castFloat(expr))));
  }

  @ParameterizedTest(name = "castDouble({0})")
  @MethodSource({"numericCastSource"})
  void cast_to_double_in_filter(LiteralExpression expr) {
    assertJsonEquals(
        "{\n"
            + "  \"term\" : {\n"
            + "    \"double_value\" : {\n"
            + "      \"value\" : 1.0,\n"
            + "      \"boost\" : 1.0\n"
            + "    }\n"
            + "  }\n"
            + "}",
        buildQuery(dsl.equal(ref("double_value", DOUBLE), dsl.castDouble(expr))));
  }

  @ParameterizedTest(name = "castBooleanTrue({0})")
  @MethodSource({"booleanTrueCastSource"})
  void cast_to_boolean_true_in_filter(LiteralExpression expr) {
    String json = "{\n"
        + "  \"term\" : {\n"
        + "    \"boolean_value\" : {\n"
        + "      \"value\" : true,\n"
        + "      \"boost\" : 1.0\n"
        + "    }\n"
        + "  }\n"
        + "}";

    assertJsonEquals(
        json, buildQuery(dsl.equal(ref("boolean_value", BOOLEAN), dsl.castBoolean(expr))));
  }

  @ParameterizedTest(name = "castBooleanFalse({0})")
  @MethodSource({"booleanFalseCastSource"})
  void cast_to_boolean_false_in_filter(LiteralExpression expr) {
    String json = "{\n"
        + "  \"term\" : {\n"
        + "    \"boolean_value\" : {\n"
        + "      \"value\" : false,\n"
        + "      \"boost\" : 1.0\n"
        + "    }\n"
        + "  }\n"
        + "}";

    assertJsonEquals(
        json, buildQuery(dsl.equal(ref("boolean_value", BOOLEAN), dsl.castBoolean(expr))));
  }

  @Test
  void cast_from_boolean() {
    Expression booleanExpr = literal(false);
    String json = "{\n"
        + "  \"term\" : {\n"
        + "    \"my_value\" : {\n"
        + "      \"value\" : 0,\n"
        + "      \"boost\" : 1.0\n"
        + "    }\n"
        + "  }\n"
        + "}";
    assertJsonEquals(json, buildQuery(
        dsl.equal(ref("my_value", BYTE), dsl.castByte(booleanExpr))));
    assertJsonEquals(json, buildQuery(
        dsl.equal(ref("my_value", SHORT), dsl.castShort(booleanExpr))));
    assertJsonEquals(json, buildQuery(
        dsl.equal(ref("my_value", INTEGER), dsl.castInt(booleanExpr))));
    assertJsonEquals(json, buildQuery(
        dsl.equal(ref("my_value", LONG), dsl.castLong(booleanExpr))));

    json = "{\n"
        + "  \"term\" : {\n"
        + "    \"my_value\" : {\n"
        + "      \"value\" : 0.0,\n"
        + "      \"boost\" : 1.0\n"
        + "    }\n"
        + "  }\n"
        + "}";
    assertJsonEquals(json, buildQuery(
        dsl.equal(ref("my_value", FLOAT), dsl.castFloat(booleanExpr))));
    assertJsonEquals(json, buildQuery(
        dsl.equal(ref("my_value", DOUBLE), dsl.castDouble(booleanExpr))));

    json = "{\n"
        + "  \"term\" : {\n"
        + "    \"my_value\" : {\n"
        + "      \"value\" : \"false\",\n"
        + "      \"boost\" : 1.0\n"
        + "    }\n"
        + "  }\n"
        + "}";
    assertJsonEquals(json, buildQuery(
        dsl.equal(ref("my_value", STRING), dsl.castString(booleanExpr))));
  }

  @Test
  void cast_to_date_in_filter() {
    String json = "{\n"
        + "  \"term\" : {\n"
        + "    \"date_value\" : {\n"
        + "      \"value\" : \"2021-11-08\",\n"
        + "      \"boost\" : 1.0\n"
        + "    }\n"
        + "  }\n"
        + "}";

    assertJsonEquals(json, buildQuery(dsl.equal(
        ref("date_value", DATE), dsl.castDate(literal("2021-11-08")))));
    assertJsonEquals(json, buildQuery(dsl.equal(
        ref("date_value", DATE), dsl.castDate(literal(new ExprDateValue("2021-11-08"))))));
    assertJsonEquals(json, buildQuery(dsl.equal(ref(
        "date_value", DATE), dsl.castDate(literal(new ExprDatetimeValue("2021-11-08 17:00:00"))))));
  }

  @Test
  void cast_to_time_in_filter() {
    String json = "{\n"
        + "  \"term\" : {\n"
        + "    \"time_value\" : {\n"
        + "      \"value\" : \"17:00:00\",\n"
        + "      \"boost\" : 1.0\n"
        + "    }\n"
        + "  }\n"
        + "}";

    assertJsonEquals(json, buildQuery(dsl.equal(
        ref("time_value", TIME), dsl.castTime(literal("17:00:00")))));
    assertJsonEquals(json, buildQuery(dsl.equal(
        ref("time_value", TIME), dsl.castTime(literal(new ExprTimeValue("17:00:00"))))));
    assertJsonEquals(json, buildQuery(dsl.equal(ref("time_value", TIME), dsl
        .castTime(literal(new ExprTimestampValue("2021-11-08 17:00:00"))))));
  }

  @Test
  void cast_to_datetime_in_filter() {
    String json = "{\n"
        + "  \"term\" : {\n"
        + "    \"datetime_value\" : {\n"
        + "      \"value\" : \"2021-11-08 17:00:00\",\n"
        + "      \"boost\" : 1.0\n"
        + "    }\n"
        + "  }\n"
        + "}";

    assertJsonEquals(json, buildQuery(dsl.equal(ref("datetime_value", DATETIME), dsl
        .castDatetime(literal("2021-11-08 17:00:00")))));
    assertJsonEquals(json, buildQuery(dsl.equal(ref("datetime_value", DATETIME), dsl
        .castDatetime(literal(new ExprTimestampValue("2021-11-08 17:00:00"))))));
  }

  @Test
  void cast_to_timestamp_in_filter() {
    String json = "{\n"
        + "  \"term\" : {\n"
        + "    \"timestamp_value\" : {\n"
        + "      \"value\" : 1636390800000,\n"
        + "      \"boost\" : 1.0\n"
        + "    }\n"
        + "  }\n"
        + "}";

    assertJsonEquals(json, buildQuery(dsl.equal(ref("timestamp_value", TIMESTAMP), dsl
        .castTimestamp(literal("2021-11-08 17:00:00")))));
    assertJsonEquals(json, buildQuery(dsl.equal(ref("timestamp_value", TIMESTAMP), dsl
        .castTimestamp(literal(new ExprTimestampValue("2021-11-08 17:00:00"))))));
  }

  @Test
  void cast_in_range_query() {
    assertJsonEquals(
        "{\n"
            + "  \"range\" : {\n"
            + "    \"timestamp_value\" : {\n"
            + "      \"from\" : 1636390800000,\n"
            + "      \"to\" : null,"
            + "      \"include_lower\" : false,"
            + "      \"include_upper\" : true,"
            + "      \"boost\" : 1.0\n"
            + "    }\n"
            + "  }\n"
            + "}",
        buildQuery(dsl.greater(ref("timestamp_value", TIMESTAMP), dsl
            .castTimestamp(literal("2021-11-08 17:00:00")))));
  }

  @Test
  void non_literal_in_cast_should_build_script() {
    mockToStringSerializer();
    assertJsonEquals(
        "{\n"
            + "  \"script\" : {\n"
            + "    \"script\" : {\n"
            + "      \"source\" : \"=(string_value, cast_to_string(+(1, 0)))\",\n"
            + "      \"lang\" : \"opensearch_query_expression\"\n"
            + "    },\n"
            + "    \"boost\" : 1.0\n"
            + "  }\n"
            + "}",
        buildQuery(dsl.equal(ref("string_value", STRING), dsl.castString(dsl
            .add(literal(1), literal(0)))))
    );
  }

  @Test
  void non_cast_nested_function_should_build_script() {
    mockToStringSerializer();
    assertJsonEquals(
        "{\n"
            + "  \"script\" : {\n"
            + "    \"script\" : {\n"
            + "      \"source\" : \"=(integer_value, abs(+(1, 0)))\",\n"
            + "      \"lang\" : \"opensearch_query_expression\"\n"
            + "    },\n"
            + "    \"boost\" : 1.0\n"
            + "  }\n"
            + "}",
        buildQuery(dsl.equal(ref("integer_value", INTEGER), dsl.abs(dsl
            .add(literal(1), literal(0)))))
    );
  }

  private static void assertJsonEquals(String expected, String actual) {
    assertTrue(new JSONObject(expected).similar(new JSONObject(actual)),
        StringUtils.format("Expected: %s, actual: %s", expected, actual));
  }

  private String buildQuery(Expression expr) {
    return filterQueryBuilder.build(expr).toString();
  }

  private void mockToStringSerializer() {
    doAnswer(invocation -> {
      Expression expr = invocation.getArgument(0);
      return expr.toString();
    }).when(serializer).serialize(any());
  }

}<|MERGE_RESOLUTION|>--- conflicted
+++ resolved
@@ -593,28 +593,6 @@
   }
 
   @Test
-<<<<<<< HEAD
-  void should_build_match_phrase_prefix_query_with_default_parameters() {
-    assertJsonEquals(
-        "{\n"
-            + "  \"match_phrase_prefix\" : {\n"
-            + "    \"message\" : {\n"
-            + "      \"query\" : \"search query\",\n"
-            + "      \"slop\" : 0,\n"
-            + "      \"zero_terms_query\" : \"NONE\",\n"
-            + "      \"max_expansions\" : 50,\n"
-            + "      \"boost\" : 1.0\n"
-            + "    }\n"
-            + "  }\n"
-            + "}",
-        buildQuery(
-            dsl.match_phrase_prefix(
-                dsl.namedArgument("field", literal("message")),
-                dsl.namedArgument("query", literal("search query")))));
-  }
-
-  @Test
-=======
   void simple_query_string_missing_fields() {
     var msg = assertThrows(ExpressionEvaluationException.class, () ->
         dsl.simple_query_string(
@@ -661,7 +639,26 @@
   // - with all fields ("*")
 
   @Test
->>>>>>> d81ef73c
+  void should_build_match_phrase_prefix_query_with_default_parameters() {
+    assertJsonEquals(
+        "{\n"
+            + "  \"match_phrase_prefix\" : {\n"
+            + "    \"message\" : {\n"
+            + "      \"query\" : \"search query\",\n"
+            + "      \"slop\" : 0,\n"
+            + "      \"zero_terms_query\" : \"NONE\",\n"
+            + "      \"max_expansions\" : 50,\n"
+            + "      \"boost\" : 1.0\n"
+            + "    }\n"
+            + "  }\n"
+            + "}",
+        buildQuery(
+            dsl.match_phrase_prefix(
+                dsl.namedArgument("field", literal("message")),
+                dsl.namedArgument("query", literal("search query")))));
+  }
+
+  @Test
   void cast_to_string_in_filter() {
     String json = "{\n"
         + "  \"term\" : {\n"
