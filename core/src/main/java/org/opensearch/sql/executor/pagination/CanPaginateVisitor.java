/*
 * Copyright OpenSearch Contributors
 * SPDX-License-Identifier: Apache-2.0
 */

package org.opensearch.sql.executor.pagination;

import org.opensearch.sql.ast.AbstractNodeVisitor;
import org.opensearch.sql.ast.Node;
import org.opensearch.sql.ast.expression.Alias;
import org.opensearch.sql.ast.expression.AllFields;
<<<<<<< HEAD
import org.opensearch.sql.ast.expression.QualifiedName;
=======
import org.opensearch.sql.ast.expression.And;
import org.opensearch.sql.ast.expression.Argument;
import org.opensearch.sql.ast.expression.Between;
import org.opensearch.sql.ast.expression.Case;
import org.opensearch.sql.ast.expression.Cast;
import org.opensearch.sql.ast.expression.Compare;
import org.opensearch.sql.ast.expression.EqualTo;
import org.opensearch.sql.ast.expression.Field;
import org.opensearch.sql.ast.expression.Function;
import org.opensearch.sql.ast.expression.HighlightFunction;
import org.opensearch.sql.ast.expression.In;
import org.opensearch.sql.ast.expression.Interval;
import org.opensearch.sql.ast.expression.Literal;
import org.opensearch.sql.ast.expression.Not;
import org.opensearch.sql.ast.expression.Or;
import org.opensearch.sql.ast.expression.QualifiedName;
import org.opensearch.sql.ast.expression.RelevanceFieldList;
import org.opensearch.sql.ast.expression.UnresolvedArgument;
import org.opensearch.sql.ast.expression.UnresolvedAttribute;
import org.opensearch.sql.ast.expression.When;
import org.opensearch.sql.ast.expression.WindowFunction;
import org.opensearch.sql.ast.expression.Xor;
import org.opensearch.sql.ast.tree.Aggregation;
import org.opensearch.sql.ast.tree.Filter;
>>>>>>> 29f99aa8
import org.opensearch.sql.ast.tree.Limit;
import org.opensearch.sql.ast.tree.Project;
import org.opensearch.sql.ast.tree.Relation;
import org.opensearch.sql.ast.tree.Sort;
import org.opensearch.sql.ast.tree.Values;
<<<<<<< HEAD
=======
import org.opensearch.sql.expression.function.BuiltinFunctionName;
>>>>>>> 29f99aa8

/**
 * Use this unresolved plan visitor to check if a plan can be serialized by PaginatedPlanCache.
 * If <pre>plan.accept(new CanPaginateVisitor(...))</pre> returns <em>true</em>,
 * then PaginatedPlanCache.convertToCursor will succeed. Otherwise, it will fail.
 * The purpose of this visitor is to activate legacy engine fallback mechanism.
<<<<<<< HEAD
 * Currently, the conditions are:
 * - only projection of a relation is supported.
 * - projection only has * (a.k.a. allFields).
 * - Relation only scans one table.
 * - The table is an open search index.
 * - Query has <pre>ORDER BY</pre> clause, which refers columns only by name or by ordinal
 *   (without any expression there).
 * - Query has no FROM clause.
 * So it accepts only queries like
 * <pre>SELECT * FROM $index [ORDER BY $col1, [$col2]] [LIMIT n]</pre>
=======
 * Currently, V2 engine does not support queries with:
 * - aggregation (GROUP BY clause or aggregation functions like min/max)
 * - in memory aggregation (window function)
 * - ORDER BY clause
 * - LIMIT/OFFSET clause(s)
 * - without FROM clause
 * - JOIN
 * - a subquery
 * V2 also requires that the table being queried should be an OpenSearch index.
>>>>>>> 29f99aa8
 * See PaginatedPlanCache.canConvertToCursor for usage.
 */
public class CanPaginateVisitor extends AbstractNodeVisitor<Boolean, Object> {

  @Override
  public Boolean visitRelation(Relation node, Object context) {
    if (!node.getChild().isEmpty()) {
      // Relation instance should never have a child, but check just in case.
      return Boolean.FALSE;
    }

    return Boolean.TRUE;
  }

<<<<<<< HEAD
  protected Boolean canPaginate(Node node, Object context) {
=======
  private Boolean canPaginate(Node node, Object context) {
>>>>>>> 29f99aa8
    var childList = node.getChild();
    if (childList != null) {
      return childList.stream().allMatch(n -> n.accept(this, context));
    }
    return Boolean.TRUE;
  }

<<<<<<< HEAD
  // Only column references in ORDER BY clause are supported in pagination,
  // because expressions can't be pushed down due to #1471.
  // https://github.com/opensearch-project/sql/issues/1471
  @Override
  public Boolean visitSort(Sort node, Object context) {
    return node.getSortList().stream().allMatch(f -> f.getField() instanceof QualifiedName)
        // TODO visit fields after #1500 merge https://github.com/opensearch-project/sql/pull/1500
        && canPaginate(node, context);
  }

  // Queries without FROM clause are also supported
  @Override
  public Boolean visitValues(Values node, Object context) {
    return Boolean.TRUE;
  }

  // Queries with LIMIT/OFFSET clauses are unsupported
  @Override
  public Boolean visitLimit(Limit node, Object context) {
    return Boolean.FALSE;
  }

=======
  // For queries with WHERE clause:
>>>>>>> 29f99aa8
  @Override
  public Boolean visitFilter(Filter node, Object context) {
    return canPaginate(node, context) && node.getCondition().accept(this, context);
  }

  // Queries with GROUP BY clause are not supported
  @Override
  public Boolean visitAggregation(Aggregation node, Object context) {
    return Boolean.FALSE;
  }

  // Queries with ORDER BY clause are not supported
  @Override
<<<<<<< HEAD
  public Boolean visitProject(Project node, Object context) {
    var projections = node.getProjectList();
    if (projections.size() != 1) {
=======
  public Boolean visitSort(Sort node, Object context) {
    return Boolean.FALSE;
  }

  // Queries without FROM clause are not supported
  @Override
  public Boolean visitValues(Values node, Object context) {
    return Boolean.FALSE;
  }

  // Queries with LIMIT clause are not supported
  @Override
  public Boolean visitLimit(Limit node, Object context) {
    return Boolean.FALSE;
  }

  @Override
  public Boolean visitLiteral(Literal node, Object context) {
    return canPaginate(node, context);
  }

  @Override
  public Boolean visitField(Field node, Object context) {
    return canPaginate(node, context) && node.getFieldArgs().stream()
        .allMatch(n -> n.accept(this, context));
  }

  @Override
  public Boolean visitAlias(Alias node, Object context) {
    return canPaginate(node, context) && node.getDelegated().accept(this, context);
  }

  @Override
  public Boolean visitAllFields(AllFields node, Object context) {
    return canPaginate(node, context);
  }

  @Override
  public Boolean visitQualifiedName(QualifiedName node, Object context) {
    return canPaginate(node, context);
  }

  @Override
  public Boolean visitEqualTo(EqualTo node, Object context) {
    return canPaginate(node, context);
  }

  @Override
  public Boolean visitRelevanceFieldList(RelevanceFieldList node, Object context) {
    return canPaginate(node, context);
  }

  @Override
  public Boolean visitInterval(Interval node, Object context) {
    return canPaginate(node, context);
  }

  @Override
  public Boolean visitCompare(Compare node, Object context) {
    return canPaginate(node, context);
  }

  @Override
  public Boolean visitNot(Not node, Object context) {
    return canPaginate(node, context);
  }

  @Override
  public Boolean visitOr(Or node, Object context) {
    return canPaginate(node, context);
  }

  @Override
  public Boolean visitAnd(And node, Object context) {
    return canPaginate(node, context);
  }

  @Override
  public Boolean visitArgument(Argument node, Object context) {
    return canPaginate(node, context);
  }

  @Override
  public Boolean visitXor(Xor node, Object context) {
    return canPaginate(node, context);
  }

  @Override
  public Boolean visitFunction(Function node, Object context) {
    // https://github.com/opensearch-project/sql/issues/1718
    if (node.getFuncName()
        .equalsIgnoreCase(BuiltinFunctionName.NESTED.getName().getFunctionName())) {
>>>>>>> 29f99aa8
      return Boolean.FALSE;
    }
    return canPaginate(node, context);
  }

  @Override
  public Boolean visitIn(In node, Object context) {
    return canPaginate(node, context) && node.getValueList().stream()
        .allMatch(n -> n.accept(this, context));
  }

  @Override
  public Boolean visitBetween(Between node, Object context) {
    return canPaginate(node, context);
  }

  @Override
  public Boolean visitCase(Case node, Object context) {
    return canPaginate(node, context);
  }

  @Override
  public Boolean visitWhen(When node, Object context) {
    return canPaginate(node, context);
  }

  @Override
  public Boolean visitCast(Cast node, Object context) {
    return canPaginate(node, context) && node.getConvertedType().accept(this, context);
  }

  @Override
  public Boolean visitHighlightFunction(HighlightFunction node, Object context) {
    return canPaginate(node, context);
  }

  @Override
  public Boolean visitUnresolvedArgument(UnresolvedArgument node, Object context) {
    return canPaginate(node, context);
  }

  @Override
  public Boolean visitUnresolvedAttribute(UnresolvedAttribute node, Object context) {
    return canPaginate(node, context);
  }

  @Override
  public Boolean visitChildren(Node node, Object context) {
    // for all not listed (= unchecked) - false
    return Boolean.FALSE;
  }

  @Override
  public Boolean visitWindowFunction(WindowFunction node, Object context) {
    // don't support in-memory aggregation
    // SELECT max(age) OVER (PARTITION BY city) ...
    return Boolean.FALSE;
  }

  @Override
  public Boolean visitProject(Project node, Object context) {
    if (!node.getProjectList().stream().allMatch(n -> n.accept(this, context))) {
      return Boolean.FALSE;
    }

    var children = node.getChild();
    if (children.size() != 1) {
      return Boolean.FALSE;
    }

    return children.get(0).accept(this, context);
  }
}<|MERGE_RESOLUTION|>--- conflicted
+++ resolved
@@ -9,9 +9,6 @@
 import org.opensearch.sql.ast.Node;
 import org.opensearch.sql.ast.expression.Alias;
 import org.opensearch.sql.ast.expression.AllFields;
-<<<<<<< HEAD
-import org.opensearch.sql.ast.expression.QualifiedName;
-=======
 import org.opensearch.sql.ast.expression.And;
 import org.opensearch.sql.ast.expression.Argument;
 import org.opensearch.sql.ast.expression.Between;
@@ -36,44 +33,26 @@
 import org.opensearch.sql.ast.expression.Xor;
 import org.opensearch.sql.ast.tree.Aggregation;
 import org.opensearch.sql.ast.tree.Filter;
->>>>>>> 29f99aa8
 import org.opensearch.sql.ast.tree.Limit;
 import org.opensearch.sql.ast.tree.Project;
 import org.opensearch.sql.ast.tree.Relation;
 import org.opensearch.sql.ast.tree.Sort;
 import org.opensearch.sql.ast.tree.Values;
-<<<<<<< HEAD
-=======
 import org.opensearch.sql.expression.function.BuiltinFunctionName;
->>>>>>> 29f99aa8
 
 /**
  * Use this unresolved plan visitor to check if a plan can be serialized by PaginatedPlanCache.
  * If <pre>plan.accept(new CanPaginateVisitor(...))</pre> returns <em>true</em>,
  * then PaginatedPlanCache.convertToCursor will succeed. Otherwise, it will fail.
  * The purpose of this visitor is to activate legacy engine fallback mechanism.
-<<<<<<< HEAD
- * Currently, the conditions are:
- * - only projection of a relation is supported.
- * - projection only has * (a.k.a. allFields).
- * - Relation only scans one table.
- * - The table is an open search index.
- * - Query has <pre>ORDER BY</pre> clause, which refers columns only by name or by ordinal
- *   (without any expression there).
- * - Query has no FROM clause.
- * So it accepts only queries like
- * <pre>SELECT * FROM $index [ORDER BY $col1, [$col2]] [LIMIT n]</pre>
-=======
  * Currently, V2 engine does not support queries with:
  * - aggregation (GROUP BY clause or aggregation functions like min/max)
  * - in memory aggregation (window function)
- * - ORDER BY clause
  * - LIMIT/OFFSET clause(s)
  * - without FROM clause
  * - JOIN
  * - a subquery
  * V2 also requires that the table being queried should be an OpenSearch index.
->>>>>>> 29f99aa8
  * See PaginatedPlanCache.canConvertToCursor for usage.
  */
 public class CanPaginateVisitor extends AbstractNodeVisitor<Boolean, Object> {
@@ -88,11 +67,7 @@
     return Boolean.TRUE;
   }
 
-<<<<<<< HEAD
   protected Boolean canPaginate(Node node, Object context) {
-=======
-  private Boolean canPaginate(Node node, Object context) {
->>>>>>> 29f99aa8
     var childList = node.getChild();
     if (childList != null) {
       return childList.stream().allMatch(n -> n.accept(this, context));
@@ -100,61 +75,35 @@
     return Boolean.TRUE;
   }
 
-<<<<<<< HEAD
   // Only column references in ORDER BY clause are supported in pagination,
   // because expressions can't be pushed down due to #1471.
   // https://github.com/opensearch-project/sql/issues/1471
   @Override
   public Boolean visitSort(Sort node, Object context) {
-    return node.getSortList().stream().allMatch(f -> f.getField() instanceof QualifiedName)
-        // TODO visit fields after #1500 merge https://github.com/opensearch-project/sql/pull/1500
+    return node.getSortList().stream().allMatch(f -> f.getField() instanceof QualifiedName
+            && visitField(f, context))
         && canPaginate(node, context);
   }
 
-  // Queries without FROM clause are also supported
+  // For queries with WHERE clause:
+  @Override
+  public Boolean visitFilter(Filter node, Object context) {
+    return canPaginate(node, context) && node.getCondition().accept(this, context);
+  }
+
+  // Queries with GROUP BY clause are not supported
+  @Override
+  public Boolean visitAggregation(Aggregation node, Object context) {
+    return Boolean.FALSE;
+  }
+
+  // For queries without FROM clause:
   @Override
   public Boolean visitValues(Values node, Object context) {
     return Boolean.TRUE;
   }
 
   // Queries with LIMIT/OFFSET clauses are unsupported
-  @Override
-  public Boolean visitLimit(Limit node, Object context) {
-    return Boolean.FALSE;
-  }
-
-=======
-  // For queries with WHERE clause:
->>>>>>> 29f99aa8
-  @Override
-  public Boolean visitFilter(Filter node, Object context) {
-    return canPaginate(node, context) && node.getCondition().accept(this, context);
-  }
-
-  // Queries with GROUP BY clause are not supported
-  @Override
-  public Boolean visitAggregation(Aggregation node, Object context) {
-    return Boolean.FALSE;
-  }
-
-  // Queries with ORDER BY clause are not supported
-  @Override
-<<<<<<< HEAD
-  public Boolean visitProject(Project node, Object context) {
-    var projections = node.getProjectList();
-    if (projections.size() != 1) {
-=======
-  public Boolean visitSort(Sort node, Object context) {
-    return Boolean.FALSE;
-  }
-
-  // Queries without FROM clause are not supported
-  @Override
-  public Boolean visitValues(Values node, Object context) {
-    return Boolean.FALSE;
-  }
-
-  // Queries with LIMIT clause are not supported
   @Override
   public Boolean visitLimit(Limit node, Object context) {
     return Boolean.FALSE;
@@ -236,7 +185,6 @@
     // https://github.com/opensearch-project/sql/issues/1718
     if (node.getFuncName()
         .equalsIgnoreCase(BuiltinFunctionName.NESTED.getName().getFunctionName())) {
->>>>>>> 29f99aa8
       return Boolean.FALSE;
     }
     return canPaginate(node, context);
