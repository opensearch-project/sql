/*
 * Copyright OpenSearch Contributors
 * SPDX-License-Identifier: Apache-2.0
 */

package org.opensearch.sql.expression.function;

import static org.opensearch.sql.calcite.utils.OpenSearchTypeFactory.TYPE_FACTORY;
import static org.opensearch.sql.calcite.utils.OpenSearchTypeFactory.getLegacyTypeName;
import static org.opensearch.sql.expression.function.BuiltinFunctionName.*;

import com.google.common.collect.ImmutableMap;
import java.math.BigDecimal;
import java.util.ArrayList;
import java.util.Arrays;
import java.util.HashMap;
import java.util.List;
import java.util.Map;
import java.util.Optional;
import org.apache.calcite.rel.type.RelDataType;
import org.apache.calcite.rex.RexBuilder;
import org.apache.calcite.rex.RexNode;
import org.apache.calcite.sql.SqlOperator;
import org.apache.calcite.sql.fun.SqlLibraryOperators;
import org.apache.calcite.sql.fun.SqlStdOperatorTable;
import org.apache.calcite.sql.fun.SqlTrimFunction.Flag;
import org.apache.calcite.sql.type.SqlTypeName;
import org.apache.commons.lang3.tuple.Pair;
import org.opensearch.sql.executor.QueryType;

public class PPLFuncImpTable {

  public interface FunctionImp {
    RelDataType ANY_TYPE = TYPE_FACTORY.createSqlType(SqlTypeName.ANY);

    RexNode resolve(RexBuilder builder, RexNode... args);

    /**
     * @return the list of parameters. Default return null implies unknown parameters {@link
     *     CalciteFuncSignature} won't check parameters if it's null
     */
    default List<RelDataType> getParams() {
      return null;
    }
  }

  public interface FunctionImp1 extends FunctionImp {
    List<RelDataType> ANY_TYPE_1 = List.of(ANY_TYPE);

    RexNode resolve(RexBuilder builder, RexNode arg1);

    @Override
    default RexNode resolve(RexBuilder builder, RexNode... args) {
      if (args.length != 1) {
        throw new IllegalArgumentException("This function requires exactly 1 arguments");
      }
      return resolve(builder, args[0]);
    }

    @Override
    default List<RelDataType> getParams() {
      return ANY_TYPE_1;
    }
  }

  public interface FunctionImp2 extends FunctionImp {
    List<RelDataType> ANY_TYPE_2 = List.of(ANY_TYPE, ANY_TYPE);

    RexNode resolve(RexBuilder builder, RexNode arg1, RexNode arg2);

    @Override
    default RexNode resolve(RexBuilder builder, RexNode... args) {
      if (args.length != 2) {
        throw new IllegalArgumentException("This function requires exactly 2 arguments");
      }
      return resolve(builder, args[0], args[1]);
    }

    @Override
    default List<RelDataType> getParams() {
      return ANY_TYPE_2;
    }
  }

  /** The singleton instance. */
  public static final PPLFuncImpTable INSTANCE;

  static {
    final Builder builder = new Builder();
    builder.populate();
    INSTANCE = new PPLFuncImpTable(builder);
  }

  /**
   * The registry for built-in functions. Functions defined by the PPL specification, whose
   * implementations are independent of any specific data storage, should be registered here
   * internally.
   */
  private final ImmutableMap<BuiltinFunctionName, List<Pair<CalciteFuncSignature, FunctionImp>>>
      functionRegistry;

  /**
   * The external function registry. Functions whose implementations depend on a specific data
   * engine should be registered here. This reduces coupling between the core module and particular
   * storage backends.
   */
  private final Map<BuiltinFunctionName, List<Pair<CalciteFuncSignature, FunctionImp>>>
      externalFunctionRegistry;

  private PPLFuncImpTable(Builder builder) {
    final ImmutableMap.Builder<BuiltinFunctionName, List<Pair<CalciteFuncSignature, FunctionImp>>>
        mapBuilder = ImmutableMap.builder();
    builder.map.forEach((k, v) -> mapBuilder.put(k, List.copyOf(v)));
    this.functionRegistry = ImmutableMap.copyOf(mapBuilder.build());
    this.externalFunctionRegistry = new HashMap<>();
  }

  /**
   * Register a function implementation from external services dynamically.
   *
   * @param functionName the name of the function, has to be defined in BuiltinFunctionName
   * @param functionImp the implementation of the function
   */
  public void registerExternalFunction(BuiltinFunctionName functionName, FunctionImp functionImp) {
    CalciteFuncSignature signature =
        new CalciteFuncSignature(functionName.getName(), functionImp.getParams());
    if (externalFunctionRegistry.containsKey(functionName)) {
      externalFunctionRegistry.get(functionName).add(Pair.of(signature, functionImp));
    } else {
      externalFunctionRegistry.put(
          functionName, new ArrayList<>(List.of(Pair.of(signature, functionImp))));
    }
  }

  public RexNode resolve(final RexBuilder builder, final String functionName, RexNode... args) {
    Optional<BuiltinFunctionName> funcNameOpt = BuiltinFunctionName.of(functionName);
    if (funcNameOpt.isEmpty()) {
      throw new IllegalArgumentException(String.format("Unsupported function: %s", functionName));
    }
    return resolve(builder, funcNameOpt.get(), args);
  }

  public RexNode resolve(
      final RexBuilder builder, final BuiltinFunctionName functionName, RexNode... args) {
    // Check the external function registry first. This allows the data-storage-dependent
    // function implementations to override the internal ones with the same name.
    List<Pair<CalciteFuncSignature, FunctionImp>> implementList =
        externalFunctionRegistry.get(functionName);
    // If the function is not part of the external registry, check the internal registry.
    if (implementList == null) {
      implementList = functionRegistry.get(functionName);
    }
    if (implementList == null || implementList.isEmpty()) {
      throw new IllegalStateException(String.format("Cannot resolve function: %s", functionName));
    }
    List<RelDataType> argTypes = Arrays.stream(args).map(RexNode::getType).toList();
    try {
      for (Map.Entry<CalciteFuncSignature, FunctionImp> implement : implementList) {
        if (implement.getKey().match(functionName.getName(), argTypes)) {
          return implement.getValue().resolve(builder, args);
        }
      }
    } catch (Exception e) {
      throw new IllegalArgumentException(
          String.format(
              "Cannot resolve function: %s, arguments: %s, caused by: %s",
              functionName, argTypes, e.getMessage()),
          e);
    }
    throw new IllegalArgumentException(
        String.format("Cannot resolve function: %s, arguments: %s", functionName, argTypes));
  }

  @SuppressWarnings({"UnusedReturnValue", "SameParameterValue"})
  private abstract static class AbstractBuilder {

    /** Maps an operator to an implementation. */
    abstract void register(BuiltinFunctionName functionName, FunctionImp functionImp);

    void registerOperator(BuiltinFunctionName functionName, SqlOperator operator) {
      register(
          functionName, (RexBuilder builder, RexNode... node) -> builder.makeCall(operator, node));
    }

    void populate() {
      // Register std operator
      registerOperator(AND, SqlStdOperatorTable.AND);
      registerOperator(OR, SqlStdOperatorTable.OR);
      registerOperator(NOT, SqlStdOperatorTable.NOT);
      registerOperator(NOTEQUAL, SqlStdOperatorTable.NOT_EQUALS);
      registerOperator(EQUAL, SqlStdOperatorTable.EQUALS);
      registerOperator(GREATER, SqlStdOperatorTable.GREATER_THAN);
      registerOperator(GTE, SqlStdOperatorTable.GREATER_THAN_OR_EQUAL);
      registerOperator(LESS, SqlStdOperatorTable.LESS_THAN);
      registerOperator(LTE, SqlStdOperatorTable.LESS_THAN_OR_EQUAL);
      registerOperator(ADD, SqlStdOperatorTable.PLUS);
      registerOperator(SUBTRACT, SqlStdOperatorTable.MINUS);
      registerOperator(MULTIPLY, SqlStdOperatorTable.MULTIPLY);
      // registerOperator(DIVIDE, SqlStdOperatorTable.DIVIDE);
      registerOperator(ASCII, SqlStdOperatorTable.ASCII);
      registerOperator(LENGTH, SqlStdOperatorTable.CHAR_LENGTH);
      registerOperator(LOWER, SqlStdOperatorTable.LOWER);
      registerOperator(POSITION, SqlStdOperatorTable.POSITION);
      registerOperator(LOCATE, SqlStdOperatorTable.POSITION);
      registerOperator(REPLACE, SqlStdOperatorTable.REPLACE);
      registerOperator(SUBSTRING, SqlStdOperatorTable.SUBSTRING);
      registerOperator(SUBSTR, SqlStdOperatorTable.SUBSTRING);
      registerOperator(UPPER, SqlStdOperatorTable.UPPER);
      registerOperator(ABS, SqlStdOperatorTable.ABS);
      registerOperator(ACOS, SqlStdOperatorTable.ACOS);
      registerOperator(ASIN, SqlStdOperatorTable.ASIN);
      registerOperator(ATAN, SqlStdOperatorTable.ATAN);
      registerOperator(ATAN2, SqlStdOperatorTable.ATAN2);
      registerOperator(CEIL, SqlStdOperatorTable.CEIL);
      registerOperator(CEILING, SqlStdOperatorTable.CEIL);
      registerOperator(COS, SqlStdOperatorTable.COS);
      registerOperator(COT, SqlStdOperatorTable.COT);
      registerOperator(DEGREES, SqlStdOperatorTable.DEGREES);
      registerOperator(EXP, SqlStdOperatorTable.EXP);
      registerOperator(FLOOR, SqlStdOperatorTable.FLOOR);
      registerOperator(LN, SqlStdOperatorTable.LN);
      registerOperator(LOG10, SqlStdOperatorTable.LOG10);
      registerOperator(PI, SqlStdOperatorTable.PI);
      registerOperator(POW, SqlStdOperatorTable.POWER);
      registerOperator(POWER, SqlStdOperatorTable.POWER);
      registerOperator(RADIANS, SqlStdOperatorTable.RADIANS);
      registerOperator(RAND, SqlStdOperatorTable.RAND);
      registerOperator(ROUND, SqlStdOperatorTable.ROUND);
      registerOperator(SIGN, SqlStdOperatorTable.SIGN);
      registerOperator(SIN, SqlStdOperatorTable.SIN);
      registerOperator(CBRT, SqlStdOperatorTable.CBRT);
      registerOperator(IS_NOT_NULL, SqlStdOperatorTable.IS_NOT_NULL);
      registerOperator(IS_PRESENT, SqlStdOperatorTable.IS_NOT_NULL);
      registerOperator(IS_NULL, SqlStdOperatorTable.IS_NULL);
      registerOperator(IF, SqlStdOperatorTable.CASE);
      registerOperator(IFNULL, SqlStdOperatorTable.COALESCE);
<<<<<<< HEAD
      registerOperator(IS_PRESENT, SqlStdOperatorTable.IS_NOT_NULL);
      registerOperator(EARLIEST, PPLBuiltinOperators.EARLIEST);
      registerOperator(LATEST, PPLBuiltinOperators.LATEST);
=======
      registerOperator(COALESCE, SqlStdOperatorTable.COALESCE);
>>>>>>> 92cb0898

      // Register library operator
      registerOperator(REGEXP, SqlLibraryOperators.REGEXP);
      registerOperator(CONCAT, SqlLibraryOperators.CONCAT_FUNCTION);
      registerOperator(CONCAT_WS, SqlLibraryOperators.CONCAT_WS);
      registerOperator(LIKE, SqlLibraryOperators.ILIKE);
      registerOperator(CONCAT_WS, SqlLibraryOperators.CONCAT_WS);
      registerOperator(REVERSE, SqlLibraryOperators.REVERSE);
      registerOperator(RIGHT, SqlLibraryOperators.RIGHT);
      registerOperator(LEFT, SqlLibraryOperators.LEFT);
      registerOperator(LOG2, SqlLibraryOperators.LOG2);
      registerOperator(MD5, SqlLibraryOperators.MD5);
      registerOperator(SHA1, SqlLibraryOperators.SHA1);
      registerOperator(INTERNAL_REGEXP_EXTRACT, SqlLibraryOperators.REGEXP_EXTRACT);
      registerOperator(INTERNAL_REGEXP_REPLACE_2, SqlLibraryOperators.REGEXP_REPLACE_2);

      // Register PPL UDF operator
      registerOperator(SPAN, PPLBuiltinOperators.SPAN);
      registerOperator(E, PPLBuiltinOperators.E);
      registerOperator(CONV, PPLBuiltinOperators.CONV);
      registerOperator(MOD, PPLBuiltinOperators.MOD);
      registerOperator(MODULUS, PPLBuiltinOperators.MOD);
      registerOperator(MODULUSFUNCTION, PPLBuiltinOperators.MOD);
      registerOperator(CRC32, PPLBuiltinOperators.CRC32);
      registerOperator(DIVIDE, PPLBuiltinOperators.DIVIDE);
      registerOperator(SHA2, PPLBuiltinOperators.SHA2);
      registerOperator(CIDRMATCH, PPLBuiltinOperators.CIDRMATCH);

      // Register PPL Datetime UDF operator
      registerOperator(TIMESTAMP, PPLBuiltinOperators.TIMESTAMP);
      registerOperator(DATE, PPLBuiltinOperators.DATE);
      registerOperator(TIME, PPLBuiltinOperators.TIME);
      registerOperator(UTC_TIME, PPLBuiltinOperators.UTC_TIME);
      registerOperator(UTC_DATE, PPLBuiltinOperators.UTC_DATE);
      registerOperator(UTC_TIMESTAMP, PPLBuiltinOperators.UTC_TIMESTAMP);
      registerOperator(YEAR, PPLBuiltinOperators.YEAR);
      registerOperator(YEARWEEK, PPLBuiltinOperators.YEARWEEK);
      registerOperator(WEEKDAY, PPLBuiltinOperators.WEEKDAY);
      registerOperator(UNIX_TIMESTAMP, PPLBuiltinOperators.UNIX_TIMESTAMP);
      registerOperator(TO_SECONDS, PPLBuiltinOperators.TO_SECONDS);
      registerOperator(TO_DAYS, PPLBuiltinOperators.TO_DAYS);
      registerOperator(ADDTIME, PPLBuiltinOperators.ADDTIME);
      registerOperator(SUBTIME, PPLBuiltinOperators.SUBTIME);
      registerOperator(ADDDATE, PPLBuiltinOperators.ADDDATE);
      registerOperator(SUBDATE, PPLBuiltinOperators.SUBDATE);
      registerOperator(DATE_ADD, PPLBuiltinOperators.DATE_ADD);
      registerOperator(DATE_SUB, PPLBuiltinOperators.DATE_SUB);
      registerOperator(EXTRACT, PPLBuiltinOperators.EXTRACT);
      registerOperator(QUARTER, PPLBuiltinOperators.QUARTER);
      registerOperator(MONTH, PPLBuiltinOperators.MONTH);
      registerOperator(MONTH_OF_YEAR, PPLBuiltinOperators.MONTH);
      registerOperator(DAY, PPLBuiltinOperators.DAY);
      registerOperator(DAYOFMONTH, PPLBuiltinOperators.DAY);
      registerOperator(DAY_OF_MONTH, PPLBuiltinOperators.DAY);
      registerOperator(DAYOFWEEK, PPLBuiltinOperators.DAY_OF_WEEK);
      registerOperator(DAY_OF_WEEK, PPLBuiltinOperators.DAY_OF_WEEK);
      registerOperator(DAYOFYEAR, PPLBuiltinOperators.DAY_OF_YEAR);
      registerOperator(DAY_OF_YEAR, PPLBuiltinOperators.DAY_OF_YEAR);
      registerOperator(HOUR, PPLBuiltinOperators.HOUR);
      registerOperator(HOUR_OF_DAY, PPLBuiltinOperators.HOUR);
      registerOperator(MINUTE, PPLBuiltinOperators.MINUTE);
      registerOperator(MINUTE_OF_HOUR, PPLBuiltinOperators.MINUTE);
      registerOperator(MINUTE_OF_DAY, PPLBuiltinOperators.MINUTE_OF_DAY);
      registerOperator(SECOND, PPLBuiltinOperators.SECOND);
      registerOperator(SECOND_OF_MINUTE, PPLBuiltinOperators.SECOND);
      registerOperator(MICROSECOND, PPLBuiltinOperators.MICROSECOND);
      registerOperator(CURRENT_TIMESTAMP, PPLBuiltinOperators.NOW);
      registerOperator(NOW, PPLBuiltinOperators.NOW);
      registerOperator(LOCALTIMESTAMP, PPLBuiltinOperators.NOW);
      registerOperator(LOCALTIME, PPLBuiltinOperators.NOW);
      registerOperator(CURTIME, PPLBuiltinOperators.CURRENT_TIME);
      registerOperator(CURRENT_TIME, PPLBuiltinOperators.CURRENT_TIME);
      registerOperator(CURRENT_DATE, PPLBuiltinOperators.CURRENT_DATE);
      registerOperator(CURDATE, PPLBuiltinOperators.CURRENT_DATE);
      registerOperator(DATE_FORMAT, PPLBuiltinOperators.DATE_FORMAT);
      registerOperator(TIME_FORMAT, PPLBuiltinOperators.TIME_FORMAT);
      registerOperator(DAYNAME, PPLBuiltinOperators.DAYNAME);
      registerOperator(MONTHNAME, PPLBuiltinOperators.MONTHNAME);
      registerOperator(CONVERT_TZ, PPLBuiltinOperators.CONVERT_TZ);
      registerOperator(DATEDIFF, PPLBuiltinOperators.DATEDIFF);
      registerOperator(DATETIME, PPLBuiltinOperators.DATETIME);
      registerOperator(TIMESTAMPDIFF, PPLBuiltinOperators.TIMESTAMPDIFF);
      registerOperator(LAST_DAY, PPLBuiltinOperators.LAST_DAY);
      registerOperator(FROM_DAYS, PPLBuiltinOperators.FROM_DAYS);
      registerOperator(FROM_UNIXTIME, PPLBuiltinOperators.FROM_UNIXTIME);
      registerOperator(GET_FORMAT, PPLBuiltinOperators.GET_FORMAT);
      registerOperator(MAKEDATE, PPLBuiltinOperators.MAKEDATE);
      registerOperator(MAKETIME, PPLBuiltinOperators.MAKETIME);
      registerOperator(PERIOD_ADD, PPLBuiltinOperators.PERIOD_ADD);
      registerOperator(PERIOD_DIFF, PPLBuiltinOperators.PERIOD_DIFF);
      registerOperator(SEC_TO_TIME, PPLBuiltinOperators.SEC_TO_TIME);
      registerOperator(STR_TO_DATE, PPLBuiltinOperators.STR_TO_DATE);
      registerOperator(SYSDATE, PPLBuiltinOperators.SYSDATE);
      registerOperator(TIME_TO_SEC, PPLBuiltinOperators.TIME_TO_SEC);
      registerOperator(TIMEDIFF, PPLBuiltinOperators.TIMEDIFF);
      registerOperator(TIMESTAMPADD, PPLBuiltinOperators.TIMESTAMPADD);
      registerOperator(WEEK, PPLBuiltinOperators.WEEK);
      registerOperator(WEEK_OF_YEAR, PPLBuiltinOperators.WEEK);
      registerOperator(WEEKOFYEAR, PPLBuiltinOperators.WEEK);

      // Register implementation.
      // Note, make the implementation an individual class if too complex.
      register(
          TRIM,
          ((FunctionImp1)
              (builder, arg) ->
                  builder.makeCall(
                      SqlStdOperatorTable.TRIM,
                      builder.makeFlag(Flag.BOTH),
                      builder.makeLiteral(" "),
                      arg)));
      register(
          LTRIM,
          ((FunctionImp1)
              (builder, arg) ->
                  builder.makeCall(
                      SqlStdOperatorTable.TRIM,
                      builder.makeFlag(Flag.LEADING),
                      builder.makeLiteral(" "),
                      arg)));
      register(
          RTRIM,
          ((FunctionImp1)
              (builder, arg) ->
                  builder.makeCall(
                      SqlStdOperatorTable.TRIM,
                      builder.makeFlag(Flag.TRAILING),
                      builder.makeLiteral(" "),
                      arg)));
      register(
          STRCMP,
          ((FunctionImp2)
              (builder, arg1, arg2) -> builder.makeCall(SqlLibraryOperators.STRCMP, arg2, arg1)));
      register(
          LOG,
          ((FunctionImp2)
              (builder, arg1, arg2) -> builder.makeCall(SqlLibraryOperators.LOG, arg2, arg1)));
      register(
          LOG,
          ((FunctionImp1)
              (builder, arg) ->
                  builder.makeCall(
                      SqlLibraryOperators.LOG,
                      arg,
                      builder.makeApproxLiteral(BigDecimal.valueOf(Math.E)))));
      // SqlStdOperatorTable.SQRT is declared but not implemented. The call to SQRT in Calcite is
      // converted to POWER(x, 0.5).
      register(
          SQRT,
          ((FunctionImp1)
              (builder, arg) ->
                  builder.makeCall(
                      SqlStdOperatorTable.POWER,
                      arg,
                      builder.makeApproxLiteral(BigDecimal.valueOf(0.5)))));
      register(
          TYPEOF,
          (FunctionImp1)
              (builder, arg) ->
                  builder.makeLiteral(getLegacyTypeName(arg.getType(), QueryType.PPL)));
      register(XOR, new XOR_FUNC());
      register(
          NULLIF,
          (FunctionImp2)
              (builder, arg1, arg2) ->
                  builder.makeCall(
                      SqlStdOperatorTable.CASE,
                      builder.makeCall(SqlStdOperatorTable.EQUALS, arg1, arg2),
                      builder.makeNullLiteral(arg1.getType()),
                      arg1));
      register(
          IS_EMPTY,
          ((FunctionImp1)
              (builder, arg) ->
                  builder.makeCall(
                      SqlStdOperatorTable.OR,
                      builder.makeCall(SqlStdOperatorTable.IS_NULL, arg),
                      builder.makeCall(SqlStdOperatorTable.IS_EMPTY, arg))));
      register(
          IS_BLANK,
          ((FunctionImp1)
              (builder, arg) ->
                  builder.makeCall(
                      SqlStdOperatorTable.OR,
                      builder.makeCall(SqlStdOperatorTable.IS_NULL, arg),
                      builder.makeCall(
                          SqlStdOperatorTable.IS_EMPTY,
                          builder.makeCall(
                              SqlStdOperatorTable.TRIM,
                              builder.makeFlag(Flag.BOTH),
                              builder.makeLiteral(" "),
                              arg)))));
    }
  }

  private static class Builder extends AbstractBuilder {
    private final Map<BuiltinFunctionName, List<Pair<CalciteFuncSignature, FunctionImp>>> map =
        new HashMap<>();

    @Override
    void register(BuiltinFunctionName functionName, FunctionImp implement) {
      CalciteFuncSignature signature =
          new CalciteFuncSignature(functionName.getName(), implement.getParams());
      if (map.containsKey(functionName)) {
        map.get(functionName).add(Pair.of(signature, implement));
      } else {
        map.put(functionName, new ArrayList<>(List.of(Pair.of(signature, implement))));
      }
    }
  }

  // -------------------------------------------------------------
  //                   FUNCTIONS
  // -------------------------------------------------------------
  /** Implement XOR via NOT_EQUAL, and limit the arguments' type to boolean only */
  private static class XOR_FUNC implements FunctionImp2 {
    @Override
    public RexNode resolve(RexBuilder builder, RexNode arg1, RexNode arg2) {
      return builder.makeCall(SqlStdOperatorTable.NOT_EQUALS, arg1, arg2);
    }

    @Override
    public List<RelDataType> getParams() {
      RelDataType boolType = TYPE_FACTORY.createSqlType(SqlTypeName.BOOLEAN);
      return List.of(boolType, boolType);
    }
  }
}<|MERGE_RESOLUTION|>--- conflicted
+++ resolved
@@ -234,13 +234,10 @@
       registerOperator(IS_NULL, SqlStdOperatorTable.IS_NULL);
       registerOperator(IF, SqlStdOperatorTable.CASE);
       registerOperator(IFNULL, SqlStdOperatorTable.COALESCE);
-<<<<<<< HEAD
       registerOperator(IS_PRESENT, SqlStdOperatorTable.IS_NOT_NULL);
       registerOperator(EARLIEST, PPLBuiltinOperators.EARLIEST);
       registerOperator(LATEST, PPLBuiltinOperators.LATEST);
-=======
       registerOperator(COALESCE, SqlStdOperatorTable.COALESCE);
->>>>>>> 92cb0898
 
       // Register library operator
       registerOperator(REGEXP, SqlLibraryOperators.REGEXP);
