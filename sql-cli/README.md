--- conflicted
+++ resolved
@@ -133,10 +133,6 @@
 ## Code of Conduct
 
 This project has adopted an [Open Source Code of Conduct](./CODE_OF_CONDUCT.md).
-<<<<<<< HEAD
-
-=======
->>>>>>> 10a98468
 
 
 ## Security issue notifications
@@ -146,11 +142,6 @@
 ## Licensing
 
 See the [LICENSE](./LICENSE.TXT) file for our project's licensing. We will ask you to confirm the licensing of your contribution.
-<<<<<<< HEAD
-
-
-=======
->>>>>>> 10a98468
 
 ## Copyright
 
