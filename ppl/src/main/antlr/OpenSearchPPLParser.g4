/*
 * Copyright OpenSearch Contributors
 * SPDX-License-Identifier: Apache-2.0
 */


parser grammar OpenSearchPPLParser;


options { tokenVocab = OpenSearchPPLLexer; }
root
   : pplStatement? EOF
   ;

// statement
pplStatement
   : explainStatement
   | queryStatement
   ;

queryStatement
   : pplCommands (PIPE commands)*
   ;

explainStatement
    : EXPLAIN (explainMode)? queryStatement
    ;

explainMode
    : SIMPLE
    | STANDARD
    | COST
    | EXTENDED
    ;

subSearch
   : searchCommand (PIPE commands)*
   ;

// commands
pplCommands
   : describeCommand
   | showDataSourcesCommand
   | searchCommand
   ;

commands
   : whereCommand
   | fieldsCommand
   | tableCommand
   | joinCommand
   | renameCommand
   | statsCommand
   | eventstatsCommand
   | dedupCommand
   | sortCommand
   | evalCommand
   | headCommand
   | binCommand
   | topCommand
   | rareCommand
   | grokCommand
   | parseCommand
   | spathCommand
   | patternsCommand
   | lookupCommand
   | kmeansCommand
   | adCommand
   | mlCommand
   | fillnullCommand
   | trendlineCommand
   | appendcolCommand
   | expandCommand
   | flattenCommand
   | reverseCommand
   | regexCommand
   | timechartCommand
   ;

commandName
   : SEARCH
   | DESCRIBE
   | SHOW
   | WHERE
   | FIELDS
   | TABLE
   | JOIN
   | RENAME
   | STATS
   | EVENTSTATS
   | DEDUP
   | SORT
   | EVAL
   | HEAD
   | BIN
   | TOP
   | RARE
   | GROK
   | PARSE
   | PATTERNS
   | LOOKUP
   | KMEANS
   | AD
   | ML
   | FILLNULL
   | EXPAND
   | FLATTEN
   | TRENDLINE
   | TIMECHART
   | EXPLAIN
   | REVERSE
   | REGEX
   ;

searchCommand
   : (SEARCH)? (logicalExpression)* fromClause (logicalExpression)*     # searchFrom
   ;

describeCommand
   : DESCRIBE tableSourceClause
   ;

showDataSourcesCommand
   : SHOW DATASOURCES
   ;

whereCommand
   : WHERE logicalExpression
   ;

fieldsCommand
   : FIELDS fieldsCommandBody
   ;

// Table command - alias for fields command
tableCommand
   : TABLE fieldsCommandBody
   ;

fieldsCommandBody
   : (PLUS | MINUS)? wcFieldList
   ;

// Wildcard field list supporting both comma-separated and space-separated fields
wcFieldList
   : selectFieldExpression (COMMA? selectFieldExpression)*
   ;

renameCommand
   : RENAME renameClasue (COMMA renameClasue)*
   ;

statsCommand
   : STATS (PARTITIONS EQUAL partitions = integerLiteral)? (ALLNUM EQUAL allnum = booleanLiteral)? (DELIM EQUAL delim = stringLiteral)? statsAggTerm (COMMA statsAggTerm)* (statsByClause)? (DEDUP_SPLITVALUES EQUAL dedupsplit = booleanLiteral)?
   ;

eventstatsCommand
   : EVENTSTATS eventstatsAggTerm (COMMA eventstatsAggTerm)* (statsByClause)?
   ;

dedupCommand
   : DEDUP (number = integerLiteral)? fieldList (KEEPEMPTY EQUAL keepempty = booleanLiteral)? (CONSECUTIVE EQUAL consecutive = booleanLiteral)?
   ;

sortCommand
   : SORT (count = integerLiteral)? sortbyClause (ASC | A | DESC | D)?
   ;

reverseCommand
   : REVERSE
   ;

timechartCommand
   : TIMECHART timechartParameter* statsFunction (BY fieldExpression)?
   ;

timechartParameter
   : (spanClause | SPAN EQUAL spanLiteral)
   | timechartArg
   ;

timechartArg
   : LIMIT EQUAL integerLiteral
   | USEOTHER EQUAL (booleanLiteral | ident)
   ;

spanLiteral
   : integerLiteral timespanUnit
   | stringLiteral
   ;

evalCommand
   : EVAL evalClause (COMMA evalClause)*
   ;

headCommand
   : HEAD (number = integerLiteral)? (FROM from = integerLiteral)?
   ;

binCommand
   : BIN fieldExpression binOption* (AS alias = qualifiedName)?
   ;

binOption
   : SPAN EQUAL span = spanValue
   | BINS EQUAL bins = integerLiteral
   | MINSPAN EQUAL minspan = literalValue (minspanUnit = timespanUnit)?
   | ALIGNTIME EQUAL aligntime = aligntimeValue
   | START EQUAL start = numericLiteral
   | END EQUAL end = numericLiteral
   ;

aligntimeValue
   : EARLIEST
   | LATEST
   | literalValue
   ;

spanValue
   : literalValue (timespanUnit)?           # numericSpanValue
   | logSpanValue                           # logBasedSpanValue
   | ident timespanUnit                     # extendedTimeSpanValue
   | ident                                  # identifierSpanValue
   ;

logSpanValue
   : LOG_WITH_BASE                                                   # logWithBaseSpan
   ;

topCommand
   : TOP (number = integerLiteral)? (COUNTFIELD EQUAL countfield = stringLiteral)? (SHOWCOUNT EQUAL showcount = booleanLiteral)? fieldList (byClause)?
   ;

rareCommand
   : RARE (number = integerLiteral)? (COUNTFIELD EQUAL countfield = stringLiteral)? (SHOWCOUNT EQUAL showcount = booleanLiteral)? fieldList (byClause)?
   ;

grokCommand
   : GROK (source_field = expression) (pattern = stringLiteral)
   ;

parseCommand
   : PARSE (source_field = expression) (pattern = stringLiteral)
   ;

spathCommand
   : SPATH spathParameter*
   ;

spathParameter
   : (INPUT EQUAL input = expression)
   | (OUTPUT EQUAL output = expression)
   | ((PATH EQUAL)? path = indexablePath)
   ;

indexablePath
   : pathElement (DOT pathElement)*
   ;

pathElement
   : ident pathArrayAccess?
   ;

pathArrayAccess
   : LT_CURLY (INTEGER_LITERAL)? RT_CURLY
   ;
regexCommand
    : REGEX regexExpr
    ;

regexExpr
    : field=qualifiedName operator=(EQUAL | NOT_EQUAL) pattern=stringLiteral
    ;

patternsMethod
   : PUNCT
   | REGEX
   ;

patternsCommand
   : PATTERNS (source_field = expression) (statsByClause)? (METHOD EQUAL method = patternMethod)? (MODE EQUAL pattern_mode = patternMode)? (MAX_SAMPLE_COUNT EQUAL max_sample_count = integerLiteral)? (BUFFER_LIMIT EQUAL buffer_limit = integerLiteral)? (NEW_FIELD EQUAL new_field = stringLiteral)? (patternsParameter)*
   ;

patternsParameter
   : (PATTERN EQUAL pattern = stringLiteral)
   | (VARIABLE_COUNT_THRESHOLD EQUAL variable_count_threshold = integerLiteral)
   | (FREQUENCY_THRESHOLD_PERCENTAGE EQUAL frequency_threshold_percentage = decimalLiteral)
   ;

patternMethod
   : SIMPLE_PATTERN
   | BRAIN
   ;

patternMode
   : LABEL
   | AGGREGATION
   ;

// lookup
lookupCommand
   : LOOKUP tableSource lookupMappingList ((APPEND | REPLACE) outputCandidateList)?
   ;

lookupMappingList
   : lookupPair (COMMA lookupPair)*
   ;

outputCandidateList
   : lookupPair (COMMA lookupPair)*
   ;

 // The lookup pair will generate a K-V pair.
 // The format is Key -> Alias(outputFieldName, inputField), Value -> outputField. For example:
 // 1. When lookupPair is "name AS cName", the key will be Alias(cName, Field(name)), the value will be Field(cName)
 // 2. When lookupPair is "dept", the key is Alias(dept, Field(dept)), value is Field(dept)
lookupPair
   : inputField = fieldExpression (AS outputField = fieldExpression)?
   ;

fillnullCommand
   : FILLNULL fillNullWith
   | FILLNULL fillNullUsing
   ;

fillNullWith
   : WITH replacement = valueExpression (IN fieldList)?
   ;

fillNullUsing
   : USING replacementPair (COMMA replacementPair)*
   ;

replacementPair
   : fieldExpression EQUAL replacement = valueExpression
   ;

trendlineCommand
   : TRENDLINE (SORT sortField)? trendlineClause (trendlineClause)*
   ;

trendlineClause
   : trendlineType LT_PRTHS numberOfDataPoints = integerLiteral COMMA field = fieldExpression RT_PRTHS (AS alias = qualifiedName)?
   ;

trendlineType
   : SMA
   | WMA
   ;

expandCommand
    : EXPAND fieldExpression (AS alias = qualifiedName)?
    ;

flattenCommand
   : FLATTEN fieldExpression (AS aliases = identifierSeq)?
   ;

appendcolCommand
   : APPENDCOL (OVERRIDE EQUAL override = booleanLiteral)? LT_SQR_PRTHS commands (PIPE commands)* RT_SQR_PRTHS
   ;

kmeansCommand
   : KMEANS (kmeansParameter)*
   ;

kmeansParameter
   : (CENTROIDS EQUAL centroids = integerLiteral)
   | (ITERATIONS EQUAL iterations = integerLiteral)
   | (DISTANCE_TYPE EQUAL distance_type = stringLiteral)
   ;

adCommand
   : AD (adParameter)*
   ;

adParameter
   : (NUMBER_OF_TREES EQUAL number_of_trees = integerLiteral)
   | (SHINGLE_SIZE EQUAL shingle_size = integerLiteral)
   | (SAMPLE_SIZE EQUAL sample_size = integerLiteral)
   | (OUTPUT_AFTER EQUAL output_after = integerLiteral)
   | (TIME_DECAY EQUAL time_decay = decimalLiteral)
   | (ANOMALY_RATE EQUAL anomaly_rate = decimalLiteral)
   | (CATEGORY_FIELD EQUAL category_field = stringLiteral)
   | (TIME_FIELD EQUAL time_field = stringLiteral)
   | (DATE_FORMAT EQUAL date_format = stringLiteral)
   | (TIME_ZONE EQUAL time_zone = stringLiteral)
   | (TRAINING_DATA_SIZE EQUAL training_data_size = integerLiteral)
   | (ANOMALY_SCORE_THRESHOLD EQUAL anomaly_score_threshold = decimalLiteral)
   ;

mlCommand
   : ML (mlArg)*
   ;

mlArg
   : (argName = ident EQUAL argValue = literalValue)
   ;

// clauses
fromClause
   : SOURCE EQUAL tableOrSubqueryClause
   | INDEX EQUAL tableOrSubqueryClause
   | SOURCE EQUAL tableFunction
   | INDEX EQUAL tableFunction
   ;

tableOrSubqueryClause
   : LT_SQR_PRTHS subSearch RT_SQR_PRTHS (AS alias = qualifiedName)?
   | tableSourceClause
   ;

tableSourceClause
   : tableSource (COMMA tableSource)* (AS alias = qualifiedName)?
   ;

// join
joinCommand
   : (joinType) JOIN sideAlias joinHintList? joinCriteria? right = tableOrSubqueryClause
   ;

joinType
   : INNER?
   | CROSS
   | LEFT OUTER?
   | RIGHT OUTER?
   | FULL OUTER?
   | LEFT? SEMI
   | LEFT? ANTI
   ;

sideAlias
   : (LEFT EQUAL leftAlias = qualifiedName)? COMMA? (RIGHT EQUAL rightAlias = qualifiedName)?
   ;

joinCriteria
   : ON logicalExpression
   ;

joinHintList
   : hintPair (COMMA? hintPair)*
   ;

hintPair
   : leftHintKey = LEFT_HINT DOT ID EQUAL leftHintValue = ident             #leftHint
   | rightHintKey = RIGHT_HINT DOT ID EQUAL rightHintValue = ident          #rightHint
   ;

renameClasue
   : orignalField = wcFieldExpression AS renamedField = wcFieldExpression
   ;

byClause
   : BY fieldList
   ;

statsByClause
   : BY fieldList
   | BY bySpanClause
   | BY bySpanClause COMMA fieldList
   | BY fieldList COMMA bySpanClause
   ;

bySpanClause
   : spanClause (AS alias = qualifiedName)?
   ;

spanClause
   : SPAN LT_PRTHS fieldExpression COMMA value = literalValue (unit = timespanUnit)? RT_PRTHS
   ;

sortbyClause
   : sortField (COMMA sortField)*
   ;

evalClause
   : fieldExpression EQUAL logicalExpression
   ;

eventstatsAggTerm
   : windowFunction (AS alias = wcFieldExpression)?
   ;

windowFunction
   : windowFunctionName LT_PRTHS functionArgs RT_PRTHS
   ;

windowFunctionName
   : statsFunctionName
   | scalarWindowFunctionName
   ;

scalarWindowFunctionName
   : ROW_NUMBER
   | RANK
   | DENSE_RANK
   | PERCENT_RANK
   | CUME_DIST
   | FIRST
   | LAST
   | NTH
   | NTILE
   | DISTINCT_COUNT
   | DC
   ;

// aggregation terms
statsAggTerm
   : statsFunction (AS alias = wcFieldExpression)?
   ;

// aggregation functions
statsFunction
   : statsFunctionName LT_PRTHS valueExpression RT_PRTHS        # statsFunctionCall
   | (COUNT | C) LT_PRTHS evalExpression RT_PRTHS               # countEvalFunctionCall
   | (COUNT | C) (LT_PRTHS RT_PRTHS)?                           # countAllFunctionCall
   | PERCENTILE_SHORTCUT LT_PRTHS valueExpression RT_PRTHS      # percentileShortcutFunctionCall
   | (DISTINCT_COUNT | DC | DISTINCT_COUNT_APPROX) LT_PRTHS valueExpression RT_PRTHS    # distinctCountFunctionCall
   | takeAggFunction                                            # takeAggFunctionCall
   | percentileApproxFunction                                   # percentileApproxFunctionCall
   | earliestLatestFunction                                     # earliestLatestFunctionCall
   ;

statsFunctionName
   : AVG
   | COUNT
   | SUM
   | MIN
   | MAX
   | VAR_SAMP
   | VAR_POP
   | STDDEV_SAMP
   | STDDEV_POP
   | PERCENTILE
   | PERCENTILE_APPROX
<<<<<<< HEAD
   | MEDIAN
=======
   | LIST
>>>>>>> ca4d6c15
   ;

earliestLatestFunction
   : (EARLIEST | LATEST) LT_PRTHS valueExpression (COMMA timeField = valueExpression)? RT_PRTHS
   ;



takeAggFunction
   : TAKE LT_PRTHS fieldExpression (COMMA size = integerLiteral)? RT_PRTHS
   ;

percentileApproxFunction
   : (PERCENTILE | PERCENTILE_APPROX) LT_PRTHS aggField = valueExpression
       COMMA percent = numericLiteral (COMMA compression = numericLiteral)? RT_PRTHS
   ;

numericLiteral
    : integerLiteral
    | decimalLiteral
    | doubleLiteral
    | floatLiteral
    ;

// predicates
logicalExpression
   : NOT logicalExpression                                      # logicalNot
   | left = logicalExpression AND right = logicalExpression     # logicalAnd
   | left = logicalExpression XOR right = logicalExpression     # logicalXor
   | left = logicalExpression OR right = logicalExpression      # logicalOr
   | expression                                                 # logicalExpr
   ;

expression
   : valueExpression                                            # valueExpr
   | relevanceExpression                                        # relevanceExpr
   | left = expression comparisonOperator right = expression    # compareExpr
   | expression NOT? IN valueList                               # inExpr
   | expression NOT? BETWEEN expression AND expression          # between
   ;

valueExpression
   : left = valueExpression binaryOperator = (STAR | DIVIDE | MODULE) right = valueExpression                   # binaryArithmetic
   | left = valueExpression binaryOperator = (PLUS | MINUS) right = valueExpression                             # binaryArithmetic
   | literalValue                                                                                               # literalValueExpr
   | functionCall                                                                                               # functionCallExpr
   | lambda                                                                                                     # lambdaExpr
   | LT_SQR_PRTHS subSearch RT_SQR_PRTHS                                                                        # scalarSubqueryExpr
   | valueExpression NOT? IN LT_SQR_PRTHS subSearch RT_SQR_PRTHS                                                # inSubqueryExpr
   | LT_PRTHS valueExpression (COMMA valueExpression)* RT_PRTHS NOT? IN LT_SQR_PRTHS subSearch RT_SQR_PRTHS     # inSubqueryExpr
   | EXISTS LT_SQR_PRTHS subSearch RT_SQR_PRTHS                                                                 # existsSubqueryExpr
   | fieldExpression                                                                                            # fieldExpr
   | LT_PRTHS logicalExpression RT_PRTHS                                                                        # nestedValueExpr
   ;

evalExpression
    : EVAL LT_PRTHS logicalExpression RT_PRTHS
    ;

functionCall
   : evalFunctionCall
   | dataTypeFunctionCall
   | positionFunctionCall
   | caseFunctionCall
   | timestampFunctionCall
   | extractFunctionCall
   | getFormatFunctionCall
   ;

positionFunctionCall
   : positionFunctionName LT_PRTHS functionArg IN functionArg RT_PRTHS
   ;

caseFunctionCall
   : CASE LT_PRTHS logicalExpression COMMA valueExpression (COMMA logicalExpression COMMA valueExpression)* (ELSE valueExpression)? RT_PRTHS
   ;

relevanceExpression
   : singleFieldRelevanceFunction
   | multiFieldRelevanceFunction
   ;

// Field is a single column
singleFieldRelevanceFunction
   : singleFieldRelevanceFunctionName LT_PRTHS field = relevanceField COMMA query = relevanceQuery (COMMA relevanceArg)* RT_PRTHS
   ;

// Field is a list of columns
multiFieldRelevanceFunction
   : multiFieldRelevanceFunctionName LT_PRTHS (LT_SQR_PRTHS field = relevanceFieldAndWeight (COMMA field = relevanceFieldAndWeight)* RT_SQR_PRTHS COMMA)? query = relevanceQuery (COMMA relevanceArg)* RT_PRTHS
   ;

// tables
tableSource
   : tableQualifiedName
   | ID_DATE_SUFFIX
   ;

tableFunction
   : qualifiedName LT_PRTHS namedFunctionArgs RT_PRTHS
   ;

// fields
fieldList
   : fieldExpression (COMMA fieldExpression)*
   ;

sortField
   : (PLUS | MINUS)? sortFieldExpression
   ;

sortFieldExpression
   : fieldExpression
   | AUTO LT_PRTHS fieldExpression RT_PRTHS
   | STR LT_PRTHS fieldExpression RT_PRTHS
   | IP LT_PRTHS fieldExpression RT_PRTHS
   | NUM LT_PRTHS fieldExpression RT_PRTHS
   ;

fieldExpression
   : qualifiedName
   ;

wcFieldExpression
   : wcQualifiedName
   ;

selectFieldExpression
   : wcQualifiedName
   | STAR
   ;

// functions
evalFunctionCall
   : evalFunctionName LT_PRTHS functionArgs RT_PRTHS
   ;

// cast function
dataTypeFunctionCall
   : CAST LT_PRTHS logicalExpression AS convertedDataType RT_PRTHS
   ;

convertedDataType
   : typeName = DATE
   | typeName = TIME
   | typeName = TIMESTAMP
   | typeName = INT
   | typeName = INTEGER
   | typeName = DOUBLE
   | typeName = LONG
   | typeName = FLOAT
   | typeName = STRING
   | typeName = BOOLEAN
   | typeName = IP
   | typeName = JSON
   ;

evalFunctionName
   : mathematicalFunctionName
   | dateTimeFunctionName
   | textFunctionName
   | conditionFunctionName
   | flowControlFunctionName
   | systemFunctionName
   | positionFunctionName
   | cryptographicFunctionName
   | jsonFunctionName
   | geoipFunctionName
   | collectionFunctionName
   ;

functionArgs
   : (functionArg (COMMA functionArg)*)?
   ;

namedFunctionArgs
   : (namedFunctionArg (COMMA namedFunctionArg)*)?
   ;

functionArg
   : functionArgExpression
   ;

namedFunctionArg
   : (ident EQUAL)? functionArgExpression
   ;

functionArgExpression
   : lambda
   | logicalExpression
   ;

lambda
   : ident ARROW logicalExpression
   | LT_PRTHS ident (COMMA ident)+ RT_PRTHS ARROW logicalExpression
   ;

relevanceArg
   : relevanceArgName EQUAL relevanceArgValue
   ;

relevanceArgName
   : ALLOW_LEADING_WILDCARD
   | ANALYZER
   | ANALYZE_WILDCARD
   | AUTO_GENERATE_SYNONYMS_PHRASE_QUERY
   | BOOST
   | CUTOFF_FREQUENCY
   | DEFAULT_FIELD
   | DEFAULT_OPERATOR
   | ENABLE_POSITION_INCREMENTS
   | ESCAPE
   | FIELDS
   | FLAGS
   | FUZZINESS
   | FUZZY_MAX_EXPANSIONS
   | FUZZY_PREFIX_LENGTH
   | FUZZY_REWRITE
   | FUZZY_TRANSPOSITIONS
   | LENIENT
   | LOW_FREQ_OPERATOR
   | MAX_DETERMINIZED_STATES
   | MAX_EXPANSIONS
   | MINIMUM_SHOULD_MATCH
   | OPERATOR
   | PHRASE_SLOP
   | PREFIX_LENGTH
   | QUOTE_ANALYZER
   | QUOTE_FIELD_SUFFIX
   | REWRITE
   | SLOP
   | TIE_BREAKER
   | TIME_ZONE
   | TYPE
   | ZERO_TERMS_QUERY
   ;

relevanceFieldAndWeight
   : field = relevanceField
   | field = relevanceField weight = relevanceFieldWeight
   | field = relevanceField BIT_XOR_OP weight = relevanceFieldWeight
   ;

relevanceFieldWeight
   : integerLiteral
   | decimalLiteral
   | doubleLiteral
   | floatLiteral
   ;

relevanceField
   : qualifiedName
   | stringLiteral
   ;

relevanceQuery
   : relevanceArgValue
   ;

relevanceArgValue
   : qualifiedName
   | literalValue
   ;

mathematicalFunctionName
   : ABS
   | PLUS_FUCTION
   | MINUS_FUCTION
   | STAR_FUNCTION
   | DIVIDE_FUNCTION
   | CBRT
   | CEIL
   | CEILING
   | CONV
   | CRC32
   | E
   | EXP
   | EXPM1
   | FLOOR
   | LN
   | LOG
   | LOG_WITH_BASE
   | MOD
   | MODULUS
   | PI
   | POW
   | POWER
   | RAND
   | ROUND
   | SIGN
   | SQRT
   | TRUNCATE
   | RINT
   | SIGNUM
   | SUM
   | AVG
   | trigonometricFunctionName
   ;

geoipFunctionName
   : GEOIP
   ;

collectionFunctionName
    : ARRAY
    | ARRAY_LENGTH
    | FORALL
    | EXISTS
    | FILTER
    | TRANSFORM
    | REDUCE
    ;


trigonometricFunctionName
   : ACOS
   | ASIN
   | ATAN
   | ATAN2
   | COS
   | COSH
   | COT
   | DEGREES
   | RADIANS
   | SIN
   | SINH
   | TAN
   ;

jsonFunctionName
   : JSON
   | JSON_OBJECT
   | JSON_ARRAY
   | JSON_ARRAY_LENGTH
   | JSON_EXTRACT
   | JSON_KEYS
   | JSON_SET
   | JSON_DELETE
   | JSON_APPEND
   | JSON_EXTEND
   ;

cryptographicFunctionName
   : MD5
   | SHA1
   | SHA2
   ;

dateTimeFunctionName
   : ADDDATE
   | ADDTIME
   | CONVERT_TZ
   | CURDATE
   | CURRENT_DATE
   | CURRENT_TIME
   | CURRENT_TIMESTAMP
   | CURTIME
   | DATE
   | DATEDIFF
   | DATETIME
   | DATE_ADD
   | DATE_FORMAT
   | DATE_SUB
   | DAY
   | DAYNAME
   | DAYOFMONTH
   | DAYOFWEEK
   | DAYOFYEAR
   | DAY_OF_MONTH
   | DAY_OF_WEEK
   | DAY_OF_YEAR
   | FROM_DAYS
   | FROM_UNIXTIME
   | HOUR
   | HOUR_OF_DAY
   | LAST_DAY
   | LOCALTIME
   | LOCALTIMESTAMP
   | MAKEDATE
   | MAKETIME
   | MICROSECOND
   | MINUTE
   | MINUTE_OF_DAY
   | MINUTE_OF_HOUR
   | MONTH
   | MONTHNAME
   | MONTH_OF_YEAR
   | NOW
   | PERIOD_ADD
   | PERIOD_DIFF
   | QUARTER
   | SECOND
   | SECOND_OF_MINUTE
   | SEC_TO_TIME
   | STR_TO_DATE
   | SUBDATE
   | SUBTIME
   | SYSDATE
   | TIME
   | TIMEDIFF
   | TIMESTAMP
   | TIME_FORMAT
   | TIME_TO_SEC
   | TO_DAYS
   | TO_SECONDS
   | UNIX_TIMESTAMP
   | UTC_DATE
   | UTC_TIME
   | UTC_TIMESTAMP
   | WEEK
   | WEEKDAY
   | WEEK_OF_YEAR
   | YEAR
   | YEARWEEK
   ;

getFormatFunctionCall
   : GET_FORMAT LT_PRTHS getFormatType COMMA functionArg RT_PRTHS
   ;

getFormatType
   : DATE
   | DATETIME
   | TIME
   | TIMESTAMP
   ;

extractFunctionCall
   : EXTRACT LT_PRTHS datetimePart FROM functionArg RT_PRTHS
   ;

simpleDateTimePart
   : MICROSECOND
   | SECOND
   | MINUTE
   | HOUR
   | DAY
   | WEEK
   | MONTH
   | QUARTER
   | YEAR
   ;

complexDateTimePart
   : SECOND_MICROSECOND
   | MINUTE_MICROSECOND
   | MINUTE_SECOND
   | HOUR_MICROSECOND
   | HOUR_SECOND
   | HOUR_MINUTE
   | DAY_MICROSECOND
   | DAY_SECOND
   | DAY_MINUTE
   | DAY_HOUR
   | YEAR_MONTH
   ;

datetimePart
   : simpleDateTimePart
   | complexDateTimePart
   ;

timestampFunctionCall
   : timestampFunctionName LT_PRTHS simpleDateTimePart COMMA firstArg = functionArg COMMA secondArg = functionArg RT_PRTHS
   ;

timestampFunctionName
   : TIMESTAMPADD
   | TIMESTAMPDIFF
   ;

// condition function return boolean value
conditionFunctionName
   : LIKE
   | ISNULL
   | ISNOTNULL
   | CIDRMATCH
   | REGEX_MATCH
   | JSON_VALID
   | ISPRESENT
   | ISEMPTY
   | ISBLANK
   | EARLIEST
   | LATEST
   ;

// flow control function return non-boolean value
flowControlFunctionName
   : IF
   | IFNULL
   | NULLIF
   | COALESCE
   ;

systemFunctionName
   : TYPEOF
   ;

textFunctionName
   : SUBSTR
   | SUBSTRING
   | TRIM
   | LTRIM
   | RTRIM
   | LOWER
   | UPPER
   | CONCAT
   | CONCAT_WS
   | LENGTH
   | STRCMP
   | RIGHT
   | LEFT
   | ASCII
   | LOCATE
   | REPLACE
   | REVERSE
   ;

positionFunctionName
   : POSITION
   ;

// operators
 comparisonOperator
   : EQUAL
   | DOUBLE_EQUAL
   | NOT_EQUAL
   | LESS
   | NOT_LESS
   | GREATER
   | NOT_GREATER
   | REGEXP
   | LIKE
   ;

singleFieldRelevanceFunctionName
   : MATCH
   | MATCH_PHRASE
   | MATCH_BOOL_PREFIX
   | MATCH_PHRASE_PREFIX
   ;

multiFieldRelevanceFunctionName
   : SIMPLE_QUERY_STRING
   | MULTI_MATCH
   | QUERY_STRING
   ;

// literals and values
literalValue
   : intervalLiteral
   | stringLiteral
   | integerLiteral
   | decimalLiteral
   | doubleLiteral
   | floatLiteral
   | booleanLiteral
   | datetimeLiteral //#datetime
   ;

intervalLiteral
   : INTERVAL valueExpression intervalUnit
   ;

stringLiteral
   : DQUOTA_STRING
   | SQUOTA_STRING
   ;

integerLiteral
   : (PLUS | MINUS)? INTEGER_LITERAL
   ;

decimalLiteral
   : (PLUS | MINUS)? DECIMAL_LITERAL
   ;

doubleLiteral
   : (PLUS | MINUS)? DOUBLE_LITERAL
   ;

floatLiteral
   : (PLUS | MINUS)? FLOAT_LITERAL
   ;

booleanLiteral
   : TRUE
   | FALSE
   ;

// Date and Time Literal, follow ANSI 92
datetimeLiteral
   : dateLiteral
   | timeLiteral
   | timestampLiteral
   ;

dateLiteral
   : DATE date = stringLiteral
   ;

timeLiteral
   : TIME time = stringLiteral
   ;

timestampLiteral
   : TIMESTAMP timestamp = stringLiteral
   ;

intervalUnit
   : MICROSECOND
   | SECOND
   | MINUTE
   | HOUR
   | DAY
   | WEEK
   | MONTH
   | QUARTER
   | YEAR
   | SECOND_MICROSECOND
   | MINUTE_MICROSECOND
   | MINUTE_SECOND
   | HOUR_MICROSECOND
   | HOUR_SECOND
   | HOUR_MINUTE
   | DAY_MICROSECOND
   | DAY_SECOND
   | DAY_MINUTE
   | DAY_HOUR
   | YEAR_MONTH
   ;

timespanUnit
   : MS
   | S
   | M
   | H
   | D
   | W
   | Q
   | Y
   | MILLISECOND
   | SECOND
   | MINUTE
   | HOUR
   | DAY
   | WEEK
   | MONTH
   | QUARTER
   | YEAR
   | SEC
   | SECS  
   | SECONDS
   | MINS
   | MINUTES
   | HR
   | HRS
   | HOURS
   | DAYS
   | MON
   | MONTHS
   | US
   | CS
   | DS
   ;

valueList
   : LT_PRTHS literalValue (COMMA literalValue)* RT_PRTHS
   ;

qualifiedName
   : ident (DOT ident)* # identsAsQualifiedName
   ;

tableQualifiedName
   : tableIdent (DOT ident)* # identsAsTableQualifiedName
   ;

wcQualifiedName
   : wildcard (DOT wildcard)* # identsAsWildcardQualifiedName
   ;

identifierSeq
   : qualifiedName (COMMA qualifiedName)* # identsAsQualifiedNameSeq
   | LT_PRTHS qualifiedName (COMMA qualifiedName)* RT_PRTHS # identsAsQualifiedNameSeq
   ;

ident
   : (DOT)? ID
   | BACKTICK ident BACKTICK
   | BQUOTA_STRING
   | keywordsCanBeId
   ;

tableIdent
   : (CLUSTER)? ident
   ;

wildcard
   : ident (MODULE ident)* (MODULE)?
   | SINGLE_QUOTE wildcard SINGLE_QUOTE
   | DOUBLE_QUOTE wildcard DOUBLE_QUOTE
   | BACKTICK wildcard BACKTICK
   ;

keywordsCanBeId
   : D // OD SQL and ODBC special
   | timespanUnit
   | SPAN
   | evalFunctionName
   | jsonFunctionName
   | relevanceArgName
   | intervalUnit
   | trendlineType
   | singleFieldRelevanceFunctionName
   | multiFieldRelevanceFunctionName
   | commandName
   | collectionFunctionName
   | comparisonOperator
   | explainMode
   // commands assist keywords
   | CASE
   | ELSE
   | IN
   | ARROW
   | BETWEEN
   | EXISTS
   | SOURCE
   | INDEX
   | A
   | ASC
   | DESC
   | DATASOURCES
   | FROM
   | PATTERN
   | NEW_FIELD
   | METHOD
   | VARIABLE_COUNT_THRESHOLD
   | FREQUENCY_THRESHOLD_PERCENTAGE
   | MAX_SAMPLE_COUNT
   | BUFFER_LIMIT
   | WITH
   | REGEX
   | PUNCT
   | USING
   | CAST
   | GET_FORMAT
   | EXTRACT
   | INTERVAL
   | PLUS
   | MINUS
   | OVERRIDE
   // SORT FIELD KEYWORDS
   | AUTO
   | STR
   | IP
   | NUM
   // ARGUMENT KEYWORDS
   | KEEPEMPTY
   | CONSECUTIVE
   | DEDUP_SPLITVALUES
   | PARTITIONS
   | ALLNUM
   | DELIM
   | CENTROIDS
   | ITERATIONS
   | DISTANCE_TYPE
   | NUMBER_OF_TREES
   | SHINGLE_SIZE
   | SAMPLE_SIZE
   | OUTPUT_AFTER
   | TIME_DECAY
   | ANOMALY_RATE
   | CATEGORY_FIELD
   | TIME_FIELD
   | TIME_ZONE
   | TRAINING_DATA_SIZE
   | ANOMALY_SCORE_THRESHOLD
   | COUNTFIELD
   | SHOWCOUNT
   | PATH
   | INPUT
   | OUTPUT

   // AGGREGATIONS AND WINDOW
   | statsFunctionName
   | windowFunctionName
   | DISTINCT_COUNT
   | DISTINCT_COUNT_APPROX
   | ESTDC
   | ESTDC_ERROR
   | MEAN
   | MEDIAN
   | MODE
   | RANGE
   | STDEV
   | STDEVP
   | SUMSQ
   | VAR_SAMP
   | VAR_POP
   | TAKE
   | LIST
   | VALUES
   | PER_DAY
   | PER_HOUR
   | PER_MINUTE
   | PER_SECOND
   | RATE
   | SPARKLINE
   | C
   | DC
   // JOIN TYPE
   | OUTER
   | INNER
   | CROSS
   | LEFT
   | RIGHT
   | FULL
   | SEMI
   | ANTI
   | LEFT_HINT
   | RIGHT_HINT
   | PERCENTILE_SHORTCUT
   ;<|MERGE_RESOLUTION|>--- conflicted
+++ resolved
@@ -533,11 +533,8 @@
    | STDDEV_POP
    | PERCENTILE
    | PERCENTILE_APPROX
-<<<<<<< HEAD
    | MEDIAN
-=======
    | LIST
->>>>>>> ca4d6c15
    ;
 
 earliestLatestFunction
