--- conflicted
+++ resolved
@@ -18,10 +18,6 @@
         with:
           config-name: draft-release-notes-config.yml
           tag: (None)
-<<<<<<< HEAD
-          version: 3.0.0.0
-=======
           version: 2.4.0.0
->>>>>>> 354e8430
         env:
           GITHUB_TOKEN: ${{ secrets.GITHUB_TOKEN }}