/*
 * Copyright OpenSearch Contributors
 * SPDX-License-Identifier: Apache-2.0
 */

package org.opensearch.sql.opensearch.data.utils;

import java.util.Iterator;
import java.util.Map;
import org.apache.commons.lang3.tuple.Pair;

/**
 * Regardless the underling data format, the {@link Content} define the data in abstract manner.
 * which could be parsed by ElasticsearchExprValueFactory. There are two major use cases:
 *
 * <ol>
 *   <li>Represent the JSON data retrieve from OpenSearch search response.
 *   <li>Represent the Object data extract from the OpenSearch aggregation response.
 * </ol>
 */
public interface Content {

  /** Is null value. */
  boolean isNull();

  /** Is number value. */
  boolean isNumber();

  /** Is float value. */
  boolean isFloat();

  /** Is double value. */
  boolean isDouble();

<<<<<<< HEAD
  boolean isShort();

=======
  /** Is short value. */
  boolean isShort();

  /** Is byte value. */
>>>>>>> 9f1ee08d
  boolean isByte();

  /** Is int value. */
  boolean isInt();

  /** Is long value. */
  boolean isLong();

  /** Is boolean value. */
  boolean isBoolean();

  /** Is string value. */
  boolean isString();

  /** Is array value. */
  boolean isArray();

  /** Get integer value. */
  Integer intValue();

  /** Get long value. */
  Long longValue();

  /** Get short value. */
  Short shortValue();

  /** Get byte value. */
  Byte byteValue();

  /** Get float value. */
  Float floatValue();

  /** Get double value. */
  Double doubleValue();

  /** Get string value. */
  String stringValue();

  /** Get boolean value. */
  Boolean booleanValue();

  /** Get map of {@link Content} value. */
  Iterator<Map.Entry<String, Content>> map();

  /** Get array of {@link Content} value. */
  Iterator<? extends Content> array();

  /** Get geo point value. */
  Pair<Double, Double> geoValue();

  /** Get {@link Object} value. */
  Object objectValue();
}<|MERGE_RESOLUTION|>--- conflicted
+++ resolved
@@ -32,15 +32,10 @@
   /** Is double value. */
   boolean isDouble();
 
-<<<<<<< HEAD
-  boolean isShort();
-
-=======
   /** Is short value. */
   boolean isShort();
 
   /** Is byte value. */
->>>>>>> 9f1ee08d
   boolean isByte();
 
   /** Is int value. */
