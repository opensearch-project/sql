--- conflicted
+++ resolved
@@ -19,11 +19,7 @@
   @Override
   @Test
   public void test_convert_field_text_to_keyword() throws IOException {
-<<<<<<< HEAD
-    Assume.assumeTrue("Pushdown is not enabled, skipping this test.", !isPushdownDisabled());
-=======
     enabledOnlyWhenPushdownIsEnabled();
->>>>>>> 7de85454
     super.test_convert_field_text_to_keyword();
   }
 }