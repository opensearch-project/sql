/*
 * Copyright OpenSearch Contributors
 * SPDX-License-Identifier: Apache-2.0
 */

package org.opensearch.sql.utils;

import com.google.common.collect.ImmutableMap;
import java.util.List;
import java.util.Map;
import lombok.experimental.UtilityClass;
import org.opensearch.sql.ast.expression.Literal;
import org.opensearch.sql.ast.expression.ParseMethod;
import org.opensearch.sql.expression.Expression;
import org.opensearch.sql.expression.function.BuiltinFunctionName;
import org.opensearch.sql.expression.parse.GrokExpression;
import org.opensearch.sql.expression.parse.ParseExpression;
import org.opensearch.sql.expression.parse.PatternsExpression;
import org.opensearch.sql.expression.parse.RegexExpression;

/** Utils for {@link ParseExpression}. */
@UtilityClass
public class ParseUtils {
  private static final String NEW_FIELD_KEY = "new_field";
  private static final Map<ParseMethod, ParseExpressionFactory> FACTORY_MAP =
      ImmutableMap.of(
          ParseMethod.REGEX, RegexExpression::new,
          ParseMethod.GROK, GrokExpression::new,
          ParseMethod.PATTERNS, PatternsExpression::new);
  public static final Map<ParseMethod, BuiltinFunctionName> BUILTIN_FUNCTION_MAP =
      ImmutableMap.of(
          ParseMethod.REGEX, BuiltinFunctionName.INTERNAL_REGEXP_EXTRACT,
<<<<<<< HEAD
          ParseMethod.PATTERNS, BuiltinFunctionName.INTERNAL_REGEXP_REPLACE_3);
=======
          ParseMethod.GROK, BuiltinFunctionName.INTERNAL_GROK,
          ParseMethod.PATTERNS, BuiltinFunctionName.INTERNAL_REGEXP_REPLACE_2);
>>>>>>> 435a1242

  /**
   * Construct corresponding ParseExpression by {@link ParseMethod}.
   *
   * @param parseMethod method used to parse
   * @param sourceField source text field
   * @param pattern pattern used for parsing
   * @param identifier derived field
   * @return {@link ParseExpression}
   */
  public static ParseExpression createParseExpression(
      ParseMethod parseMethod, Expression sourceField, Expression pattern, Expression identifier) {
    return FACTORY_MAP.get(parseMethod).initialize(sourceField, pattern, identifier);
  }

  /**
   * Get list of derived fields based on parse pattern.
   *
   * @param pattern pattern used for parsing
   * @return list of names of the derived fields
   */
  public static List<String> getNamedGroupCandidates(
      ParseMethod parseMethod, String pattern, Map<String, Literal> arguments) {
    switch (parseMethod) {
      case REGEX:
        return RegexExpression.getNamedGroupCandidates(pattern);
      case GROK:
        return GrokExpression.getNamedGroupCandidates(pattern);
      default:
        return PatternsExpression.getNamedGroupCandidates(
            arguments.containsKey(NEW_FIELD_KEY)
                ? (String) arguments.get(NEW_FIELD_KEY).getValue()
                : null);
    }
  }

  private interface ParseExpressionFactory {
    ParseExpression initialize(
        Expression sourceField, Expression expression, Expression identifier);
  }
}<|MERGE_RESOLUTION|>--- conflicted
+++ resolved
@@ -30,12 +30,8 @@
   public static final Map<ParseMethod, BuiltinFunctionName> BUILTIN_FUNCTION_MAP =
       ImmutableMap.of(
           ParseMethod.REGEX, BuiltinFunctionName.INTERNAL_REGEXP_EXTRACT,
-<<<<<<< HEAD
+          ParseMethod.GROK, BuiltinFunctionName.INTERNAL_GROK,
           ParseMethod.PATTERNS, BuiltinFunctionName.INTERNAL_REGEXP_REPLACE_3);
-=======
-          ParseMethod.GROK, BuiltinFunctionName.INTERNAL_GROK,
-          ParseMethod.PATTERNS, BuiltinFunctionName.INTERNAL_REGEXP_REPLACE_2);
->>>>>>> 435a1242
 
   /**
    * Construct corresponding ParseExpression by {@link ParseMethod}.
