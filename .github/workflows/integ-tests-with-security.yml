name: Security Plugin IT

on:
  pull_request:
  push:
    branches-ignore:
      - 'dependabot/**'
    paths:
      - 'integ-test/**'
      - '.github/workflows/integ-tests-with-security.yml'

jobs:
  Get-CI-Image-Tag:
    uses: opensearch-project/opensearch-build/.github/workflows/get-ci-image-tag.yml@main
    with:
      product: opensearch

  security-it-linux:
    needs: Get-CI-Image-Tag
    strategy:
      fail-fast: false
      matrix:
        java: [21]

    runs-on: ubuntu-latest
    container:
      # using the same image which is used by opensearch-build team to build the OpenSearch Distribution
      # this image tag is subject to change as more dependencies and updates will arrive over time
      image: ${{ needs.Get-CI-Image-Tag.outputs.ci-image-version-linux }}
      # need to switch to root so that github actions can install runner binary on container without permission issues.
      options: --user root

<<<<<<< HEAD
=======
    # Allow using Node16 actions
>>>>>>> f241f340
    env:
      ACTIONS_ALLOW_USE_UNSECURE_NODE_VERSION: true

    steps:
    - uses: actions/checkout@v3

    - name: Set up JDK ${{ matrix.java }}
      uses: actions/setup-java@v3
      with:
        distribution: 'temurin'
        java-version: ${{ matrix.java }}

    - name: Build with Gradle
      run: |
        chown -R 1000:1000 `pwd`
        su `id -un 1000` -c "./gradlew integTestWithSecurity"

    - name: Upload test reports
      if: ${{ always() }}
      uses: actions/upload-artifact@v2
      continue-on-error: true
      with:
        name: test-reports-${{ matrix.os }}-${{ matrix.java }}
        path: |
          integ-test/build/reports/**
          integ-test/build/testclusters/*/logs/*
          integ-test/build/testclusters/*/config/*

  security-it-windows-macos:
    strategy:
      fail-fast: false
      matrix:
        os: [ windows-latest ]
        java: [21]

    runs-on: ${{ matrix.os }}

    steps:
    - uses: actions/checkout@v3

    - name: Set up JDK ${{ matrix.java }}
      uses: actions/setup-java@v3
      with:
        distribution: 'temurin'
        java-version: ${{ matrix.java }}

    - name: Build with Gradle
      run: ./gradlew integTestWithSecurity

    - name: Upload test reports
      if: ${{ always() }}
      uses: actions/upload-artifact@v2
      continue-on-error: true
      with:
        name: test-reports-${{ matrix.os }}-${{ matrix.java }}
        path: |
          integ-test/build/reports/**
          integ-test/build/testclusters/*/logs/*
          integ-test/build/testclusters/*/config/*<|MERGE_RESOLUTION|>--- conflicted
+++ resolved
@@ -30,10 +30,7 @@
       # need to switch to root so that github actions can install runner binary on container without permission issues.
       options: --user root
 
-<<<<<<< HEAD
-=======
     # Allow using Node16 actions
->>>>>>> f241f340
     env:
       ACTIONS_ALLOW_USE_UNSECURE_NODE_VERSION: true
 
