/*
 * Copyright OpenSearch Contributors
 * SPDX-License-Identifier: Apache-2.0
 */

package org.opensearch.sql.ppl.utils;

import static org.junit.Assert.assertEquals;
import static org.mockito.Mockito.when;
import static org.opensearch.sql.ast.dsl.AstDSL.field;
import static org.opensearch.sql.ast.dsl.AstDSL.projectWithArg;
import static org.opensearch.sql.ast.dsl.AstDSL.relation;

import java.util.Collections;
import org.junit.Test;
import org.junit.runner.RunWith;
import org.mockito.Mock;
import org.mockito.junit.MockitoJUnitRunner;
import org.opensearch.sql.ast.statement.Statement;
import org.opensearch.sql.ast.tree.UnresolvedPlan;
import org.opensearch.sql.common.setting.Settings;
import org.opensearch.sql.common.setting.Settings.Key;
import org.opensearch.sql.ppl.antlr.PPLSyntaxParser;
import org.opensearch.sql.ppl.parser.AstBuilder;
import org.opensearch.sql.ppl.parser.AstStatementBuilder;

@RunWith(MockitoJUnitRunner.class)
public class PPLQueryDataAnonymizerTest {

  private final PPLSyntaxParser parser = new PPLSyntaxParser();

  @Mock private Settings settings;

  @Test
  public void testSearchCommand() {
    assertEquals("source=table identifier = ***", anonymize("search source=t a=1"));
  }

  @Test
  public void testTableFunctionCommand() {
    assertEquals(
        "source=prometheus.query_range(***,***,***,***)",
        anonymize("source=prometheus.query_range('afsd',123,123,3)"));
  }

  @Test
  public void testPrometheusPPLCommand() {
    assertEquals("source=table", anonymize("source=prometheus.http_requests_process"));
  }

  @Test
  public void testWhereCommand() {
    assertEquals("source=table | where identifier = ***", anonymize("search source=t | where a=1"));
  }

  @Test
  public void testLikeFunction() {
    assertEquals(
        "source=table | where like(identifier,***)",
        anonymize("search source=t | where like(a, '%llo%')"));
    assertEquals(
        "source=table | where like(identifier,***,***)",
        anonymize("search source=t | where like(a, '%llo%', true)"));
    assertEquals(
        "source=table | where like(identifier,***,***)",
        anonymize("search source=t | where like(a, '%llo%', false)"));
  }

  // Fields and Table Command Tests
  @Test
  public void testFieldsCommandWithoutArguments() {
    assertEquals(
        "source=table | fields + identifier,identifier", anonymize("source=t | fields f,g"));
  }

  @Test
  public void testFieldsCommandWithIncludeArguments() {
    assertEquals(
        "source=table | fields + identifier,identifier", anonymize("source=t | fields + f,g"));
  }

  @Test
  public void testFieldsCommandWithExcludeArguments() {
    assertEquals(
        "source=table | fields - identifier,identifier", anonymize("source=t | fields - f,g"));
  }

  @Test
  public void testFieldsCommandWithWildcards() {
    when(settings.getSettingValue(Key.CALCITE_ENGINE_ENABLED)).thenReturn(true);
    assertEquals("source=table | fields + identifier", anonymize("source=t | fields account*"));
    assertEquals("source=table | fields + identifier", anonymize("source=t | fields *name"));
    assertEquals("source=table | fields + identifier", anonymize("source=t | fields *a*"));
    assertEquals("source=table | fields - identifier", anonymize("source=t | fields - account*"));
  }

  @Test
  public void testFieldsCommandWithDelimiters() {
    when(settings.getSettingValue(Key.CALCITE_ENGINE_ENABLED)).thenReturn(true);
    assertEquals(
        "source=table | fields + identifier,identifier,identifier",
        anonymize("source=t | fields firstname lastname age"));
    assertEquals(
        "source=table | fields + identifier,identifier,identifier",
        anonymize("source=t | fields firstname lastname, balance"));
    assertEquals(
        "source=table | fields + identifier,identifier",
        anonymize("source=t | fields account*, *name"));
  }

  @Test
  public void testTableCommand() {
    when(settings.getSettingValue(Key.CALCITE_ENGINE_ENABLED)).thenReturn(true);
    assertEquals(
        "source=table | fields + identifier,identifier", anonymize("source=t | table f,g"));
    assertEquals(
        "source=table | fields + identifier,identifier", anonymize("source=t | table + f,g"));
    assertEquals(
        "source=table | fields - identifier,identifier", anonymize("source=t | table - f,g"));
    assertEquals("source=table | fields + identifier", anonymize("source=t | table account*"));
    assertEquals(
        "source=table | fields + identifier,identifier,identifier",
        anonymize("source=t | table firstname lastname age"));
  }

  @Test
  public void anonymizeFieldsNoArg() {
    assertEquals(
        "source=table | fields + identifier",
        anonymize(projectWithArg(relation("t"), Collections.emptyList(), field("f"))));
  }

  @Test
  public void testRenameCommandWithMultiFields() {
    assertEquals(
        "source=table | rename identifier as identifier,identifier as identifier,identifier as"
            + " identifier",
        anonymize("source=t | rename f as g,h as i,j as k"));
  }

  @Test
  public void testRenameCommandWithWildcards() {
    assertEquals(
        "source=table | rename identifier as identifier", anonymize("source=t | rename f* as g*"));
  }

  @Test
  public void testStatsCommandWithByClause() {
    assertEquals(
        "source=table | stats count(identifier) by identifier",
        anonymize("source=t | stats count(a) by b"));
  }

  @Test
  public void testStatsCommandWithNestedFunctions() {
    assertEquals(
        "source=table | stats sum(+(identifier,identifier))",
        anonymize("source=t | stats sum(a+b)"));
  }

  @Test
  public void testStatsCommandWithSpanFunction() {
    assertEquals(
        "source=table | stats count(identifier) by span(identifier, *** d),identifier",
        anonymize("source=t | stats count(a) by span(b, 1d), c"));
  }

  @Test
  public void testEventstatsCommandWithByClause() {
    assertEquals(
        "source=table | eventstats count(identifier) by identifier",
        anonymize("source=t | eventstats count(a) by b"));
  }

  @Test
  public void testEventstatsCommandWithNestedFunctions() {
    assertEquals(
        "source=table | eventstats sum(+(identifier,identifier))",
        anonymize("source=t | eventstats sum(a+b)"));
  }

  @Test
  public void testEventstatsCommandWithSpanFunction() {
    assertEquals(
        "source=table | eventstats count(identifier) by span(identifier, *** d),identifier",
        anonymize("source=t | eventstats count(a) by span(b, 1d), c"));
  }

  @Test
  public void testStreamstatsCommandWithByClause() {
    assertEquals(
        "source=table | streamstats count(identifier) by identifier",
        anonymize("source=t | streamstats count(a) by b"));
  }

  @Test
  public void testStreamstatsCommandWithWindowAndCurrent() {
    assertEquals(
        "source=table | streamstats max(identifier)",
        anonymize("source=t | streamstats current=false window=2 max(a)"));
  }

  @Test
  public void testStreamstatsCommandWithNestedFunctions() {
    assertEquals(
        "source=table | streamstats sum(+(identifier,identifier))",
        anonymize("source=t | streamstats sum(a+b)"));
  }

  @Test
  public void testStreamstatsCommandWithSpanFunction() {
    assertEquals(
        "source=table | streamstats count(identifier) by span(identifier, *** d),identifier",
        anonymize("source=t | streamstats count(a) by span(b, 1d), c"));
  }

  @Test
  public void testBinCommandBasic() {
    assertEquals("source=table | bin identifier span=***", anonymize("source=t | bin f span=10"));
  }

  @Test
  public void testBinCommandWithAllParameters() {
    assertEquals(
        "source=table | bin identifier span=*** aligntime=*** as identifier",
        anonymize("source=t | bin f span=10 aligntime=earliest as alias"));
  }

  @Test
  public void testBinCommandWithCountParameters() {
    assertEquals(
        "source=table | bin identifier bins=*** start=*** end=*** as identifier",
        anonymize("source=t | bin f bins=10 start=0 end=100 as alias"));
  }

  @Test
  public void testBinCommandWithMinspanParameters() {
    assertEquals(
        "source=table | bin identifier minspan=*** start=*** end=*** as identifier",
        anonymize("source=t | bin f minspan=5 start=0 end=100 as alias"));
  }

  @Test
  public void testDedupCommand() {
    assertEquals(
        "source=table | dedup identifier,identifier 1 keepempty=false consecutive=false",
        anonymize("source=t | dedup f1, f2"));
  }

  @Test
  public void testTrendlineCommand() {
    assertEquals(
        "source=table | trendline sma(2, identifier) as identifier sma(3, identifier) as"
            + " identifier",
        anonymize("source=t | trendline sma(2, date) as date_alias sma(3, time) as time_alias"));
  }

  @Test
  public void testHeadCommandWithNumber() {
    assertEquals("source=table | head 3", anonymize("source=t | head 3"));
  }

  @Test
  public void testReverseCommand() {
    assertEquals("source=table | reverse", anonymize("source=t | reverse"));
  }

  @Test
  public void testTimechartCommand() {
    assertEquals(
        "source=table | timechart count() by identifier",
        anonymize("source=t | timechart count() by host"));

    assertEquals(
        "source=table | timechart timefield=time_identifier max(identifier)",
        anonymize("source=t | timechart timefield=month max(revenue)"));
  }

  @Test
  public void testChartCommand() {
    assertEquals(
        "source=table | chart count(identifier) by identifier identifier",
        anonymize("source=t | chart count(age) by gender country"));
  }

  @Test
  public void testChartCommandWithParameters() {
    assertEquals(
        "source=table | chart limit=*** useother=*** avg(identifier) by identifier",
        anonymize("source=t | chart limit=5 useother=false avg(balance) by state"));
  }

  @Test
  public void testChartCommandOver() {
    assertEquals(
        "source=table | chart avg(identifier) by identifier",
        anonymize("source=t | chart avg(balance) over gender"));
  }

  @Test
  public void testChartCommandOverBy() {
    assertEquals(
        "source=table | chart sum(identifier) by identifier identifier",
        anonymize("source=t | chart sum(amount) over gender by age"));
  }

  // todo, sort order is ignored, it doesn't impact the log analysis.
  @Test
  public void testSortCommandWithOptions() {
    assertEquals(
        "source=table | sort identifier,identifier", anonymize("source=t | sort - f1, + f2"));
  }

  @Test
  public void testSortCommandWithCount() {
    assertEquals("source=table | sort 5 identifier", anonymize("source=t | sort 5 f1"));
  }

  @Test
  public void testSortCommandWithDesc() {
    assertEquals("source=table | sort identifier", anonymize("source=t | sort f1 desc"));
  }

  @Test
  public void testEvalCommand() {
    assertEquals(
        "source=table | eval identifier=abs(identifier)", anonymize("source=t | eval r=abs(f)"));
  }

  @Test
  public void testEvalCommandWithStrftime() {
    assertEquals(
        "source=table | eval identifier=strftime(identifier,***)",
        anonymize("source=t | eval formatted=strftime(timestamp, '%Y-%m-%d %H:%M:%S')"));
  }

  @Test
  public void testFillNullSameValue() {
    assertEquals(
        "source=table | fillnull with *** in identifier, identifier",
        anonymize("source=t | fillnull with 0 in f1, f2"));
  }

  @Test
  public void testFillNullVariousValues() {
    assertEquals(
        "source=table | fillnull using identifier = ***, identifier = ***",
        anonymize("source=t | fillnull using f1 = 0, f2 = -1"));
  }

  @Test
  public void testFillNullWithoutFields() {
    assertEquals("source=table | fillnull with ***", anonymize("source=t | fillnull with 0"));
  }

  @Test
  public void testFillNullValueSyntaxWithFields() {
    assertEquals(
        "source=table | fillnull value=*** identifier identifier",
        anonymize("source=t | fillnull value=0 f1 f2"));
  }

  @Test
  public void testFillNullValueSyntaxAllFields() {
    assertEquals("source=table | fillnull value=***", anonymize("source=t | fillnull value=0"));
  }

  @Test
  public void testRareCommandWithGroupBy() {
    when(settings.getSettingValue(Key.CALCITE_ENGINE_ENABLED)).thenReturn(false);
    assertEquals(
        "source=table | rare 10 identifier by identifier", anonymize("source=t | rare a by b"));
  }

  @Test
  public void testTopCommandWithNAndGroupBy() {
    when(settings.getSettingValue(Key.CALCITE_ENGINE_ENABLED)).thenReturn(false);
    assertEquals(
        "source=table | top 1 identifier by identifier", anonymize("source=t | top 1 a by b"));
  }

  @Test
  public void testRareCommandWithGroupByWithCalcite() {
    when(settings.getSettingValue(Key.CALCITE_ENGINE_ENABLED)).thenReturn(true);
    assertEquals(
        "source=table | rare 10 countield='count' showcount=true usenull=true identifier by"
            + " identifier",
        anonymize("source=t | rare a by b"));
  }

  @Test
  public void testTopCommandWithNAndGroupByWithCalcite() {
    when(settings.getSettingValue(Key.CALCITE_ENGINE_ENABLED)).thenReturn(true);
    assertEquals(
        "source=table | top 1 countield='count' showcount=true usenull=true identifier by"
            + " identifier",
        anonymize("source=t | top 1 a by b"));
  }

  @Test
  public void testAndExpression() {
    assertEquals(
        "source=table | where identifier = *** and identifier = ***",
        anonymize("source=t | where a=1 and b=2"));
  }

  @Test
  public void testAndExpressionWithMetaData() {
    assertEquals(
        "source=table | where meta_identifier = *** and identifier = ***",
        anonymize("source=t | where _id=1 and b=2"));
  }

  @Test
  public void testOrExpression() {
    assertEquals(
        "source=table | where identifier = *** or identifier = ***",
        anonymize("source=t | where a=1 or b=2"));
  }

  @Test
  public void testXorExpression() {
    assertEquals(
        "source=table | where identifier = *** xor identifier = ***",
        anonymize("source=t | where a=1 xor b=2"));
  }

  @Test
  public void testNotExpression() {
    assertEquals(
        "source=table | where not identifier = ***", anonymize("source=t | where not a=1 "));
  }

  @Test
  public void testInExpression() {
    assertEquals(
        "source=table | where identifier in (***)", anonymize("source=t | where a in (1, 2, 3) "));
  }

  @Test
  public void testQualifiedName() {
    assertEquals("source=table | fields + identifier", anonymize("source=t | fields field0"));
  }

  @Test
  public void testDateFunction() {
    assertEquals(
        "source=table | eval identifier=DATE_ADD(DATE(***),INTERVAL *** HOUR)",
        anonymize("source=t | eval date=DATE_ADD(DATE('2020-08-26'),INTERVAL 1 HOUR)"));
  }

  @Test
  public void testDescribe() {
    assertEquals("describe table", anonymize("describe t"));
  }

  @Test
  public void testExplain() {
    assertEquals(
        "explain standard source=table | fields + identifier",
        anonymizeStatement("source=t | fields a", true));
  }

  @Test
  public void testExplainCommand() {
    assertEquals(
        "explain standard source=table | fields + identifier",
        anonymizeStatement("explain source=t | fields a", false));
    assertEquals(
        "explain extended source=table | fields + identifier",
        anonymizeStatement("explain extended source=t | fields a", false));
  }

  @Test
  public void testQuery() {
    assertEquals(
        "source=table | fields + identifier", anonymizeStatement("source=t | fields a", false));
  }

  @Test
  public void testBetween() {
    assertEquals(
        "source=table | where identifier between *** and *** | fields + identifier",
        anonymize("source=t | where id between 1 and 2 | fields id"));
    assertEquals(
        "source=table | where not identifier between *** and *** | fields + identifier",
        anonymize("source=t | where id not between 1 and 2 | fields id"));
  }

  @Test
  public void testAppendcol() {
    assertEquals(
        "source=table | stats count() by identifier | appendcol override=false [ stats"
            + " sum(identifier) by identifier ]",
        anonymize("source=t | stats count() by b | appendcol [ stats sum(c) by b ]"));
    assertEquals(
        "source=table | stats count() by identifier | appendcol override=true [ stats"
            + " sum(identifier) by identifier ]",
        anonymize("source=t | stats count() by b | appendcol override=true [ stats sum(c) by b ]"));
    assertEquals(
        "source=table | appendcol override=false [ where identifier = *** ]",
        anonymize("source=t | appendcol override=false [ where a = 1 ]"));
  }

  @Test
  public void testAddTotals() {
    assertEquals(
        "source=table | addtotals row=true col=true label=identifier labelfield=identifier"
            + " fieldname=identifier",
        anonymize(
            "source=table | addtotals row=true col=true label='identifier' labelfield='identifier'"
                + " fieldname='identifier'"));
  }

  @Test
  public void testAddColTotals() {
    assertEquals(
        "source=table | addcoltotals label=identifier labelfield=identifier",
        anonymize("source=table | addcoltotals label='identifier' labelfield='identifier'"));
  }

  @Test
  public void testAppend() {
    assertEquals(
        "source=table | stats count() by identifier | append [ | stats sum(identifier) by"
            + " identifier ]",
        anonymize("source=t | stats count() by b | append [ | stats sum(c) by b ]"));
    assertEquals(
        "source=table | stats count() by identifier | append [ | stats sum(identifier) by"
            + " identifier ]",
        anonymize("source=t | stats count() by b | append [ | stats sum(c) by b ]"));
    assertEquals(
        "source=table | append [ | where identifier = *** ]",
        anonymize("source=t | append [ | where a = 1 ]"));
    assertEquals(
        "source=table | stats count() by identifier | append [source=table | stats sum(identifier)"
            + " by identifier ]",
        anonymize("source=t | stats count() by b | append [source=a | stats sum(c) by b ]"));
    assertEquals(
        "source=table | append [source=table | where identifier = *** ]",
        anonymize("source=t | append [source=b | where a = 1 ]"));
    assertEquals(
        "source=table | stats count() by identifier | append [source=table ]",
        anonymize("source=t | stats count() by b | append [ source=a ]"));
    assertEquals(
        "source=table | stats count() by identifier | append [ ]",
        anonymize("source=t | stats count() by b | append [ ]"));
  }

  @Test
  // Same as SQL, select * from a as b -> SELECT * FROM table AS identifier
  public void testSubqueryAlias() {
    assertEquals("source=table as identifier", anonymize("source=t as t1"));
  }

  @Test
  public void testJoin() {
    assertEquals(
        "source=table | cross join max=*** on *** = *** table | fields + identifier",
        anonymize("source=t | cross join on 1=1 s | fields id"));
    assertEquals(
        "source=table | inner join max=*** on identifier = identifier table | fields + identifier",
        anonymize("source=t | inner join on id = uid s | fields id"));
    assertEquals(
        "source=table as identifier | inner join max=*** left = identifier right = identifier on"
            + " identifier = identifier table as identifier | fields + identifier",
        anonymize("source=t | join left = l right = r on id = uid s | fields id"));
    assertEquals(
        "source=table | left join max=*** right = identifier on identifier = identifier table as"
            + " identifier | fields + identifier",
        anonymize("source=t | left join right = r on id = uid s | fields id"));
    assertEquals(
        "source=table as identifier | inner join max=*** left = identifier right = identifier on"
            + " identifier = identifier table as identifier | fields + identifier",
        anonymize("source=t as t1 | inner join on id = uid s as t2 | fields t1.id"));
    assertEquals(
        "source=table as identifier | right join max=*** left = identifier right = identifier on"
            + " identifier = identifier table as identifier | fields + identifier",
        anonymize("source=t as t1 | right join max=0 on t1.id = t2.id s as t2 | fields t1.id"));
    assertEquals(
        "source=table as identifier | right join max=*** left = identifier right = identifier on"
            + " identifier = identifier [ source=table | fields + identifier ] as identifier |"
            + " fields + identifier",
        anonymize(
            "source=t as t1 | right join max=0 on t1.id = t2.id [ source=s | fields id] as t2 |"
                + " fields t1.id"));
    assertEquals(
        "source=table | inner join max=*** on identifier = identifier table | fields + identifier",
        anonymize("source=t | inner join max=2 on id = uid s | fields id"));
  }

  @Test
  public void testJoinWithFieldList() {
    assertEquals(
        "source=table | join type=inner overwrite=*** max=***  table | fields + identifier",
        anonymize("source=t | join s | fields id"));
    assertEquals(
        "source=table | join type=inner overwrite=*** max=*** identifier table | fields +"
            + " identifier",
        anonymize("source=t | join id s | fields id"));
    assertEquals(
        "source=table | join type=left overwrite=*** max=*** identifier,identifier table | fields +"
            + " identifier",
        anonymize("source=t | join type=left overwrite=false id1,id2 s | fields id1"));
    assertEquals(
        "source=table | join type=left overwrite=*** max=*** identifier,identifier table | fields +"
            + " identifier",
        anonymize("source=t | join type=outer overwrite=false id1 id2 s | fields id1"));
    assertEquals(
        "source=table | join type=left overwrite=*** max=*** identifier,identifier table | fields +"
            + " identifier",
        anonymize("source=t | join type=outer max=2 id1 id2 s | fields id1"));
  }

  @Test
  public void testLookup() {
    assertEquals(
        "source=table | lookup table DEPTNO replace LOC",
        anonymize("source=EMP | lookup DEPT DEPTNO replace LOC"));
    assertEquals(
        "source=table | lookup table DEPTNO replace LOC as JOB",
        anonymize("source=EMP | lookup DEPT DEPTNO replace LOC as JOB"));
    assertEquals(
        "source=table | lookup table DEPTNO append LOC",
        anonymize("source=EMP | lookup DEPT DEPTNO append LOC"));
    assertEquals(
        "source=table | lookup table DEPTNO append LOC as JOB",
        anonymize("source=EMP | lookup DEPT DEPTNO append LOC as JOB"));
    assertEquals(
        "source=table | lookup table DEPTNO", anonymize("source=EMP | lookup DEPT DEPTNO"));
    assertEquals(
        "source=table | lookup table DEPTNO as EMPNO, ID append ID, LOC as JOB, COUNTRY as"
            + " COUNTRY2",
        anonymize(
            "source=EMP | lookup DEPT DEPTNO as EMPNO, ID append ID, LOC as JOB, COUNTRY as"
                + " COUNTRY2"));
  }

  @Test
  public void testInSubquery() {
    assertEquals(
        "source=table | where (identifier) in [ source=table | fields + identifier ] | fields +"
            + " identifier",
        anonymize("source=t | where id in [source=s | fields uid] | fields id"));
  }

  @Test
  public void testExistsSubquery() {
    assertEquals(
        "source=table | where exists [ source=table | where identifier = identifier ] | fields +"
            + " identifier",
        anonymize("source=t | where exists [source=s | where id = uid ] | fields id"));
  }

  @Test
  public void testScalarSubquery() {
    assertEquals(
        "source=table | where identifier = [ source=table | stats max(identifier) ] | fields +"
            + " identifier",
        anonymize("source=t |  where id = [ source=s | stats max(b) ] | fields id"));
    assertEquals(
        "source=table | eval identifier=[ source=table | stats max(identifier) ] | fields +"
            + " identifier",
        anonymize("source=t |  eval id = [ source=s | stats max(b) ] | fields id"));
    assertEquals(
        "source=table | where identifier > [ source=table | where identifier = identifier | stats"
            + " max(identifier) ] | fields + identifier",
        anonymize(
            "source=t | where id > [ source=s | where id = uid | stats max(b) ] | fields id"));
  }

  @Test
  public void testCaseWhen() {
    assertEquals(
        "source=table | eval identifier=case(identifier >= ***,***,identifier >= *** and identifier"
            + " < ***,*** else ***) | fields + identifier",
        anonymize(
            "source=t | eval level=CASE(score >= 90, 'A', score >= 80 AND score < 90, 'B' else 'C')"
                + " | fields level"));
    assertEquals(
        "source=table | eval identifier=case(identifier >= ***,***,identifier >= *** and identifier"
            + " < ***,***) | fields + identifier",
        anonymize(
            "source=t | eval level=CASE(score >= 90, 'A', score >= 80 AND score < 90, 'B')"
                + " | fields level"));
  }

  @Test
  public void testCast() {
    assertEquals(
        "source=table | eval identifier=cast(identifier as INTEGER) | fields + identifier",
        anonymize("source=t | eval id=CAST(a AS INTEGER) | fields id"));
    assertEquals(
        "source=table | eval identifier=cast(*** as DOUBLE) | fields + identifier",
        anonymize("source=t | eval id=CAST('1' AS DOUBLE) | fields id"));
  }

  @Test
  public void testParse() {
    assertEquals(
        "source=table | parse identifier '***'",
        anonymize("source=t | parse email '.+@(?<email>.+)'"));
    assertEquals(
        "source=table | parse identifier '***' | fields + identifier,identifier",
        anonymize("source=t | parse email '.+@(?<host>.+)' | fields email, host"));
  }

  @Test
  public void testGrok() {
    assertEquals(
        "source=table | grok identifier '***'",
        anonymize("source=t | grok email '.+@%{HOSTNAME:host}'"));
    assertEquals(
        "source=table | grok identifier '***' | fields + identifier,identifier",
        anonymize("source=t | grok email '.+@%{HOSTNAME:host}' | fields email, host"));
  }

  @Test
  public void testReplaceCommandSingleField() {
    assertEquals(
        "source=table | replace *** WITH *** IN Field(field=fieldname, fieldArgs=[])",
        anonymize("source=EMP | replace \"value\" WITH \"newvalue\" IN fieldname"));
  }

  @Test
  public void testReplaceCommandMultipleFields() {
    assertEquals(
        "source=table | replace *** WITH *** IN Field(field=fieldname1, fieldArgs=[]),"
            + " Field(field=fieldname2, fieldArgs=[])",
        anonymize("source=EMP | replace \"value\" WITH \"newvalue\" IN fieldname1, fieldname2"));
  }

  @Test(expected = Exception.class)
  public void testReplaceCommandWithoutInShouldFail() {
    anonymize("source=EMP | replace \"value\" WITH \"newvalue\"");
  }

  @Test
  public void testReplaceCommandSpecialCharactersInFields() {
    assertEquals(
        "source=table | replace *** WITH *** IN Field(field=user.name, fieldArgs=[]),"
            + " Field(field=user.email, fieldArgs=[])",
        anonymize("source=EMP | replace \"value\" WITH \"newvalue\" IN user.name, user.email"));
  }

  @Test
  public void testReplaceCommandWithWildcards() {
    assertEquals(
        "source=table | replace *** WITH *** IN Field(field=fieldname, fieldArgs=[])",
        anonymize("source=EMP | replace \"CLERK*\" WITH \"EMPLOYEE*\" IN fieldname"));
  }

  @Test
  public void testReplaceCommandWithMultipleWildcards() {
    assertEquals(
        "source=table | replace *** WITH *** IN Field(field=fieldname1, fieldArgs=[]),"
            + " Field(field=fieldname2, fieldArgs=[])",
        anonymize("source=EMP | replace \"*TEST*\" WITH \"*NEW*\" IN fieldname1, fieldname2"));
  }

  @Test
  public void testPatterns() {
    when(settings.getSettingValue(Key.PATTERN_METHOD)).thenReturn("SIMPLE_PATTERN");
    when(settings.getSettingValue(Key.PATTERN_MODE)).thenReturn("LABEL");
    when(settings.getSettingValue(Key.PATTERN_MAX_SAMPLE_COUNT)).thenReturn(10);
    when(settings.getSettingValue(Key.PATTERN_BUFFER_LIMIT)).thenReturn(100000);
    assertEquals(
        "source=table | patterns identifier method=SIMPLE_PATTERN mode=LABEL"
            + " max_sample_count=*** buffer_limit=*** new_field=identifier",
        anonymize("source=t | patterns email"));
    assertEquals(
        "source=table | patterns identifier method=SIMPLE_PATTERN mode=LABEL"
            + " max_sample_count=*** buffer_limit=*** new_field=identifier |"
            + " fields + identifier,identifier",
        anonymize("source=t | patterns email | fields email, identifier"));
    assertEquals(
        "source=table | patterns identifier method=BRAIN mode=AGGREGATION"
            + " max_sample_count=*** buffer_limit=*** new_field=identifier"
            + " variable_count_threshold=***",
        anonymize(
            "source=t | patterns email method=BRAIN mode=AGGREGATION"
                + " variable_count_threshold=5"));
  }

  @Test
  public void testRegex() {
    assertEquals(
        "source=table | regex identifier=***", anonymize("source=t | regex fieldname='pattern'"));
    assertEquals(
        "source=table | regex identifier!=***", anonymize("source=t | regex fieldname!='pattern'"));
    assertEquals(
        "source=table | regex identifier=*** | fields + identifier",
        anonymize("source=t | regex email='.*@domain.com' | fields email"));
  }

  @Test
  public void testAppendPipe() {
    assertEquals(
        "source=table | appendpipe [ | stats count()]",
        anonymize("source=t | appendpipe [stats count()]"));
    assertEquals(
        "source=table | appendpipe [ | where identifier = ***]",
        anonymize("source=t | appendpipe [where fieldname=='pattern']"));
    assertEquals(
        "source=table | appendpipe [ | sort identifier]",
        anonymize("source=t | appendpipe [sort fieldname]"));
  }

  @Test
  public void testRexCommand() {
    when(settings.getSettingValue(Key.PPL_REX_MAX_MATCH_LIMIT)).thenReturn(10);

    assertEquals(
        "source=table | rex field=identifier mode=extract \"***\" max_match=***",
        anonymize("source=t | rex field=message \"(?<user>[A-Z]+)\""));
    assertEquals(
        "source=table | rex field=identifier mode=extract \"***\" max_match=*** | fields +"
            + " identifier,identifier",
        anonymize("source=table | rex field=identifier \"***\" | fields identifier, identifier"));
    assertEquals(
        "source=table | rex field=identifier mode=extract \"***\" max_match=***",
        anonymize("source=t | rex field=name \"(?<first>[A-Z])\" max_match=3"));
  }

  @Test
  public void testRexSedMode() {
    when(settings.getSettingValue(Key.PPL_REX_MAX_MATCH_LIMIT)).thenReturn(10);

    assertEquals(
        "source=table | rex field=identifier mode=sed \"***\" max_match=***",
        anonymize("source=t | rex field=lastname mode=sed \"s/^[A-Z]/X/\""));
    assertEquals(
        "source=table | rex field=identifier mode=sed \"***\" max_match=*** | fields + identifier",
        anonymize("source=t | rex field=data mode=sed \"s/sensitive/clean/g\" | fields data"));
  }

  @Test
  public void testMvjoin() {
    // Test mvjoin with array of strings
    assertEquals(
        "source=table | eval identifier=mvjoin(array(***,***,***),***) | fields + identifier",
        anonymize("source=t | eval result=mvjoin(array('a', 'b', 'c'), ',') | fields result"));
  }

  @Test
  public void testMvappend() {
    assertEquals(
        "source=table | eval identifier=mvappend(identifier,***,***) | fields + identifier",
        anonymize("source=t | eval result=mvappend(a, 'b', 'c') | fields result"));
  }

  @Test
  public void testMvindex() {
    // Test mvindex with single element access
    assertEquals(
        "source=table | eval identifier=mvindex(array(***,***,***),***) | fields + identifier",
        anonymize("source=t | eval result=mvindex(array('a', 'b', 'c'), 1) | fields result"));
    // Test mvindex with range access
    assertEquals(
        "source=table | eval identifier=mvindex(array(***,***,***,***,***),***,***) | fields +"
            + " identifier",
        anonymize("source=t | eval result=mvindex(array(1, 2, 3, 4, 5), 1, 3) | fields result"));
  }

  @Test
<<<<<<< HEAD
  public void testMvexpandCommand() {
    assertEquals("source=table | mvexpand identifier", anonymize("source=t | mvexpand skills"));
  }

  @Test
  public void testMvexpandCommandWithLimit() {
    assertEquals(
        "source=table | mvexpand identifier limit=***",
        anonymize("source=t | mvexpand skills limit=5"));
=======
  public void testMvzip() {
    // Test mvzip with custom delimiter
    assertEquals(
        "source=table | eval identifier=mvzip(array(***,***),array(***,***),***) | fields +"
            + " identifier",
        anonymize(
            "source=t | eval result=mvzip(array('a', 'b'), array('x', 'y'), '|') | fields result"));
>>>>>>> 7dfabcea
  }

  @Test
  public void testSplit() {
    // Test split with delimiter
    assertEquals(
        "source=table | eval identifier=split(***,***) | fields + identifier",
        anonymize("source=t | eval result=split('a;b;c', ';') | fields result"));
    // Test split with field reference
    assertEquals(
        "source=table | eval identifier=split(identifier,***) | fields + identifier",
        anonymize("source=t | eval result=split(text, ',') | fields result"));
    // Test split with empty delimiter (splits into characters)
    assertEquals(
        "source=table | eval identifier=split(***,***) | fields + identifier",
        anonymize("source=t | eval result=split('abcd', '') | fields result"));
  }

  @Test
  public void testMvdedup() {
    // Test mvdedup with array containing duplicates
    assertEquals(
        "source=table | eval identifier=mvdedup(array(***,***,***,***,***,***)) | fields +"
            + " identifier",
        anonymize("source=t | eval result=mvdedup(array(1, 2, 2, 3, 1, 4)) | fields result"));
  }

  @Test
  public void testMvmap() {
    assertEquals(
        "source=table | eval identifier=mvmap(identifier,*(identifier,***)) | fields +"
            + " identifier",
        anonymize("source=t | eval result=mvmap(arr, arr * 10) | fields result"));
  }

  @Test
  public void testRexWithOffsetField() {
    when(settings.getSettingValue(Key.PPL_REX_MAX_MATCH_LIMIT)).thenReturn(10);

    assertEquals(
        "source=table | rex field=identifier mode=extract \"***\" max_match=***"
            + " offset_field=identifier",
        anonymize("source=t | rex field=message \"(?<word>[a-z]+)\" offset_field=pos"));
  }

  @Test
  public void testMultisearch() {
    assertEquals(
        "| multisearch [search source=table | where identifier < ***] [search"
            + " source=table | where identifier >= ***]",
        anonymize(
            "| multisearch [search source=accounts | where age < 30] [search"
                + " source=accounts | where age >= 30]"));

    assertEquals(
        "| multisearch [search source=table | where identifier > ***] [search"
            + " source=table | where identifier = ***]",
        anonymize(
            "| multisearch [search source=accounts | where balance > 20000]"
                + " [search source=accounts | where state = 'CA']"));

    assertEquals(
        "| multisearch [search source=table | fields + identifier,identifier] [search"
            + " source=table | where identifier = ***]",
        anonymize(
            "| multisearch [search source=accounts | fields firstname, lastname]"
                + " [search source=accounts | where age = 25]"));
  }

  private String anonymize(String query) {
    AstBuilder astBuilder = new AstBuilder(query, settings);
    return anonymize(astBuilder.visit(parser.parse(query)));
  }

  private String anonymize(UnresolvedPlan plan) {
    final PPLQueryDataAnonymizer anonymize = new PPLQueryDataAnonymizer(settings);
    return anonymize.anonymizeData(plan);
  }

  private String anonymizeStatement(String query, boolean isExplain) {
    AstStatementBuilder builder =
        new AstStatementBuilder(
            new AstBuilder(query, settings),
            AstStatementBuilder.StatementBuilderContext.builder().isExplain(isExplain).build());
    Statement statement = builder.visit(parser.parse(query));
    PPLQueryDataAnonymizer anonymize = new PPLQueryDataAnonymizer(settings);
    return anonymize.anonymizeStatement(statement);
  }

  @Test
  public void testSearchWithAbsoluteTimeRange() {
    assertEquals(
        "source=table (time_identifier >= ***) AND (time_identifier <= ***)",
        anonymize("search source=t earliest='2012-12-10 15:00:00' latest=now"));
  }

  @Test
  public void testSearchWithIn() {
    assertEquals("source=table identifier IN ***", anonymize("search source=t balance in (2000)"));
  }

  @Test
  public void testSearchWithNot() {
    assertEquals(
        "source=table NOT(identifier = ***)", anonymize("search NOT balance=2000 source=t"));
  }

  @Test
  public void testSearchWithGroup() {
    assertEquals(
        "source=table ((identifier = *** OR identifier = ***) AND identifier > ***)",
        anonymize(
            "search (severityText=\"ERROR\" OR severityText=\"WARN\") AND severityNumber>10"
                + " source=t"));
  }

  @Test
  public void testSearchWithOr() {
    assertEquals(
        "source=table (time_identifier >= *** OR time_identifier <= ***)",
        anonymize("search source=t earliest='2012-12-10 15:00:00' or latest=now"));
  }

  @Test
  public void testSpath() {
    assertEquals(
        "source=table | spath input=identifier output=identifier path=identifier | fields +"
            + " identifier,identifier",
        anonymize(
            "search source=t | spath input=json_attr output=out path=foo.bar | fields id, out"));
  }

  @Test
  public void testMvfind() {
    assertEquals(
        "source=table | eval identifier=mvfind(array(***,***,***),***) | fields + identifier",
        anonymize(
            "source=t | eval result=mvfind(array('apple', 'banana', 'apricot'), 'ban.*') | fields"
                + " result"));
  }
}<|MERGE_RESOLUTION|>--- conflicted
+++ resolved
@@ -863,7 +863,6 @@
   }
 
   @Test
-<<<<<<< HEAD
   public void testMvexpandCommand() {
     assertEquals("source=table | mvexpand identifier", anonymize("source=t | mvexpand skills"));
   }
@@ -873,15 +872,6 @@
     assertEquals(
         "source=table | mvexpand identifier limit=***",
         anonymize("source=t | mvexpand skills limit=5"));
-=======
-  public void testMvzip() {
-    // Test mvzip with custom delimiter
-    assertEquals(
-        "source=table | eval identifier=mvzip(array(***,***),array(***,***),***) | fields +"
-            + " identifier",
-        anonymize(
-            "source=t | eval result=mvzip(array('a', 'b'), array('x', 'y'), '|') | fields result"));
->>>>>>> 7dfabcea
   }
 
   @Test
