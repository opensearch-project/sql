--- conflicted
+++ resolved
@@ -13,11 +13,7 @@
   private final String sessionId;
 
   public static SessionId newSessionId() {
-<<<<<<< HEAD
-    return new SessionId(RandomStringUtils.random(16, true, true));
-=======
     return new SessionId(RandomStringUtils.randomAlphanumeric(16));
->>>>>>> 8f5e01d4
   }
 
   @Override
