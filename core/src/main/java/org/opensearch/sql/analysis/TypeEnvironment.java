--- conflicted
+++ resolved
@@ -25,11 +25,6 @@
   @Getter private final TypeEnvironment parent;
   private final SymbolTable symbolTable;
 
-<<<<<<< HEAD
-=======
-  @Getter private final SymbolTable reservedSymbolTable;
-
->>>>>>> 245c4f86
   /**
    * Constructor with empty symbol tables.
    *
