/*
 * Copyright OpenSearch Contributors
 * SPDX-License-Identifier: Apache-2.0
 */


package org.opensearch.sql.opensearch.executor.protector;

import java.io.IOException;
import java.io.ObjectInput;
import java.io.ObjectOutput;
import java.util.List;
import lombok.EqualsAndHashCode;
import lombok.RequiredArgsConstructor;
import lombok.ToString;
import org.opensearch.sql.data.model.ExprValue;
import org.opensearch.sql.monitor.ResourceMonitor;
import org.opensearch.sql.planner.SerializablePlan;
import org.opensearch.sql.planner.physical.PhysicalPlan;
import org.opensearch.sql.planner.physical.PhysicalPlanNodeVisitor;

/**
 * A PhysicalPlan which will run the delegate plan in resource protection manner.
 */
@ToString
@RequiredArgsConstructor
<<<<<<< HEAD
@EqualsAndHashCode
=======
@EqualsAndHashCode(callSuper = false)
>>>>>>> 8e624a5b
public class ResourceMonitorPlan extends PhysicalPlan implements SerializablePlan {

  /**
   * How many method calls to delegate's next() to perform resource check once.
   */
  public static final long NUMBER_OF_NEXT_CALL_TO_CHECK = 1000;

  /**
   * Delegated PhysicalPlan.
   */
  private final PhysicalPlan delegate;

  /**
   * ResourceMonitor.
   */
  @ToString.Exclude
  private final ResourceMonitor monitor;

  /**
   * Count how many calls to delegate's next() already.
   */
  @EqualsAndHashCode.Exclude
  private long nextCallCount = 0L;


  @Override
  public <R, C> R accept(PhysicalPlanNodeVisitor<R, C> visitor, C context) {
    return delegate.accept(visitor, context);
  }

  @Override
  public void open() {
    if (!this.monitor.isHealthy()) {
      throw new IllegalStateException("resource is not enough to run the query, quit.");
    }
    delegate.open();
  }

  @Override
  public void close() {
    delegate.close();
  }

  @Override
  public List<PhysicalPlan> getChild() {
    return delegate.getChild();
  }

  @Override
  public boolean hasNext() {
    return delegate.hasNext();
  }

  @Override
  public ExprValue next() {
    boolean shouldCheck = (++nextCallCount % NUMBER_OF_NEXT_CALL_TO_CHECK == 0);
    if (shouldCheck && !this.monitor.isHealthy()) {
      throw new IllegalStateException("resource is not enough to load next row, quit.");
    }
    return delegate.next();
  }

  @Override
  public long getTotalHits() {
    return delegate.getTotalHits();
  }

<<<<<<< HEAD

=======
>>>>>>> 8e624a5b
  @Override
  public SerializablePlan getPlanForSerialization() {
    return (SerializablePlan) delegate;
  }
<<<<<<< HEAD
=======

  /**
   * Those two methods should never be called. They called if a plan upper in the tree missed to
   * call {@link #getPlanForSerialization}.
   */
  @Override
  public void readExternal(ObjectInput in) throws IOException, ClassNotFoundException {
    throw new UnsupportedOperationException();
  }

  @Override
  public void writeExternal(ObjectOutput out) throws IOException {
    throw new UnsupportedOperationException();
  }
>>>>>>> 8e624a5b
}<|MERGE_RESOLUTION|>--- conflicted
+++ resolved
@@ -24,11 +24,7 @@
  */
 @ToString
 @RequiredArgsConstructor
-<<<<<<< HEAD
-@EqualsAndHashCode
-=======
 @EqualsAndHashCode(callSuper = false)
->>>>>>> 8e624a5b
 public class ResourceMonitorPlan extends PhysicalPlan implements SerializablePlan {
 
   /**
@@ -96,16 +92,10 @@
     return delegate.getTotalHits();
   }
 
-<<<<<<< HEAD
-
-=======
->>>>>>> 8e624a5b
   @Override
   public SerializablePlan getPlanForSerialization() {
     return (SerializablePlan) delegate;
   }
-<<<<<<< HEAD
-=======
 
   /**
    * Those two methods should never be called. They called if a plan upper in the tree missed to
@@ -120,5 +110,4 @@
   public void writeExternal(ObjectOutput out) throws IOException {
     throw new UnsupportedOperationException();
   }
->>>>>>> 8e624a5b
 }