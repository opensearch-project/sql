/*
 * Copyright OpenSearch Contributors
 * SPDX-License-Identifier: Apache-2.0
 */


buildscript {
    ext {
        opensearch_version = System.getProperty("opensearch.version", "3.0.0-SNAPSHOT")
        isSnapshot = "true" == System.getProperty("build.snapshot", "true")
        buildVersionQualifier = System.getProperty("build.version_qualifier", "")
        version_tokens = opensearch_version.tokenize('-')
        opensearch_build = version_tokens[0] + '.0'
        prometheus_binary_version = "2.37.2"
        common_utils_version = System.getProperty("common_utils.version", opensearch_build)
        if (buildVersionQualifier) {
            opensearch_build += "-${buildVersionQualifier}"
        }
        if (isSnapshot) {
            // 2.0.0-rc1-SNAPSHOT -> 2.0.0.0-rc1-SNAPSHOT (opensearch_build)
            opensearch_build += "-SNAPSHOT"
        }
        getArchType = {
            if (System.getProperty("os.arch").startsWith("x") || System.getProperty("os.arch").startsWith("amd")) {
                return "amd64"
            }
            else {
                return "arm64"
            }
        }
        getOSFamilyType = {
            def os = org.gradle.internal.os.OperatingSystem.current();
            if (os.isMacOsX()) {
                return "darwin"
            }
            else if(os.isLinux()){
                return "linux"
            }
            else if(os.isWindows()) {
                return "windows"
            }
            else {
                return os.getFamilyName().toString()
            }
        }
        getPrometheusBinaryLocation = { ->
            return "https://github.com/prometheus/prometheus/releases/download/v${prometheus_binary_version}/prometheus-${prometheus_binary_version}."+ getOSFamilyType() + "-" + getArchType() + ".tar.gz"
        }
    }

    repositories {
        mavenLocal()
        maven { url "https://aws.oss.sonatype.org/content/repositories/snapshots" }
        mavenCentral()
    }

    dependencies {
        classpath "org.opensearch.gradle:build-tools:${opensearch_version}"
    }
}

plugins {
    id 'nebula.ospackage' version "8.3.0"
    id 'java-library'
    id 'checkstyle'
    id "io.freefair.lombok" version "6.4.0"
    id 'jacoco'
    id 'com.diffplug.spotless' version '6.19.0'
}

// import versions defined in https://github.com/opensearch-project/OpenSearch/blob/main/buildSrc/src/main/java/org/opensearch/gradle/OpenSearchJavaPlugin.java#L94
// versions https://github.com/opensearch-project/OpenSearch/blob/main/buildSrc/version.properties
apply plugin: 'opensearch.java'

// Repository on root level is for dependencies that project code depends on. And this block must be placed after plugins{}
repositories {
    mavenLocal()
    maven { url "https://aws.oss.sonatype.org/content/repositories/snapshots" }
    mavenCentral() // For Elastic Libs that you can use to get started coding until open OpenSearch libs are available
    maven { url 'https://jitpack.io' }
}

// Spotless checks will be added as PRs are applied to resolve each style issue is approved.
spotless {
    java {
        target fileTree('.') {
<<<<<<< HEAD
            include 'core/src/main/java/org/opensearch/sql/analysis/**/*.java',
                    'core/src/test/java/org/opensearch/sql/data/**/*.java',
                    'core/src/test/java/org/opensearch/sql/datasource/**/*.java',
                    'core/src/test/java/org/opensearch/sql/ast/**/*.java',
                    'core/src/main/java/org/opensearch/sql/monitor/**/*.java',
                    'core/src/main/java/org/opensearch/sql/expression/**/*.java',
                    'core/src/main/java/org/opensearch/sql/executor/**/*.java',
                    'core/src/main/java/org/opensearch/sql/exception/**/*.java'
=======
            include 'core/src/main/java/org/opensearch/sql/planner/**/*.java',
                    'core/src/main/java/org/opensearch/sql/storage/**/*.java',
                    'core/src/main/java/org/opensearch/sql/utils/**/*.java'
>>>>>>> ae39e70a
            exclude '**/build/**', '**/build-*/**'
        }
//        importOrder()
//        licenseHeader("/*\n" +
//                " * Copyright OpenSearch Contributors\n" +
//                " * SPDX-License-Identifier: Apache-2.0\n" +
<<<<<<< HEAD
        removeUnusedImports()
        trimTrailingWhitespace()
        endWithNewline()
=======
//                " */\n\n\n")
//        removeUnusedImports()
//        trimTrailingWhitespace()
//        endWithNewline()
>>>>>>> ae39e70a
        googleJavaFormat('1.17.0').reflowLongStrings().groupArtifact('com.google.googlejavaformat:google-java-format')
    }
}

allprojects {
    version = opensearch_version.tokenize('-')[0] + '.0'
    if (buildVersionQualifier) {
        version += "-${buildVersionQualifier}"
    }

    if (isSnapshot) {
        version += "-SNAPSHOT"
    }

    plugins.withId('java') {
        sourceCompatibility = targetCompatibility = "11"
    }
    configurations.all {
        resolutionStrategy.force "org.jetbrains.kotlin:kotlin-stdlib:1.6.0"
        resolutionStrategy.force "org.jetbrains.kotlin:kotlin-stdlib-common:1.6.0"
    }
}

subprojects {
    repositories {
        mavenLocal()
        maven { url "https://aws.oss.sonatype.org/content/repositories/snapshots" }
        mavenCentral()
        maven { url "https://d1nvenhzbhpy0q.cloudfront.net/snapshots/lucene/" }
        maven { url 'https://jitpack.io' }
    }
}

// TODO: fix compiler warnings
compileJava.options.warnings = false
compileJava {
    options.compilerArgs.addAll(["-processor", 'lombok.launch.AnnotationProcessorHider$AnnotationProcessor'])
    doFirst {
        // TODO: do not fail build on warnings, need to fix all compiler warnings
        options.compilerArgs.remove('-Werror')
        // TODO: need to fix all java doc format
        options.compilerArgs.remove('-Xdoclint:all')
    }
}
// TODO: Similarly, need to fix compiling errors in test source code
compileTestJava.options.warnings = false
compileTestJava {
    options.compilerArgs.addAll(["-processor", 'lombok.launch.AnnotationProcessorHider$AnnotationProcessor'])
    doFirst {
        options.compilerArgs.remove('-Werror')
        options.compilerArgs.remove('-Xdoclint:all')
    }
}

jacoco {
    toolVersion = "0.8.7"
}
jacocoTestReport {
    reports {
        xml.enabled false
        csv.enabled false
    }
    afterEvaluate {
        classDirectories.setFrom(files(classDirectories.files.collect {
            fileTree(dir: it,
                    exclude: ['**/antlr/parser/**'])
        }))
    }
}
test.finalizedBy(project.tasks.jacocoTestReport)
jacocoTestCoverageVerification {
    violationRules {
        rule {
            limit {
                minimum = 0.5
            }

        }
    }
    afterEvaluate {
        classDirectories.setFrom(files(classDirectories.files.collect {
            fileTree(dir: it,
                    exclude: ['**/antlr/parser/**'])
        }))
    }
}
check.dependsOn jacocoTestCoverageVerification

// TODO: fix code style in main and test source code
allprojects {
    apply plugin: 'checkstyle'
    checkstyle {
        configFile rootProject.file("config/checkstyle/google_checks.xml")
        toolVersion "10.3.2"
        configProperties = [
                "org.checkstyle.google.suppressionfilter.config": rootProject.file("config/checkstyle/suppressions.xml")]
        ignoreFailures = false
    }
}
checkstyle {
    configFile file("config/checkstyle/checkstyle.xml")
}
checkstyleMain.ignoreFailures = false
checkstyleTest.ignoreFailures = true

configurations.all {
    resolutionStrategy.force 'junit:junit:4.13.2'
    exclude group: "commons-logging", module: "commons-logging"
    // enforce 1.1.3, https://www.whitesourcesoftware.com/vulnerability-database/WS-2019-0379
    resolutionStrategy.force 'commons-codec:commons-codec:1.13'
    resolutionStrategy.force 'com.google.guava:guava:32.0.1-jre'
}

// updateVersion: Task to auto increment to the next development iteration
task updateVersion {
    onlyIf { System.getProperty('newVersion') }
    doLast {
        ext.newVersion = System.getProperty('newVersion')
        println "Setting version to ${newVersion}."
        // String tokenization to support -SNAPSHOT
        ant.replaceregexp(file:'build.gradle', match: '"opensearch.version", "\\d.*"', replace: '"opensearch.version", "' + newVersion.tokenize('-')[0] + '-SNAPSHOT"', flags:'g', byline:true)
        ant.replaceregexp(match:'"version": "\\d+.\\d+.\\d+.\\d+', replace:'"version": ' + '"' + newVersion.tokenize('-')[0] + '.0', flags:'g', byline:true) {
            fileset(dir: projectDir) {
                include(name: "workbench/package.json")
                include(name: "workbench/opensearch_dashboards.json")
            }
        }
        ant.replaceregexp(file:'workbench/opensearch_dashboards.json', match:'"opensearchDashboardsVersion": "\\d+.\\d+.\\d+', replace:'"opensearchDashboardsVersion": ' + '"' + newVersion.tokenize('-')[0], flags:'g', byline:true)
    }
}<|MERGE_RESOLUTION|>--- conflicted
+++ resolved
@@ -84,7 +84,6 @@
 spotless {
     java {
         target fileTree('.') {
-<<<<<<< HEAD
             include 'core/src/main/java/org/opensearch/sql/analysis/**/*.java',
                     'core/src/test/java/org/opensearch/sql/data/**/*.java',
                     'core/src/test/java/org/opensearch/sql/datasource/**/*.java',
@@ -92,28 +91,19 @@
                     'core/src/main/java/org/opensearch/sql/monitor/**/*.java',
                     'core/src/main/java/org/opensearch/sql/expression/**/*.java',
                     'core/src/main/java/org/opensearch/sql/executor/**/*.java',
-                    'core/src/main/java/org/opensearch/sql/exception/**/*.java'
-=======
-            include 'core/src/main/java/org/opensearch/sql/planner/**/*.java',
+                    'core/src/main/java/org/opensearch/sql/exception/**/*.java',
+                    'core/src/main/java/org/opensearch/sql/planner/**/*.java',
                     'core/src/main/java/org/opensearch/sql/storage/**/*.java',
                     'core/src/main/java/org/opensearch/sql/utils/**/*.java'
->>>>>>> ae39e70a
             exclude '**/build/**', '**/build-*/**'
         }
 //        importOrder()
 //        licenseHeader("/*\n" +
 //                " * Copyright OpenSearch Contributors\n" +
 //                " * SPDX-License-Identifier: Apache-2.0\n" +
-<<<<<<< HEAD
         removeUnusedImports()
         trimTrailingWhitespace()
         endWithNewline()
-=======
-//                " */\n\n\n")
-//        removeUnusedImports()
-//        trimTrailingWhitespace()
-//        endWithNewline()
->>>>>>> ae39e70a
         googleJavaFormat('1.17.0').reflowLongStrings().groupArtifact('com.google.googlejavaformat:google-java-format')
     }
 }
