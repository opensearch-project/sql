/*
 * Copyright OpenSearch Contributors
 * SPDX-License-Identifier: Apache-2.0
 */


package org.opensearch.sql.expression.datetime;

import static java.time.temporal.ChronoUnit.MONTHS;
import static org.opensearch.sql.data.type.ExprCoreType.DATE;
import static org.opensearch.sql.data.type.ExprCoreType.DATETIME;
import static org.opensearch.sql.data.type.ExprCoreType.DOUBLE;
import static org.opensearch.sql.data.type.ExprCoreType.INTEGER;
import static org.opensearch.sql.data.type.ExprCoreType.INTERVAL;
import static org.opensearch.sql.data.type.ExprCoreType.LONG;
import static org.opensearch.sql.data.type.ExprCoreType.STRING;
import static org.opensearch.sql.data.type.ExprCoreType.TIME;
import static org.opensearch.sql.data.type.ExprCoreType.TIMESTAMP;
import static org.opensearch.sql.expression.function.FunctionDSL.define;
import static org.opensearch.sql.expression.function.FunctionDSL.impl;
import static org.opensearch.sql.expression.function.FunctionDSL.implWithProperties;
import static org.opensearch.sql.expression.function.FunctionDSL.nullMissingHandling;
import static org.opensearch.sql.utils.DateTimeFormatters.DATE_FORMATTER_LONG_YEAR;
import static org.opensearch.sql.utils.DateTimeFormatters.DATE_FORMATTER_SHORT_YEAR;
import static org.opensearch.sql.utils.DateTimeFormatters.DATE_TIME_FORMATTER_LONG_YEAR;
import static org.opensearch.sql.utils.DateTimeFormatters.DATE_TIME_FORMATTER_SHORT_YEAR;
import static org.opensearch.sql.utils.DateTimeFormatters.DATE_TIME_FORMATTER_STRICT_WITH_TZ;

import java.math.BigDecimal;
import java.math.RoundingMode;
import java.text.DecimalFormat;
import java.time.Clock;
import java.time.DateTimeException;
import java.time.Instant;
import java.time.LocalDate;
import java.time.LocalDateTime;
import java.time.LocalTime;
import java.time.ZoneId;
import java.time.ZoneOffset;
import java.time.ZonedDateTime;
import java.time.format.DateTimeFormatter;
import java.time.format.DateTimeParseException;
import java.time.format.TextStyle;
import java.util.Locale;
import java.util.TimeZone;
import java.util.concurrent.TimeUnit;
import lombok.experimental.UtilityClass;
import org.opensearch.sql.data.model.ExprDateValue;
import org.opensearch.sql.data.model.ExprDatetimeValue;
import org.opensearch.sql.data.model.ExprDoubleValue;
import org.opensearch.sql.data.model.ExprIntegerValue;
import org.opensearch.sql.data.model.ExprLongValue;
import org.opensearch.sql.data.model.ExprNullValue;
import org.opensearch.sql.data.model.ExprStringValue;
import org.opensearch.sql.data.model.ExprTimeValue;
import org.opensearch.sql.data.model.ExprTimestampValue;
import org.opensearch.sql.data.model.ExprValue;
import org.opensearch.sql.data.type.ExprCoreType;
import org.opensearch.sql.exception.ExpressionEvaluationException;
import org.opensearch.sql.expression.function.BuiltinFunctionName;
import org.opensearch.sql.expression.function.BuiltinFunctionRepository;
import org.opensearch.sql.expression.function.DefaultFunctionResolver;
import org.opensearch.sql.expression.function.FunctionDSL;
import org.opensearch.sql.expression.function.FunctionName;
import org.opensearch.sql.expression.function.FunctionResolver;
import org.opensearch.sql.utils.DateTimeUtils;

/**
 * The definition of date and time functions.
 * 1) have the clear interface for function define.
 * 2) the implementation should rely on ExprValue.
 */
@UtilityClass
@SuppressWarnings("unchecked")
public class DateTimeFunction {
  // The number of days from year zero to year 1970.
  private static final Long DAYS_0000_TO_1970 = (146097 * 5L) - (30L * 365L + 7L);

  // MySQL doesn't process any datetime/timestamp values which are greater than
  // 32536771199.999999, or equivalent '3001-01-18 23:59:59.999999' UTC
  private static final Double MYSQL_MAX_TIMESTAMP = 32536771200d;

  /**
   * Register Date and Time Functions.
   *
   * @param repository {@link BuiltinFunctionRepository}.
   */
  public void register(BuiltinFunctionRepository repository) {
    repository.register(adddate());
    repository.register(convert_tz());
    repository.register(curtime());
    repository.register(curdate());
    repository.register(current_date());
    repository.register(current_time());
    repository.register(current_timestamp());
    repository.register(date());
    repository.register(datetime());
    repository.register(date_add());
    repository.register(date_sub());
    repository.register(day());
    repository.register(dayName());
    repository.register(dayOfMonth());
    repository.register(dayOfWeek());
    repository.register(dayOfYear());
    repository.register(from_days());
    repository.register(from_unixtime());
    repository.register(hour());
    repository.register(localtime());
    repository.register(localtimestamp());
    repository.register(makedate());
    repository.register(maketime());
    repository.register(microsecond());
    repository.register(minute());
    repository.register(month());
    repository.register(monthName());
    repository.register(now());
    repository.register(period_add());
    repository.register(period_diff());
    repository.register(quarter());
    repository.register(second());
    repository.register(subdate());
    repository.register(sysdate());
    repository.register(time());
    repository.register(time_to_sec());
    repository.register(timestamp());
    repository.register(date_format());
    repository.register(to_days());
    repository.register(unix_timestamp());
    repository.register(week());
    repository.register(year());
<<<<<<< HEAD

    repository.register(now());
    repository.register(current_timestamp());
    repository.register(localtimestamp());
    repository.register(localtime());
    repository.register(sysdate());
    repository.register(curtime());
    repository.register(current_time());
    repository.register(curdate());
    repository.register(current_date());
  }

  /**
   * NOW() returns a constant time that indicates the time at which the statement began to execute.
   * `fsp` argument support is removed until refactoring to avoid bug where `now()`, `now(x)` and
   * `now(y) return different values.
   */
  private FunctionResolver now(FunctionName functionName) {
    return define(functionName,
        implWithProperties(
            functionProperties -> new ExprDatetimeValue(
                formatNow(functionProperties.getQueryStartClock())), DATETIME)
    );
  }

  private FunctionResolver now() {
    return now(BuiltinFunctionName.NOW.getName());
  }

  private FunctionResolver current_timestamp() {
    return now(BuiltinFunctionName.CURRENT_TIMESTAMP.getName());
  }

  private FunctionResolver localtimestamp() {
    return now(BuiltinFunctionName.LOCALTIMESTAMP.getName());
  }

  private FunctionResolver localtime() {
    return now(BuiltinFunctionName.LOCALTIME.getName());
  }

  /**
   * SYSDATE() returns the time at which it executes.
   */
  private FunctionResolver sysdate() {
    return define(BuiltinFunctionName.SYSDATE.getName(),
        implWithProperties(functionProperties
            -> new ExprDatetimeValue(formatNow(Clock.systemDefaultZone())), DATETIME),
        FunctionDSL.implWithProperties((functionProperties, v) -> new ExprDatetimeValue(
            formatNow(Clock.systemDefaultZone(), v.integerValue())), DATETIME, INTEGER)
    );
  }

  /**
   * Synonym for @see `now`.
   */
  private FunctionResolver curtime(FunctionName functionName) {
    return define(functionName,
        implWithProperties(functionProperties -> new ExprTimeValue(
            formatNow(functionProperties.getQueryStartClock()).toLocalTime()), TIME));
  }

  private FunctionResolver curtime() {
    return curtime(BuiltinFunctionName.CURTIME.getName());
  }

  private FunctionResolver current_time() {
    return curtime(BuiltinFunctionName.CURRENT_TIME.getName());
  }

  private FunctionResolver curdate(FunctionName functionName) {
    return define(functionName,
        implWithProperties(functionProperties -> new ExprDateValue(
            formatNow(functionProperties.getQueryStartClock()).toLocalDate()), DATE));
  }

  private FunctionResolver curdate() {
    return curdate(BuiltinFunctionName.CURDATE.getName());
  }

  private FunctionResolver current_date() {
    return curdate(BuiltinFunctionName.CURRENT_DATE.getName());
=======
>>>>>>> 99cebe34
  }

  /**
   * Specify a start date and add a temporal amount to the date.
   * The return type depends on the date type and the interval unit. Detailed supported signatures:
   * (STRING/DATE/DATETIME/TIMESTAMP, INTERVAL) -> DATETIME
   * (DATE, LONG) -> DATE
   * (STRING/DATETIME/TIMESTAMP, LONG) -> DATETIME
   */

  private DefaultFunctionResolver add_date(FunctionName functionName) {
    return define(functionName,
        impl(nullMissingHandling(DateTimeFunction::exprAddDateInterval),
            DATETIME, STRING, INTERVAL),
        impl(nullMissingHandling(DateTimeFunction::exprAddDateInterval), DATETIME, DATE, INTERVAL),
        impl(nullMissingHandling(DateTimeFunction::exprAddDateInterval),
            DATETIME, DATETIME, INTERVAL),
        impl(nullMissingHandling(DateTimeFunction::exprAddDateInterval),
            DATETIME, TIMESTAMP, INTERVAL),
        impl(nullMissingHandling(DateTimeFunction::exprAddDateDays), DATE, DATE, LONG),
        impl(nullMissingHandling(DateTimeFunction::exprAddDateDays), DATETIME, DATETIME, LONG),
        impl(nullMissingHandling(DateTimeFunction::exprAddDateDays), DATETIME, TIMESTAMP, LONG),
        impl(nullMissingHandling(DateTimeFunction::exprAddDateDays), DATETIME, STRING, LONG)
    );
  }

  private DefaultFunctionResolver adddate() {
    return add_date(BuiltinFunctionName.ADDDATE.getName());
  }

  /**
   * Converts date/time from a specified timezone to another specified timezone.
   * The supported signatures:
   * (DATETIME, STRING, STRING) -> DATETIME
   * (STRING, STRING, STRING) -> DATETIME
   */
  private DefaultFunctionResolver convert_tz() {
    return define(BuiltinFunctionName.CONVERT_TZ.getName(),
        impl(nullMissingHandling(DateTimeFunction::exprConvertTZ),
            DATETIME, DATETIME, STRING, STRING),
        impl(nullMissingHandling(DateTimeFunction::exprConvertTZ),
            DATETIME, STRING, STRING, STRING)
    );
  }

  private FunctionResolver curdate(FunctionName functionName) {
    return define(functionName,
        impl(() -> new ExprDateValue(formatNow(null).toLocalDate()), DATE)
    );
  }

  private FunctionResolver curdate() {
    return curdate(BuiltinFunctionName.CURDATE.getName());
  }

  /**
   * Synonym for @see `now`.
   */
  private FunctionResolver curtime(FunctionName functionName) {
    return define(functionName,
        impl(() -> new ExprTimeValue(formatNow(null).toLocalTime()), TIME)
    );
  }

  private FunctionResolver curtime() {
    return curtime(BuiltinFunctionName.CURTIME.getName());
  }

  private FunctionResolver current_date() {
    return curdate(BuiltinFunctionName.CURRENT_DATE.getName());
  }

  private FunctionResolver current_time() {
    return curtime(BuiltinFunctionName.CURRENT_TIME.getName());
  }

  private FunctionResolver current_timestamp() {
    return now(BuiltinFunctionName.CURRENT_TIMESTAMP.getName());
  }

  /**
   * Extracts the date part of a date and time value.
   * Also to construct a date type. The supported signatures:
   * STRING/DATE/DATETIME/TIMESTAMP -> DATE
   */
  private DefaultFunctionResolver date() {
    return define(BuiltinFunctionName.DATE.getName(),
        impl(nullMissingHandling(DateTimeFunction::exprDate), DATE, STRING),
        impl(nullMissingHandling(DateTimeFunction::exprDate), DATE, DATE),
        impl(nullMissingHandling(DateTimeFunction::exprDate), DATE, DATETIME),
        impl(nullMissingHandling(DateTimeFunction::exprDate), DATE, TIMESTAMP));
  }

  /**
   * Specify a datetime with time zone field and a time zone to convert to.
   * Returns a local date time.
   * (STRING, STRING) -> DATETIME
   * (STRING) -> DATETIME
   */
  private FunctionResolver datetime() {
    return define(BuiltinFunctionName.DATETIME.getName(),
        impl(nullMissingHandling(DateTimeFunction::exprDateTime),
            DATETIME, STRING, STRING),
        impl(nullMissingHandling(DateTimeFunction::exprDateTimeNoTimezone),
            DATETIME, STRING)
    );
  }

  private DefaultFunctionResolver date_add() {
    return add_date(BuiltinFunctionName.DATE_ADD.getName());
  }

  /**
   * Specify a start date and subtract a temporal amount to the date.
   * The return type depends on the date type and the interval unit. Detailed supported signatures:
   * (STRING/DATE/DATETIME/TIMESTAMP, INTERVAL) -> DATETIME
   * (DATE, LONG) -> DATE
   * (STRING/DATETIME/TIMESTAMP, LONG) -> DATETIME
   */
  private DefaultFunctionResolver sub_date(FunctionName functionName) {
    return define(functionName,
        impl(nullMissingHandling(DateTimeFunction::exprSubDateInterval),
            DATETIME, STRING, INTERVAL),
        impl(nullMissingHandling(DateTimeFunction::exprSubDateInterval), DATETIME, DATE, INTERVAL),
        impl(nullMissingHandling(DateTimeFunction::exprSubDateInterval),
            DATETIME, DATETIME, INTERVAL),
        impl(nullMissingHandling(DateTimeFunction::exprSubDateInterval),
            DATETIME, TIMESTAMP, INTERVAL),
        impl(nullMissingHandling(DateTimeFunction::exprSubDateDays), DATE, DATE, LONG),
        impl(nullMissingHandling(DateTimeFunction::exprSubDateDays), DATETIME, DATETIME, LONG),
        impl(nullMissingHandling(DateTimeFunction::exprSubDateDays), DATETIME, TIMESTAMP, LONG),
        impl(nullMissingHandling(DateTimeFunction::exprSubDateDays), DATETIME, STRING, LONG)
    );
  }

  private DefaultFunctionResolver date_sub() {
    return sub_date(BuiltinFunctionName.DATE_SUB.getName());
  }

  /**
   * DAY(STRING/DATE/DATETIME/TIMESTAMP). return the day of the month (1-31).
   */
  private DefaultFunctionResolver day() {
    return define(BuiltinFunctionName.DAY.getName(),
        impl(nullMissingHandling(DateTimeFunction::exprDayOfMonth), INTEGER, DATE),
        impl(nullMissingHandling(DateTimeFunction::exprDayOfMonth), INTEGER, DATETIME),
        impl(nullMissingHandling(DateTimeFunction::exprDayOfMonth), INTEGER, TIMESTAMP),
        impl(nullMissingHandling(DateTimeFunction::exprDayOfMonth), INTEGER, STRING)
    );
  }

  /**
   * DAYNAME(STRING/DATE/DATETIME/TIMESTAMP).
   * return the name of the weekday for date, including Monday, Tuesday, Wednesday,
   * Thursday, Friday, Saturday and Sunday.
   */
  private DefaultFunctionResolver dayName() {
    return define(BuiltinFunctionName.DAYNAME.getName(),
        impl(nullMissingHandling(DateTimeFunction::exprDayName), STRING, DATE),
        impl(nullMissingHandling(DateTimeFunction::exprDayName), STRING, DATETIME),
        impl(nullMissingHandling(DateTimeFunction::exprDayName), STRING, TIMESTAMP),
        impl(nullMissingHandling(DateTimeFunction::exprDayName), STRING, STRING)
    );
  }

  /**
   * DAYOFMONTH(STRING/DATE/DATETIME/TIMESTAMP). return the day of the month (1-31).
   */
  private DefaultFunctionResolver dayOfMonth() {
    return define(BuiltinFunctionName.DAYOFMONTH.getName(),
        impl(nullMissingHandling(DateTimeFunction::exprDayOfMonth), INTEGER, DATE),
        impl(nullMissingHandling(DateTimeFunction::exprDayOfMonth), INTEGER, DATETIME),
        impl(nullMissingHandling(DateTimeFunction::exprDayOfMonth), INTEGER, TIMESTAMP),
        impl(nullMissingHandling(DateTimeFunction::exprDayOfMonth), INTEGER, STRING)
    );
  }

  /**
   * DAYOFWEEK(STRING/DATE/DATETIME/TIMESTAMP).
   * return the weekday index for date (1 = Sunday, 2 = Monday, …, 7 = Saturday).
   */
  private DefaultFunctionResolver dayOfWeek() {
    return define(BuiltinFunctionName.DAYOFWEEK.getName(),
        impl(nullMissingHandling(DateTimeFunction::exprDayOfWeek), INTEGER, DATE),
        impl(nullMissingHandling(DateTimeFunction::exprDayOfWeek), INTEGER, DATETIME),
        impl(nullMissingHandling(DateTimeFunction::exprDayOfWeek), INTEGER, TIMESTAMP),
        impl(nullMissingHandling(DateTimeFunction::exprDayOfWeek), INTEGER, STRING)
    );
  }

  /**
   * DAYOFYEAR(STRING/DATE/DATETIME/TIMESTAMP).
   * return the day of the year for date (1-366).
   */
  private DefaultFunctionResolver dayOfYear() {
    return define(BuiltinFunctionName.DAYOFYEAR.getName(),
        impl(nullMissingHandling(DateTimeFunction::exprDayOfYear), INTEGER, DATE),
        impl(nullMissingHandling(DateTimeFunction::exprDayOfYear), INTEGER, DATETIME),
        impl(nullMissingHandling(DateTimeFunction::exprDayOfYear), INTEGER, TIMESTAMP),
        impl(nullMissingHandling(DateTimeFunction::exprDayOfYear), INTEGER, STRING)
    );
  }

  /**
   * FROM_DAYS(LONG). return the date value given the day number N.
   */
  private DefaultFunctionResolver from_days() {
    return define(BuiltinFunctionName.FROM_DAYS.getName(),
        impl(nullMissingHandling(DateTimeFunction::exprFromDays), DATE, LONG));
  }

  private FunctionResolver from_unixtime() {
    return define(BuiltinFunctionName.FROM_UNIXTIME.getName(),
        impl(nullMissingHandling(DateTimeFunction::exprFromUnixTime), DATETIME, DOUBLE),
        impl(nullMissingHandling(DateTimeFunction::exprFromUnixTimeFormat),
            STRING, DOUBLE, STRING));
  }

  /**
   * HOUR(STRING/TIME/DATETIME/TIMESTAMP). return the hour value for time.
   */
  private DefaultFunctionResolver hour() {
    return define(BuiltinFunctionName.HOUR.getName(),
        impl(nullMissingHandling(DateTimeFunction::exprHour), INTEGER, STRING),
        impl(nullMissingHandling(DateTimeFunction::exprHour), INTEGER, TIME),
        impl(nullMissingHandling(DateTimeFunction::exprHour), INTEGER, DATETIME),
        impl(nullMissingHandling(DateTimeFunction::exprHour), INTEGER, TIMESTAMP)
    );
  }

  private FunctionResolver localtime() {
    return now(BuiltinFunctionName.LOCALTIME.getName());
  }

  private FunctionResolver localtimestamp() {
    return now(BuiltinFunctionName.LOCALTIMESTAMP.getName());
  }

  /**
   * NOW() returns a constant time that indicates the time at which the statement began to execute.
   * `fsp` argument support is removed until refactoring to avoid bug where `now()`, `now(x)` and
   * `now(y) return different values.
   */
  private FunctionResolver now(FunctionName functionName) {
    return define(functionName,
        impl(() -> new ExprDatetimeValue(formatNow(null)), DATETIME)
    );
  }

  private FunctionResolver now() {
    return now(BuiltinFunctionName.NOW.getName());
  }

  private FunctionResolver makedate() {
    return define(BuiltinFunctionName.MAKEDATE.getName(),
        impl(nullMissingHandling(DateTimeFunction::exprMakeDate), DATE, DOUBLE, DOUBLE));
  }

  private FunctionResolver maketime() {
    return define(BuiltinFunctionName.MAKETIME.getName(),
        impl(nullMissingHandling(DateTimeFunction::exprMakeTime), TIME, DOUBLE, DOUBLE, DOUBLE));
  }

  /**
   * MICROSECOND(STRING/TIME/DATETIME/TIMESTAMP). return the microsecond value for time.
   */
  private DefaultFunctionResolver microsecond() {
    return define(BuiltinFunctionName.MICROSECOND.getName(),
        impl(nullMissingHandling(DateTimeFunction::exprMicrosecond), INTEGER, STRING),
        impl(nullMissingHandling(DateTimeFunction::exprMicrosecond), INTEGER, TIME),
        impl(nullMissingHandling(DateTimeFunction::exprMicrosecond), INTEGER, DATETIME),
        impl(nullMissingHandling(DateTimeFunction::exprMicrosecond), INTEGER, TIMESTAMP)
    );
  }

  /**
   * MINUTE(STRING/TIME/DATETIME/TIMESTAMP). return the minute value for time.
   */
  private DefaultFunctionResolver minute() {
    return define(BuiltinFunctionName.MINUTE.getName(),
        impl(nullMissingHandling(DateTimeFunction::exprMinute), INTEGER, STRING),
        impl(nullMissingHandling(DateTimeFunction::exprMinute), INTEGER, TIME),
        impl(nullMissingHandling(DateTimeFunction::exprMinute), INTEGER, DATETIME),
        impl(nullMissingHandling(DateTimeFunction::exprMinute), INTEGER, TIMESTAMP)
    );
  }

  /**
   * MONTH(STRING/DATE/DATETIME/TIMESTAMP). return the month for date (1-12).
   */
  private DefaultFunctionResolver month() {
    return define(BuiltinFunctionName.MONTH.getName(),
        impl(nullMissingHandling(DateTimeFunction::exprMonth), INTEGER, DATE),
        impl(nullMissingHandling(DateTimeFunction::exprMonth), INTEGER, DATETIME),
        impl(nullMissingHandling(DateTimeFunction::exprMonth), INTEGER, TIMESTAMP),
        impl(nullMissingHandling(DateTimeFunction::exprMonth), INTEGER, STRING)
    );
  }

  /**
   * MONTHNAME(STRING/DATE/DATETIME/TIMESTAMP). return the full name of the month for date.
   */
  private DefaultFunctionResolver monthName() {
    return define(BuiltinFunctionName.MONTHNAME.getName(),
        impl(nullMissingHandling(DateTimeFunction::exprMonthName), STRING, DATE),
        impl(nullMissingHandling(DateTimeFunction::exprMonthName), STRING, DATETIME),
        impl(nullMissingHandling(DateTimeFunction::exprMonthName), STRING, TIMESTAMP),
        impl(nullMissingHandling(DateTimeFunction::exprMonthName), STRING, STRING)
    );
  }

  /**
   * Add N months to period P (in the format YYMM or YYYYMM). Returns a value in the format YYYYMM.
   * (INTEGER, INTEGER) -> INTEGER
   */
  private DefaultFunctionResolver period_add() {
    return define(BuiltinFunctionName.PERIOD_ADD.getName(),
        impl(nullMissingHandling(DateTimeFunction::exprPeriodAdd), INTEGER, INTEGER, INTEGER)
    );
  }

  /**
   * Returns the number of months between periods P1 and P2.
   * P1 and P2 should be in the format YYMM or YYYYMM.
   * (INTEGER, INTEGER) -> INTEGER
   */
  private DefaultFunctionResolver period_diff() {
    return define(BuiltinFunctionName.PERIOD_DIFF.getName(),
        impl(nullMissingHandling(DateTimeFunction::exprPeriodDiff), INTEGER, INTEGER, INTEGER)
    );
  }

  /**
   * QUARTER(STRING/DATE/DATETIME/TIMESTAMP). return the month for date (1-4).
   */
  private DefaultFunctionResolver quarter() {
    return define(BuiltinFunctionName.QUARTER.getName(),
        impl(nullMissingHandling(DateTimeFunction::exprQuarter), INTEGER, DATE),
        impl(nullMissingHandling(DateTimeFunction::exprQuarter), INTEGER, DATETIME),
        impl(nullMissingHandling(DateTimeFunction::exprQuarter), INTEGER, TIMESTAMP),
        impl(nullMissingHandling(DateTimeFunction::exprQuarter), INTEGER, STRING)
    );
  }

  /**
   * SECOND(STRING/TIME/DATETIME/TIMESTAMP). return the second value for time.
   */
  private DefaultFunctionResolver second() {
    return define(BuiltinFunctionName.SECOND.getName(),
        impl(nullMissingHandling(DateTimeFunction::exprSecond), INTEGER, STRING),
        impl(nullMissingHandling(DateTimeFunction::exprSecond), INTEGER, TIME),
        impl(nullMissingHandling(DateTimeFunction::exprSecond), INTEGER, DATETIME),
        impl(nullMissingHandling(DateTimeFunction::exprSecond), INTEGER, TIMESTAMP)
    );
  }

  private DefaultFunctionResolver subdate() {
    return sub_date(BuiltinFunctionName.SUBDATE.getName());
  }

  /**
   * Extracts the time part of a date and time value.
   * Also to construct a time type. The supported signatures:
   * STRING/DATE/DATETIME/TIME/TIMESTAMP -> TIME
   */
  private DefaultFunctionResolver time() {
    return define(BuiltinFunctionName.TIME.getName(),
        impl(nullMissingHandling(DateTimeFunction::exprTime), TIME, STRING),
        impl(nullMissingHandling(DateTimeFunction::exprTime), TIME, DATE),
        impl(nullMissingHandling(DateTimeFunction::exprTime), TIME, DATETIME),
        impl(nullMissingHandling(DateTimeFunction::exprTime), TIME, TIME),
        impl(nullMissingHandling(DateTimeFunction::exprTime), TIME, TIMESTAMP));
  }

  /**
   * TIME_TO_SEC(STRING/TIME/DATETIME/TIMESTAMP). return the time argument, converted to seconds.
   */
  private DefaultFunctionResolver time_to_sec() {
    return define(BuiltinFunctionName.TIME_TO_SEC.getName(),
        impl(nullMissingHandling(DateTimeFunction::exprTimeToSec), LONG, STRING),
        impl(nullMissingHandling(DateTimeFunction::exprTimeToSec), LONG, TIME),
        impl(nullMissingHandling(DateTimeFunction::exprTimeToSec), LONG, TIMESTAMP),
        impl(nullMissingHandling(DateTimeFunction::exprTimeToSec), LONG, DATETIME)
    );
  }

  /**
   * Extracts the timestamp of a date and time value.
   * Also to construct a date type. The supported signatures:
   * STRING/DATE/DATETIME/TIMESTAMP -> DATE
   */
  private DefaultFunctionResolver timestamp() {
    return define(BuiltinFunctionName.TIMESTAMP.getName(),
        impl(nullMissingHandling(DateTimeFunction::exprTimestamp), TIMESTAMP, STRING),
        impl(nullMissingHandling(DateTimeFunction::exprTimestamp), TIMESTAMP, DATE),
        impl(nullMissingHandling(DateTimeFunction::exprTimestamp), TIMESTAMP, DATETIME),
        impl(nullMissingHandling(DateTimeFunction::exprTimestamp), TIMESTAMP, TIMESTAMP));
  }

  /**
   * TO_DAYS(STRING/DATE/DATETIME/TIMESTAMP). return the day number of the given date.
   */
  private DefaultFunctionResolver to_days() {
    return define(BuiltinFunctionName.TO_DAYS.getName(),
        impl(nullMissingHandling(DateTimeFunction::exprToDays), LONG, STRING),
        impl(nullMissingHandling(DateTimeFunction::exprToDays), LONG, TIMESTAMP),
        impl(nullMissingHandling(DateTimeFunction::exprToDays), LONG, DATE),
        impl(nullMissingHandling(DateTimeFunction::exprToDays), LONG, DATETIME));
  }

  private FunctionResolver unix_timestamp() {
    return define(BuiltinFunctionName.UNIX_TIMESTAMP.getName(),
        impl(DateTimeFunction::unixTimeStamp, LONG),
        impl(nullMissingHandling(DateTimeFunction::unixTimeStampOf), DOUBLE, DATE),
        impl(nullMissingHandling(DateTimeFunction::unixTimeStampOf), DOUBLE, DATETIME),
        impl(nullMissingHandling(DateTimeFunction::unixTimeStampOf), DOUBLE, TIMESTAMP),
        impl(nullMissingHandling(DateTimeFunction::unixTimeStampOf), DOUBLE, DOUBLE)
    );
  }

  /**
   * WEEK(DATE[,mode]). return the week number for date.
   */
  private DefaultFunctionResolver week() {
    return define(BuiltinFunctionName.WEEK.getName(),
        impl(nullMissingHandling(DateTimeFunction::exprWeekWithoutMode), INTEGER, DATE),
        impl(nullMissingHandling(DateTimeFunction::exprWeekWithoutMode), INTEGER, DATETIME),
        impl(nullMissingHandling(DateTimeFunction::exprWeekWithoutMode), INTEGER, TIMESTAMP),
        impl(nullMissingHandling(DateTimeFunction::exprWeekWithoutMode), INTEGER, STRING),
        impl(nullMissingHandling(DateTimeFunction::exprWeek), INTEGER, DATE, INTEGER),
        impl(nullMissingHandling(DateTimeFunction::exprWeek), INTEGER, DATETIME, INTEGER),
        impl(nullMissingHandling(DateTimeFunction::exprWeek), INTEGER, TIMESTAMP, INTEGER),
        impl(nullMissingHandling(DateTimeFunction::exprWeek), INTEGER, STRING, INTEGER)
    );
  }

  /**
   * YEAR(STRING/DATE/DATETIME/TIMESTAMP). return the year for date (1000-9999).
   */
  private DefaultFunctionResolver year() {
    return define(BuiltinFunctionName.YEAR.getName(),
        impl(nullMissingHandling(DateTimeFunction::exprYear), INTEGER, DATE),
        impl(nullMissingHandling(DateTimeFunction::exprYear), INTEGER, DATETIME),
        impl(nullMissingHandling(DateTimeFunction::exprYear), INTEGER, TIMESTAMP),
        impl(nullMissingHandling(DateTimeFunction::exprYear), INTEGER, STRING)
    );
  }

  /**
   * Formats date according to format specifier. First argument is date, second is format.
   * Detailed supported signatures:
   * (STRING, STRING) -> STRING
   * (DATE, STRING) -> STRING
   * (DATETIME, STRING) -> STRING
   * (TIMESTAMP, STRING) -> STRING
   */
  private DefaultFunctionResolver date_format() {
    return define(BuiltinFunctionName.DATE_FORMAT.getName(),
        impl(nullMissingHandling(DateTimeFormatterUtil::getFormattedDate),
            STRING, STRING, STRING),
        impl(nullMissingHandling(DateTimeFormatterUtil::getFormattedDate),
            STRING, DATE, STRING),
        impl(nullMissingHandling(DateTimeFormatterUtil::getFormattedDate),
            STRING, DATETIME, STRING),
        impl(nullMissingHandling(DateTimeFormatterUtil::getFormattedDate),
            STRING, TIMESTAMP, STRING)
    );
  }

  /**
   * ADDDATE function implementation for ExprValue.
   *
   * @param date ExprValue of String/Date/Datetime/Timestamp type.
   * @param expr ExprValue of Interval type, the temporal amount to add.
   * @return Datetime resulted from expr added to date.
   */
  private ExprValue exprAddDateInterval(ExprValue date, ExprValue expr) {
    ExprValue exprValue = new ExprDatetimeValue(date.datetimeValue().plus(expr.intervalValue()));
    return (exprValue.timeValue().toSecondOfDay() == 0 ? new ExprDateValue(exprValue.dateValue())
        : exprValue);
  }

  /**
   * ADDDATE function implementation for ExprValue.
   *
   * @param date ExprValue of String/Date/Datetime/Timestamp type.
   * @param days ExprValue of Long type, representing the number of days to add.
   * @return Date/Datetime resulted from days added to date.
   */
  private ExprValue exprAddDateDays(ExprValue date, ExprValue days) {
    ExprValue exprValue = new ExprDatetimeValue(date.datetimeValue().plusDays(days.longValue()));
    return (exprValue.timeValue().toSecondOfDay() == 0 ? new ExprDateValue(exprValue.dateValue())
        : exprValue);
  }

  /**
   * CONVERT_TZ function implementation for ExprValue.
   * Returns null for time zones outside of +13:00 and -12:00.
   *
   * @param startingDateTime ExprValue of DateTime that is being converted from
   * @param fromTz           ExprValue of time zone, representing the time to convert from.
   * @param toTz             ExprValue of time zone, representing the time to convert to.
   * @return DateTime that has been converted to the to_tz timezone.
   */
  private ExprValue exprConvertTZ(ExprValue startingDateTime, ExprValue fromTz, ExprValue toTz) {
    if (startingDateTime.type() == ExprCoreType.STRING) {
      startingDateTime = exprDateTimeNoTimezone(startingDateTime);
    }
    try {
      ZoneId convertedFromTz = ZoneId.of(fromTz.stringValue());
      ZoneId convertedToTz = ZoneId.of(toTz.stringValue());

      // isValidMySqlTimeZoneId checks if the timezone is within the range accepted by
      // MySQL standard.
      if (!DateTimeUtils.isValidMySqlTimeZoneId(convertedFromTz)
          || !DateTimeUtils.isValidMySqlTimeZoneId(convertedToTz)) {
        return ExprNullValue.of();
      }
      ZonedDateTime zonedDateTime =
          startingDateTime.datetimeValue().atZone(convertedFromTz);
      return new ExprDatetimeValue(
          zonedDateTime.withZoneSameInstant(convertedToTz).toLocalDateTime());


      // Catches exception for invalid timezones.
      // ex. "+0:00" is an invalid timezone and would result in this exception being thrown.
    } catch (ExpressionEvaluationException | DateTimeException e) {
      return ExprNullValue.of();
    }
  }

  /**
   * Date implementation for ExprValue.
   *
   * @param exprValue ExprValue of Date type or String type.
   * @return ExprValue.
   */
  private ExprValue exprDate(ExprValue exprValue) {
    if (exprValue instanceof ExprStringValue) {
      return new ExprDateValue(exprValue.stringValue());
    } else {
      return new ExprDateValue(exprValue.dateValue());
    }
  }

  /**
   * DateTime implementation for ExprValue.
   *
   * @param dateTime ExprValue of String type.
   * @param timeZone ExprValue of String type (or null).
   * @return ExprValue of date type.
   */
  private ExprValue exprDateTime(ExprValue dateTime, ExprValue timeZone) {
    String defaultTimeZone = TimeZone.getDefault().getID();


    try {
      LocalDateTime ldtFormatted =
          LocalDateTime.parse(dateTime.stringValue(), DATE_TIME_FORMATTER_STRICT_WITH_TZ);
      if (timeZone.isNull()) {
        return new ExprDatetimeValue(ldtFormatted);
      }

      // Used if datetime field is invalid format.
    } catch (DateTimeParseException e) {
      return ExprNullValue.of();
    }

    ExprValue convertTZResult;
    ExprDatetimeValue ldt;
    String toTz;

    try {
      ZonedDateTime zdtWithZoneOffset =
          ZonedDateTime.parse(dateTime.stringValue(), DATE_TIME_FORMATTER_STRICT_WITH_TZ);
      ZoneId fromTZ = zdtWithZoneOffset.getZone();

      ldt = new ExprDatetimeValue(zdtWithZoneOffset.toLocalDateTime());
      toTz = String.valueOf(fromTZ);
    } catch (DateTimeParseException e) {
      ldt = new ExprDatetimeValue(dateTime.stringValue());
      toTz = defaultTimeZone;
    }
    convertTZResult = exprConvertTZ(
        ldt,
        new ExprStringValue(toTz),
        timeZone);

    return convertTZResult;
  }

  /**
   * DateTime implementation for ExprValue without a timezone to convert to.
   *
   * @param dateTime ExprValue of String type.
   * @return ExprValue of date type.
   */
  private ExprValue exprDateTimeNoTimezone(ExprValue dateTime) {
    return exprDateTime(dateTime, ExprNullValue.of());
  }

  /**
   * Name of the Weekday implementation for ExprValue.
   *
   * @param date ExprValue of Date/String type.
   * @return ExprValue.
   */
  private ExprValue exprDayName(ExprValue date) {
    return new ExprStringValue(
        date.dateValue().getDayOfWeek().getDisplayName(TextStyle.FULL, Locale.getDefault()));
  }

  /**
   * Day of Month implementation for ExprValue.
   *
   * @param date ExprValue of Date/String type.
   * @return ExprValue.
   */
  private ExprValue exprDayOfMonth(ExprValue date) {
    return new ExprIntegerValue(date.dateValue().getDayOfMonth());
  }

  /**
   * Day of Week implementation for ExprValue.
   *
   * @param date ExprValue of Date/String type.
   * @return ExprValue.
   */
  private ExprValue exprDayOfWeek(ExprValue date) {
    return new ExprIntegerValue((date.dateValue().getDayOfWeek().getValue() % 7) + 1);
  }

  /**
   * Day of Year implementation for ExprValue.
   *
   * @param date ExprValue of Date/String type.
   * @return ExprValue.
   */
  private ExprValue exprDayOfYear(ExprValue date) {
    return new ExprIntegerValue(date.dateValue().getDayOfYear());
  }

  /**
   * From_days implementation for ExprValue.
   *
   * @param exprValue Day number N.
   * @return ExprValue.
   */
  private ExprValue exprFromDays(ExprValue exprValue) {
    return new ExprDateValue(LocalDate.ofEpochDay(exprValue.longValue() - DAYS_0000_TO_1970));
  }

  private ExprValue exprFromUnixTime(ExprValue time) {
    if (0 > time.doubleValue()) {
      return ExprNullValue.of();
    }
    // According to MySQL documentation:
    //     effective maximum is 32536771199.999999, which returns '3001-01-18 23:59:59.999999' UTC.
    //     Regardless of platform or version, a greater value for first argument than the effective
    //     maximum returns 0.
    if (MYSQL_MAX_TIMESTAMP <= time.doubleValue()) {
      return ExprNullValue.of();
    }
    return new ExprDatetimeValue(exprFromUnixTimeImpl(time));
  }

  private LocalDateTime exprFromUnixTimeImpl(ExprValue time) {
    return LocalDateTime.ofInstant(
            Instant.ofEpochSecond((long)Math.floor(time.doubleValue())),
            ZoneId.of("UTC"))
        .withNano((int)((time.doubleValue() % 1) * 1E9));
  }

  private ExprValue exprFromUnixTimeFormat(ExprValue time, ExprValue format) {
    var value = exprFromUnixTime(time);
    if (value.equals(ExprNullValue.of())) {
      return ExprNullValue.of();
    }
    return DateTimeFormatterUtil.getFormattedDate(value, format);
  }

  /**
   * Hour implementation for ExprValue.
   *
   * @param time ExprValue of Time/String type.
   * @return ExprValue.
   */
  private ExprValue exprHour(ExprValue time) {
    return new ExprIntegerValue(time.timeValue().getHour());
  }

  /**
   * Following MySQL, function receives arguments of type double and rounds them before use.
   * Furthermore:
   *  - zero year interpreted as 2000
   *  - negative year is not accepted
   *  - @dayOfYear should be greater than 1
   *  - if @dayOfYear is greater than 365/366, calculation goes to the next year(s)
   *
   * @param yearExpr year
   * @param dayOfYearExp day of the @year, starting from 1
   * @return Date - ExprDateValue object with LocalDate
   */
  private ExprValue exprMakeDate(ExprValue yearExpr, ExprValue dayOfYearExp) {
    var year = Math.round(yearExpr.doubleValue());
    var dayOfYear = Math.round(dayOfYearExp.doubleValue());
    // We need to do this to comply with MySQL
    if (0 >= dayOfYear || 0 > year) {
      return ExprNullValue.of();
    }
    if (0 == year) {
      year = 2000;
    }
    return new ExprDateValue(LocalDate.ofYearDay((int)year, 1).plusDays(dayOfYear - 1));
  }

  /**
   * Following MySQL, function receives arguments of type double. @hour and @minute are rounded,
   * while @second used as is, including fraction part.
   * @param hourExpr hour
   * @param minuteExpr minute
   * @param secondExpr second
   * @return Time - ExprTimeValue object with LocalTime
   */
  private ExprValue exprMakeTime(ExprValue hourExpr, ExprValue minuteExpr, ExprValue secondExpr) {
    var hour = Math.round(hourExpr.doubleValue());
    var minute = Math.round(minuteExpr.doubleValue());
    var second = secondExpr.doubleValue();
    if (0 > hour || 0 > minute || 0 > second) {
      return ExprNullValue.of();
    }
    return new ExprTimeValue(LocalTime.parse(String.format("%02d:%02d:%012.9f",
        hour, minute, second), DateTimeFormatter.ISO_TIME));
  }

  /**
   * Microsecond implementation for ExprValue.
   *
   * @param time ExprValue of Time/String type.
   * @return ExprValue.
   */
  private ExprValue exprMicrosecond(ExprValue time) {
    return new ExprIntegerValue(
        TimeUnit.MICROSECONDS.convert(time.timeValue().getNano(), TimeUnit.NANOSECONDS));
  }

  /**
   * Minute implementation for ExprValue.
   *
   * @param time ExprValue of Time/String type.
   * @return ExprValue.
   */
  private ExprValue exprMinute(ExprValue time) {
    return new ExprIntegerValue(time.timeValue().getMinute());
  }

  /**
   * Month for date implementation for ExprValue.
   *
   * @param date ExprValue of Date/String type.
   * @return ExprValue.
   */
  private ExprValue exprMonth(ExprValue date) {
    return new ExprIntegerValue(date.dateValue().getMonthValue());
  }

  /**
   * Name of the Month implementation for ExprValue.
   *
   * @param date ExprValue of Date/String type.
   * @return ExprValue.
   */
  private ExprValue exprMonthName(ExprValue date) {
    return new ExprStringValue(
        date.dateValue().getMonth().getDisplayName(TextStyle.FULL, Locale.getDefault()));
  }

  private LocalDate parseDatePeriod(Integer period) {
    var input = period.toString();
    // MySQL undocumented: if year is not specified or has 1 digit - 2000/200x is assumed
    if (input.length() <= 5) {
      input = String.format("200%05d", period);
    }
    try {
      return LocalDate.parse(input, DATE_FORMATTER_SHORT_YEAR);
    } catch (DateTimeParseException ignored) {
      // nothing to do, try another format
    }
    try {
      return LocalDate.parse(input, DATE_FORMATTER_LONG_YEAR);
    } catch (DateTimeParseException ignored) {
      return null;
    }
  }

  /**
   * Adds N months to period P (in the format YYMM or YYYYMM).
   * Returns a value in the format YYYYMM.
   *
   * @param period Period in the format YYMM or YYYYMM.
   * @param months Amount of months to add.
   * @return ExprIntegerValue.
   */
  private ExprValue exprPeriodAdd(ExprValue period, ExprValue months) {
    // We should add a day to make string parsable and remove it afterwards
    var input =  period.integerValue() * 100 + 1; // adds 01 to end of the string
    var parsedDate = parseDatePeriod(input);
    if (parsedDate == null) {
      return ExprNullValue.of();
    }
    var res = DATE_FORMATTER_LONG_YEAR.format(parsedDate.plusMonths(months.integerValue()));
    return new ExprIntegerValue(Integer.parseInt(
        res.substring(0, res.length() - 2))); // Remove the day part, .eg. 20070101 -> 200701
  }

  /**
   * Returns the number of months between periods P1 and P2.
   * P1 and P2 should be in the format YYMM or YYYYMM.
   *
   * @param period1 Period in the format YYMM or YYYYMM.
   * @param period2 Period in the format YYMM or YYYYMM.
   * @return ExprIntegerValue.
   */
  private ExprValue exprPeriodDiff(ExprValue period1, ExprValue period2) {
    var parsedDate1 = parseDatePeriod(period1.integerValue() * 100 + 1);
    var parsedDate2 = parseDatePeriod(period2.integerValue() * 100 + 1);
    if (parsedDate1 == null || parsedDate2 == null) {
      return ExprNullValue.of();
    }
    return new ExprIntegerValue(MONTHS.between(parsedDate2, parsedDate1));
  }

  /**
   * Quarter for date implementation for ExprValue.
   *
   * @param date ExprValue of Date/String type.
   * @return ExprValue.
   */
  private ExprValue exprQuarter(ExprValue date) {
    int month = date.dateValue().getMonthValue();
    return new ExprIntegerValue((month / 3) + ((month % 3) == 0 ? 0 : 1));
  }

  /**
   * Second implementation for ExprValue.
   *
   * @param time ExprValue of Time/String type.
   * @return ExprValue.
   */
  private ExprValue exprSecond(ExprValue time) {
    return new ExprIntegerValue(time.timeValue().getSecond());
  }

  /**
   * SUBDATE function implementation for ExprValue.
   *
   * @param date ExprValue of String/Date/Datetime/Timestamp type.
   * @param days ExprValue of Long type, representing the number of days to subtract.
   * @return Date/Datetime resulted from days subtracted to date.
   */
  private ExprValue exprSubDateDays(ExprValue date, ExprValue days) {
    ExprValue exprValue = new ExprDatetimeValue(date.datetimeValue().minusDays(days.longValue()));
    return (exprValue.timeValue().toSecondOfDay() == 0 ? new ExprDateValue(exprValue.dateValue())
        : exprValue);
  }

  /**
   * SUBDATE function implementation for ExprValue.
   *
   * @param date ExprValue of String/Date/Datetime/Timestamp type.
   * @param expr ExprValue of Interval type, the temporal amount to subtract.
   * @return Datetime resulted from expr subtracted to date.
   */
  private ExprValue exprSubDateInterval(ExprValue date, ExprValue expr) {
    ExprValue exprValue = new ExprDatetimeValue(date.datetimeValue().minus(expr.intervalValue()));
    return (exprValue.timeValue().toSecondOfDay() == 0 ? new ExprDateValue(exprValue.dateValue())
        : exprValue);
  }

  /**
   * SYSDATE() returns the time at which it executes.
   */
  private FunctionResolver sysdate() {
    return define(BuiltinFunctionName.SYSDATE.getName(),
        impl(() -> new ExprDatetimeValue(formatNow(null)), DATETIME),
        impl((v) -> new ExprDatetimeValue(formatNow(v.integerValue())), DATETIME, INTEGER)
    );
  }

  /**
   * Time implementation for ExprValue.
   *
   * @param exprValue ExprValue of Time type or String.
   * @return ExprValue.
   */
  private ExprValue exprTime(ExprValue exprValue) {
    if (exprValue instanceof ExprStringValue) {
      return new ExprTimeValue(exprValue.stringValue());
    } else {
      return new ExprTimeValue(exprValue.timeValue());
    }
  }

  /**
   * Timestamp implementation for ExprValue.
   *
   * @param exprValue ExprValue of Timestamp type or String type.
   * @return ExprValue.
   */
  private ExprValue exprTimestamp(ExprValue exprValue) {
    if (exprValue instanceof ExprStringValue) {
      return new ExprTimestampValue(exprValue.stringValue());
    } else {
      return new ExprTimestampValue(exprValue.timestampValue());
    }
  }

  /**
   * Time To Sec implementation for ExprValue.
   *
   * @param time ExprValue of Time/String type.
   * @return ExprValue.
   */
  private ExprValue exprTimeToSec(ExprValue time) {
    return new ExprLongValue(time.timeValue().toSecondOfDay());
  }

  /**
   * To_days implementation for ExprValue.
   *
   * @param date ExprValue of Date/String type.
   * @return ExprValue.
   */
  private ExprValue exprToDays(ExprValue date) {
    return new ExprLongValue(date.dateValue().toEpochDay() + DAYS_0000_TO_1970);
  }

  /**
   * Week for date implementation for ExprValue.
   *
   * @param date ExprValue of Date/Datetime/Timestamp/String type.
   * @param mode ExprValue of Integer type.
   */
  private ExprValue exprWeek(ExprValue date, ExprValue mode) {
    return new ExprIntegerValue(
        CalendarLookup.getWeekNumber(mode.integerValue(), date.dateValue()));
  }

  private ExprValue unixTimeStamp() {
    return new ExprLongValue(Instant.now().getEpochSecond());
  }

  private ExprValue unixTimeStampOf(ExprValue value) {
    var res = unixTimeStampOfImpl(value);
    if (res == null) {
      return ExprNullValue.of();
    }
    if (res < 0) {
      // According to MySQL returns 0 if year < 1970, don't return negative values as java does.
      return new ExprDoubleValue(0);
    }
    if (res >= MYSQL_MAX_TIMESTAMP) {
      // Return 0 also for dates > '3001-01-19 03:14:07.999999' UTC (32536771199.999999 sec)
      return new ExprDoubleValue(0);
    }
    return new ExprDoubleValue(res);
  }

  private Double unixTimeStampOfImpl(ExprValue value) {
    // Also, according to MySQL documentation:
    //    The date argument may be a DATE, DATETIME, or TIMESTAMP ...
    switch ((ExprCoreType)value.type()) {
      case DATE: return value.dateValue().toEpochSecond(LocalTime.MIN, ZoneOffset.UTC) + 0d;
      case DATETIME: return value.datetimeValue().toEpochSecond(ZoneOffset.UTC)
          + value.datetimeValue().getNano() / 1E9;
      case TIMESTAMP: return value.timestampValue().getEpochSecond()
          + value.timestampValue().getNano() / 1E9;
      default:
        //     ... or a number in YYMMDD, YYMMDDhhmmss, YYYYMMDD, or YYYYMMDDhhmmss format.
        //     If the argument includes a time part, it may optionally include a fractional
        //     seconds part.

        var format = new DecimalFormat("0.#");
        format.setMinimumFractionDigits(0);
        format.setMaximumFractionDigits(6);
        String input = format.format(value.doubleValue());
        double fraction = 0;
        if (input.contains(".")) {
          // Keeping fraction second part and adding it to the result, don't parse it
          // Because `toEpochSecond` returns only `long`
          // input = 12345.6789 becomes input = 12345 and fraction = 0.6789
          fraction = value.doubleValue() - Math.round(Math.ceil(value.doubleValue()));
          input = input.substring(0, input.indexOf('.'));
        }
        try {
          var res = LocalDateTime.parse(input, DATE_TIME_FORMATTER_SHORT_YEAR);
          return res.toEpochSecond(ZoneOffset.UTC) + fraction;
        } catch (DateTimeParseException ignored) {
          // nothing to do, try another format
        }
        try {
          var res = LocalDateTime.parse(input, DATE_TIME_FORMATTER_LONG_YEAR);
          return res.toEpochSecond(ZoneOffset.UTC) + fraction;
        } catch (DateTimeParseException ignored) {
          // nothing to do, try another format
        }
        try {
          var res = LocalDate.parse(input, DATE_FORMATTER_SHORT_YEAR);
          return res.toEpochSecond(LocalTime.MIN, ZoneOffset.UTC) + 0d;
        } catch (DateTimeParseException ignored) {
          // nothing to do, try another format
        }
        try {
          var res = LocalDate.parse(input, DATE_FORMATTER_LONG_YEAR);
          return res.toEpochSecond(LocalTime.MIN, ZoneOffset.UTC) + 0d;
        } catch (DateTimeParseException ignored) {
          return null;
        }
    }
  }

  /**
   * Week for date implementation for ExprValue.
   * When mode is not specified default value mode 0 is used for default_week_format.
   *
   * @param date ExprValue of Date/Datetime/Timestamp/String type.
   * @return ExprValue.
   */
  private ExprValue exprWeekWithoutMode(ExprValue date) {
    return exprWeek(date, new ExprIntegerValue(0));
  }

  /**
   * Year for date implementation for ExprValue.
   *
   * @param date ExprValue of Date/String type.
   * @return ExprValue.
   */
  private ExprValue exprYear(ExprValue date) {
    return new ExprIntegerValue(date.dateValue().getYear());
  }

  private LocalDateTime formatNow(Clock clock) {
    return formatNow(clock, 0);
  }

  /**
   * Prepare LocalDateTime value. Truncate fractional second part according to the argument.
   * @param fsp argument is given to specify a fractional seconds precision from 0 to 6,
   *            the return value includes a fractional seconds part of that many digits.
   * @return LocalDateTime object.
   */
  private LocalDateTime formatNow(Clock clock,  Integer fsp) {
    var res = LocalDateTime.now(clock);
    var defaultPrecision = 9; // There are 10^9 nanoseconds in one second
    if (fsp < 0 || fsp > 6) { // Check that the argument is in the allowed range [0, 6]
      throw new IllegalArgumentException(
          String.format("Invalid `fsp` value: %d, allowed 0 to 6", fsp));
    }
    var nano = new BigDecimal(res.getNano())
        .setScale(fsp - defaultPrecision, RoundingMode.DOWN).intValue();
    return res.withNano(nano);
  }
}<|MERGE_RESOLUTION|>--- conflicted
+++ resolved
@@ -128,7 +128,6 @@
     repository.register(unix_timestamp());
     repository.register(week());
     repository.register(year());
-<<<<<<< HEAD
 
     repository.register(now());
     repository.register(current_timestamp());
@@ -211,8 +210,6 @@
 
   private FunctionResolver current_date() {
     return curdate(BuiltinFunctionName.CURRENT_DATE.getName());
-=======
->>>>>>> 99cebe34
   }
 
   /**
