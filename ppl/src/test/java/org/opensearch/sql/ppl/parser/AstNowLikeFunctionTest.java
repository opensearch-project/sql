--- conflicted
+++ resolved
@@ -48,27 +48,15 @@
   @Parameterized.Parameters(name = "{0}")
   public static Iterable<Object> functionNames() {
     return List.of(new Object[][]{
-<<<<<<< HEAD
         {"now", false, false },
-        {"current_timestamp", false, true},
-        {"localtimestamp", false, true},
-        {"localtime", false, true},
+        {"current_timestamp", false, false},
+        {"localtimestamp", false, false},
+        {"localtime", false, false},
         {"sysdate", true, false},
         {"curtime", false, false},
-        {"current_time", false, true},
+        {"current_time", false, false},
         {"curdate", false, false},
-        {"current_date", false, true}
-=======
-        {"now", false, false, true},
-        {"current_timestamp", false, false, true},
-        {"localtimestamp", false, false, true},
-        {"localtime", false, false, true},
-        {"sysdate", true, false, false},
-        {"curtime", false, false, true},
-        {"current_time", false, false, true},
-        {"curdate", false, false, true},
-        {"current_date", false, false, true}
->>>>>>> be4512e0
+        {"current_date", false, false}
     });
   }
 
