--- conflicted
+++ resolved
@@ -374,11 +374,7 @@
             IllegalArgumentException.class,
             () -> constructFromObject("customFormatV", "2015-01-01 12-10-30"));
     assertEquals(
-<<<<<<< HEAD
-        "Construct TIMESTAMP from \"2015-01-01 12-10-30\" failed, " + "unsupported format.",
-=======
         "Construct TIMESTAMP from \"2015-01-01 12-10-30\" failed, unsupported format.",
->>>>>>> b977f1ed
         exception.getMessage());
 
     assertEquals(
@@ -397,11 +393,7 @@
             IllegalArgumentException.class,
             () -> constructFromObject("timestampV", "2015-01-01 12:10"));
     assertEquals(
-<<<<<<< HEAD
-        "Construct TIMESTAMP from \"2015-01-01 12:10\" failed, " + "unsupported format.",
-=======
         "Construct TIMESTAMP from \"2015-01-01 12:10\" failed, unsupported format.",
->>>>>>> b977f1ed
         exception.getMessage());
 
     // fail with missing seconds
@@ -410,11 +402,7 @@
             IllegalArgumentException.class,
             () -> constructFromObject("dateOrEpochMillisV", "2015-01-01 12:10"));
     assertEquals(
-<<<<<<< HEAD
-        "Construct TIMESTAMP from \"2015-01-01 12:10\" failed, " + "unsupported format.",
-=======
         "Construct TIMESTAMP from \"2015-01-01 12:10\" failed, unsupported format.",
->>>>>>> b977f1ed
         exception.getMessage());
   }
 
@@ -424,22 +412,13 @@
         assertThrows(
             IllegalArgumentException.class, () -> constructFromObject("timeV", "2015-01-01"));
     assertEquals(
-<<<<<<< HEAD
-        "Construct TIME from \"2015-01-01\" failed, " + "unsupported format.",
-        exception.getMessage());
-=======
         "Construct TIME from \"2015-01-01\" failed, unsupported format.", exception.getMessage());
->>>>>>> b977f1ed
 
     exception =
         assertThrows(
             IllegalArgumentException.class, () -> constructFromObject("timeStringV", "10:10"));
     assertEquals(
-<<<<<<< HEAD
-        "Construct TIME from \"10:10\" failed, " + "unsupported format.", exception.getMessage());
-=======
         "Construct TIME from \"10:10\" failed, unsupported format.", exception.getMessage());
->>>>>>> b977f1ed
   }
 
   @Test
@@ -448,22 +427,12 @@
         assertThrows(
             IllegalArgumentException.class, () -> constructFromObject("dateV", "12:10:10"));
     assertEquals(
-<<<<<<< HEAD
-        "Construct DATE from \"12:10:10\" failed, " + "unsupported format.",
-        exception.getMessage());
-=======
         "Construct DATE from \"12:10:10\" failed, unsupported format.", exception.getMessage());
->>>>>>> b977f1ed
 
     exception =
         assertThrows(
             IllegalArgumentException.class, () -> constructFromObject("dateStringV", "abc"));
-<<<<<<< HEAD
-    assertEquals(
-        "Construct DATE from \"abc\" failed, " + "unsupported format.", exception.getMessage());
-=======
     assertEquals("Construct DATE from \"abc\" failed, unsupported format.", exception.getMessage());
->>>>>>> b977f1ed
   }
 
   @Test
@@ -509,35 +478,20 @@
     assertEquals(
         new ExprCollectionValue(
             List.of(collectionValue(List.of("zz", "au")), collectionValue(List.of("ss")))),
-<<<<<<< HEAD
-        tupleValueWithArraySupport("{\"stringV\":[" + "[\"zz\", \"au\"]," + "[\"ss\"]" + "]}")
-            .get("stringV"));
-=======
         tupleValueWithArraySupport("{\"stringV\":[ [\"zz\", \"au\"], [\"ss\"] ]}").get("stringV"));
->>>>>>> b977f1ed
   }
 
   @Test
   public void constructNestedArraysOfStringsReturnsFirstIndex() {
     assertEquals(
-<<<<<<< HEAD
-        stringValue("zz"),
-        tupleValue("{\"stringV\":[" + "[\"zz\", \"au\"]," + "[\"ss\"]" + "]}").get("stringV"));
-=======
         stringValue("zz"), tupleValue("{\"stringV\":[[\"zz\", \"au\"],[\"ss\"]]}").get("stringV"));
->>>>>>> b977f1ed
   }
 
   @Test
   public void constructMultiNestedArraysOfStringsReturnsFirstIndex() {
     assertEquals(
         stringValue("z"),
-<<<<<<< HEAD
-        tupleValue("{\"stringV\":" + "[\"z\"," + "[\"s\"]," + "[\"zz\", \"au\"]" + "]}")
-            .get("stringV"));
-=======
-        tupleValue("{\"stringV\":" + "[\"z\",[\"s\"],[\"zz\", \"au\"]]}").get("stringV"));
->>>>>>> b977f1ed
+        tupleValue("{\"stringV\":[\"z\",[\"s\"],[\"zz\", \"au\"]]}").get("stringV"));
   }
 
   @Test
@@ -607,22 +561,6 @@
                         Map.of("timeV", new ExprTimeValue("09:07:42")))))),
         tupleValueWithArraySupport(
                 "{\"deepNestedV\":"
-<<<<<<< HEAD
-                    + "["
-                    + "{\"year\":"
-                    + "["
-                    + "{\"timeV\":\"09:07:42\"},"
-                    + "{\"timeV\":\"09:07:42\"}"
-                    + "]"
-                    + "},"
-                    + "{\"year\":"
-                    + "["
-                    + "{\"timeV\":\"09:07:42\"},"
-                    + "{\"timeV\":\"09:07:42\"}"
-                    + "]"
-                    + "}"
-                    + "]"
-=======
                     + "  ["
                     + "    {\"year\":"
                     + "      ["
@@ -637,7 +575,6 @@
                     + "      ]"
                     + "    }"
                     + "  ]"
->>>>>>> b977f1ed
                     + "}")
             .get("deepNestedV"));
   }
