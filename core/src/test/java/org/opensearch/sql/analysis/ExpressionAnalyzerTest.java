/*
 * SPDX-License-Identifier: Apache-2.0
 *
 * The OpenSearch Contributors require contributions made to
 * this file be licensed under the Apache-2.0 license or a
 * compatible open source license.
 *
 * Modifications Copyright OpenSearch Contributors. See
 * GitHub history for details.
 */

/*
 *   Copyright 2019 Amazon.com, Inc. or its affiliates. All Rights Reserved.
 *
 *   Licensed under the Apache License, Version 2.0 (the "License").
 *   You may not use this file except in compliance with the License.
 *   A copy of the License is located at
 *
 *     http://www.apache.org/licenses/LICENSE-2.0
 *
 *   or in the "license" file accompanying this file. This file is distributed
 *   on an "AS IS" BASIS, WITHOUT WARRANTIES OR CONDITIONS OF ANY KIND, either
 *   express or implied. See the License for the specific language governing
 *   permissions and limitations under the License.
 */

package org.opensearch.sql.analysis;

import static java.util.Collections.emptyList;
import static org.junit.jupiter.api.Assertions.assertEquals;
import static org.junit.jupiter.api.Assertions.assertThrows;
import static org.opensearch.sql.ast.dsl.AstDSL.field;
import static org.opensearch.sql.ast.dsl.AstDSL.function;
import static org.opensearch.sql.ast.dsl.AstDSL.intLiteral;
import static org.opensearch.sql.ast.dsl.AstDSL.qualifiedName;
import static org.opensearch.sql.ast.dsl.AstDSL.stringLiteral;
import static org.opensearch.sql.data.model.ExprValueUtils.LITERAL_TRUE;
import static org.opensearch.sql.data.model.ExprValueUtils.integerValue;
import static org.opensearch.sql.data.type.ExprCoreType.BOOLEAN;
import static org.opensearch.sql.data.type.ExprCoreType.INTEGER;
import static org.opensearch.sql.data.type.ExprCoreType.STRING;
import static org.opensearch.sql.data.type.ExprCoreType.STRUCT;

import org.junit.jupiter.api.Test;
import org.junit.jupiter.api.extension.ExtendWith;
import org.opensearch.sql.analysis.symbol.Namespace;
import org.opensearch.sql.analysis.symbol.Symbol;
import org.opensearch.sql.ast.dsl.AstDSL;
import org.opensearch.sql.ast.expression.AllFields;
import org.opensearch.sql.ast.expression.DataType;
<<<<<<< HEAD
import org.opensearch.sql.ast.expression.SpanUnit;
=======
import org.opensearch.sql.ast.expression.Literal;
>>>>>>> 1d1c0d84
import org.opensearch.sql.ast.expression.UnresolvedExpression;
import org.opensearch.sql.common.antlr.SyntaxCheckException;
import org.opensearch.sql.data.model.ExprValueUtils;
import org.opensearch.sql.exception.SemanticCheckException;
import org.opensearch.sql.expression.DSL;
import org.opensearch.sql.expression.Expression;
import org.opensearch.sql.expression.NamedExpression;
import org.opensearch.sql.expression.config.ExpressionConfig;
import org.opensearch.sql.expression.window.aggregation.AggregateWindowFunction;
import org.springframework.context.annotation.Configuration;
import org.springframework.test.context.ContextConfiguration;
import org.springframework.test.context.junit.jupiter.SpringExtension;

@Configuration
@ExtendWith(SpringExtension.class)
@ContextConfiguration(classes = {ExpressionConfig.class, AnalyzerTestBase.class})
class ExpressionAnalyzerTest extends AnalyzerTestBase {

  @Test
  public void equal() {
    assertAnalyzeEqual(
        dsl.equal(DSL.ref("integer_value", INTEGER), DSL.literal(integerValue(1))),
        AstDSL.equalTo(AstDSL.unresolvedAttr("integer_value"), AstDSL.intLiteral(1))
    );
  }

  @Test
  public void and() {
    assertAnalyzeEqual(
        dsl.and(DSL.ref("boolean_value", BOOLEAN), DSL.literal(LITERAL_TRUE)),
        AstDSL.and(AstDSL.unresolvedAttr("boolean_value"), AstDSL.booleanLiteral(true))
    );
  }

  @Test
  public void or() {
    assertAnalyzeEqual(
        dsl.or(DSL.ref("boolean_value", BOOLEAN), DSL.literal(LITERAL_TRUE)),
        AstDSL.or(AstDSL.unresolvedAttr("boolean_value"), AstDSL.booleanLiteral(true))
    );
  }

  @Test
  public void xor() {
    assertAnalyzeEqual(
        dsl.xor(DSL.ref("boolean_value", BOOLEAN), DSL.literal(LITERAL_TRUE)),
        AstDSL.xor(AstDSL.unresolvedAttr("boolean_value"), AstDSL.booleanLiteral(true))
    );
  }

  @Test
  public void not() {
    assertAnalyzeEqual(
        dsl.not(DSL.ref("boolean_value", BOOLEAN)),
        AstDSL.not(AstDSL.unresolvedAttr("boolean_value"))
    );
  }

  @Test
  public void qualified_name() {
    assertAnalyzeEqual(
        DSL.ref("integer_value", INTEGER),
        qualifiedName("integer_value")
    );
  }

  @Test
  public void case_value() {
    assertAnalyzeEqual(
        DSL.cases(
            DSL.literal("Default value"),
            DSL.when(
                dsl.equal(DSL.ref("integer_value", INTEGER), DSL.literal(30)),
                DSL.literal("Thirty")),
            DSL.when(
                dsl.equal(DSL.ref("integer_value", INTEGER), DSL.literal(50)),
                DSL.literal("Fifty"))),
        AstDSL.caseWhen(
            qualifiedName("integer_value"),
            AstDSL.stringLiteral("Default value"),
            AstDSL.when(AstDSL.intLiteral(30), AstDSL.stringLiteral("Thirty")),
            AstDSL.when(AstDSL.intLiteral(50), AstDSL.stringLiteral("Fifty"))));
  }

  @Test
  public void case_conditions() {
    assertAnalyzeEqual(
        DSL.cases(
            null,
            DSL.when(
                dsl.greater(DSL.ref("integer_value", INTEGER), DSL.literal(50)),
                DSL.literal("Fifty")),
            DSL.when(
                dsl.greater(DSL.ref("integer_value", INTEGER), DSL.literal(30)),
                DSL.literal("Thirty"))),
        AstDSL.caseWhen(
            null,
            AstDSL.when(
                AstDSL.function(">",
                    qualifiedName("integer_value"),
                    AstDSL.intLiteral(50)), AstDSL.stringLiteral("Fifty")),
            AstDSL.when(
                AstDSL.function(">",
                    qualifiedName("integer_value"),
                    AstDSL.intLiteral(30)), AstDSL.stringLiteral("Thirty"))));
  }

  @Test
  public void castAnalyzer() {
    assertAnalyzeEqual(
        dsl.castInt(DSL.ref("boolean_value", BOOLEAN)),
        AstDSL.cast(AstDSL.unresolvedAttr("boolean_value"), AstDSL.stringLiteral("INT"))
    );

    assertThrows(IllegalStateException.class, () -> analyze(AstDSL.cast(AstDSL.unresolvedAttr(
        "boolean_value"), AstDSL.stringLiteral("INTERVAL"))));
  }

  @Test
  public void case_with_default_result_type_different() {
    UnresolvedExpression caseWhen = AstDSL.caseWhen(
        qualifiedName("integer_value"),
        AstDSL.intLiteral(60),
        AstDSL.when(AstDSL.intLiteral(30), AstDSL.stringLiteral("Thirty")),
        AstDSL.when(AstDSL.intLiteral(50), AstDSL.stringLiteral("Fifty")));

    SemanticCheckException exception = assertThrows(
        SemanticCheckException.class, () -> analyze(caseWhen));
    assertEquals(
        "All result types of CASE clause must be the same, but found [STRING, STRING, INTEGER]",
        exception.getMessage());
  }

  @Test
  public void scalar_window_function() {
    assertAnalyzeEqual(
        dsl.rank(),
        AstDSL.window(AstDSL.function("rank"), emptyList(), emptyList()));
  }

  @SuppressWarnings("unchecked")
  @Test
  public void aggregate_window_function() {
    assertAnalyzeEqual(
        new AggregateWindowFunction(dsl.avg(DSL.ref("integer_value", INTEGER))),
        AstDSL.window(
            AstDSL.aggregate("avg", qualifiedName("integer_value")),
            emptyList(),
            emptyList()));
  }

  @Test
  public void qualified_name_with_qualifier() {
    analysisContext.push();
    analysisContext.peek().define(new Symbol(Namespace.INDEX_NAME, "index_alias"), STRUCT);
    assertAnalyzeEqual(
        DSL.ref("integer_value", INTEGER),
        qualifiedName("index_alias", "integer_value")
    );

    analysisContext.peek().define(new Symbol(Namespace.FIELD_NAME, "object_field"), STRUCT);
    analysisContext.peek().define(new Symbol(Namespace.FIELD_NAME, "object_field.integer_value"),
        INTEGER);
    assertAnalyzeEqual(
        DSL.ref("object_field.integer_value", INTEGER),
        qualifiedName("object_field", "integer_value")
    );

    SyntaxCheckException exception =
        assertThrows(SyntaxCheckException.class,
            () -> analyze(qualifiedName("nested_field", "integer_value")));
    assertEquals(
        "The qualifier [nested_field] of qualified name [nested_field.integer_value] "
            + "must be an field name, index name or its alias",
        exception.getMessage()
    );
    analysisContext.pop();
  }

  @Test
  public void interval() {
    assertAnalyzeEqual(
        dsl.interval(DSL.literal(1L), DSL.literal("DAY")),
        AstDSL.intervalLiteral(1L, DataType.LONG, "DAY"));
  }

  @Test
  public void all_fields() {
    assertAnalyzeEqual(
        DSL.literal("*"),
        AllFields.of());
  }

  @Test
  public void case_clause() {
    assertAnalyzeEqual(
        DSL.cases(
            DSL.literal(ExprValueUtils.nullValue()),
            DSL.when(
                dsl.equal(DSL.ref("integer_value", INTEGER), DSL.literal(30)),
                DSL.literal("test"))),
        AstDSL.caseWhen(
            AstDSL.nullLiteral(),
            AstDSL.when(
                AstDSL.function("=",
                    qualifiedName("integer_value"),
                    AstDSL.intLiteral(30)),
                AstDSL.stringLiteral("test"))));
  }

  @Test
  public void skip_array_data_type() {
    SyntaxCheckException exception =
        assertThrows(SyntaxCheckException.class,
            () -> analyze(qualifiedName("array_value")));
    assertEquals(
        "Identifier [array_value] of type [ARRAY] is not supported yet",
        exception.getMessage()
    );
  }

  @Test
  public void undefined_var_semantic_check_failed() {
    SemanticCheckException exception = assertThrows(SemanticCheckException.class,
        () -> analyze(
            AstDSL.and(AstDSL.unresolvedAttr("undefined_field"), AstDSL.booleanLiteral(true))));
    assertEquals("can't resolve Symbol(namespace=FIELD_NAME, name=undefined_field) in type env",
        exception.getMessage());
  }

  @Test
  public void undefined_aggregation_function() {
    SemanticCheckException exception = assertThrows(SemanticCheckException.class,
        () -> analyze(AstDSL.aggregate("ESTDC_ERROR", field("integer_value"))));
    assertEquals("Unsupported aggregation function ESTDC_ERROR", exception.getMessage());
  }

  @Test
  public void aggregation_filter() {
    assertAnalyzeEqual(
        dsl.avg(DSL.ref("integer_value", INTEGER))
            .condition(dsl.greater(DSL.ref("integer_value", INTEGER), DSL.literal(1))),
        AstDSL.filteredAggregate("avg", qualifiedName("integer_value"),
            function(">", qualifiedName("integer_value"), intLiteral(1)))
    );
  }

  @Test
  public void variance_mapto_varPop() {
    assertAnalyzeEqual(
        dsl.varPop(DSL.ref("integer_value", INTEGER)),
        AstDSL.aggregate("variance", qualifiedName("integer_value"))
    );
  }

  @Test
  public void distinct_count() {
    assertAnalyzeEqual(
        dsl.distinctCount(DSL.ref("integer_value", INTEGER)),
        AstDSL.distinctAggregate("count", qualifiedName("integer_value"))
    );
  }

  @Test
  public void filtered_distinct_count() {
    assertAnalyzeEqual(
        dsl.distinctCount(DSL.ref("integer_value", INTEGER))
            .condition(dsl.greater(DSL.ref("integer_value", INTEGER), DSL.literal(1))),
        AstDSL.filteredDistinctCount("count", qualifiedName("integer_value"), function(
            ">", qualifiedName("integer_value"), intLiteral(1)))
    );
  }

  @Test
<<<<<<< HEAD
  void visit_span() {
    assertAnalyzeEqual(
        DSL.span(DSL.ref("integer_value", INTEGER), DSL.literal(1), ""),
        AstDSL.span(qualifiedName("integer_value"), intLiteral(1), SpanUnit.NONE)
=======
  public void named_argument() {
    assertAnalyzeEqual(
        dsl.namedArgument("arg_name", DSL.literal("query")),
        AstDSL.unresolvedArg("arg_name", stringLiteral("query"))
>>>>>>> 1d1c0d84
    );
  }

  protected Expression analyze(UnresolvedExpression unresolvedExpression) {
    return expressionAnalyzer.analyze(unresolvedExpression, analysisContext);
  }

  protected void assertAnalyzeEqual(Expression expected,
                                    UnresolvedExpression unresolvedExpression) {
    assertEquals(expected, analyze(unresolvedExpression));
  }
}<|MERGE_RESOLUTION|>--- conflicted
+++ resolved
@@ -48,11 +48,8 @@
 import org.opensearch.sql.ast.dsl.AstDSL;
 import org.opensearch.sql.ast.expression.AllFields;
 import org.opensearch.sql.ast.expression.DataType;
-<<<<<<< HEAD
+import org.opensearch.sql.ast.expression.Literal;
 import org.opensearch.sql.ast.expression.SpanUnit;
-=======
-import org.opensearch.sql.ast.expression.Literal;
->>>>>>> 1d1c0d84
 import org.opensearch.sql.ast.expression.UnresolvedExpression;
 import org.opensearch.sql.common.antlr.SyntaxCheckException;
 import org.opensearch.sql.data.model.ExprValueUtils;
@@ -327,17 +324,18 @@
   }
 
   @Test
-<<<<<<< HEAD
+  public void named_argument() {
+    assertAnalyzeEqual(
+        dsl.namedArgument("arg_name", DSL.literal("query")),
+        AstDSL.unresolvedArg("arg_name", stringLiteral("query"))
+    );
+  }
+
+  @Test
   void visit_span() {
     assertAnalyzeEqual(
         DSL.span(DSL.ref("integer_value", INTEGER), DSL.literal(1), ""),
         AstDSL.span(qualifiedName("integer_value"), intLiteral(1), SpanUnit.NONE)
-=======
-  public void named_argument() {
-    assertAnalyzeEqual(
-        dsl.namedArgument("arg_name", DSL.literal("query")),
-        AstDSL.unresolvedArg("arg_name", stringLiteral("query"))
->>>>>>> 1d1c0d84
     );
   }
 
