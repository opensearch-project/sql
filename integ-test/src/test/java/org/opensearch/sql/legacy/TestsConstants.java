/*
 * Copyright OpenSearch Contributors
 * SPDX-License-Identifier: Apache-2.0
 */

package org.opensearch.sql.legacy;

/** Created by omershelef on 18/12/14. */
public class TestsConstants {

  public static final String PERSISTENT = "persistent";
  public static final String TRANSIENT = "transient";

  public static final String TEST_INDEX = "opensearch-sql_test_index";

  public static final String TEST_INDEX_ONLINE = TEST_INDEX + "_online";
  public static final String TEST_INDEX_ACCOUNT = TEST_INDEX + "_account";
  public static final String TEST_INDEX_PHRASE = TEST_INDEX + "_phrase";
  public static final String TEST_INDEX_DOG = TEST_INDEX + "_dog";
  public static final String TEST_INDEX_DOG2 = TEST_INDEX + "_dog2";
  public static final String TEST_INDEX_DOG3 = TEST_INDEX + "_dog3";
  public static final String TEST_INDEX_DOGSUBQUERY = TEST_INDEX + "_subquery";
  public static final String TEST_INDEX_PEOPLE = TEST_INDEX + "_people";
  public static final String TEST_INDEX_PEOPLE2 = TEST_INDEX + "_people2";
  public static final String TEST_INDEX_GAME_OF_THRONES = TEST_INDEX + "_game_of_thrones";
  public static final String TEST_INDEX_SYSTEM = TEST_INDEX + "_system";
  public static final String TEST_INDEX_ODBC = TEST_INDEX + "_odbc";
  public static final String TEST_INDEX_LOCATION = TEST_INDEX + "_location";
  public static final String TEST_INDEX_LOCATION2 = TEST_INDEX + "_location2";
  public static final String TEST_INDEX_NESTED_TYPE = TEST_INDEX + "_nested_type";
  public static final String TEST_INDEX_NESTED_TYPE_WITHOUT_ARRAYS =
      TEST_INDEX + "_nested_type_without_arrays";
  public static final String TEST_INDEX_NESTED_SIMPLE = TEST_INDEX + "_nested_simple";
  public static final String TEST_INDEX_NESTED_WITH_QUOTES =
      TEST_INDEX + "_nested_type_with_quotes";
  public static final String TEST_INDEX_EMPLOYEE_NESTED = TEST_INDEX + "_employee_nested";
  public static final String TEST_INDEX_JOIN_TYPE = TEST_INDEX + "_join_type";
  public static final String TEST_INDEX_UNEXPANDED_OBJECT = TEST_INDEX + "_unexpanded_object";
  public static final String TEST_INDEX_BANK = TEST_INDEX + "_bank";
  public static final String TEST_INDEX_BANK_TWO = TEST_INDEX_BANK + "_two";
  public static final String TEST_INDEX_BANK_WITH_NULL_VALUES =
      TEST_INDEX_BANK + "_with_null_values";
<<<<<<< HEAD
  public final static String TEST_INDEX_BANK_CSV_SANITIZE = TEST_INDEX_BANK + "_csv_sanitize";
  public final static String TEST_INDEX_BANK_RAW_SANITIZE = TEST_INDEX_BANK + "_raw_sanitize";
  public final static String TEST_INDEX_ORDER = TEST_INDEX + "_order";
  public final static String TEST_INDEX_WEBLOG = TEST_INDEX + "_weblog";
  public final static String TEST_INDEX_DATE = TEST_INDEX + "_date";
  public final static String TEST_INDEX_DATE_TIME = TEST_INDEX + "_datetime";
  public final static String TEST_INDEX_DEEP_NESTED = TEST_INDEX + "_deep_nested";
  public final static String TEST_INDEX_STRINGS = TEST_INDEX + "_strings";
  public final static String TEST_INDEX_DATATYPE_NUMERIC = TEST_INDEX + "_datatypes_numeric";
  public final static String TEST_INDEX_DATATYPE_NONNUMERIC = TEST_INDEX + "_datatypes_nonnumeric";
  public final static String TEST_INDEX_BEER = TEST_INDEX + "_beer";
  public final static String TEST_INDEX_NULL_MISSING = TEST_INDEX + "_null_missing";
  public final static String TEST_INDEX_CALCS = TEST_INDEX + "_calcs";
  public final static String TEST_INDEX_DATE_FORMATS = TEST_INDEX + "_date_formats";
  public final static String TEST_INDEX_WILDCARD = TEST_INDEX + "_wildcard";
  public final static String TEST_INDEX_MULTI_NESTED_TYPE = TEST_INDEX + "_multi_nested";
  public final static String TEST_INDEX_NESTED_WITH_NULLS = TEST_INDEX + "_nested_with_nulls";
  public final static String TEST_INDEX_GEOPOINT = TEST_INDEX + "_geopoint";
  public final static String DATASOURCES = ".ql-datasources";
=======
  public static final String TEST_INDEX_BANK_CSV_SANITIZE = TEST_INDEX_BANK + "_csv_sanitize";
  public static final String TEST_INDEX_BANK_RAW_SANITIZE = TEST_INDEX_BANK + "_raw_sanitize";
  public static final String TEST_INDEX_ORDER = TEST_INDEX + "_order";
  public static final String TEST_INDEX_WEBLOG = TEST_INDEX + "_weblog";
  public static final String TEST_INDEX_DATE = TEST_INDEX + "_date";
  public static final String TEST_INDEX_DATE_TIME = TEST_INDEX + "_datetime";
  public static final String TEST_INDEX_DEEP_NESTED = TEST_INDEX + "_deep_nested";
  public static final String TEST_INDEX_STRINGS = TEST_INDEX + "_strings";
  public static final String TEST_INDEX_DATATYPE_NUMERIC = TEST_INDEX + "_datatypes_numeric";
  public static final String TEST_INDEX_DATATYPE_NONNUMERIC = TEST_INDEX + "_datatypes_nonnumeric";
  public static final String TEST_INDEX_BEER = TEST_INDEX + "_beer";
  public static final String TEST_INDEX_NULL_MISSING = TEST_INDEX + "_null_missing";
  public static final String TEST_INDEX_CALCS = TEST_INDEX + "_calcs";
  public static final String TEST_INDEX_DATE_FORMATS = TEST_INDEX + "_date_formats";
  public static final String TEST_INDEX_WILDCARD = TEST_INDEX + "_wildcard";
  public static final String TEST_INDEX_MULTI_NESTED_TYPE = TEST_INDEX + "_multi_nested";
  public static final String TEST_INDEX_NESTED_WITH_NULLS = TEST_INDEX + "_nested_with_nulls";
  public static final String DATASOURCES = ".ql-datasources";
>>>>>>> ed2b6830

  public static final String DATE_FORMAT = "yyyy-MM-dd'T'HH:mm:ss.SSS'Z'";
  public static final String TS_DATE_FORMAT = "yyyy-MM-dd HH:mm:ss.SSS";
  public static final String SIMPLE_DATE_FORMAT = "yyyy-MM-dd";
}<|MERGE_RESOLUTION|>--- conflicted
+++ resolved
@@ -40,27 +40,6 @@
   public static final String TEST_INDEX_BANK_TWO = TEST_INDEX_BANK + "_two";
   public static final String TEST_INDEX_BANK_WITH_NULL_VALUES =
       TEST_INDEX_BANK + "_with_null_values";
-<<<<<<< HEAD
-  public final static String TEST_INDEX_BANK_CSV_SANITIZE = TEST_INDEX_BANK + "_csv_sanitize";
-  public final static String TEST_INDEX_BANK_RAW_SANITIZE = TEST_INDEX_BANK + "_raw_sanitize";
-  public final static String TEST_INDEX_ORDER = TEST_INDEX + "_order";
-  public final static String TEST_INDEX_WEBLOG = TEST_INDEX + "_weblog";
-  public final static String TEST_INDEX_DATE = TEST_INDEX + "_date";
-  public final static String TEST_INDEX_DATE_TIME = TEST_INDEX + "_datetime";
-  public final static String TEST_INDEX_DEEP_NESTED = TEST_INDEX + "_deep_nested";
-  public final static String TEST_INDEX_STRINGS = TEST_INDEX + "_strings";
-  public final static String TEST_INDEX_DATATYPE_NUMERIC = TEST_INDEX + "_datatypes_numeric";
-  public final static String TEST_INDEX_DATATYPE_NONNUMERIC = TEST_INDEX + "_datatypes_nonnumeric";
-  public final static String TEST_INDEX_BEER = TEST_INDEX + "_beer";
-  public final static String TEST_INDEX_NULL_MISSING = TEST_INDEX + "_null_missing";
-  public final static String TEST_INDEX_CALCS = TEST_INDEX + "_calcs";
-  public final static String TEST_INDEX_DATE_FORMATS = TEST_INDEX + "_date_formats";
-  public final static String TEST_INDEX_WILDCARD = TEST_INDEX + "_wildcard";
-  public final static String TEST_INDEX_MULTI_NESTED_TYPE = TEST_INDEX + "_multi_nested";
-  public final static String TEST_INDEX_NESTED_WITH_NULLS = TEST_INDEX + "_nested_with_nulls";
-  public final static String TEST_INDEX_GEOPOINT = TEST_INDEX + "_geopoint";
-  public final static String DATASOURCES = ".ql-datasources";
-=======
   public static final String TEST_INDEX_BANK_CSV_SANITIZE = TEST_INDEX_BANK + "_csv_sanitize";
   public static final String TEST_INDEX_BANK_RAW_SANITIZE = TEST_INDEX_BANK + "_raw_sanitize";
   public static final String TEST_INDEX_ORDER = TEST_INDEX + "_order";
@@ -78,8 +57,8 @@
   public static final String TEST_INDEX_WILDCARD = TEST_INDEX + "_wildcard";
   public static final String TEST_INDEX_MULTI_NESTED_TYPE = TEST_INDEX + "_multi_nested";
   public static final String TEST_INDEX_NESTED_WITH_NULLS = TEST_INDEX + "_nested_with_nulls";
+  public static final String TEST_INDEX_GEOPOINT = TEST_INDEX + "_geopoint";
   public static final String DATASOURCES = ".ql-datasources";
->>>>>>> ed2b6830
 
   public static final String DATE_FORMAT = "yyyy-MM-dd'T'HH:mm:ss.SSS'Z'";
   public static final String TS_DATE_FORMAT = "yyyy-MM-dd HH:mm:ss.SSS";
