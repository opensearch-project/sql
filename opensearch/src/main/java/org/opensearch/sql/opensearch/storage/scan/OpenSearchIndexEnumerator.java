--- conflicted
+++ resolved
@@ -78,27 +78,10 @@
     this.bgScanner.startScanning(request);
   }
 
-<<<<<<< HEAD
-  private void fetchNextBatch() {
-    OpenSearchResponse response = client.search(request);
-    if ((response.isAggregationResponse() && response.noCompositeAfterKey())
-        || response.isCountResponse()
-        || (response.getHitsSize() > 0 && response.getHitsSize() < maxResultWindow)) {
-      // no need to fetch next batch if it's for an aggregation (without composite afterKey)
-      // or the length of response hits is less than max result window size.
-      fetchOnce = true;
-    }
-    if (!response.isEmpty()) {
-      iterator = response.iterator();
-    } else if (iterator == null) {
-      iterator = Collections.emptyIterator();
-    }
-=======
   private Iterator<ExprValue> fetchNextBatch() {
     BackgroundSearchScanner.SearchBatchResult result =
         bgScanner.fetchNextBatch(request, maxResultWindow);
     return result.iterator();
->>>>>>> 52fe8aa5
   }
 
   @Override
