/*
 * Copyright OpenSearch Contributors
 * SPDX-License-Identifier: Apache-2.0
 */

package org.opensearch.sql.expression.datetime;

import static org.junit.jupiter.api.Assertions.assertEquals;
import static org.junit.jupiter.api.Assertions.assertThrows;
import static org.opensearch.sql.data.type.ExprCoreType.TIMESTAMP;
import static org.opensearch.sql.utils.DateTimeUtils.UTC_ZONE_ID;

import java.time.Instant;
import java.time.LocalDate;
import java.time.LocalDateTime;
import java.time.LocalTime;
import java.util.stream.Stream;
import org.junit.jupiter.api.DisplayNameGeneration;
import org.junit.jupiter.api.DisplayNameGenerator;
import org.junit.jupiter.api.Test;
import org.junit.jupiter.params.ParameterizedTest;
import org.junit.jupiter.params.provider.Arguments;
import org.junit.jupiter.params.provider.CsvSource;
import org.junit.jupiter.params.provider.MethodSource;
import org.opensearch.sql.data.model.ExprTimestampValue;
import org.opensearch.sql.data.model.ExprValueUtils;
import org.opensearch.sql.exception.SemanticCheckException;
import org.opensearch.sql.expression.DSL;
import org.opensearch.sql.expression.ExpressionTestBase;

@DisplayNameGeneration(DisplayNameGenerator.ReplaceUnderscores.class)
public class TimestampTest extends ExpressionTestBase {

  @Test
  public void timestamp_one_arg_string() {
    var expr = DSL.timestamp(functionProperties, DSL.literal("1961-04-12 09:07:00"));
    assertEquals(TIMESTAMP, expr.type());
    assertEquals(new ExprTimestampValue("1961-04-12 09:07:00"), expr.valueOf());

    expr = DSL.timestamp(functionProperties, DSL.literal("1961-04-12 09:07:00.123456"));
    assertEquals(TIMESTAMP, expr.type());
    assertEquals(LocalDateTime.of(1961, 4, 12, 9, 7, 0, 123456000), expr.valueOf().datetimeValue());
  }

  /**
   * Check that `TIMESTAMP` function throws an exception on incorrect string input.
   *
   * @param value A value.
   * @param testName A test name.
   */
  @ParameterizedTest(name = "{1}")
  @CsvSource({
    "1984-02-30 12:20:42, Feb 30th",
    "1984-02-10 24:00:00, 24:00:00",
    "84-02-10 12:20:42, 2 digit year"
  })
  public void timestamp_one_arg_string_invalid_format(String value, String testName) {
    // exception thrown from ExprTimestampValue(String) CTOR
<<<<<<< HEAD
    var exception =
        assertThrows(
            SemanticCheckException.class,
            () -> DSL.timestamp(functionProperties, DSL.literal(value)).valueOf());
    assertEquals(
        String.format(
            "timestamp:%s in unsupported format, please " + "use yyyy-MM-dd HH:mm:ss[.SSSSSSSSS]",
            value),
        exception.getMessage());
=======
    var exception = assertThrows(SemanticCheckException.class,
        () -> DSL.timestamp(functionProperties, DSL.literal(value)).valueOf());
    assertEquals(String.format("timestamp:%s in unsupported format, please "
        + "use 'yyyy-MM-dd HH:mm:ss[.SSSSSSSSS]'", value), exception.getMessage());
>>>>>>> d205bd6b
  }

  @Test
  public void timestamp_one_arg_time() {
    var expr = DSL.timestamp(functionProperties, DSL.time(DSL.literal("22:33:44")));
    assertEquals(TIMESTAMP, expr.type());
    var refValue = LocalDate.now().atTime(LocalTime.of(22, 33, 44)).atZone(UTC_ZONE_ID).toInstant();
    assertEquals(new ExprTimestampValue(refValue), expr.valueOf());
  }

  @Test
  public void timestamp_one_arg_date() {
    var expr = DSL.timestamp(functionProperties, DSL.date(DSL.literal("2077-12-15")));
    assertEquals(TIMESTAMP, expr.type());
    var refValue = LocalDate.of(2077, 12, 15).atStartOfDay().atZone(UTC_ZONE_ID).toInstant();
    assertEquals(new ExprTimestampValue(refValue), expr.valueOf());
  }

  @Test
  public void timestamp_one_arg_datetime() {
    var expr = DSL.timestamp(functionProperties, DSL.datetime(DSL.literal("1961-04-12 09:07:00")));
    assertEquals(TIMESTAMP, expr.type());
    assertEquals(LocalDateTime.of(1961, 4, 12, 9, 7, 0), expr.valueOf().datetimeValue());
  }

  @Test
  public void timestamp_one_arg_timestamp() {
    var refValue = new ExprTimestampValue(Instant.ofEpochSecond(10050042));
    var expr =
        DSL.timestamp(functionProperties, DSL.timestamp(functionProperties, DSL.literal(refValue)));
    assertEquals(TIMESTAMP, expr.type());
    assertEquals(refValue, expr.valueOf());
  }

  private static Instant dateTime2Instant(LocalDateTime dt) {
    return dt.atZone(UTC_ZONE_ID).toInstant();
  }

  private static ExprTimestampValue dateTime2ExprTs(LocalDateTime dt) {
    return new ExprTimestampValue(dateTime2Instant(dt));
  }

  private static Stream<Arguments> getTestData() {
    var today = LocalDate.now();
    // First argument of `TIMESTAMP` function, second argument and expected result value
    return Stream.of(
        // STRING and STRING/DATE/TIME/DATETIME/TIMESTAMP
        Arguments.of(
            "1961-04-12 09:07:00",
            "2077-12-15 01:48:00",
            dateTime2ExprTs(LocalDateTime.of(1961, 4, 12, 10, 55, 0))),
        Arguments.of(
            "1984-02-10 12:20:42",
            LocalDate.of(2077, 12, 21),
            dateTime2ExprTs(LocalDateTime.of(1984, 2, 10, 12, 20, 42))),
        Arguments.of(
            "1961-04-12 09:07:00",
            LocalTime.of(1, 48),
            dateTime2ExprTs(LocalDateTime.of(1961, 4, 12, 10, 55, 0))),
        Arguments.of(
            "2020-12-31 17:30:00",
            LocalDateTime.of(2077, 12, 21, 12, 20, 42),
            dateTime2ExprTs(LocalDateTime.of(2021, 1, 1, 5, 50, 42))),
        Arguments.of(
            "2020-12-31 17:30:00",
            Instant.ofEpochSecond(42),
            dateTime2ExprTs(LocalDateTime.of(2020, 12, 31, 17, 30, 42))),
        // DATE and STRING/DATE/TIME/DATETIME/TIMESTAMP
        Arguments.of(
            LocalDate.of(2077, 12, 21),
            "2077-12-15 01:48:00",
            dateTime2ExprTs(LocalDateTime.of(2077, 12, 21, 1, 48, 0))),
        Arguments.of(
            LocalDate.of(2077, 12, 21),
            LocalDate.of(1984, 2, 3),
            dateTime2ExprTs(LocalDateTime.of(2077, 12, 21, 0, 0, 0))),
        Arguments.of(
            LocalDate.of(2077, 12, 21),
            LocalTime.of(22, 33, 44),
            dateTime2ExprTs(LocalDateTime.of(2077, 12, 21, 22, 33, 44))),
        Arguments.of(
            LocalDate.of(2077, 12, 21),
            LocalDateTime.of(1999, 9, 9, 22, 33, 44),
            dateTime2ExprTs(LocalDateTime.of(2077, 12, 21, 22, 33, 44))),
        Arguments.of(
            LocalDate.of(2077, 12, 21),
            Instant.ofEpochSecond(42),
            dateTime2ExprTs(LocalDateTime.of(2077, 12, 21, 0, 0, 42))),
        // TIME and STRING/DATE/TIME/DATETIME/TIMESTAMP
        Arguments.of(
            LocalTime.of(9, 7, 0),
            "2077-12-15 01:48:00",
            dateTime2ExprTs(today.atTime(LocalTime.of(10, 55, 0)))),
        Arguments.of(
            LocalTime.of(12, 20, 42),
            LocalDate.of(2077, 12, 21),
            dateTime2ExprTs(today.atTime(LocalTime.of(12, 20, 42)))),
        Arguments.of(
            LocalTime.of(9, 7, 0),
            LocalTime.of(1, 48),
            dateTime2ExprTs(today.atTime(LocalTime.of(10, 55, 0)))),
        Arguments.of(
            LocalTime.of(17, 30, 0),
            LocalDateTime.of(2077, 12, 21, 12, 20, 42),
            dateTime2ExprTs(today.plusDays(1).atTime(LocalTime.of(5, 50, 42)))),
        Arguments.of(
            LocalTime.of(17, 30, 0),
            Instant.ofEpochSecond(42),
            dateTime2ExprTs(today.atTime(LocalTime.of(17, 30, 42)))),
        // DATETIME and STRING/DATE/TIME/DATETIME/TIMESTAMP
        Arguments.of(
            LocalDateTime.of(1961, 4, 12, 9, 7, 0),
            "2077-12-15 01:48:00",
            dateTime2ExprTs(LocalDateTime.of(1961, 4, 12, 10, 55, 0))),
        Arguments.of(
            LocalDateTime.of(1984, 2, 10, 12, 20, 42),
            LocalDate.of(2077, 12, 21),
            dateTime2ExprTs(LocalDateTime.of(1984, 2, 10, 12, 20, 42))),
        Arguments.of(
            LocalDateTime.of(1961, 4, 12, 9, 7, 0),
            LocalTime.of(1, 48),
            dateTime2ExprTs(LocalDateTime.of(1961, 4, 12, 10, 55, 0))),
        Arguments.of(
            LocalDateTime.of(2020, 12, 31, 17, 30, 0),
            LocalDateTime.of(2077, 12, 21, 12, 20, 42),
            dateTime2ExprTs(LocalDateTime.of(2021, 1, 1, 5, 50, 42))),
        Arguments.of(
            LocalDateTime.of(2020, 12, 31, 17, 30, 0),
            Instant.ofEpochSecond(42),
            dateTime2ExprTs(LocalDateTime.of(2020, 12, 31, 17, 30, 42))),
        // TIMESTAMP and STRING/DATE/TIME/DATETIME/TIMESTAMP
        Arguments.of(
            dateTime2Instant(LocalDateTime.of(1961, 4, 12, 9, 7, 0)),
            "2077-12-15 01:48:00",
            dateTime2ExprTs(LocalDateTime.of(1961, 4, 12, 10, 55, 0))),
        Arguments.of(
            dateTime2Instant(LocalDateTime.of(1984, 2, 10, 12, 20, 42)),
            LocalDate.of(2077, 12, 21),
            dateTime2ExprTs(LocalDateTime.of(1984, 2, 10, 12, 20, 42))),
        Arguments.of(
            dateTime2Instant(LocalDateTime.of(1961, 4, 12, 9, 7, 0)),
            LocalTime.of(1, 48),
            dateTime2ExprTs(LocalDateTime.of(1961, 4, 12, 10, 55, 0))),
        Arguments.of(
            dateTime2Instant(LocalDateTime.of(2020, 12, 31, 17, 30, 0)),
            LocalDateTime.of(2077, 12, 21, 12, 20, 42),
            dateTime2ExprTs(LocalDateTime.of(2021, 1, 1, 5, 50, 42))),
        Arguments.of(
            dateTime2Instant(LocalDateTime.of(2020, 12, 31, 17, 30, 0)),
            Instant.ofEpochSecond(42),
            dateTime2ExprTs(LocalDateTime.of(2020, 12, 31, 17, 30, 42))));
  }

  /**
   * Test `TIMESTAMP` function which takes 2 arguments with input of different types.
   *
   * @param arg1 First argument to be passed to `TIMESTAMP` function.
   * @param arg2 Second argument to be passed to `TIMESTAMP` function.
   * @param expected The expected result.
   */
  @ParameterizedTest
  @MethodSource("getTestData")
  public void timestamp_with_two_args(Object arg1, Object arg2, ExprTimestampValue expected) {
    var expr =
        DSL.timestamp(
            functionProperties,
            DSL.literal(ExprValueUtils.fromObjectValue(arg1)),
            DSL.literal(ExprValueUtils.fromObjectValue(arg2)));
    assertEquals(TIMESTAMP, expr.type());
    assertEquals(expected, expr.valueOf());
  }
}<|MERGE_RESOLUTION|>--- conflicted
+++ resolved
@@ -56,22 +56,10 @@
   })
   public void timestamp_one_arg_string_invalid_format(String value, String testName) {
     // exception thrown from ExprTimestampValue(String) CTOR
-<<<<<<< HEAD
-    var exception =
-        assertThrows(
-            SemanticCheckException.class,
-            () -> DSL.timestamp(functionProperties, DSL.literal(value)).valueOf());
-    assertEquals(
-        String.format(
-            "timestamp:%s in unsupported format, please " + "use yyyy-MM-dd HH:mm:ss[.SSSSSSSSS]",
-            value),
-        exception.getMessage());
-=======
     var exception = assertThrows(SemanticCheckException.class,
         () -> DSL.timestamp(functionProperties, DSL.literal(value)).valueOf());
     assertEquals(String.format("timestamp:%s in unsupported format, please "
         + "use 'yyyy-MM-dd HH:mm:ss[.SSSSSSSSS]'", value), exception.getMessage());
->>>>>>> d205bd6b
   }
 
   @Test
