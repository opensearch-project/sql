--- conflicted
+++ resolved
@@ -415,24 +415,51 @@
   }
 
   @Test
-<<<<<<< HEAD
+  public void testStatsBySpan() throws IOException {
+    String expected =
+        isCalciteEnabled()
+            ? loadFromFile("expectedOutput/calcite/explain_stats_by_span.json")
+            : loadFromFile("expectedOutput/ppl/explain_stats_by_span.json");
+
+    assertJsonEqualsIgnoreId(
+        expected,
+        explainQueryToString(
+            String.format("source=%s | stats count() by span(age,10)", TEST_INDEX_BANK)));
+  }
+
+  @Test
+  public void testStatsByTimeSpan() throws IOException {
+    String expected =
+        isCalciteEnabled()
+            ? loadFromFile("expectedOutput/calcite/explain_stats_by_timespan.json")
+            : loadFromFile("expectedOutput/ppl/explain_stats_by_timespan.json");
+
+    assertJsonEqualsIgnoreId(
+        expected,
+        explainQueryToString(
+            String.format("source=%s | stats count() by span(birthdate,1m)", TEST_INDEX_BANK)));
+
+    expected =
+        isCalciteEnabled()
+            ? loadFromFile("expectedOutput/calcite/explain_stats_by_timespan2.json")
+            : loadFromFile("expectedOutput/ppl/explain_stats_by_timespan2.json");
+
+    assertJsonEqualsIgnoreId(
+        expected,
+        explainQueryToString(
+            String.format("source=%s | stats count() by span(birthdate,1M)", TEST_INDEX_BANK)));
+  }
+
+  @Test
   public void testSingleFieldRelevanceQueryFunctionExplain() throws IOException {
     String expected =
         isCalciteEnabled()
             ? loadFromFile("expectedOutput/calcite/explain_single_field_relevance_push.json")
             : loadFromFile("expectedOutput/ppl/explain_single_field_relevance_push.json");
-=======
-  public void testStatsBySpan() throws IOException {
-    String expected =
-        isCalciteEnabled()
-            ? loadFromFile("expectedOutput/calcite/explain_stats_by_span.json")
-            : loadFromFile("expectedOutput/ppl/explain_stats_by_span.json");
->>>>>>> d7bf6441
-
-    assertJsonEqualsIgnoreId(
-        expected,
-        explainQueryToString(
-<<<<<<< HEAD
+
+    assertJsonEqualsIgnoreId(
+        expected,
+        explainQueryToString(
             "source=opensearch-sql_test_index_account"
                 + "| where match(email, '*@gmail.com', boost=1.0)"));
   }
@@ -443,37 +470,12 @@
         isCalciteEnabled()
             ? loadFromFile("expectedOutput/calcite/explain_multi_fields_relevance_push.json")
             : loadFromFile("expectedOutput/ppl/explain_multi_fields_relevance_push.json");
-=======
-            String.format("source=%s | stats count() by span(age,10)", TEST_INDEX_BANK)));
-  }
-
-  @Test
-  public void testStatsByTimeSpan() throws IOException {
-    String expected =
-        isCalciteEnabled()
-            ? loadFromFile("expectedOutput/calcite/explain_stats_by_timespan.json")
-            : loadFromFile("expectedOutput/ppl/explain_stats_by_timespan.json");
->>>>>>> d7bf6441
-
-    assertJsonEqualsIgnoreId(
-        expected,
-        explainQueryToString(
-<<<<<<< HEAD
+
+    assertJsonEqualsIgnoreId(
+        expected,
+        explainQueryToString(
             "source=opensearch-sql_test_index_account"
                 + "| where simple_query_string(['email', name 4.0], 'gmail',"
                 + " default_operator='or', analyzer=english)"));
-=======
-            String.format("source=%s | stats count() by span(birthdate,1m)", TEST_INDEX_BANK)));
-
-    expected =
-        isCalciteEnabled()
-            ? loadFromFile("expectedOutput/calcite/explain_stats_by_timespan2.json")
-            : loadFromFile("expectedOutput/ppl/explain_stats_by_timespan2.json");
-
-    assertJsonEqualsIgnoreId(
-        expected,
-        explainQueryToString(
-            String.format("source=%s | stats count() by span(birthdate,1M)", TEST_INDEX_BANK)));
->>>>>>> d7bf6441
   }
 }