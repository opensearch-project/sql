--- conflicted
+++ resolved
@@ -536,7 +536,17 @@
   }
 
   @Test
-<<<<<<< HEAD
+  public void testMetaFieldAlias() {
+    Exception e =
+        assertThrows(
+            Exception.class,
+            () ->
+                executeQuery(
+                    String.format("source=%s | stats count() as _score", TEST_INDEX_ACCOUNT)));
+    verifyErrorMessageContains(e, "Cannot use metadata field [_score] as the alias.");
+  }
+
+  @Test
   public void testExplainCommand() {
     String result = explainQuery("explain source=test | where age = 20 | fields name, age");
     assertEquals(
@@ -583,15 +593,5 @@
             + "  }\n"
             + "}",
         result);
-=======
-  public void testMetaFieldAlias() {
-    Exception e =
-        assertThrows(
-            Exception.class,
-            () ->
-                executeQuery(
-                    String.format("source=%s | stats count() as _score", TEST_INDEX_ACCOUNT)));
-    verifyErrorMessageContains(e, "Cannot use metadata field [_score] as the alias.");
->>>>>>> 9092cc8c
   }
 }