--- conflicted
+++ resolved
@@ -73,11 +73,8 @@
    | expandCommand
    | flattenCommand
    | reverseCommand
-<<<<<<< HEAD
+   | regexCommand
    | timechartCommand
-=======
-   | regexCommand
->>>>>>> 9b88f23f
    ;
 
 commandName
