--- conflicted
+++ resolved
@@ -366,14 +366,15 @@
   }
 
   @Test
-<<<<<<< HEAD
   public void testListAggregationExplain() throws IOException {
     String expected = loadExpectedPlan("explain_list_aggregation.json");
     assertJsonEqualsIgnoreId(
         expected,
         explainQueryToString(
             "source=opensearch-sql_test_index_account | stats list(age) as age_list"));
-=======
+  }
+  
+  @Test
   public void testRegexExplain() throws IOException {
     String query =
         "source=opensearch-sql_test_index_account | regex lastname='^[A-Z][a-z]+$' | head 5";
@@ -388,7 +389,6 @@
     var result = explainQueryToString(query);
     String expected = loadExpectedPlan("explain_regex_negated.json");
     assertJsonEqualsIgnoreId(expected, result);
->>>>>>> 9b88f23f
   }
 
   /**
