/*
 * Copyright OpenSearch Contributors
 * SPDX-License-Identifier: Apache-2.0
 */


buildscript {
    ext {
        opensearch_version = System.getProperty("opensearch.version", "3.0.0-SNAPSHOT")
        isSnapshot = "true" == System.getProperty("build.snapshot", "true")
        buildVersionQualifier = System.getProperty("build.version_qualifier", "")
        version_tokens = opensearch_version.tokenize('-')
        opensearch_build = version_tokens[0] + '.0'
        prometheus_binary_version = "2.37.2"
        common_utils_version = System.getProperty("common_utils.version", opensearch_build)
        if (buildVersionQualifier) {
            opensearch_build += "-${buildVersionQualifier}"
        }
        if (isSnapshot) {
            // 2.0.0-rc1-SNAPSHOT -> 2.0.0.0-rc1-SNAPSHOT (opensearch_build)
            opensearch_build += "-SNAPSHOT"
        }
        getArchType = {
            if (System.getProperty("os.arch").startsWith("x") || System.getProperty("os.arch").startsWith("amd")) {
                return "amd64"
            }
            else {
                return "arm64"
            }
        }
        getOSFamilyType = {
            def os = org.gradle.internal.os.OperatingSystem.current();
            if (os.isMacOsX()) {
                return "darwin"
            }
            else if(os.isLinux()){
                return "linux"
            }
            else if(os.isWindows()) {
                return "windows"
            }
            else {
                return os.getFamilyName().toString()
            }
        }
        getPrometheusBinaryLocation = { ->
            return "https://github.com/prometheus/prometheus/releases/download/v${prometheus_binary_version}/prometheus-${prometheus_binary_version}."+ getOSFamilyType() + "-" + getArchType() + ".tar.gz"
        }
    }

    repositories {
        mavenLocal()
        maven { url "https://aws.oss.sonatype.org/content/repositories/snapshots" }
        mavenCentral()
    }

    dependencies {
        classpath "org.opensearch.gradle:build-tools:${opensearch_version}"
    }
}

plugins {
    id 'nebula.ospackage' version "8.3.0"
    id 'java-library'
    id 'checkstyle'
    id "io.freefair.lombok" version "6.4.0"
    id 'jacoco'
    id 'com.diffplug.spotless' version '6.19.0'
}

// import versions defined in https://github.com/opensearch-project/OpenSearch/blob/main/buildSrc/src/main/java/org/opensearch/gradle/OpenSearchJavaPlugin.java#L94
// versions https://github.com/opensearch-project/OpenSearch/blob/main/buildSrc/version.properties
apply plugin: 'opensearch.java'

// Repository on root level is for dependencies that project code depends on. And this block must be placed after plugins{}
repositories {
    mavenLocal()
    maven { url "https://aws.oss.sonatype.org/content/repositories/snapshots" }
    mavenCentral() // For Elastic Libs that you can use to get started coding until open OpenSearch libs are available
    maven { url 'https://jitpack.io' }
}

// Spotless checks will be added as PRs are applied to resolve each style issue is approved.
spotless {
    java {
<<<<<<< HEAD
        target fileTree('.') {
            include '**/*.java'
            exclude '**/build/**', '**/build-*/**'
        }
=======
//        target fileTree('.') {
//            include '**/*.java', 'src/*/java/**/*.java'
//            exclude '**/build/**', '**/build-*/**'
//        }
>>>>>>> 1a7134b7
//        importOrder()
//        licenseHeader("/*\n" +
//                " * Copyright OpenSearch Contributors\n" +
//                " * SPDX-License-Identifier: Apache-2.0\n" +
//                " */\n\n\n")
//        removeUnusedImports()
//        trimTrailingWhitespace()
<<<<<<< HEAD
        endWithNewline()
=======
//        endWithNewline()
>>>>>>> 1a7134b7
//        googleJavaFormat('1.17.0').reflowLongStrings().groupArtifact('com.google.googlejavaformat:google-java-format')
    }
}

allprojects {
    version = opensearch_version.tokenize('-')[0] + '.0'
    if (buildVersionQualifier) {
        version += "-${buildVersionQualifier}"
    }

    if (isSnapshot) {
        version += "-SNAPSHOT"
    }

    plugins.withId('java') {
        sourceCompatibility = targetCompatibility = "11"
    }
    configurations.all {
        resolutionStrategy.force "org.jetbrains.kotlin:kotlin-stdlib:1.6.0"
        resolutionStrategy.force "org.jetbrains.kotlin:kotlin-stdlib-common:1.6.0"
    }
}

subprojects {
    repositories {
        mavenLocal()
        maven { url "https://aws.oss.sonatype.org/content/repositories/snapshots" }
        mavenCentral()
        maven { url "https://d1nvenhzbhpy0q.cloudfront.net/snapshots/lucene/" }
        maven { url 'https://jitpack.io' }
    }
}

// TODO: fix compiler warnings
compileJava.options.warnings = false
compileJava {
    options.compilerArgs.addAll(["-processor", 'lombok.launch.AnnotationProcessorHider$AnnotationProcessor'])
    doFirst {
        // TODO: do not fail build on warnings, need to fix all compiler warnings
        options.compilerArgs.remove('-Werror')
        // TODO: need to fix all java doc format
        options.compilerArgs.remove('-Xdoclint:all')
    }
}
// TODO: Similarly, need to fix compiling errors in test source code
compileTestJava.options.warnings = false
compileTestJava {
    options.compilerArgs.addAll(["-processor", 'lombok.launch.AnnotationProcessorHider$AnnotationProcessor'])
    doFirst {
        options.compilerArgs.remove('-Werror')
        options.compilerArgs.remove('-Xdoclint:all')
    }
}

jacoco {
    toolVersion = "0.8.7"
}
jacocoTestReport {
    reports {
        xml.enabled false
        csv.enabled false
    }
    afterEvaluate {
        classDirectories.setFrom(files(classDirectories.files.collect {
            fileTree(dir: it,
                    exclude: ['**/antlr/parser/**'])
        }))
    }
}
test.finalizedBy(project.tasks.jacocoTestReport)
jacocoTestCoverageVerification {
    violationRules {
        rule {
            limit {
                minimum = 0.5
            }

        }
    }
    afterEvaluate {
        classDirectories.setFrom(files(classDirectories.files.collect {
            fileTree(dir: it,
                    exclude: ['**/antlr/parser/**'])
        }))
    }
}
check.dependsOn jacocoTestCoverageVerification

// TODO: fix code style in main and test source code
allprojects {
    apply plugin: 'checkstyle'
    checkstyle {
        configFile rootProject.file("config/checkstyle/google_checks.xml")
        toolVersion "10.3.2"
        configProperties = [
                "org.checkstyle.google.suppressionfilter.config": rootProject.file("config/checkstyle/suppressions.xml")]
        ignoreFailures = false
    }
}
checkstyle {
    configFile file("config/checkstyle/checkstyle.xml")
}
checkstyleMain.ignoreFailures = false
checkstyleTest.ignoreFailures = true

configurations.all {
    resolutionStrategy.force 'junit:junit:4.13.2'
    exclude group: "commons-logging", module: "commons-logging"
    // enforce 1.1.3, https://www.whitesourcesoftware.com/vulnerability-database/WS-2019-0379
    resolutionStrategy.force 'commons-codec:commons-codec:1.13'
    resolutionStrategy.force 'com.google.guava:guava:32.0.1-jre'
}

// updateVersion: Task to auto increment to the next development iteration
task updateVersion {
    onlyIf { System.getProperty('newVersion') }
    doLast {
        ext.newVersion = System.getProperty('newVersion')
        println "Setting version to ${newVersion}."
        // String tokenization to support -SNAPSHOT
        ant.replaceregexp(file:'build.gradle', match: '"opensearch.version", "\\d.*"', replace: '"opensearch.version", "' + newVersion.tokenize('-')[0] + '-SNAPSHOT"', flags:'g', byline:true)
        ant.replaceregexp(match:'"version": "\\d+.\\d+.\\d+.\\d+', replace:'"version": ' + '"' + newVersion.tokenize('-')[0] + '.0', flags:'g', byline:true) {
            fileset(dir: projectDir) {
                include(name: "workbench/package.json")
                include(name: "workbench/opensearch_dashboards.json")
            }
        }
        ant.replaceregexp(file:'workbench/opensearch_dashboards.json', match:'"opensearchDashboardsVersion": "\\d+.\\d+.\\d+', replace:'"opensearchDashboardsVersion": ' + '"' + newVersion.tokenize('-')[0], flags:'g', byline:true)
    }
}<|MERGE_RESOLUTION|>--- conflicted
+++ resolved
@@ -83,29 +83,18 @@
 // Spotless checks will be added as PRs are applied to resolve each style issue is approved.
 spotless {
     java {
-<<<<<<< HEAD
         target fileTree('.') {
             include '**/*.java'
             exclude '**/build/**', '**/build-*/**'
         }
-=======
-//        target fileTree('.') {
-//            include '**/*.java', 'src/*/java/**/*.java'
-//            exclude '**/build/**', '**/build-*/**'
-//        }
->>>>>>> 1a7134b7
 //        importOrder()
 //        licenseHeader("/*\n" +
 //                " * Copyright OpenSearch Contributors\n" +
 //                " * SPDX-License-Identifier: Apache-2.0\n" +
-//                " */\n\n\n")
+//                " */\n\n")
 //        removeUnusedImports()
 //        trimTrailingWhitespace()
-<<<<<<< HEAD
         endWithNewline()
-=======
-//        endWithNewline()
->>>>>>> 1a7134b7
 //        googleJavaFormat('1.17.0').reflowLongStrings().groupArtifact('com.google.googlejavaformat:google-java-format')
     }
 }
