--- conflicted
+++ resolved
@@ -132,15 +132,6 @@
   }
 
   @Test
-<<<<<<< HEAD
-  public void testSimpleSortExpressionPushDownExplain() throws Exception {
-    String query =
-        "source=opensearch-sql_test_index_bank| eval age2 = age + 2 | sort age2 | fields age, age2";
-    var result = explainQueryToString(query);
-    String expected = loadExpectedPlan("explain_simple_sort_expr_push.json");
-    assertJsonEqualsIgnoreId(expected, result);
-  }
-=======
   public void testExplainWithReverse() throws IOException {
     String result =
         executeWithReplace(
@@ -165,6 +156,15 @@
     assertJsonEqualsIgnoreId(expected, result);
   }
 
+  @Test
+  public void testSimpleSortExpressionPushDownExplain() throws Exception {
+    String query =
+        "source=opensearch-sql_test_index_bank| eval age2 = age + 2 | sort age2 | fields age, age2";
+    var result = explainQueryToString(query);
+    String expected = loadExpectedPlan("explain_simple_sort_expr_push.json");
+    assertJsonEqualsIgnoreId(expected, result);
+  }
+
   /**
    * Executes the PPL query and returns the result as a string with windows-style line breaks
    * replaced with Unix-style ones.
@@ -177,5 +177,4 @@
     var result = executeQueryToString(ppl);
     return result.replace("\\r\\n", "\\n");
   }
->>>>>>> f40d8708
 }