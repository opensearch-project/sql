/*
 * Copyright OpenSearch Contributors
 * SPDX-License-Identifier: Apache-2.0
 */

package org.opensearch.sql.legacy;

/** Created by omershelef on 18/12/14. */
public class TestsConstants {

  public static final String PERSISTENT = "persistent";
  public static final String TRANSIENT = "transient";

  public static final String TEST_INDEX = "opensearch-sql_test_index";

  public static final String TEST_INDEX_ONLINE = TEST_INDEX + "_online";
  public static final String TEST_INDEX_ACCOUNT = TEST_INDEX + "_account";
  public static final String TEST_INDEX_PHRASE = TEST_INDEX + "_phrase";
  public static final String TEST_INDEX_DOG = TEST_INDEX + "_dog";
  public static final String TEST_INDEX_DOG2 = TEST_INDEX + "_dog2";
  public static final String TEST_INDEX_DOG3 = TEST_INDEX + "_dog3";
  public static final String TEST_INDEX_DOGSUBQUERY = TEST_INDEX + "_subquery";
  public static final String TEST_INDEX_PEOPLE = TEST_INDEX + "_people";
  public static final String TEST_INDEX_PEOPLE2 = TEST_INDEX + "_people2";
  public static final String TEST_INDEX_GAME_OF_THRONES = TEST_INDEX + "_game_of_thrones";
  public static final String TEST_INDEX_SYSTEM = TEST_INDEX + "_system";
  public static final String TEST_INDEX_ODBC = TEST_INDEX + "_odbc";
  public static final String TEST_INDEX_LOCATION = TEST_INDEX + "_location";
  public static final String TEST_INDEX_LOCATION2 = TEST_INDEX + "_location2";
  public static final String TEST_INDEX_NESTED_TYPE = TEST_INDEX + "_nested_type";
  public static final String TEST_INDEX_NESTED_TYPE_WITHOUT_ARRAYS =
      TEST_INDEX + "_nested_type_without_arrays";
  public static final String TEST_INDEX_NESTED_SIMPLE = TEST_INDEX + "_nested_simple";
  public static final String TEST_INDEX_NESTED_WITH_QUOTES =
      TEST_INDEX + "_nested_type_with_quotes";
  public static final String TEST_INDEX_EMPLOYEE_NESTED = TEST_INDEX + "_employee_nested";
  public static final String TEST_INDEX_JOIN_TYPE = TEST_INDEX + "_join_type";
  public static final String TEST_INDEX_UNEXPANDED_OBJECT = TEST_INDEX + "_unexpanded_object";
  public static final String TEST_INDEX_BANK = TEST_INDEX + "_bank";
  public static final String TEST_INDEX_BANK_TWO = TEST_INDEX_BANK + "_two";
  public static final String TEST_INDEX_BANK_WITH_NULL_VALUES =
      TEST_INDEX_BANK + "_with_null_values";
  public static final String TEST_INDEX_BANK_CSV_SANITIZE = TEST_INDEX_BANK + "_csv_sanitize";
  public static final String TEST_INDEX_BANK_RAW_SANITIZE = TEST_INDEX_BANK + "_raw_sanitize";
  public static final String TEST_INDEX_ORDER = TEST_INDEX + "_order";
  public static final String TEST_INDEX_WEBLOGS = TEST_INDEX + "_weblogs";
  public static final String TEST_INDEX_DATE = TEST_INDEX + "_date";
  public static final String TEST_INDEX_DATE_TIME = TEST_INDEX + "_datetime";
<<<<<<< HEAD
  public static final String TEST_INDEX_DATE_TIME_NESTED = TEST_INDEX + "_datetime_nested";
=======

  /** A test index with @timestamp field */
  public static final String TEST_INDEX_TIME_DATA = TEST_INDEX + "_time_data";

>>>>>>> fae06873
  public static final String TEST_INDEX_DEEP_NESTED = TEST_INDEX + "_deep_nested";
  public static final String TEST_INDEX_TELEMETRY = TEST_INDEX + "_telemetry";
  public static final String TEST_INDEX_STRINGS = TEST_INDEX + "_strings";
  public static final String TEST_INDEX_DATATYPE_NUMERIC = TEST_INDEX + "_datatypes_numeric";
  public static final String TEST_INDEX_DATATYPE_NONNUMERIC = TEST_INDEX + "_datatypes_nonnumeric";
  public static final String TEST_INDEX_BEER = TEST_INDEX + "_beer";
  public static final String TEST_INDEX_NULL_MISSING = TEST_INDEX + "_null_missing";
  public static final String TEST_INDEX_CALCS = TEST_INDEX + "_calcs";
  public static final String TEST_INDEX_DATE_FORMATS = TEST_INDEX + "_date_formats";
  public static final String TEST_INDEX_DATE_FORMATS_WITH_NULL =
      TEST_INDEX + "_date_formats_with_null";
  public static final String TEST_INDEX_WILDCARD = TEST_INDEX + "_wildcard";
  public static final String TEST_INDEX_MULTI_NESTED_TYPE = TEST_INDEX + "_multi_nested";
  public static final String TEST_INDEX_NESTED_WITH_NULLS = TEST_INDEX + "_nested_with_nulls";
  public static final String TEST_INDEX_GEOPOINT = TEST_INDEX + "_geopoint";
  public static final String TEST_INDEX_COMPLEX_GEO = TEST_INDEX + "_complex_geo";
  public static final String TEST_INDEX_JSON_TEST = TEST_INDEX + "_json_test";
  public static final String TEST_INDEX_ALIAS = TEST_INDEX + "_alias";
  public static final String TEST_INDEX_FLATTENED_VALUE = TEST_INDEX + "_flattened_value";
  public static final String TEST_INDEX_GEOIP = TEST_INDEX + "_geoip";
  public static final String DATASOURCES = ".ql-datasources";
  public static final String TEST_INDEX_STATE_COUNTRY = TEST_INDEX + "_state_country";
  public static final String TEST_INDEX_STATE_COUNTRY_WITH_NULL =
      TEST_INDEX + "_state_country_with_null";
  public static final String TEST_INDEX_OCCUPATION = TEST_INDEX + "_occupation";
  public static final String TEST_INDEX_OCCUPATION_TOP_RARE = TEST_INDEX + "_occupation_top_rare";
  public static final String TEST_INDEX_HOBBIES = TEST_INDEX + "_hobbies";
  public static final String TEST_INDEX_WORKER = TEST_INDEX + "_worker";
  public static final String TEST_INDEX_WORK_INFORMATION = TEST_INDEX + "_work_information";
  public static final String TEST_INDEX_DUPLICATION_NULLABLE = TEST_INDEX + "_duplication_nullable";
  public static final String TEST_INDEX_MERGE_TEST_1 = TEST_INDEX + "_merge_test_1";
  public static final String TEST_INDEX_MERGE_TEST_2 = TEST_INDEX + "_merge_test_2";
  public static final String TEST_INDEX_MERGE_TEST_WILDCARD = TEST_INDEX + "_merge_test_*";
  public static final String TEST_INDEX_ARRAY = TEST_INDEX + "_array";
  public static final String TEST_INDEX_HDFS_LOGS = TEST_INDEX + "_hdfs_logs";
  public static final String TEST_INDEX_LOGS = TEST_INDEX + "_logs";
  public static final String TEST_INDEX_OTEL_LOGS = TEST_INDEX + "_otel_logs";
  public static final String TEST_INDEX_TIME_DATE_NULL = TEST_INDEX + "_time_date_null";

  public static final String DATE_FORMAT = "yyyy-MM-dd'T'HH:mm:ss.SSS'Z'";
  public static final String TS_DATE_FORMAT = "yyyy-MM-dd HH:mm:ss.SSS";
  public static final String SIMPLE_DATE_FORMAT = "yyyy-MM-dd";

  public static final String SYNTAX_EX_MSG_FRAGMENT =
      "is not a valid term at this part of the query";
}<|MERGE_RESOLUTION|>--- conflicted
+++ resolved
@@ -46,14 +46,11 @@
   public static final String TEST_INDEX_WEBLOGS = TEST_INDEX + "_weblogs";
   public static final String TEST_INDEX_DATE = TEST_INDEX + "_date";
   public static final String TEST_INDEX_DATE_TIME = TEST_INDEX + "_datetime";
-<<<<<<< HEAD
   public static final String TEST_INDEX_DATE_TIME_NESTED = TEST_INDEX + "_datetime_nested";
-=======
 
   /** A test index with @timestamp field */
   public static final String TEST_INDEX_TIME_DATA = TEST_INDEX + "_time_data";
 
->>>>>>> fae06873
   public static final String TEST_INDEX_DEEP_NESTED = TEST_INDEX + "_deep_nested";
   public static final String TEST_INDEX_TELEMETRY = TEST_INDEX + "_telemetry";
   public static final String TEST_INDEX_STRINGS = TEST_INDEX + "_strings";
