--- conflicted
+++ resolved
@@ -314,7 +314,6 @@
   @Override
   public RelNode visitParse(Parse node, CalcitePlanContext context) {
     visitChildren(node, context);
-<<<<<<< HEAD
     buildParseRelNode(node, context);
     return context.relBuilder.peek();
   }
@@ -441,46 +440,6 @@
         context.relBuilder.rename(newNames);
       }
     }
-=======
-    RexNode sourceField = rexVisitor.analyze(node.getSourceField(), context);
-    ParseMethod parseMethod = node.getParseMethod();
-    java.util.Map<String, Literal> arguments = node.getArguments();
-    String patternValue = (String) node.getPattern().getValue();
-    String pattern =
-        ParseMethod.PATTERNS.equals(parseMethod) && Strings.isNullOrEmpty(patternValue)
-            ? "[a-zA-Z0-9]"
-            : patternValue;
-    List<String> groupCandidates =
-        ParseUtils.getNamedGroupCandidates(parseMethod, pattern, arguments);
-    List<RexNode> newFields =
-        groupCandidates.stream()
-            .map(
-                group -> {
-                  RexNode innerRex =
-                      PPLFuncImpTable.INSTANCE.resolve(
-                          context.rexBuilder,
-                          ParseUtils.BUILTIN_FUNCTION_MAP.get(parseMethod),
-                          sourceField,
-                          context.rexBuilder.makeLiteral(
-                              pattern,
-                              context
-                                  .rexBuilder
-                                  .getTypeFactory()
-                                  .createSqlType(SqlTypeName.VARCHAR),
-                              true));
-                  if (ParseMethod.GROK.equals(parseMethod)) {
-                    return PPLFuncImpTable.INSTANCE.resolve(
-                        context.rexBuilder,
-                        BuiltinFunctionName.INTERNAL_ITEM,
-                        innerRex,
-                        context.rexBuilder.makeLiteral(group));
-                  } else {
-                    return innerRex;
-                  }
-                })
-            .toList();
-    projectPlusOverriding(newFields, groupCandidates, context);
->>>>>>> 435a1242
     return context.relBuilder.peek();
   }
 
@@ -1128,23 +1087,37 @@
     String patternValue = (String) node.getPattern().getValue();
     String pattern =
         ParseMethod.PATTERNS.equals(parseMethod) && Strings.isNullOrEmpty(patternValue)
-            ? "[a-zA-Z0-9]+"
+            ? "[a-zA-Z0-9]"
             : patternValue;
     List<String> groupCandidates =
         ParseUtils.getNamedGroupCandidates(parseMethod, pattern, arguments);
-    RexNode[] rexNodeList =
-        new RexNode[] {
-          sourceField,
-          context.rexBuilder.makeLiteral(
-              pattern, context.rexBuilder.getTypeFactory().createSqlType(SqlTypeName.VARCHAR), true)
-        };
-    if (ParseMethod.PATTERNS.equals(parseMethod)) {
-      rexNodeList = ArrayUtils.add(rexNodeList, context.relBuilder.literal("<*>"));
-    }
-    final RexNode resolved =
-        PPLFuncImpTable.INSTANCE.resolve(
-            context.rexBuilder, ParseUtils.BUILTIN_FUNCTION_MAP.get(parseMethod), rexNodeList);
-    List<RexNode> newFields = groupCandidates.stream().map(group -> resolved).toList();
+    List<RexNode> newFields =
+        groupCandidates.stream()
+            .map(
+                group -> {
+                  RexNode innerRex =
+                      PPLFuncImpTable.INSTANCE.resolve(
+                          context.rexBuilder,
+                          ParseUtils.BUILTIN_FUNCTION_MAP.get(parseMethod),
+                          sourceField,
+                          context.rexBuilder.makeLiteral(
+                              pattern,
+                              context
+                                  .rexBuilder
+                                  .getTypeFactory()
+                                  .createSqlType(SqlTypeName.VARCHAR),
+                              true));
+                  if (ParseMethod.GROK.equals(parseMethod)) {
+                    return PPLFuncImpTable.INSTANCE.resolve(
+                        context.rexBuilder,
+                        BuiltinFunctionName.INTERNAL_ITEM,
+                        innerRex,
+                        context.rexBuilder.makeLiteral(group));
+                  } else {
+                    return innerRex;
+                  }
+                })
+            .toList();
     projectPlusOverriding(newFields, groupCandidates, context);
   }
 
