/*
 * Copyright OpenSearch Contributors
 * SPDX-License-Identifier: Apache-2.0
 */

package org.opensearch.sql.plugin;

import static org.opensearch.sql.datasource.model.DataSourceMetadata.defaultOpenSearchDataSourceMetadata;

import com.fasterxml.jackson.core.type.TypeReference;
import com.fasterxml.jackson.databind.DeserializationFeature;
import com.fasterxml.jackson.databind.ObjectMapper;
import com.google.common.annotations.VisibleForTesting;
import com.google.common.collect.ImmutableList;
import com.google.common.collect.ImmutableSet;
import com.google.gson.Gson;
import com.google.gson.GsonBuilder;
import com.google.gson.ReflectionAccessFilter;
import com.google.gson.reflect.TypeToken;
import java.io.IOException;
import java.io.InputStream;
import java.io.InputStreamReader;
import java.io.Reader;
import java.lang.reflect.Type;
import java.nio.charset.StandardCharsets;
import java.util.ArrayList;
import java.util.Arrays;
import java.util.Collection;
import java.util.Collections;
import java.util.List;
import java.util.Objects;
import java.util.function.Supplier;
import org.apache.logging.log4j.LogManager;
import org.apache.logging.log4j.Logger;
import org.opensearch.action.ActionRequest;
import org.opensearch.action.ActionResponse;
import org.opensearch.action.ActionType;
import org.opensearch.client.Client;
import org.opensearch.client.node.NodeClient;
import org.opensearch.cluster.metadata.IndexNameExpressionResolver;
import org.opensearch.cluster.node.DiscoveryNodes;
import org.opensearch.cluster.service.ClusterService;
import org.opensearch.common.inject.Injector;
import org.opensearch.common.inject.ModulesBuilder;
import org.opensearch.common.io.stream.NamedWriteableRegistry;
import org.opensearch.common.settings.ClusterSettings;
import org.opensearch.common.settings.IndexScopedSettings;
import org.opensearch.common.settings.Setting;
import org.opensearch.common.settings.Settings;
import org.opensearch.common.settings.SettingsFilter;
import org.opensearch.common.util.concurrent.OpenSearchExecutors;
import org.opensearch.core.xcontent.NamedXContentRegistry;
import org.opensearch.env.Environment;
import org.opensearch.env.NodeEnvironment;
import org.opensearch.plugins.ActionPlugin;
import org.opensearch.plugins.Plugin;
import org.opensearch.plugins.ReloadablePlugin;
import org.opensearch.plugins.ScriptPlugin;
import org.opensearch.repositories.RepositoriesService;
import org.opensearch.rest.RestController;
import org.opensearch.rest.RestHandler;
import org.opensearch.script.ScriptContext;
import org.opensearch.script.ScriptEngine;
import org.opensearch.script.ScriptService;
import org.opensearch.sql.datasource.DataSourceService;
import org.opensearch.sql.datasource.DataSourceServiceImpl;
import org.opensearch.sql.datasource.model.DataSource;
import org.opensearch.sql.datasource.model.DataSourceMetadata;
import org.opensearch.sql.legacy.esdomain.LocalClusterState;
import org.opensearch.sql.legacy.executor.AsyncRestExecutor;
import org.opensearch.sql.legacy.metrics.Metrics;
import org.opensearch.sql.legacy.plugin.RestSqlAction;
import org.opensearch.sql.legacy.plugin.RestSqlStatsAction;
import org.opensearch.sql.opensearch.client.OpenSearchNodeClient;
import org.opensearch.sql.opensearch.security.SecurityAccess;
import org.opensearch.sql.opensearch.setting.LegacyOpenDistroSettings;
import org.opensearch.sql.opensearch.setting.OpenSearchSettings;
import org.opensearch.sql.opensearch.storage.OpenSearchDataSourceFactory;
import org.opensearch.sql.opensearch.storage.script.ExpressionScriptEngine;
import org.opensearch.sql.opensearch.storage.serialization.DefaultExpressionSerializer;
import org.opensearch.sql.plugin.config.OpenSearchPluginModule;
import org.opensearch.sql.plugin.datasource.DataSourceSettings;
import org.opensearch.sql.plugin.rest.RestPPLQueryAction;
import org.opensearch.sql.plugin.rest.RestPPLStatsAction;
import org.opensearch.sql.plugin.rest.RestQuerySettingsAction;
import org.opensearch.sql.plugin.transport.PPLQueryAction;
import org.opensearch.sql.plugin.transport.TransportPPLQueryAction;
import org.opensearch.sql.plugin.transport.TransportPPLQueryResponse;
import org.opensearch.sql.prometheus.storage.PrometheusStorageFactory;
import org.opensearch.sql.storage.DataSourceFactory;
import org.opensearch.threadpool.ExecutorBuilder;
import org.opensearch.threadpool.FixedExecutorBuilder;
import org.opensearch.threadpool.ThreadPool;
import org.opensearch.watcher.ResourceWatcherService;

public class SQLPlugin extends Plugin implements ActionPlugin, ScriptPlugin, ReloadablePlugin {

  private static final Logger LOG = LogManager.getLogger();

  private ClusterService clusterService;

  /**
   * Settings should be inited when bootstrap the plugin.
   */
  private org.opensearch.sql.common.setting.Settings pluginSettings;

  private NodeClient client;

  private DataSourceService dataSourceService;

  private Injector injector;

  public String name() {
    return "sql";
  }

  public String description() {
    return "Use sql to query OpenSearch.";
  }

  @Override
  public List<RestHandler> getRestHandlers(
      Settings settings,
      RestController restController,
      ClusterSettings clusterSettings,
      IndexScopedSettings indexScopedSettings,
      SettingsFilter settingsFilter,
      IndexNameExpressionResolver indexNameExpressionResolver,
      Supplier<DiscoveryNodes> nodesInCluster) {
    Objects.requireNonNull(clusterService, "Cluster service is required");
    Objects.requireNonNull(pluginSettings, "Cluster settings is required");

    LocalClusterState.state().setResolver(indexNameExpressionResolver);
    Metrics.getInstance().registerDefaultMetrics();

    return Arrays.asList(
        new RestPPLQueryAction(pluginSettings, settings),
        new RestSqlAction(settings, injector),
        new RestSqlStatsAction(settings, restController),
        new RestPPLStatsAction(settings, restController),
        new RestQuerySettingsAction(settings, restController));
  }

  /**
   * Register action and handler so that transportClient can find proxy for action.
   */
  @Override
  public List<ActionHandler<? extends ActionRequest, ? extends ActionResponse>> getActions() {
    return Arrays.asList(
        new ActionHandler<>(
            new ActionType<>(PPLQueryAction.NAME, TransportPPLQueryResponse::new),
            TransportPPLQueryAction.class));
  }

  @Override
  public Collection<Object> createComponents(
      Client client,
      ClusterService clusterService,
      ThreadPool threadPool,
      ResourceWatcherService resourceWatcherService,
      ScriptService scriptService,
      NamedXContentRegistry contentRegistry,
      Environment environment,
      NodeEnvironment nodeEnvironment,
      NamedWriteableRegistry namedWriteableRegistry,
      IndexNameExpressionResolver indexNameResolver,
      Supplier<RepositoriesService> repositoriesServiceSupplier) {
    this.clusterService = clusterService;
    this.pluginSettings = new OpenSearchSettings(clusterService.getClusterSettings());
    this.client = (NodeClient) client;
    this.dataSourceService =
        new DataSourceServiceImpl(
            new ImmutableSet.Builder<DataSourceFactory>()
                .add(new OpenSearchDataSourceFactory(
                        new OpenSearchNodeClient(this.client), pluginSettings))
                .add(new PrometheusStorageFactory())
                .build());
    dataSourceService.createDataSource(defaultOpenSearchDataSourceMetadata());
    loadDataSources(dataSourceService, clusterService.getSettings());
    LocalClusterState.state().setClusterService(clusterService);
    LocalClusterState.state().setPluginSettings((OpenSearchSettings) pluginSettings);

    ModulesBuilder modules = new ModulesBuilder();
    modules.add(new OpenSearchPluginModule());
    modules.add(b -> {
      b.bind(NodeClient.class).toInstance((NodeClient) client);
      b.bind(org.opensearch.sql.common.setting.Settings.class).toInstance(pluginSettings);
      b.bind(DataSourceService.class).toInstance(dataSourceService);
    });

    injector = modules.createInjector();
    return ImmutableList.of(dataSourceService);
  }

  @Override
  public List<ExecutorBuilder<?>> getExecutorBuilders(Settings settings) {
    return Collections.singletonList(
        new FixedExecutorBuilder(
            settings,
            AsyncRestExecutor.SQL_WORKER_THREAD_POOL_NAME,
            OpenSearchExecutors.allocatedProcessors(settings),
            1000,
            null));
  }

  @Override
  public List<Setting<?>> getSettings() {
    return new ImmutableList.Builder<Setting<?>>()
        .addAll(LegacyOpenDistroSettings.legacySettings())
        .addAll(OpenSearchSettings.pluginSettings())
        .add(DataSourceSettings.DATASOURCE_CONFIG)
        .build();
  }

  @Override
  public ScriptEngine getScriptEngine(Settings settings, Collection<ScriptContext<?>> contexts) {
    return new ExpressionScriptEngine(new DefaultExpressionSerializer());
  }

  @Override
  public void reload(Settings settings) {
    dataSourceService.clear();
    dataSourceService.createDataSource(defaultOpenSearchDataSourceMetadata());
    loadDataSources(dataSourceService, settings);
  }

  /**
   * load {@link DataSource} from settings.
   */
  @VisibleForTesting
  public static void loadDataSources(DataSourceService dataSourceService, Settings settings) {
    SecurityAccess.doPrivileged(
        () -> {
          InputStream inputStream = DataSourceSettings.DATASOURCE_CONFIG.get(settings);
          if (inputStream != null) {
            Gson gson = new GsonBuilder()
                .disableJdkUnsafe()
                .addReflectionAccessFilter(ReflectionAccessFilter.BLOCK_ALL_PLATFORM)
                .create();
            Type typeTok = new TypeToken<List<DataSourceMetadata>>() {}.getType();
            Reader reader = new InputStreamReader(inputStream, StandardCharsets.UTF_8);
            try {
<<<<<<< HEAD
              List<DataSourceMetadata> metadataList = gson.fromJson(reader, typeTok);
              dataSourceService.addDataSource(metadataList.toArray(new DataSourceMetadata[0]));
=======
              List<DataSourceMetadata> metadataList =
                  objectMapper.readValue(inputStream, new TypeReference<>() {});
              dataSourceService.createDataSource(metadataList.toArray(new DataSourceMetadata[0]));
            } catch (IOException e) {
              LOG.error(
                  "DataSource Configuration File uploaded is malformed. Verify and re-upload.", e);
>>>>>>> 98fb9690
            } catch (Throwable e) {
              LOG.error("DataSource construction failed.", e);
            }
          }
          return null;
        });
  }
}<|MERGE_RESOLUTION|>--- conflicted
+++ resolved
@@ -240,17 +240,8 @@
             Type typeTok = new TypeToken<List<DataSourceMetadata>>() {}.getType();
             Reader reader = new InputStreamReader(inputStream, StandardCharsets.UTF_8);
             try {
-<<<<<<< HEAD
               List<DataSourceMetadata> metadataList = gson.fromJson(reader, typeTok);
-              dataSourceService.addDataSource(metadataList.toArray(new DataSourceMetadata[0]));
-=======
-              List<DataSourceMetadata> metadataList =
-                  objectMapper.readValue(inputStream, new TypeReference<>() {});
               dataSourceService.createDataSource(metadataList.toArray(new DataSourceMetadata[0]));
-            } catch (IOException e) {
-              LOG.error(
-                  "DataSource Configuration File uploaded is malformed. Verify and re-upload.", e);
->>>>>>> 98fb9690
             } catch (Throwable e) {
               LOG.error("DataSource construction failed.", e);
             }
