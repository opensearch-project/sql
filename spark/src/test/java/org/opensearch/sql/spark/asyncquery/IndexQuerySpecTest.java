--- conflicted
+++ resolved
@@ -32,12 +32,8 @@
 
   public final String REFRESH_SI = "REFRESH SKIPPING INDEX on mys3.default.http_logs";
   public final String REFRESH_CI = "REFRESH INDEX covering ON mys3.default.http_logs";
-<<<<<<< HEAD
-  public final String REFRESH_MV = "REFRESH MATERIALIZED VIEW mv";
+  public final String REFRESH_MV = "REFRESH MATERIALIZED VIEW mys3.default.http_logs_metrics";
   public final String REFRESH_SCI = "REFRESH SKIPPING INDEX on mys3.default." + specialName;
-=======
-  public final String REFRESH_MV = "REFRESH MATERIALIZED VIEW mys3.default.http_logs_metrics";
->>>>>>> b375a28b
 
   public final FlintDatasetMock LEGACY_SKIPPING =
       new FlintDatasetMock(
@@ -86,9 +82,11 @@
           .latestId("ZmxpbnRfbXlzM19kZWZhdWx0X2h0dHBfbG9nc19jb3ZlcmluZ19pbmRleA==");
   public final FlintDatasetMock MV =
       new FlintDatasetMock(
-<<<<<<< HEAD
-              "DROP MATERIALIZED VIEW mv", REFRESH_MV, FlintIndexType.MATERIALIZED_VIEW, "flint_mv")
-          .latestId("mvid");
+          "DROP MATERIALIZED VIEW mys3.default.http_logs_metrics",
+          REFRESH_MV,
+          FlintIndexType.MATERIALIZED_VIEW,
+          "flint_mys3_default_http_logs_metrics")
+          .latestId("ZmxpbnRfbXlzM19kZWZhdWx0X2h0dHBfbG9nc19tZXRyaWNz");
 
   public final FlintDatasetMock SPECIAL_CHARACTERS =
       new FlintDatasetMock(
@@ -99,13 +97,6 @@
           .isSpecialCharacter(true)
           .latestId("specialcharacterindexid");
 
-=======
-              "DROP MATERIALIZED VIEW mys3.default.http_logs_metrics",
-              REFRESH_MV,
-              FlintIndexType.MATERIALIZED_VIEW,
-              "flint_mys3_default_http_logs_metrics")
-          .latestId("ZmxpbnRfbXlzM19kZWZhdWx0X2h0dHBfbG9nc19tZXRyaWNz");
->>>>>>> b375a28b
   public final String CREATE_SI_AUTO =
       "CREATE SKIPPING INDEX ON mys3.default.http_logs"
           + "(l_orderkey VALUE_SET) WITH (auto_refresh = true)";
