/*
 * Copyright OpenSearch Contributors
 * SPDX-License-Identifier: Apache-2.0
 */

package org.opensearch.sql.opensearch.setting;

import static org.opensearch.common.settings.Settings.EMPTY;
import static org.opensearch.common.unit.TimeValue.timeValueDays;
import static org.opensearch.common.unit.TimeValue.timeValueMinutes;
import static org.opensearch.sql.common.setting.Settings.Key.ENCYRPTION_MASTER_KEY;

import com.google.common.annotations.VisibleForTesting;
import com.google.common.collect.ImmutableList;
import com.google.common.collect.ImmutableMap;
import java.io.InputStream;
import java.util.Collections;
import java.util.List;
import java.util.Map;
import java.util.concurrent.ConcurrentHashMap;
import java.util.function.Consumer;
import java.util.function.Function;
import lombok.RequiredArgsConstructor;
import lombok.extern.log4j.Log4j2;
import org.opensearch.cluster.ClusterName;
import org.opensearch.common.settings.ClusterSettings;
import org.opensearch.common.settings.SecureSetting;
import org.opensearch.common.settings.Setting;
import org.opensearch.common.unit.TimeValue;
import org.opensearch.index.IndexSettings;
import org.opensearch.sql.common.setting.Settings;

/** Setting implementation on OpenSearch. */
@Log4j2
public class OpenSearchSettings extends Settings {
  /** Default settings. */
  private final Map<Settings.Key, Setting<?>> defaultSettings;

  /** Latest setting value for each registered key. Thread-safe is required. */
  @VisibleForTesting
  private final Map<Settings.Key, Object> latestSettings = new ConcurrentHashMap<>();

  public static final Setting<?> SQL_ENABLED_SETTING =
      Setting.boolSetting(
          Key.SQL_ENABLED.getKeyValue(),
          true,
          Setting.Property.NodeScope,
          Setting.Property.Dynamic);

  public static final Setting<?> SQL_SLOWLOG_SETTING =
      Setting.intSetting(
          Key.SQL_SLOWLOG.getKeyValue(),
          2,
          0,
          Setting.Property.NodeScope,
          Setting.Property.Dynamic);

  public static final Setting<?> SQL_CURSOR_KEEP_ALIVE_SETTING =
      Setting.positiveTimeSetting(
          Key.SQL_CURSOR_KEEP_ALIVE.getKeyValue(),
          timeValueMinutes(1),
          Setting.Property.NodeScope,
          Setting.Property.Dynamic);

<<<<<<< HEAD
  public static final Setting<?> SQL_DELETE_ENABLED_SETTING =
      Setting.boolSetting(
          Key.SQL_DELETE_ENABLED.getKeyValue(),
          false,
=======
  public static final Setting<?> SQL_PAGINATION_API_SEARCH_AFTER_SETTING =
      Setting.boolSetting(
          Key.SQL_PAGINATION_API_SEARCH_AFTER.getKeyValue(),
          true,
>>>>>>> 3bab06d6
          Setting.Property.NodeScope,
          Setting.Property.Dynamic);

  public static final Setting<?> PPL_ENABLED_SETTING =
      Setting.boolSetting(
          Key.PPL_ENABLED.getKeyValue(),
          true,
          Setting.Property.NodeScope,
          Setting.Property.Dynamic);

  public static final Setting<?> DEFAULT_PATTERN_METHOD_SETTING =
      Setting.simpleString(
          Key.DEFAULT_PATTERN_METHOD.getKeyValue(),
          "SIMPLE_PATTERN",
          Setting.Property.NodeScope,
          Setting.Property.Dynamic);

  public static final Setting<?> QUERY_MEMORY_LIMIT_SETTING =
      Setting.memorySizeSetting(
          Key.QUERY_MEMORY_LIMIT.getKeyValue(),
          "85%",
          Setting.Property.NodeScope,
          Setting.Property.Dynamic);

  public static final Setting<?> QUERY_SIZE_LIMIT_SETTING =
      Setting.intSetting(
          Key.QUERY_SIZE_LIMIT.getKeyValue(),
          IndexSettings.MAX_RESULT_WINDOW_SETTING,
          0,
          Setting.Property.NodeScope,
          Setting.Property.Dynamic);

  public static final Setting<?> METRICS_ROLLING_WINDOW_SETTING =
      Setting.longSetting(
          Key.METRICS_ROLLING_WINDOW.getKeyValue(),
          3600L,
          2L,
          Setting.Property.NodeScope,
          Setting.Property.Dynamic);

  public static final Setting<?> METRICS_ROLLING_INTERVAL_SETTING =
      Setting.longSetting(
          Key.METRICS_ROLLING_INTERVAL.getKeyValue(),
          60L,
          1L,
          Setting.Property.NodeScope,
          Setting.Property.Dynamic);

  // we are keeping this to not break upgrades if the config is already present.
  // This will be completely removed in 3.0.
  public static final Setting<InputStream> DATASOURCE_CONFIG =
      SecureSetting.secureFile(
          "plugins.query.federation.datasources.config", null, Setting.Property.Deprecated);

  public static final Setting<String> DATASOURCE_MASTER_SECRET_KEY =
      Setting.simpleString(
          ENCYRPTION_MASTER_KEY.getKeyValue(),
          Setting.Property.NodeScope,
          Setting.Property.Final,
          Setting.Property.Filtered);

  public static final Setting<List<String>> DATASOURCE_URI_HOSTS_DENY_LIST =
      Setting.listSetting(
          Key.DATASOURCES_URI_HOSTS_DENY_LIST.getKeyValue(),
          Collections.emptyList(),
          Function.identity(),
          Setting.Property.NodeScope,
          Setting.Property.Dynamic);

  public static final Setting<Boolean> DATASOURCE_ENABLED_SETTING =
      Setting.boolSetting(
          Key.DATASOURCES_ENABLED.getKeyValue(),
          true,
          Setting.Property.NodeScope,
          Setting.Property.Dynamic);

  public static final Setting<Boolean> ASYNC_QUERY_ENABLED_SETTING =
      Setting.boolSetting(
          Key.ASYNC_QUERY_ENABLED.getKeyValue(),
          true,
          Setting.Property.NodeScope,
          Setting.Property.Dynamic);

  public static final Setting<Boolean> ASYNC_QUERY_EXTERNAL_SCHEDULER_ENABLED_SETTING =
      Setting.boolSetting(
          Key.ASYNC_QUERY_EXTERNAL_SCHEDULER_ENABLED.getKeyValue(),
          true,
          Setting.Property.NodeScope,
          Setting.Property.Dynamic);

  public static final Setting<String> ASYNC_QUERY_EXTERNAL_SCHEDULER_INTERVAL_SETTING =
      Setting.simpleString(
          Key.ASYNC_QUERY_EXTERNAL_SCHEDULER_INTERVAL.getKeyValue(),
          Setting.Property.NodeScope,
          Setting.Property.Dynamic);

  public static final Setting<String> SPARK_EXECUTION_ENGINE_CONFIG =
      Setting.simpleString(
          Key.SPARK_EXECUTION_ENGINE_CONFIG.getKeyValue(),
          Setting.Property.NodeScope,
          Setting.Property.Dynamic);

  public static final Setting<?> SPARK_EXECUTION_SESSION_LIMIT_SETTING =
      Setting.intSetting(
          Key.SPARK_EXECUTION_SESSION_LIMIT.getKeyValue(),
          10,
          Setting.Property.NodeScope,
          Setting.Property.Dynamic);

  public static final Setting<?> SPARK_EXECUTION_REFRESH_JOB_LIMIT_SETTING =
      Setting.intSetting(
          Key.SPARK_EXECUTION_REFRESH_JOB_LIMIT.getKeyValue(),
          5,
          Setting.Property.NodeScope,
          Setting.Property.Dynamic);

  public static final Setting<TimeValue> SESSION_INDEX_TTL_SETTING =
      Setting.positiveTimeSetting(
          Key.SESSION_INDEX_TTL.getKeyValue(),
          timeValueDays(30),
          Setting.Property.NodeScope,
          Setting.Property.Dynamic);

  public static final Setting<TimeValue> RESULT_INDEX_TTL_SETTING =
      Setting.positiveTimeSetting(
          Key.RESULT_INDEX_TTL.getKeyValue(),
          timeValueDays(60),
          Setting.Property.NodeScope,
          Setting.Property.Dynamic);

  public static final Setting<Boolean> AUTO_INDEX_MANAGEMENT_ENABLED_SETTING =
      Setting.boolSetting(
          Key.AUTO_INDEX_MANAGEMENT_ENABLED.getKeyValue(),
          true,
          Setting.Property.NodeScope,
          Setting.Property.Dynamic);

  public static final Setting<?> DATASOURCES_LIMIT_SETTING =
      Setting.intSetting(
          Key.DATASOURCES_LIMIT.getKeyValue(),
          20,
          Setting.Property.NodeScope,
          Setting.Property.Dynamic);

  public static final Setting<Long> SESSION_INACTIVITY_TIMEOUT_MILLIS_SETTING =
      Setting.longSetting(
          Key.SESSION_INACTIVITY_TIMEOUT_MILLIS.getKeyValue(),
          180000L,
          Setting.Property.NodeScope,
          Setting.Property.Dynamic);

  public static final Setting<TimeValue> STREAMING_JOB_HOUSEKEEPER_INTERVAL_SETTING =
      Setting.positiveTimeSetting(
          Key.STREAMING_JOB_HOUSEKEEPER_INTERVAL.getKeyValue(),
          timeValueMinutes(15),
          Setting.Property.NodeScope,
          Setting.Property.Dynamic);

  public static final Setting<?> FIELD_TYPE_TOLERANCE_SETTING =
      Setting.boolSetting(
          Key.FIELD_TYPE_TOLERANCE.getKeyValue(),
          true,
          Setting.Property.NodeScope,
          Setting.Property.Dynamic);

  /** Construct OpenSearchSetting. The OpenSearchSetting must be singleton. */
  @SuppressWarnings("unchecked")
  public OpenSearchSettings(ClusterSettings clusterSettings) {
    ImmutableMap.Builder<Key, Setting<?>> settingBuilder = new ImmutableMap.Builder<>();
    register(
        settingBuilder,
        clusterSettings,
        Key.SQL_ENABLED,
        SQL_ENABLED_SETTING,
        new Updater(Key.SQL_ENABLED));
    register(
        settingBuilder,
        clusterSettings,
        Key.SQL_SLOWLOG,
        SQL_SLOWLOG_SETTING,
        new Updater(Key.SQL_SLOWLOG));
    register(
        settingBuilder,
        clusterSettings,
        Key.SQL_CURSOR_KEEP_ALIVE,
        SQL_CURSOR_KEEP_ALIVE_SETTING,
        new Updater(Key.SQL_CURSOR_KEEP_ALIVE));
    register(
        settingBuilder,
        clusterSettings,
<<<<<<< HEAD
        Key.SQL_DELETE_ENABLED,
        SQL_DELETE_ENABLED_SETTING,
        new Updater(Key.SQL_DELETE_ENABLED));
=======
        Key.SQL_PAGINATION_API_SEARCH_AFTER,
        SQL_PAGINATION_API_SEARCH_AFTER_SETTING,
        new Updater(Key.SQL_PAGINATION_API_SEARCH_AFTER));
>>>>>>> 3bab06d6
    register(
        settingBuilder,
        clusterSettings,
        Key.PPL_ENABLED,
        PPL_ENABLED_SETTING,
        new Updater(Key.PPL_ENABLED));
    register(
        settingBuilder,
        clusterSettings,
        Key.DEFAULT_PATTERN_METHOD,
        DEFAULT_PATTERN_METHOD_SETTING,
        new Updater(Key.DEFAULT_PATTERN_METHOD));
    register(
        settingBuilder,
        clusterSettings,
        Key.QUERY_MEMORY_LIMIT,
        QUERY_MEMORY_LIMIT_SETTING,
        new Updater(Key.QUERY_MEMORY_LIMIT));
    register(
        settingBuilder,
        clusterSettings,
        Key.QUERY_SIZE_LIMIT,
        QUERY_SIZE_LIMIT_SETTING,
        new Updater(Key.QUERY_SIZE_LIMIT));
    register(
        settingBuilder,
        clusterSettings,
        Key.METRICS_ROLLING_WINDOW,
        METRICS_ROLLING_WINDOW_SETTING,
        new Updater(Key.METRICS_ROLLING_WINDOW));
    register(
        settingBuilder,
        clusterSettings,
        Key.METRICS_ROLLING_INTERVAL,
        METRICS_ROLLING_INTERVAL_SETTING,
        new Updater(Key.METRICS_ROLLING_INTERVAL));
    register(
        settingBuilder,
        clusterSettings,
        Key.DATASOURCES_URI_HOSTS_DENY_LIST,
        DATASOURCE_URI_HOSTS_DENY_LIST,
        new Updater(Key.DATASOURCES_URI_HOSTS_DENY_LIST));
    register(
        settingBuilder,
        clusterSettings,
        Key.DATASOURCES_ENABLED,
        DATASOURCE_ENABLED_SETTING,
        new Updater(Key.DATASOURCES_ENABLED));
    register(
        settingBuilder,
        clusterSettings,
        Key.ASYNC_QUERY_ENABLED,
        ASYNC_QUERY_ENABLED_SETTING,
        new Updater(Key.ASYNC_QUERY_ENABLED));
    register(
        settingBuilder,
        clusterSettings,
        Key.ASYNC_QUERY_EXTERNAL_SCHEDULER_ENABLED,
        ASYNC_QUERY_EXTERNAL_SCHEDULER_ENABLED_SETTING,
        new Updater(Key.ASYNC_QUERY_EXTERNAL_SCHEDULER_ENABLED));
    register(
        settingBuilder,
        clusterSettings,
        Key.ASYNC_QUERY_EXTERNAL_SCHEDULER_INTERVAL,
        ASYNC_QUERY_EXTERNAL_SCHEDULER_INTERVAL_SETTING,
        new Updater(Key.ASYNC_QUERY_EXTERNAL_SCHEDULER_INTERVAL));
    register(
        settingBuilder,
        clusterSettings,
        Key.SPARK_EXECUTION_ENGINE_CONFIG,
        SPARK_EXECUTION_ENGINE_CONFIG,
        new Updater(Key.SPARK_EXECUTION_ENGINE_CONFIG));
    register(
        settingBuilder,
        clusterSettings,
        Key.SPARK_EXECUTION_SESSION_LIMIT,
        SPARK_EXECUTION_SESSION_LIMIT_SETTING,
        new Updater(Key.SPARK_EXECUTION_SESSION_LIMIT));
    register(
        settingBuilder,
        clusterSettings,
        Key.SPARK_EXECUTION_REFRESH_JOB_LIMIT,
        SPARK_EXECUTION_REFRESH_JOB_LIMIT_SETTING,
        new Updater(Key.SPARK_EXECUTION_REFRESH_JOB_LIMIT));
    register(
        settingBuilder,
        clusterSettings,
        Key.SESSION_INDEX_TTL,
        SESSION_INDEX_TTL_SETTING,
        new Updater(Key.SESSION_INDEX_TTL));
    register(
        settingBuilder,
        clusterSettings,
        Key.RESULT_INDEX_TTL,
        RESULT_INDEX_TTL_SETTING,
        new Updater(Key.RESULT_INDEX_TTL));
    register(
        settingBuilder,
        clusterSettings,
        Key.AUTO_INDEX_MANAGEMENT_ENABLED,
        AUTO_INDEX_MANAGEMENT_ENABLED_SETTING,
        new Updater(Key.AUTO_INDEX_MANAGEMENT_ENABLED));
    register(
        settingBuilder,
        clusterSettings,
        Key.DATASOURCES_LIMIT,
        DATASOURCES_LIMIT_SETTING,
        new Updater(Key.DATASOURCES_LIMIT));
    registerNonDynamicSettings(
        settingBuilder, clusterSettings, Key.CLUSTER_NAME, ClusterName.CLUSTER_NAME_SETTING);
    register(
        settingBuilder,
        clusterSettings,
        Key.SESSION_INACTIVITY_TIMEOUT_MILLIS,
        SESSION_INACTIVITY_TIMEOUT_MILLIS_SETTING,
        new Updater(Key.SESSION_INACTIVITY_TIMEOUT_MILLIS));
    register(
        settingBuilder,
        clusterSettings,
        Key.STREAMING_JOB_HOUSEKEEPER_INTERVAL,
        STREAMING_JOB_HOUSEKEEPER_INTERVAL_SETTING,
        new Updater(Key.STREAMING_JOB_HOUSEKEEPER_INTERVAL));
    register(
        settingBuilder,
        clusterSettings,
        Key.FIELD_TYPE_TOLERANCE,
        FIELD_TYPE_TOLERANCE_SETTING,
        new Updater(Key.FIELD_TYPE_TOLERANCE));
    defaultSettings = settingBuilder.build();
  }

  @SuppressWarnings("unchecked")
  @Override
  public <T> T getSettingValue(Settings.Key key) {
    return (T) latestSettings.getOrDefault(key, defaultSettings.get(key).getDefault(EMPTY));
  }

  /** Register the pair of {key, setting}. */
  private void register(
      ImmutableMap.Builder<Key, Setting<?>> settingBuilder,
      ClusterSettings clusterSettings,
      Settings.Key key,
      Setting setting,
      Consumer<Object> updater) {
    if (clusterSettings.get(setting) != null) {
      latestSettings.put(key, clusterSettings.get(setting));
    }
    settingBuilder.put(key, setting);
    clusterSettings.addSettingsUpdateConsumer(setting, updater);
  }

  /** Register Non Dynamic Settings without consumer. */
  private void registerNonDynamicSettings(
      ImmutableMap.Builder<Key, Setting<?>> settingBuilder,
      ClusterSettings clusterSettings,
      Settings.Key key,
      Setting setting) {
    settingBuilder.put(key, setting);
    latestSettings.put(key, clusterSettings.get(setting));
  }

  /**
   * Add the inner class only for UT coverage purpose. Lambda could be much elegant solution. But
   * which is hard to test.
   */
  @VisibleForTesting
  @RequiredArgsConstructor
  class Updater implements Consumer {
    private final Settings.Key key;

    @Override
    public void accept(Object newValue) {
      log.debug("The value of setting [{}] changed to [{}]", key, newValue);
      latestSettings.put(key, newValue);
    }
  }

  /** Used by Plugin to init Setting. */
  public static List<Setting<?>> pluginSettings() {
    return new ImmutableList.Builder<Setting<?>>()
        .add(SQL_ENABLED_SETTING)
        .add(SQL_SLOWLOG_SETTING)
        .add(SQL_CURSOR_KEEP_ALIVE_SETTING)
<<<<<<< HEAD
        .add(SQL_DELETE_ENABLED_SETTING)
=======
        .add(SQL_PAGINATION_API_SEARCH_AFTER_SETTING)
>>>>>>> 3bab06d6
        .add(PPL_ENABLED_SETTING)
        .add(DEFAULT_PATTERN_METHOD_SETTING)
        .add(QUERY_MEMORY_LIMIT_SETTING)
        .add(QUERY_SIZE_LIMIT_SETTING)
        .add(METRICS_ROLLING_WINDOW_SETTING)
        .add(METRICS_ROLLING_INTERVAL_SETTING)
        .add(DATASOURCE_URI_HOSTS_DENY_LIST)
        .add(DATASOURCE_ENABLED_SETTING)
        .add(ASYNC_QUERY_ENABLED_SETTING)
        .add(ASYNC_QUERY_EXTERNAL_SCHEDULER_ENABLED_SETTING)
        .add(ASYNC_QUERY_EXTERNAL_SCHEDULER_INTERVAL_SETTING)
        .add(SPARK_EXECUTION_ENGINE_CONFIG)
        .add(SPARK_EXECUTION_SESSION_LIMIT_SETTING)
        .add(SPARK_EXECUTION_REFRESH_JOB_LIMIT_SETTING)
        .add(SESSION_INDEX_TTL_SETTING)
        .add(RESULT_INDEX_TTL_SETTING)
        .add(AUTO_INDEX_MANAGEMENT_ENABLED_SETTING)
        .add(DATASOURCES_LIMIT_SETTING)
        .add(SESSION_INACTIVITY_TIMEOUT_MILLIS_SETTING)
        .add(STREAMING_JOB_HOUSEKEEPER_INTERVAL_SETTING)
        .add(FIELD_TYPE_TOLERANCE_SETTING)
        .build();
  }

  /** Init Non Dynamic Plugin Settings. */
  public static List<Setting<?>> pluginNonDynamicSettings() {
    return new ImmutableList.Builder<Setting<?>>()
        .add(DATASOURCE_MASTER_SECRET_KEY)
        .add(DATASOURCE_CONFIG)
        .build();
  }

  /** Used by local cluster to get settings from a setting instance. */
  public List<Setting<?>> getSettings() {
    return pluginSettings();
  }
}<|MERGE_RESOLUTION|>--- conflicted
+++ resolved
@@ -62,20 +62,6 @@
           Setting.Property.NodeScope,
           Setting.Property.Dynamic);
 
-<<<<<<< HEAD
-  public static final Setting<?> SQL_DELETE_ENABLED_SETTING =
-      Setting.boolSetting(
-          Key.SQL_DELETE_ENABLED.getKeyValue(),
-          false,
-=======
-  public static final Setting<?> SQL_PAGINATION_API_SEARCH_AFTER_SETTING =
-      Setting.boolSetting(
-          Key.SQL_PAGINATION_API_SEARCH_AFTER.getKeyValue(),
-          true,
->>>>>>> 3bab06d6
-          Setting.Property.NodeScope,
-          Setting.Property.Dynamic);
-
   public static final Setting<?> PPL_ENABLED_SETTING =
       Setting.boolSetting(
           Key.PPL_ENABLED.getKeyValue(),
@@ -260,18 +246,6 @@
         Key.SQL_CURSOR_KEEP_ALIVE,
         SQL_CURSOR_KEEP_ALIVE_SETTING,
         new Updater(Key.SQL_CURSOR_KEEP_ALIVE));
-    register(
-        settingBuilder,
-        clusterSettings,
-<<<<<<< HEAD
-        Key.SQL_DELETE_ENABLED,
-        SQL_DELETE_ENABLED_SETTING,
-        new Updater(Key.SQL_DELETE_ENABLED));
-=======
-        Key.SQL_PAGINATION_API_SEARCH_AFTER,
-        SQL_PAGINATION_API_SEARCH_AFTER_SETTING,
-        new Updater(Key.SQL_PAGINATION_API_SEARCH_AFTER));
->>>>>>> 3bab06d6
     register(
         settingBuilder,
         clusterSettings,
@@ -455,11 +429,6 @@
         .add(SQL_ENABLED_SETTING)
         .add(SQL_SLOWLOG_SETTING)
         .add(SQL_CURSOR_KEEP_ALIVE_SETTING)
-<<<<<<< HEAD
-        .add(SQL_DELETE_ENABLED_SETTING)
-=======
-        .add(SQL_PAGINATION_API_SEARCH_AFTER_SETTING)
->>>>>>> 3bab06d6
         .add(PPL_ENABLED_SETTING)
         .add(DEFAULT_PATTERN_METHOD_SETTING)
         .add(QUERY_MEMORY_LIMIT_SETTING)
