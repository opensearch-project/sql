--- conflicted
+++ resolved
@@ -123,8 +123,6 @@
     monitorPlan = new ResourceMonitorPlan(plan, resourceMonitor);
     assertEquals(plan, monitorPlan.getPlanForSerialization());
   }
-<<<<<<< HEAD
-=======
 
   @Test
   void notSerializable() {
@@ -132,5 +130,4 @@
     assertThrows(UnsupportedOperationException.class, () -> monitorPlan.writeExternal(null));
     assertThrows(UnsupportedOperationException.class, () -> monitorPlan.readExternal(null));
   }
->>>>>>> 8e624a5b
 }