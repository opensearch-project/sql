--- conflicted
+++ resolved
@@ -30,15 +30,10 @@
 import org.opensearch.sql.expression.NamedArgumentExpression;
 import org.opensearch.sql.expression.env.Environment;
 import org.opensearch.sql.expression.function.FunctionName;
-import org.opensearch.sql.opensearch.OpenSearchTestBase;
 import org.opensearch.sql.opensearch.storage.script.filter.lucene.relevance.QueryStringQuery;
 
 @DisplayNameGeneration(DisplayNameGenerator.ReplaceUnderscores.class)
-<<<<<<< HEAD
-class QueryStringTest extends OpenSearchTestBase {
-=======
 class QueryStringTest {
->>>>>>> 81c9285c
   private final QueryStringQuery queryStringQuery = new QueryStringQuery();
   private final FunctionName queryStringFunc = FunctionName.of("query_string");
   private static final LiteralExpression fields_value = DSL.literal(
@@ -50,11 +45,7 @@
   static Stream<List<Expression>> generateValidData() {
     Expression field = DSL.namedArgument("fields", fields_value);
     Expression query = DSL.namedArgument("query", query_value);
-<<<<<<< HEAD
     return Stream.of(
-=======
-    return List.of(
->>>>>>> 81c9285c
         DSL.namedArgument("analyzer", DSL.literal("standard")),
         DSL.namedArgument("analyze_wildcard", DSL.literal("true")),
         DSL.namedArgument("allow_leading_wildcard", DSL.literal("true")),
@@ -84,11 +75,7 @@
         DSL.namedArgument("Allow_Leading_wildcard", DSL.literal("true")),
         DSL.namedArgument("Auto_Generate_Synonyms_Phrase_Query", DSL.literal("true")),
         DSL.namedArgument("Boost", DSL.literal("1"))
-<<<<<<< HEAD
     ).map(arg -> List.of(field, query, arg));
-=======
-    ).stream().map(arg -> List.of(field, query, arg));
->>>>>>> 81c9285c
   }
 
   @ParameterizedTest
