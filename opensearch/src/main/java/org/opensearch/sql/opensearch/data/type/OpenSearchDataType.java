--- conflicted
+++ resolved
@@ -14,20 +14,16 @@
 import java.util.function.BiConsumer;
 import lombok.Getter;
 import org.apache.commons.lang3.EnumUtils;
-import org.opensearch.sql.data.model.ExprValue;
 import org.opensearch.sql.data.type.ExprCoreType;
 import org.opensearch.sql.data.type.ExprType;
 import org.opensearch.sql.data.type.WideningTypeRule;
 
-<<<<<<< HEAD
-/**
- * The extension of ExprType in OpenSearch.
- */
+/** The extension of ExprType in OpenSearch. */
 public class OpenSearchDataType implements ExprType, Serializable {
 
   /**
-   * Redefine comparison operation: class (or derived) could be compared with ExprCoreType too.
-   * Used in {@link WideningTypeRule#distance(ExprType, ExprType)}.
+   * Redefine comparison operation: class (or derived) could be compared with ExprCoreType too. Used
+   * in {@link WideningTypeRule#distance(ExprType, ExprType)}.
    */
   @Override
   public boolean equals(final Object o) {
@@ -47,9 +43,7 @@
     return exprCoreType.equals(other.exprCoreType);
   }
 
-  /**
-   * Redefine hash calculation to enforce comparing using {@link #equals(Object)}.
-   */
+  /** Redefine hash calculation to enforce comparing using {@link #equals(Object)}. */
   @Override
   public int hashCode() {
     return 42 + exprCoreType.hashCode();
@@ -75,16 +69,7 @@
     return exprCoreType == ExprCoreType.UNKNOWN || exprCoreType.shouldCast(otherCoreType);
   }
 
-  /**
-   * The mapping (OpenSearch engine) type.
-   */
-=======
-/** The extension of ExprType in OpenSearch. */
-@EqualsAndHashCode
-public class OpenSearchDataType implements ExprType, Serializable {
-
   /** The mapping (OpenSearch engine) type. */
->>>>>>> 7e3a718f
   public enum MappingType {
     Invalid(null, ExprCoreType.UNKNOWN),
     Text("text", ExprCoreType.STRING),
@@ -122,12 +107,7 @@
     }
   }
 
-<<<<<<< HEAD
-  @Getter
-  protected MappingType mappingType;
-=======
-  @EqualsAndHashCode.Exclude @Getter protected MappingType mappingType;
->>>>>>> 7e3a718f
+  @Getter protected MappingType mappingType;
 
   // resolved ExprCoreType
   protected ExprCoreType exprCoreType;
@@ -230,7 +210,8 @@
       case Date:
       case DateNanos:
         // Default date formatter is used when "" is passed as the second parameter
-        return innerMap.isEmpty() ? OpenSearchDateType.of()
+        return innerMap.isEmpty()
+            ? OpenSearchDateType.of()
             : OpenSearchDateType.of((String) innerMap.getOrDefault("format", ""));
       default:
         return res;
@@ -280,12 +261,7 @@
 
   // For datatypes with properties (example: object and nested types)
   // a read-only collection
-<<<<<<< HEAD
-  @Getter
-  Map<String, OpenSearchDataType> properties = ImmutableMap.of();
-=======
-  @Getter @EqualsAndHashCode.Exclude Map<String, OpenSearchDataType> properties = ImmutableMap.of();
->>>>>>> 7e3a718f
+  @Getter Map<String, OpenSearchDataType> properties = ImmutableMap.of();
 
   @Override
   // Called when building TypeEnvironment and when serializing PPL response
@@ -320,16 +296,10 @@
   }
 
   /**
-<<<<<<< HEAD
-   * Flattens mapping tree into a single layer list of objects (pairs of name-types actually),
-   * which don't have nested types.
-   * See <em>OpenSearchDataTypeTest::traverseAndFlatten()</em> test for example.
-=======
    * Flattens mapping tree into a single layer list of objects (pairs of name-types actually), which
-   * don't have nested types. See {@link OpenSearchDataTypeTest#traverseAndFlatten() test} for
+   * don't have nested types. See <em>OpenSearchDataTypeTest::traverseAndFlatten()</em> test for
    * example.
    *
->>>>>>> 7e3a718f
    * @param tree A list of `OpenSearchDataType`s - map between field name and its type.
    * @return A list of all `OpenSearchDataType`s from given map on the same nesting level (1).
    *     Nested object names are prefixed by names of their host.
