--- conflicted
+++ resolved
@@ -134,14 +134,9 @@
   }
 
   /**
-<<<<<<< HEAD
-   * Definition of ceil(x)/ceiling(x) function. Calculate the next highest integer that x rounds up
-   * to The supported signature of ceil/ceiling function is DOUBLE -> INTEGER
-=======
    * <b>Definition of ceil(x)/ceiling(x) function.<\b><br>
    * Calculate the next highest integer that x rounds up to The supported signature of ceil/ceiling
    * function is DOUBLE -> INTEGER
->>>>>>> df9a827c
    */
   private static DefaultFunctionResolver ceil() {
     return define(
@@ -158,17 +153,11 @@
   }
 
   /**
-<<<<<<< HEAD
-   * Definition of conv(x, a, b) function. Convert number x from base a to base b The supported
-   * signature of floor function is (STRING, INTEGER, INTEGER) -> STRING (INTEGER, INTEGER, INTEGER)
-   * -> STRING
-=======
    * <b>Definition of conv(x, a, b) function.<\b><br>
    * Convert number x from base a to base b<br>
    * The supported signature of floor function is<br>
    * (STRING, INTEGER, INTEGER) -> STRING<br>
    * (INTEGER, INTEGER, INTEGER) -> STRING
->>>>>>> df9a827c
    */
   private static DefaultFunctionResolver conv() {
     return define(
@@ -198,15 +187,10 @@
   }
 
   /**
-<<<<<<< HEAD
-   * Definition of crc32(x) function. Calculate a cyclic redundancy check value and returns a 32-bit
-   * unsigned value The supported signature of crc32 function is STRING -> LONG
-=======
    * <b>Definition of crc32(x) function.<\b><br>
    * Calculate a cyclic redundancy check value and returns a 32-bit unsigned value<br>
    * The supported signature of crc32 function is<br>
    * STRING -> LONG
->>>>>>> df9a827c
    */
   private static DefaultFunctionResolver crc32() {
     return define(
@@ -222,27 +206,18 @@
             STRING));
   }
 
-<<<<<<< HEAD
-  /** Definition of e() function. Get the Euler's number. () -> DOUBLE */
-=======
   /**
    * <b>Definition of e() function.</b><br>
    * Get the Euler's number. () -> DOUBLE
    */
->>>>>>> df9a827c
   private static DefaultFunctionResolver euler() {
     return define(BuiltinFunctionName.E.getName(), impl(() -> new ExprDoubleValue(Math.E), DOUBLE));
   }
 
   /**
-<<<<<<< HEAD
-   * Definition of exp(x) function. Calculate exponent function e to the x The supported signature
-   * of exp function is INTEGER/LONG/FLOAT/DOUBLE -> DOUBLE
-=======
    * <b>Definition of exp(x) function.<b><br>
    * Calculate exponent function e to the x The supported signature of exp function is
    * INTEGER/LONG/FLOAT/DOUBLE -> DOUBLE
->>>>>>> df9a827c
    */
   private static DefaultFunctionResolver exp() {
     return baseMathFunction(
@@ -252,14 +227,9 @@
   }
 
   /**
-<<<<<<< HEAD
-   * Definition of expm1(x) function. Calculate exponent function e to the x, minus 1 The supported
-   * signature of exp function is INTEGER/LONG/FLOAT/DOUBLE -> DOUBLE
-=======
    * <b>Definition of expm1(x) function.</b><br>
    * Calculate exponent function e to the x, minus 1 The supported signature of exp function is
    * INTEGER/LONG/FLOAT/DOUBLE -> DOUBLE
->>>>>>> df9a827c
    */
   private static DefaultFunctionResolver expm1() {
     return baseMathFunction(
@@ -369,17 +339,11 @@
   }
 
   /**
-<<<<<<< HEAD
-   * Definition of mod(x, y) function. Calculate the remainder of x divided by y The supported
-   * signature of mod function is (x: INTEGER/LONG/FLOAT/DOUBLE, y: INTEGER/LONG/FLOAT/DOUBLE) ->
-   * wider type between types of x and y
-=======
    * <b>Definition of mod(x, y) function.</b><br>
    * Calculate the remainder of x divided by y<br>
    * The supported signature of mod function is<br>
    * (x: INTEGER/LONG/FLOAT/DOUBLE, y: INTEGER/LONG/FLOAT/DOUBLE)<br>
    * -> wider type between types of x and y
->>>>>>> df9a827c
    */
   private static DefaultFunctionResolver mod() {
     return define(
@@ -441,26 +405,17 @@
             DOUBLE));
   }
 
-<<<<<<< HEAD
-  /** Definition of pi() function. Get the value of pi. () -> DOUBLE */
-=======
   /**
    * <b>Definition of pi() function.</b><br>
    * Get the value of pi.<br>
    * () -> DOUBLE
    */
->>>>>>> df9a827c
   private static DefaultFunctionResolver pi() {
     return define(
         BuiltinFunctionName.PI.getName(), impl(() -> new ExprDoubleValue(Math.PI), DOUBLE));
   }
 
   /**
-<<<<<<< HEAD
-   * Definition of pow(x, y)/power(x, y) function. Calculate the value of x raised to the power of y
-   * The supported signature of pow/power function is (INTEGER, INTEGER) -> DOUBLE (LONG, LONG) ->
-   * DOUBLE (FLOAT, FLOAT) -> DOUBLE (DOUBLE, DOUBLE) -> DOUBLE
-=======
    * <b>Definition of pow(x, y)/power(x, y) function.</b><br>
    * Calculate the value of x raised to the power of y<br>
    * The supported signature of pow/power function is<br>
@@ -468,7 +423,6 @@
    * (LONG, LONG) -> DOUBLE<br>
    * (FLOAT, FLOAT) -> DOUBLE<br>
    * (DOUBLE, DOUBLE) -> DOUBLE
->>>>>>> df9a827c
    */
   private static DefaultFunctionResolver pow() {
     return define(BuiltinFunctionName.POW.getName(), powerFunctionImpl());
@@ -520,12 +474,6 @@
   }
 
   /**
-<<<<<<< HEAD
-   * Definition of rand() and rand(N) function. rand() returns a random floating-point value in the
-   * range 0 <= value < 1.0 If integer N is specified, the seed is initialized prior to execution.
-   * One implication of this behavior is with identical argument N,rand(N) returns the same value
-   * each time, and thus produces a repeatable sequence of column values. The supported signature of
-=======
    * <b>Definition of rand() and rand(N) function.</b><br>
    * rand() returns a random floating-point value in the range 0 <= value < 1.0<br>
    * If integer N is specified, the seed is initialized prior to execution.<br>
@@ -533,7 +481,6 @@
    * <br>
    * each time, and thus produces a repeatable sequence of column values. The supported signature of
    * <br>
->>>>>>> df9a827c
    * rand function is ([INTEGER]) -> FLOAT
    */
   private static DefaultFunctionResolver rand() {
@@ -547,15 +494,10 @@
   }
 
   /**
-<<<<<<< HEAD
-   * Definition of rint(x) function. Returns the closest whole integer value to x The supported
-   * signature is BYTE/SHORT/INTEGER/LONG/FLOAT/DOUBLE -> DOUBLE
-=======
    * <b>Definition of rint(x) function.</b><br>
    * Returns the closest whole integer value to x<br>
    * The supported signature is<br>
    * BYTE/SHORT/INTEGER/LONG/FLOAT/DOUBLE -> DOUBLE
->>>>>>> df9a827c
    */
   private static DefaultFunctionResolver rint() {
     return baseMathFunction(
@@ -565,12 +507,6 @@
   }
 
   /**
-<<<<<<< HEAD
-   * Definition of round(x)/round(x, d) function. Rounds the argument x to d decimal places, d
-   * defaults to 0 if not specified. The supported signature of round function is (x: INTEGER [, y:
-   * INTEGER]) -> INTEGER (x: LONG [, y: INTEGER]) -> LONG (x: FLOAT [, y: INTEGER]) -> FLOAT (x:
-   * DOUBLE [, y: INTEGER]) -> DOUBLE
-=======
    * <b>Definition of round(x)/round(x, d) function.</b><br>
    * Rounds the argument x to d decimal places, d defaults to 0 if not specified.<br>
    * The supported signature of round function is<br>
@@ -578,7 +514,6 @@
    * (x: LONG [, y: INTEGER]) -> LONG<br>
    * (x: FLOAT [, y: INTEGER]) -> FLOAT<br>
    * (x: DOUBLE [, y: INTEGER]) -> DOUBLE
->>>>>>> df9a827c
    */
   private static DefaultFunctionResolver round() {
     return define(
@@ -650,15 +585,10 @@
   }
 
   /**
-<<<<<<< HEAD
-   * Definition of sign(x) function. Returns the sign of the argument as -1, 0, or 1 depending on
-   * whether x is negative, zero, or positive The supported signature is
-=======
    * <b>Definition of sign(x) function.</b><br>
    * Returns the sign of the argument as -1, 0, or 1<br>
    * depending on whether x is negative, zero, or positive<br>
    * The supported signature is<br>
->>>>>>> df9a827c
    * SHORT/INTEGER/LONG/FLOAT/DOUBLE -> INTEGER
    */
   private static DefaultFunctionResolver sign() {
@@ -669,15 +599,10 @@
   }
 
   /**
-<<<<<<< HEAD
-   * Definition of signum(x) function. Returns the sign of the argument as -1.0, 0, or 1.0 depending
-   * on whether x is negative, zero, or positive The supported signature is
-=======
    * <b>Definition of signum(x) function.</b><br>
    * Returns the sign of the argument as -1.0, 0, or 1.0<br>
    * depending on whether x is negative, zero, or positive<br>
    * The supported signature is<br>
->>>>>>> df9a827c
    * BYTE/SHORT/INTEGER/LONG/FLOAT/DOUBLE -> INTEGER
    */
   private static DefaultFunctionResolver signum() {
@@ -688,15 +613,10 @@
   }
 
   /**
-<<<<<<< HEAD
-   * Definition of sinh(x) function. Returns the hyperbolix sine of x, defined as (((e^x) -
-   * (e^(-x))) / 2) The supported signature is BYTE/SHORT/INTEGER/LONG/FLOAT/DOUBLE -> DOUBLE
-=======
    * <b>Definition of sinh(x) function.</b><br>
    * Returns the hyperbolix sine of x, defined as (((e^x) - (e^(-x))) / 2)<br>
    * The supported signature is<br>
    * BYTE/SHORT/INTEGER/LONG/FLOAT/DOUBLE -> DOUBLE
->>>>>>> df9a827c
    */
   private static DefaultFunctionResolver sinh() {
     return baseMathFunction(
@@ -706,15 +626,10 @@
   }
 
   /**
-<<<<<<< HEAD
-   * Definition of sqrt(x) function. Calculate the square root of a non-negative number x The
-   * supported signature is INTEGER/LONG/FLOAT/DOUBLE -> DOUBLE
-=======
    * <b>Definition of sqrt(x) function.</b><br>
    * Calculate the square root of a non-negative number x<br>
    * The supported signature is<br>
    * INTEGER/LONG/FLOAT/DOUBLE -> DOUBLE
->>>>>>> df9a827c
    */
   private static DefaultFunctionResolver sqrt() {
     return baseMathFunction(
@@ -727,15 +642,10 @@
   }
 
   /**
-<<<<<<< HEAD
-   * Definition of cbrt(x) function. Calculate the cube root of a number x The supported signature
-   * is INTEGER/LONG/FLOAT/DOUBLE -> DOUBLE
-=======
    * <b>Definition of cbrt(x) function.</b><br>
    * Calculate the cube root of a number x<br>
    * The supported signature is<br>
    * INTEGER/LONG/FLOAT/DOUBLE -> DOUBLE
->>>>>>> df9a827c
    */
   private static DefaultFunctionResolver cbrt() {
     return baseMathFunction(
@@ -745,11 +655,6 @@
   }
 
   /**
-<<<<<<< HEAD
-   * Definition of truncate(x, d) function. Returns the number x, truncated to d decimal places The
-   * supported signature of round function is (x: INTEGER, y: INTEGER) -> LONG (x: LONG, y: INTEGER)
-   * -> LONG (x: FLOAT, y: INTEGER) -> DOUBLE (x: DOUBLE, y: INTEGER) -> DOUBLE
-=======
    * <b>Definition of truncate(x, d) function.</b><br>
    * Returns the number x, truncated to d decimal places<br>
    * The supported signature of round function is<br>
@@ -757,7 +662,6 @@
    * (x: LONG, y: INTEGER) -> LONG<br>
    * (x: FLOAT, y: INTEGER) -> DOUBLE<br>
    * (x: DOUBLE, y: INTEGER) -> DOUBLE
->>>>>>> df9a827c
    */
   private static DefaultFunctionResolver truncate() {
     return define(
@@ -805,17 +709,11 @@
   }
 
   /**
-<<<<<<< HEAD
-   * Definition of acos(x) function. Calculates the arc cosine of x, that is, the value whose cosine
-   * is x. Returns NULL if x is not in the range -1 to 1. The supported signature of acos function
-   * is INTEGER/LONG/FLOAT/DOUBLE -> DOUBLE
-=======
    * <b>Definition of acos(x) function.</b><br>
    * Calculates the arc cosine of x, that is, the value whose cosine is x.<br>
    * Returns NULL if x is not in the range -1 to 1.<br>
    * The supported signature of acos function is<br>
    * INTEGER/LONG/FLOAT/DOUBLE -> DOUBLE
->>>>>>> df9a827c
    */
   private static DefaultFunctionResolver acos() {
     return define(
@@ -835,17 +733,11 @@
   }
 
   /**
-<<<<<<< HEAD
-   * Definition of asin(x) function. Calculates the arc sine of x, that is, the value whose sine is
-   * x. Returns NULL if x is not in the range -1 to 1. The supported signature of asin function is
-   * INTEGER/LONG/FLOAT/DOUBLE -> DOUBLE
-=======
    * <b>Definition of asin(x) function.</b><br>
    * Calculates the arc sine of x, that is, the value whose sine is x.<br>
    * Returns NULL if x is not in the range -1 to 1.<br>
    * The supported signature of asin function is<br>
    * INTEGER/LONG/FLOAT/DOUBLE -> DOUBLE<br>
->>>>>>> df9a827c
    */
   private static DefaultFunctionResolver asin() {
     return define(
@@ -865,20 +757,12 @@
   }
 
   /**
-<<<<<<< HEAD
-   * Definition of atan(x) and atan(y, x) function. atan(x) calculates the arc tangent of x, that
-   * is, the value whose tangent is x. atan(y, x) calculates the arc tangent of y / x, except that
-   * the signs of both arguments are used to determine the quadrant of the result. The supported
-   * signature of atan function is (x: INTEGER/LONG/FLOAT/DOUBLE, y: INTEGER/LONG/FLOAT/DOUBLE) ->
-   * DOUBLE
-=======
    * <b>Definition of atan(x) and atan(y, x) function.</b><br>
    * atan(x) calculates the arc tangent of x, that is, the value whose tangent is x.<br>
    * atan(y, x) calculates the arc tangent of y / x, except that the signs of both arguments<br>
    * are used to determine the quadrant of the result.<br>
    * The supported signature of atan function is<br>
    * (x: INTEGER/LONG/FLOAT/DOUBLE, y: INTEGER/LONG/FLOAT/DOUBLE) -> DOUBLE
->>>>>>> df9a827c
    */
   private static DefaultFunctionResolver atan() {
     ImmutableList.Builder<
@@ -904,17 +788,11 @@
   }
 
   /**
-<<<<<<< HEAD
-   * Definition of atan2(y, x) function. Calculates the arc tangent of y / x, except that the signs
-   * of both arguments are used to determine the quadrant of the result. The supported signature of
-   * atan2 function is (x: INTEGER/LONG/FLOAT/DOUBLE, y: INTEGER/LONG/FLOAT/DOUBLE) -> DOUBLE
-=======
    * <b>Definition of atan2(y, x) function.</b><br>
    * Calculates the arc tangent of y / x, except that the signs of both arguments are used to
    * determine the quadrant of the result.<br>
    * The supported signature of atan2 function is<br>
    * (x: INTEGER/LONG/FLOAT/DOUBLE, y: INTEGER/LONG/FLOAT/DOUBLE) -> DOUBLE
->>>>>>> df9a827c
    */
   private static DefaultFunctionResolver atan2() {
     ImmutableList.Builder<
@@ -935,15 +813,10 @@
   }
 
   /**
-<<<<<<< HEAD
-   * Definition of cos(x) function. Calculates the cosine of X, where X is given in radians The
-   * supported signature of cos function is INTEGER/LONG/FLOAT/DOUBLE -> DOUBLE
-=======
    * <b>Definition of cos(x) function.</b><br>
    * Calculates the cosine of X, where X is given in radians<br>
    * The supported signature of cos function is<br>
    * INTEGER/LONG/FLOAT/DOUBLE -> DOUBLE
->>>>>>> df9a827c
    */
   private static DefaultFunctionResolver cos() {
     return baseMathFunction(
@@ -953,15 +826,10 @@
   }
 
   /**
-<<<<<<< HEAD
-   * Definition of cosh(x) function. Returns the hyperbolic cosine of x, defined as (((e^x) +
-   * (e^(-x))) / 2) The supported signature is BYTE/SHORT/INTEGER/LONG/FLOAT/DOUBLE -> DOUBLE
-=======
    * <b>Definition of cosh(x) function.</b><br>
    * Returns the hyperbolic cosine of x, defined as (((e^x) + (e^(-x))) / 2)<br>
    * The supported signature is<br>
    * BYTE/SHORT/INTEGER/LONG/FLOAT/DOUBLE -> DOUBLE
->>>>>>> df9a827c
    */
   private static DefaultFunctionResolver cosh() {
     return baseMathFunction(
@@ -971,14 +839,9 @@
   }
 
   /**
-<<<<<<< HEAD
-   * Definition of cot(x) function. Calculates the cotangent of x The supported signature of cot
-   * function is INTEGER/LONG/FLOAT/DOUBLE -> DOUBLE
-=======
    * <b>Definition of cot(x) function.<\b><br>
    * Calculates the cotangent of x The supported signature of cot function is
    * INTEGER/LONG/FLOAT/DOUBLE -> DOUBLE
->>>>>>> df9a827c
    */
   private static DefaultFunctionResolver cot() {
     return define(
@@ -1002,14 +865,9 @@
   }
 
   /**
-<<<<<<< HEAD
-   * Definition of degrees(x) function. Converts x from radians to degrees The supported signature
-   * of degrees function is INTEGER/LONG/FLOAT/DOUBLE -> DOUBLE
-=======
    * <b>Definition of degrees(x) function.</b><br>
    * Converts x from radians to degrees The supported signature of degrees function is
    * INTEGER/LONG/FLOAT/DOUBLE -> DOUBLE
->>>>>>> df9a827c
    */
   private static DefaultFunctionResolver degrees() {
     return baseMathFunction(
@@ -1019,14 +877,9 @@
   }
 
   /**
-<<<<<<< HEAD
-   * Definition of radians(x) function. Converts x from degrees to radians The supported signature
-   * of radians function is INTEGER/LONG/FLOAT/DOUBLE -> DOUBLE
-=======
    * <b>Definition of radians(x) function.</b><br>
    * Converts x from degrees to radians The supported signature of radians function is
    * INTEGER/LONG/FLOAT/DOUBLE -> DOUBLE
->>>>>>> df9a827c
    */
   private static DefaultFunctionResolver radians() {
     return baseMathFunction(
@@ -1036,15 +889,10 @@
   }
 
   /**
-<<<<<<< HEAD
-   * Definition of sin(x) function. Calculates the sine of x, where x is given in radians The
-   * supported signature of sin function is INTEGER/LONG/FLOAT/DOUBLE -> DOUBLE
-=======
    * <b>Definition of sin(x) function.</b><br>
    * Calculates the sine of x, where x is given in radians The supported signature of sin function
    * is<br>
    * INTEGER/LONG/FLOAT/DOUBLE -> DOUBLE
->>>>>>> df9a827c
    */
   private static DefaultFunctionResolver sin() {
     return baseMathFunction(
@@ -1054,15 +902,10 @@
   }
 
   /**
-<<<<<<< HEAD
-   * Definition of tan(x) function. Calculates the tangent of x, where x is given in radians The
-   * supported signature of tan function is INTEGER/LONG/FLOAT/DOUBLE -> DOUBLE
-=======
    * <b>Definition of tan(x) function.</b><br>
    * Calculates the tangent of x, where x is given in radians The supported signature of tan
    * function is<br>
    * INTEGER/LONG/FLOAT/DOUBLE -> DOUBLE
->>>>>>> df9a827c
    */
   private static DefaultFunctionResolver tan() {
     return baseMathFunction(
