--- conflicted
+++ resolved
@@ -93,13 +93,8 @@
 import org.opensearch.sql.spark.asyncquery.AsyncQueryExecutorServiceImpl;
 import org.opensearch.sql.spark.asyncquery.AsyncQueryJobMetadataStorageService;
 import org.opensearch.sql.spark.asyncquery.OpensearchAsyncQueryJobMetadataStorageService;
-<<<<<<< HEAD
-import org.opensearch.sql.spark.client.EmrServerlessClientImpl;
-import org.opensearch.sql.spark.client.SparkJobClient;
-=======
 import org.opensearch.sql.spark.client.EMRServerlessClient;
 import org.opensearch.sql.spark.client.EmrServerlessClientImplEMR;
->>>>>>> ae10857a
 import org.opensearch.sql.spark.config.SparkExecutionEngineConfig;
 import org.opensearch.sql.spark.dispatcher.SparkQueryDispatcher;
 import org.opensearch.sql.spark.response.JobExecutionResponseReader;
@@ -302,13 +297,6 @@
   private AsyncQueryExecutorService createAsyncQueryExecutorService() {
     AsyncQueryJobMetadataStorageService asyncQueryJobMetadataStorageService =
         new OpensearchAsyncQueryJobMetadataStorageService(client, clusterService);
-<<<<<<< HEAD
-    SparkJobClient sparkJobClient = createEMRServerlessClient();
-    JobExecutionResponseReader jobExecutionResponseReader = new JobExecutionResponseReader(client);
-    SparkQueryDispatcher sparkQueryDispatcher =
-        new SparkQueryDispatcher(
-            sparkJobClient, this.dataSourceService, jobExecutionResponseReader);
-=======
     EMRServerlessClient EMRServerlessClient = createEMRServerlessClient();
     JobExecutionResponseReader jobExecutionResponseReader = new JobExecutionResponseReader(client);
     SparkQueryDispatcher sparkQueryDispatcher =
@@ -317,24 +305,15 @@
             this.dataSourceService,
             new DataSourceUserAuthorizationHelperImpl(client),
             jobExecutionResponseReader);
->>>>>>> ae10857a
     return new AsyncQueryExecutorServiceImpl(
         asyncQueryJobMetadataStorageService, sparkQueryDispatcher, pluginSettings);
   }
 
-<<<<<<< HEAD
-  private SparkJobClient createEMRServerlessClient() {
-    String sparkExecutionEngineConfigString =
-        this.pluginSettings.getSettingValue(SPARK_EXECUTION_ENGINE_CONFIG);
-    return AccessController.doPrivileged(
-        (PrivilegedAction<SparkJobClient>)
-=======
   private EMRServerlessClient createEMRServerlessClient() {
     String sparkExecutionEngineConfigString =
         this.pluginSettings.getSettingValue(SPARK_EXECUTION_ENGINE_CONFIG);
     return AccessController.doPrivileged(
         (PrivilegedAction<EMRServerlessClient>)
->>>>>>> ae10857a
             () -> {
               SparkExecutionEngineConfig sparkExecutionEngineConfig =
                   SparkExecutionEngineConfig.toSparkExecutionEngineConfig(
@@ -344,11 +323,7 @@
                       .withRegion(sparkExecutionEngineConfig.getRegion())
                       .withCredentials(new DefaultAWSCredentialsProviderChain())
                       .build();
-<<<<<<< HEAD
-              return new EmrServerlessClientImpl(awsemrServerless);
-=======
               return new EmrServerlessClientImplEMR(awsemrServerless);
->>>>>>> ae10857a
             });
   }
 }