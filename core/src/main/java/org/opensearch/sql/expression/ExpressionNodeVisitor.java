--- conflicted
+++ resolved
@@ -83,17 +83,12 @@
 
   /**
    * Call visitFunction() by default rather than visitChildren(). This makes CASE/WHEN able to be
-<<<<<<< HEAD
-   * handled: 1) by visitFunction() if not overwritten: ex. FilterQueryBuilder 2) by
-   * visitCase/When() otherwise if any special logic: ex. ExprReferenceOptimizer
-=======
    * handled:
    *
    * <ol>
    *   <li>by visitFunction() if not overwritten: ex. FilterQueryBuilder
    *   <li>by visitCase/When() otherwise if any special logic: ex. ExprReferenceOptimizer
    * </ol>
->>>>>>> df9a827c
    */
   public T visitCase(CaseClause node, C context) {
     return visitFunction(node, context);
