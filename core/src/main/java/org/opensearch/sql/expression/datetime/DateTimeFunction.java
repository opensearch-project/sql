--- conflicted
+++ resolved
@@ -9,7 +9,6 @@
 import static java.time.temporal.ChronoUnit.DAYS;
 import static java.time.temporal.ChronoUnit.MINUTES;
 import static java.time.temporal.ChronoUnit.MONTHS;
-import static java.time.temporal.ChronoUnit.SECONDS;
 import static org.opensearch.sql.data.type.ExprCoreType.DATE;
 import static org.opensearch.sql.data.type.ExprCoreType.DATETIME;
 import static org.opensearch.sql.data.type.ExprCoreType.DOUBLE;
@@ -109,8 +108,7 @@
     repository.register(day());
     repository.register(dayName());
     repository.register(dayOfMonth());
-    repository.register(dayOfWeek(BuiltinFunctionName.DAYOFWEEK.getName()));
-    repository.register(dayOfWeek(BuiltinFunctionName.DAY_OF_WEEK.getName()));
+    repository.register(dayOfWeek());
     repository.register(dayOfYear(BuiltinFunctionName.DAYOFYEAR));
     repository.register(dayOfYear(BuiltinFunctionName.DAY_OF_YEAR));
     repository.register(from_days());
@@ -121,14 +119,8 @@
     repository.register(makedate());
     repository.register(maketime());
     repository.register(microsecond());
-<<<<<<< HEAD
-    repository.register(minute(BuiltinFunctionName.MINUTE));
-    repository.register(minute_of_day());
-    repository.register(minute(BuiltinFunctionName.MINUTE_OF_HOUR));
-=======
     repository.register(minute());
     repository.register(minute_of_day());
->>>>>>> 9d7a6eba
     repository.register(month(BuiltinFunctionName.MONTH));
     repository.register(month(BuiltinFunctionName.MONTH_OF_YEAR));
     repository.register(monthName());
@@ -136,8 +128,7 @@
     repository.register(period_add());
     repository.register(period_diff());
     repository.register(quarter());
-    repository.register(second(BuiltinFunctionName.SECOND));
-    repository.register(second(BuiltinFunctionName.SECOND_OF_MINUTE));
+    repository.register(second());
     repository.register(subdate());
     repository.register(sysdate());
     repository.register(time());
@@ -407,14 +398,11 @@
   }
 
   /**
-   * DAYOFWEEK(STRING/DATE/DATETIME/TIME/TIMESTAMP).
+   * DAYOFWEEK(STRING/DATE/DATETIME/TIMESTAMP).
    * return the weekday index for date (1 = Sunday, 2 = Monday, …, 7 = Saturday).
    */
-  private DefaultFunctionResolver dayOfWeek(FunctionName name) {
-    return define(name,
-        implWithProperties(nullMissingHandlingWithProperties(
-            (functionProperties, arg) -> DateTimeFunction.dayOfWeekToday(
-                functionProperties.getQueryStartClock())), INTEGER, TIME),
+  private DefaultFunctionResolver dayOfWeek() {
+    return define(BuiltinFunctionName.DAYOFWEEK.getName(),
         impl(nullMissingHandling(DateTimeFunction::exprDayOfWeek), INTEGER, DATE),
         impl(nullMissingHandling(DateTimeFunction::exprDayOfWeek), INTEGER, DATETIME),
         impl(nullMissingHandling(DateTimeFunction::exprDayOfWeek), INTEGER, TIMESTAMP),
@@ -487,12 +475,11 @@
   /**
    * MINUTE(STRING/TIME/DATETIME/TIMESTAMP). return the minute value for time.
    */
-  private DefaultFunctionResolver minute(BuiltinFunctionName name) {
-    return define(name.getName(),
+  private DefaultFunctionResolver minute() {
+    return define(BuiltinFunctionName.MINUTE.getName(),
         impl(nullMissingHandling(DateTimeFunction::exprMinute), INTEGER, STRING),
         impl(nullMissingHandling(DateTimeFunction::exprMinute), INTEGER, TIME),
         impl(nullMissingHandling(DateTimeFunction::exprMinute), INTEGER, DATETIME),
-        impl(nullMissingHandling(DateTimeFunction::exprMinute), INTEGER, DATE),
         impl(nullMissingHandling(DateTimeFunction::exprMinute), INTEGER, TIMESTAMP)
     );
   }
@@ -570,11 +557,10 @@
   /**
    * SECOND(STRING/TIME/DATETIME/TIMESTAMP). return the second value for time.
    */
-  private DefaultFunctionResolver second(BuiltinFunctionName name) {
-    return define(name.getName(),
+  private DefaultFunctionResolver second() {
+    return define(BuiltinFunctionName.SECOND.getName(),
         impl(nullMissingHandling(DateTimeFunction::exprSecond), INTEGER, STRING),
         impl(nullMissingHandling(DateTimeFunction::exprSecond), INTEGER, TIME),
-        impl(nullMissingHandling(DateTimeFunction::exprSecond), INTEGER, DATE),
         impl(nullMissingHandling(DateTimeFunction::exprSecond), INTEGER, DATETIME),
         impl(nullMissingHandling(DateTimeFunction::exprSecond), INTEGER, TIMESTAMP)
     );
@@ -738,16 +724,6 @@
   }
 
   /**
-   * Day of Week implementation for ExprValue when passing in an arguemt of type TIME.
-   *
-   * @param clock Current clock taken from function properties
-   * @return ExprValue.
-   */
-  private ExprValue dayOfWeekToday(Clock clock) {
-    return new ExprIntegerValue((formatNow(clock).getDayOfWeek().getValue() % 7) + 1);
-  }
-
-  /**
    * ADDDATE function implementation for ExprValue.
    *
    * @param date ExprValue of String/Date/Datetime/Timestamp type.
@@ -919,7 +895,7 @@
   /**
    * Day of Week implementation for ExprValue.
    *
-   * @param date ExprValue of Date/Datetime/String/Timstamp type.
+   * @param date ExprValue of Date/String type.
    * @return ExprValue.
    */
   private ExprValue exprDayOfWeek(ExprValue date) {
@@ -1047,19 +1023,7 @@
    * @return ExprValue.
    */
   private ExprValue exprMinute(ExprValue time) {
-    return new ExprIntegerValue(
-        (MINUTES.between(LocalTime.MIN, time.timeValue()) % 60));
-  }
-
-  /**
-   * Minute_of_day implementation for ExprValue.
-   *
-   * @param time ExprValue of Time/String type.
-   * @return ExprValue.
-   */
-  private ExprValue exprMinuteOfDay(ExprValue time) {
-    return new ExprIntegerValue(
-        MINUTES.between(LocalTime.MIN, time.timeValue()));
+    return new ExprIntegerValue(time.timeValue().getMinute());
   }
 
   /**
@@ -1167,8 +1131,7 @@
    * @return ExprValue.
    */
   private ExprValue exprSecond(ExprValue time) {
-    return new ExprIntegerValue(
-        (SECONDS.between(LocalTime.MIN, time.timeValue()) % 60));
+    return new ExprIntegerValue(time.timeValue().getSecond());
   }
 
   /**
