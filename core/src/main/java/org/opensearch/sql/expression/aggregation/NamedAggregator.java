--- conflicted
+++ resolved
@@ -12,12 +12,8 @@
 
 /**
  * NamedAggregator expression that represents expression with name. Please see more details in
-<<<<<<< HEAD
- * associated unresolved expression operator {@link org.opensearch.sql.ast.expression.Alias}.
-=======
  * associated unresolved expression operator<br>
  * {@link org.opensearch.sql.ast.expression.Alias}.
->>>>>>> 6c07ac7e
  */
 @EqualsAndHashCode(callSuper = false)
 public class NamedAggregator extends Aggregator<AggregationState> {
