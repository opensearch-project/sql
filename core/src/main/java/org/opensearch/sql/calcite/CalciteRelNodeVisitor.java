/*
 * Copyright OpenSearch Contributors
 * SPDX-License-Identifier: Apache-2.0
 */

package org.opensearch.sql.calcite;

import static org.apache.calcite.sql.SqlKind.AS;
import static org.opensearch.sql.analysis.DataSourceSchemaIdentifierNameResolver.INFORMATION_SCHEMA_NAME;
import static org.opensearch.sql.ast.tree.Join.JoinType.ANTI;
import static org.opensearch.sql.ast.tree.Join.JoinType.SEMI;
import static org.opensearch.sql.ast.tree.Sort.NullOrder.NULL_FIRST;
import static org.opensearch.sql.ast.tree.Sort.NullOrder.NULL_LAST;
import static org.opensearch.sql.ast.tree.Sort.SortOption.DEFAULT_DESC;
import static org.opensearch.sql.ast.tree.Sort.SortOrder.ASC;
import static org.opensearch.sql.ast.tree.Sort.SortOrder.DESC;
import static org.opensearch.sql.calcite.utils.PlanUtils.ROW_NUMBER_COLUMN_FOR_DEDUP;
<<<<<<< HEAD
import static org.opensearch.sql.calcite.utils.PlanUtils.ROW_NUMBER_COLUMN_NAME_MAIN;
import static org.opensearch.sql.calcite.utils.PlanUtils.ROW_NUMBER_COLUMN_NAME_STREAMSTATS;
import static org.opensearch.sql.calcite.utils.PlanUtils.ROW_NUMBER_COLUMN_NAME_SUBSEARCH;
import static org.opensearch.sql.calcite.utils.PlanUtils.ROW_NUMBER_COLUMN_NAME_TOP_RARE;
=======
import static org.opensearch.sql.calcite.utils.PlanUtils.ROW_NUMBER_COLUMN_FOR_MAIN;
import static org.opensearch.sql.calcite.utils.PlanUtils.ROW_NUMBER_COLUMN_FOR_RARE_TOP;
import static org.opensearch.sql.calcite.utils.PlanUtils.ROW_NUMBER_COLUMN_FOR_SUBSEARCH;
>>>>>>> 23dc6381
import static org.opensearch.sql.calcite.utils.PlanUtils.getRelation;
import static org.opensearch.sql.calcite.utils.PlanUtils.getRexCall;
import static org.opensearch.sql.calcite.utils.PlanUtils.transformPlanToAttachChild;
import static org.opensearch.sql.utils.SystemIndexUtils.DATASOURCES_TABLE_NAME;

import com.google.common.base.Strings;
import com.google.common.collect.ImmutableList;
import com.google.common.collect.Iterables;
import com.google.common.collect.Streams;
import java.util.ArrayList;
import java.util.Arrays;
import java.util.Collections;
import java.util.Comparator;
import java.util.HashSet;
import java.util.List;
import java.util.Map;
import java.util.Objects;
import java.util.Optional;
import java.util.Set;
import java.util.stream.Collectors;
import java.util.stream.Stream;
import org.apache.calcite.adapter.enumerable.RexToLixTranslator;
import org.apache.calcite.plan.RelOptTable;
import org.apache.calcite.plan.ViewExpanders;
import org.apache.calcite.rel.RelNode;
import org.apache.calcite.rel.core.Aggregate;
import org.apache.calcite.rel.core.JoinRelType;
import org.apache.calcite.rel.hint.HintStrategyTable;
import org.apache.calcite.rel.hint.RelHint;
import org.apache.calcite.rel.logical.LogicalAggregate;
import org.apache.calcite.rel.logical.LogicalValues;
import org.apache.calcite.rel.type.RelDataType;
import org.apache.calcite.rel.type.RelDataTypeFamily;
import org.apache.calcite.rel.type.RelDataTypeField;
import org.apache.calcite.rex.RexCall;
import org.apache.calcite.rex.RexCorrelVariable;
import org.apache.calcite.rex.RexInputRef;
import org.apache.calcite.rex.RexLiteral;
import org.apache.calcite.rex.RexNode;
import org.apache.calcite.rex.RexVisitorImpl;
import org.apache.calcite.rex.RexWindowBounds;
import org.apache.calcite.sql.SqlKind;
import org.apache.calcite.sql.fun.SqlStdOperatorTable;
import org.apache.calcite.sql.type.ArraySqlType;
import org.apache.calcite.sql.type.MapSqlType;
import org.apache.calcite.sql.type.SqlTypeFamily;
import org.apache.calcite.sql.type.SqlTypeName;
import org.apache.calcite.tools.RelBuilder;
import org.apache.calcite.tools.RelBuilder.AggCall;
import org.apache.calcite.util.Holder;
import org.apache.commons.lang3.ArrayUtils;
import org.apache.commons.lang3.tuple.Pair;
import org.checkerframework.checker.nullness.qual.Nullable;
import org.opensearch.sql.analysis.DataSourceSchemaIdentifierNameResolver;
import org.opensearch.sql.ast.AbstractNodeVisitor;
import org.opensearch.sql.ast.EmptySourcePropagateVisitor;
import org.opensearch.sql.ast.Node;
import org.opensearch.sql.ast.dsl.AstDSL;
import org.opensearch.sql.ast.expression.AggregateFunction;
import org.opensearch.sql.ast.expression.Alias;
import org.opensearch.sql.ast.expression.AllFields;
import org.opensearch.sql.ast.expression.AllFieldsExcludeMeta;
import org.opensearch.sql.ast.expression.Argument;
import org.opensearch.sql.ast.expression.Argument.ArgumentMap;
import org.opensearch.sql.ast.expression.Field;
import org.opensearch.sql.ast.expression.Function;
import org.opensearch.sql.ast.expression.Let;
import org.opensearch.sql.ast.expression.Literal;
import org.opensearch.sql.ast.expression.ParseMethod;
import org.opensearch.sql.ast.expression.PatternMethod;
import org.opensearch.sql.ast.expression.PatternMode;
import org.opensearch.sql.ast.expression.Span;
import org.opensearch.sql.ast.expression.SpanUnit;
import org.opensearch.sql.ast.expression.UnresolvedExpression;
import org.opensearch.sql.ast.expression.WindowFrame;
import org.opensearch.sql.ast.expression.WindowFrame.FrameType;
import org.opensearch.sql.ast.expression.WindowFunction;
import org.opensearch.sql.ast.expression.subquery.SubqueryExpression;
import org.opensearch.sql.ast.tree.AD;
import org.opensearch.sql.ast.tree.Aggregation;
import org.opensearch.sql.ast.tree.Append;
import org.opensearch.sql.ast.tree.AppendCol;
import org.opensearch.sql.ast.tree.Bin;
import org.opensearch.sql.ast.tree.CloseCursor;
import org.opensearch.sql.ast.tree.Dedupe;
import org.opensearch.sql.ast.tree.Eval;
import org.opensearch.sql.ast.tree.Expand;
import org.opensearch.sql.ast.tree.FetchCursor;
import org.opensearch.sql.ast.tree.FillNull;
import org.opensearch.sql.ast.tree.Filter;
import org.opensearch.sql.ast.tree.Flatten;
import org.opensearch.sql.ast.tree.Head;
import org.opensearch.sql.ast.tree.Join;
import org.opensearch.sql.ast.tree.Kmeans;
import org.opensearch.sql.ast.tree.Lookup;
import org.opensearch.sql.ast.tree.Lookup.OutputStrategy;
import org.opensearch.sql.ast.tree.ML;
import org.opensearch.sql.ast.tree.Multisearch;
import org.opensearch.sql.ast.tree.Paginate;
import org.opensearch.sql.ast.tree.Parse;
import org.opensearch.sql.ast.tree.Patterns;
import org.opensearch.sql.ast.tree.Project;
import org.opensearch.sql.ast.tree.RareTopN;
import org.opensearch.sql.ast.tree.Regex;
import org.opensearch.sql.ast.tree.Relation;
import org.opensearch.sql.ast.tree.Rename;
import org.opensearch.sql.ast.tree.Replace;
import org.opensearch.sql.ast.tree.ReplacePair;
import org.opensearch.sql.ast.tree.Rex;
import org.opensearch.sql.ast.tree.SPath;
import org.opensearch.sql.ast.tree.Search;
import org.opensearch.sql.ast.tree.Sort;
import org.opensearch.sql.ast.tree.Sort.SortOption;
import org.opensearch.sql.ast.tree.StreamWindow;
import org.opensearch.sql.ast.tree.SubqueryAlias;
import org.opensearch.sql.ast.tree.TableFunction;
import org.opensearch.sql.ast.tree.Trendline;
import org.opensearch.sql.ast.tree.Trendline.TrendlineType;
import org.opensearch.sql.ast.tree.UnresolvedPlan;
import org.opensearch.sql.ast.tree.Values;
import org.opensearch.sql.ast.tree.Window;
import org.opensearch.sql.calcite.plan.LogicalSystemLimit;
import org.opensearch.sql.calcite.plan.LogicalSystemLimit.SystemLimitType;
import org.opensearch.sql.calcite.plan.OpenSearchConstants;
import org.opensearch.sql.calcite.utils.BinUtils;
import org.opensearch.sql.calcite.utils.JoinAndLookupUtils;
import org.opensearch.sql.calcite.utils.PlanUtils;
import org.opensearch.sql.calcite.utils.UserDefinedFunctionUtils;
import org.opensearch.sql.calcite.utils.WildcardUtils;
import org.opensearch.sql.common.patterns.PatternUtils;
import org.opensearch.sql.common.utils.StringUtils;
import org.opensearch.sql.datasource.DataSourceService;
import org.opensearch.sql.exception.CalciteUnsupportedException;
import org.opensearch.sql.exception.SemanticCheckException;
import org.opensearch.sql.expression.function.BuiltinFunctionName;
import org.opensearch.sql.expression.function.PPLFuncImpTable;
import org.opensearch.sql.expression.parse.RegexCommonUtils;
import org.opensearch.sql.utils.ParseUtils;
import org.opensearch.sql.utils.WildcardRenameUtils;

public class CalciteRelNodeVisitor extends AbstractNodeVisitor<RelNode, CalcitePlanContext> {

  private final CalciteRexNodeVisitor rexVisitor;
  private final CalciteAggCallVisitor aggVisitor;
  private final DataSourceService dataSourceService;

  public CalciteRelNodeVisitor(DataSourceService dataSourceService) {
    this.rexVisitor = new CalciteRexNodeVisitor(this);
    this.aggVisitor = new CalciteAggCallVisitor(rexVisitor);
    this.dataSourceService = dataSourceService;
  }

  public RelNode analyze(UnresolvedPlan unresolved, CalcitePlanContext context) {
    return unresolved.accept(this, context);
  }

  @Override
  public RelNode visitRelation(Relation node, CalcitePlanContext context) {
    DataSourceSchemaIdentifierNameResolver nameResolver =
        new DataSourceSchemaIdentifierNameResolver(
            dataSourceService, node.getTableQualifiedName().getParts());
    if (!nameResolver
        .getDataSourceName()
        .equals(DataSourceSchemaIdentifierNameResolver.DEFAULT_DATASOURCE_NAME)) {
      throw new CalciteUnsupportedException(
          "Datasource " + nameResolver.getDataSourceName() + " is unsupported in Calcite");
    }
    if (nameResolver.getIdentifierName().equals(DATASOURCES_TABLE_NAME)) {
      throw new CalciteUnsupportedException("SHOW DATASOURCES is unsupported in Calcite");
    }
    if (nameResolver.getSchemaName().equals(INFORMATION_SCHEMA_NAME)) {
      throw new CalciteUnsupportedException("information_schema is unsupported in Calcite");
    }
    context.relBuilder.scan(node.getTableQualifiedName().getParts());
    return context.relBuilder.peek();
  }

  // This is a tool method to add an existed RelOptTable to builder stack, not used for now
  private RelBuilder scan(RelOptTable tableSchema, CalcitePlanContext context) {
    final RelNode scan =
        context
            .relBuilder
            .getScanFactory()
            .createScan(ViewExpanders.simpleContext(context.relBuilder.getCluster()), tableSchema);
    context.relBuilder.push(scan);
    return context.relBuilder;
  }

  @Override
  public RelNode visitSearch(Search node, CalcitePlanContext context) {
    // Visit the Relation child to get the scan
    node.getChild().get(0).accept(this, context);
    // Create query_string function
    Function queryStringFunc =
        AstDSL.function(
            "query_string",
            AstDSL.unresolvedArg("query", AstDSL.stringLiteral(node.getQueryString())));
    RexNode queryStringRex = rexVisitor.analyze(queryStringFunc, context);

    context.relBuilder.filter(queryStringRex);
    return context.relBuilder.peek();
  }

  @Override
  public RelNode visitFilter(Filter node, CalcitePlanContext context) {
    visitChildren(node, context);
    boolean containsSubqueryExpression = containsSubqueryExpression(node.getCondition());
    final Holder<@Nullable RexCorrelVariable> v = Holder.empty();
    if (containsSubqueryExpression) {
      context.relBuilder.variable(v::set);
      context.pushCorrelVar(v.get());
    }
    RexNode condition = rexVisitor.analyze(node.getCondition(), context);
    if (containsSubqueryExpression) {
      context.relBuilder.filter(ImmutableList.of(v.get().id), condition);
      context.popCorrelVar();
    } else {
      context.relBuilder.filter(condition);
    }
    return context.relBuilder.peek();
  }

  @Override
  public RelNode visitRegex(Regex node, CalcitePlanContext context) {
    visitChildren(node, context);

    RexNode fieldRex = rexVisitor.analyze(node.getField(), context);
    RexNode patternRex = rexVisitor.analyze(node.getPattern(), context);

    if (!SqlTypeFamily.CHARACTER.contains(fieldRex.getType())) {
      throw new IllegalArgumentException(
          String.format(
              "Regex command requires field of string type, but got %s for field '%s'",
              fieldRex.getType().getSqlTypeName(), node.getField().toString()));
    }

    RexNode regexCondition =
        context.rexBuilder.makeCall(
            org.apache.calcite.sql.fun.SqlLibraryOperators.REGEXP_CONTAINS, fieldRex, patternRex);

    if (node.isNegated()) {
      regexCondition = context.rexBuilder.makeCall(SqlStdOperatorTable.NOT, regexCondition);
    }

    context.relBuilder.filter(regexCondition);
    return context.relBuilder.peek();
  }

  public RelNode visitRex(Rex node, CalcitePlanContext context) {
    visitChildren(node, context);

    RexNode fieldRex = rexVisitor.analyze(node.getField(), context);
    String patternStr = (String) node.getPattern().getValue();

    if (node.getMode() == Rex.RexMode.SED) {
      RexNode sedCall = createOptimizedSedCall(fieldRex, patternStr, context);
      String fieldName = node.getField().toString();
      projectPlusOverriding(List.of(sedCall), List.of(fieldName), context);
      return context.relBuilder.peek();
    }

    List<String> namedGroups = RegexCommonUtils.getNamedGroupCandidates(patternStr);

    if (namedGroups.isEmpty()) {
      throw new IllegalArgumentException(
          "Rex pattern must contain at least one named capture group");
    }

    // TODO: Once JDK 20+ is supported, consider using Pattern.namedGroups() API for more efficient
    // named group handling instead of manual parsing in RegexCommonUtils

    List<RexNode> newFields = new ArrayList<>();
    List<String> newFieldNames = new ArrayList<>();

    for (String groupName : namedGroups) {
      RexNode extractCall;
      if (node.getMaxMatch().isPresent() && node.getMaxMatch().get() > 1) {
        extractCall =
            PPLFuncImpTable.INSTANCE.resolve(
                context.rexBuilder,
                BuiltinFunctionName.REX_EXTRACT_MULTI,
                fieldRex,
                context.rexBuilder.makeLiteral(patternStr),
                context.rexBuilder.makeLiteral(groupName),
                context.relBuilder.literal(node.getMaxMatch().get()));
      } else {
        extractCall =
            PPLFuncImpTable.INSTANCE.resolve(
                context.rexBuilder,
                BuiltinFunctionName.REX_EXTRACT,
                fieldRex,
                context.rexBuilder.makeLiteral(patternStr),
                context.rexBuilder.makeLiteral(groupName));
      }
      newFields.add(extractCall);
      newFieldNames.add(groupName);
    }

    if (node.getOffsetField().isPresent()) {
      RexNode offsetCall =
          PPLFuncImpTable.INSTANCE.resolve(
              context.rexBuilder,
              BuiltinFunctionName.REX_OFFSET,
              fieldRex,
              context.rexBuilder.makeLiteral(patternStr));
      newFields.add(offsetCall);
      newFieldNames.add(node.getOffsetField().get());
    }

    projectPlusOverriding(newFields, newFieldNames, context);
    return context.relBuilder.peek();
  }

  private boolean containsSubqueryExpression(Node expr) {
    if (expr == null) {
      return false;
    }
    if (expr instanceof SubqueryExpression) {
      return true;
    }
    if (expr instanceof Let l) {
      return containsSubqueryExpression(l.getExpression());
    }
    for (Node child : expr.getChild()) {
      if (containsSubqueryExpression(child)) {
        return true;
      }
    }
    return false;
  }

  @Override
  public RelNode visitProject(Project node, CalcitePlanContext context) {
    visitChildren(node, context);

    if (isSingleAllFieldsProject(node)) {
      return handleAllFieldsProject(node, context);
    }

    List<String> currentFields = context.relBuilder.peek().getRowType().getFieldNames();
    List<RexNode> expandedFields =
        expandProjectFields(node.getProjectList(), currentFields, context);

    if (node.isExcluded()) {
      validateExclusion(expandedFields, currentFields);
      context.relBuilder.projectExcept(expandedFields);
    } else {
      if (!context.isResolvingSubquery()) {
        context.setProjectVisited(true);
      }
      context.relBuilder.project(expandedFields);
    }
    return context.relBuilder.peek();
  }

  private boolean isSingleAllFieldsProject(Project node) {
    return node.getProjectList().size() == 1
        && node.getProjectList().getFirst() instanceof AllFields;
  }

  private RelNode handleAllFieldsProject(Project node, CalcitePlanContext context) {
    if (node.isExcluded()) {
      throw new IllegalArgumentException(
          "Invalid field exclusion: operation would exclude all fields from the result set");
    }
    AllFields allFields = (AllFields) node.getProjectList().getFirst();
    if (!(allFields instanceof AllFieldsExcludeMeta)) {
      // Should not remove nested fields for AllFieldsExcludeMeta.
      tryToRemoveNestedFields(context);
    }
    tryToRemoveMetaFields(context, allFields instanceof AllFieldsExcludeMeta);
    return context.relBuilder.peek();
  }

  private List<RexNode> expandProjectFields(
      List<UnresolvedExpression> projectList,
      List<String> currentFields,
      CalcitePlanContext context) {
    List<RexNode> expandedFields = new ArrayList<>();
    Set<String> addedFields = new HashSet<>();

    for (UnresolvedExpression expr : projectList) {
      switch (expr) {
        case Field field -> {
          String fieldName = field.getField().toString();
          if (WildcardUtils.containsWildcard(fieldName)) {
            List<String> matchingFields =
                WildcardUtils.expandWildcardPattern(fieldName, currentFields).stream()
                    .filter(f -> !isMetadataField(f))
                    .filter(addedFields::add)
                    .toList();
            if (matchingFields.isEmpty()) {
              continue;
            }
            matchingFields.forEach(f -> expandedFields.add(context.relBuilder.field(f)));
          } else if (addedFields.add(fieldName)) {
            expandedFields.add(rexVisitor.analyze(field, context));
          }
        }
        case AllFields ignored -> {
          currentFields.stream()
              .filter(field -> !isMetadataField(field))
              .filter(addedFields::add)
              .forEach(field -> expandedFields.add(context.relBuilder.field(field)));
        }
        default -> throw new IllegalStateException(
            "Unexpected expression type in project list: " + expr.getClass().getSimpleName());
      }
    }

    if (expandedFields.isEmpty()) {
      validateWildcardPatterns(projectList, currentFields);
    }

    return expandedFields;
  }

  private void validateExclusion(List<RexNode> fieldsToExclude, List<String> currentFields) {
    Set<String> nonMetaFields =
        currentFields.stream().filter(field -> !isMetadataField(field)).collect(Collectors.toSet());

    if (fieldsToExclude.size() >= nonMetaFields.size()) {
      throw new IllegalArgumentException(
          "Invalid field exclusion: operation would exclude all fields from the result set");
    }
  }

  private void validateWildcardPatterns(
      List<UnresolvedExpression> projectList, List<String> currentFields) {
    String firstWildcardPattern =
        projectList.stream()
            .filter(
                expr ->
                    expr instanceof Field field
                        && WildcardUtils.containsWildcard(field.getField().toString()))
            .map(expr -> ((Field) expr).getField().toString())
            .findFirst()
            .orElse(null);

    if (firstWildcardPattern != null) {
      throw new IllegalArgumentException(
          String.format("wildcard pattern [%s] matches no fields", firstWildcardPattern));
    }
  }

  private boolean isMetadataField(String fieldName) {
    return OpenSearchConstants.METADATAFIELD_TYPE_MAP.containsKey(fieldName);
  }

  /** See logic in {@link org.opensearch.sql.analysis.symbol.SymbolTable#lookupAllFields} */
  private static void tryToRemoveNestedFields(CalcitePlanContext context) {
    Set<String> allFields = new HashSet<>(context.relBuilder.peek().getRowType().getFieldNames());
    List<RexNode> duplicatedNestedFields =
        allFields.stream()
            .filter(
                field -> {
                  int lastDot = field.lastIndexOf(".");
                  return -1 != lastDot && allFields.contains(field.substring(0, lastDot));
                })
            .map(field -> (RexNode) context.relBuilder.field(field))
            .toList();
    if (!duplicatedNestedFields.isEmpty()) {
      // This is a workaround to avoid the bug in Calcite:
      // In {@link RelBuilder#project_(Iterable, Iterable, Iterable, boolean, Iterable)},
      // the check `RexUtil.isIdentity(nodeList, inputRowType)` will pass when the input
      // and the output nodeList refer to the same fields, even if the field name list
      // is different. As a result, renaming operation will not be applied. This makes
      // the logical plan for the flatten command incorrect, where the operation is
      // equivalent to renaming the flattened sub-fields. E.g. emp.name -> name.
      forceProjectExcept(context.relBuilder, duplicatedNestedFields);
    }
  }

  /**
   * Project except with force.
   *
   * <p>This method is copied from {@link RelBuilder#projectExcept(Iterable)} and modified with the
   * force flag in project set to true. It is subject to future changes in Calcite.
   *
   * @param relBuilder RelBuilder
   * @param expressions Expressions to exclude from the project
   */
  private static void forceProjectExcept(RelBuilder relBuilder, Iterable<RexNode> expressions) {
    List<RexNode> allExpressions = new ArrayList<>(relBuilder.fields());
    Set<RexNode> excludeExpressions = new HashSet<>();
    for (RexNode excludeExp : expressions) {
      if (!excludeExpressions.add(excludeExp)) {
        throw new IllegalArgumentException(
            "Input list contains duplicates. Expression " + excludeExp + " exists multiple times.");
      }
      if (!allExpressions.remove(excludeExp)) {
        throw new IllegalArgumentException("Expression " + excludeExp.toString() + " not found.");
      }
    }
    relBuilder.project(allExpressions, ImmutableList.of(), true);
  }

  /**
   * Try to remove metadata fields in two cases:
   *
   * <p>1. It's explicitly specified excluding by force, usually for join or subquery.
   *
   * <p>2. There is no other project ever visited in the main query
   *
   * @param context CalcitePlanContext
   * @param excludeByForce whether exclude metadata fields by force
   */
  private static void tryToRemoveMetaFields(CalcitePlanContext context, boolean excludeByForce) {
    if (excludeByForce || !context.isProjectVisited()) {
      List<String> originalFields = context.relBuilder.peek().getRowType().getFieldNames();
      List<RexNode> metaFieldsRef =
          originalFields.stream()
              .filter(OpenSearchConstants.METADATAFIELD_TYPE_MAP::containsKey)
              .map(metaField -> (RexNode) context.relBuilder.field(metaField))
              .toList();
      // Remove metadata fields if there is and ensure there are other fields.
      if (!metaFieldsRef.isEmpty() && metaFieldsRef.size() != originalFields.size()) {
        context.relBuilder.projectExcept(metaFieldsRef);
      }
    }
  }

  @Override
  public RelNode visitRename(Rename node, CalcitePlanContext context) {
    visitChildren(node, context);
    List<String> originalNames = context.relBuilder.peek().getRowType().getFieldNames();
    List<String> newNames = new ArrayList<>(originalNames);

    for (org.opensearch.sql.ast.expression.Map renameMap : node.getRenameList()) {
      if (!(renameMap.getTarget() instanceof Field)) {
        throw new SemanticCheckException(
            String.format("the target expected to be field, but is %s", renameMap.getTarget()));
      }

      String sourcePattern = ((Field) renameMap.getOrigin()).getField().toString();
      String targetPattern = ((Field) renameMap.getTarget()).getField().toString();

      if (WildcardRenameUtils.isWildcardPattern(sourcePattern)
          && !WildcardRenameUtils.validatePatternCompatibility(sourcePattern, targetPattern)) {
        throw new SemanticCheckException(
            "Source and target patterns have different wildcard counts");
      }

      List<String> matchingFields = WildcardRenameUtils.matchFieldNames(sourcePattern, newNames);

      for (String fieldName : matchingFields) {
        String newName =
            WildcardRenameUtils.applyWildcardTransformation(
                sourcePattern, targetPattern, fieldName);
        if (newNames.contains(newName) && !newName.equals(fieldName)) {
          removeFieldIfExists(newName, newNames, context);
        }
        int fieldIndex = newNames.indexOf(fieldName);
        if (fieldIndex != -1) {
          newNames.set(fieldIndex, newName);
        }
      }

      if (matchingFields.isEmpty() && newNames.contains(targetPattern)) {
        removeFieldIfExists(targetPattern, newNames, context);
        context.relBuilder.rename(newNames);
      }
    }
    context.relBuilder.rename(newNames);
    return context.relBuilder.peek();
  }

  private void removeFieldIfExists(
      String fieldName, List<String> newNames, CalcitePlanContext context) {
    newNames.remove(fieldName);
    context.relBuilder.projectExcept(context.relBuilder.field(fieldName));
  }

  @Override
  public RelNode visitSort(Sort node, CalcitePlanContext context) {
    visitChildren(node, context);
    List<RexNode> sortList =
        node.getSortList().stream()
            .map(
                expr -> {
                  RexNode sortField = rexVisitor.analyze(expr, context);
                  SortOption sortOption = analyzeSortOption(expr.getFieldArgs());
                  // Default is ASC
                  if (sortOption.getSortOrder() == DESC) {
                    sortField = context.relBuilder.desc(sortField);
                  }
                  if (sortOption.getNullOrder() == NULL_LAST) {
                    sortField = context.relBuilder.nullsLast(sortField);
                  } else {
                    sortField = context.relBuilder.nullsFirst(sortField);
                  }
                  return sortField;
                })
            .collect(Collectors.toList());
    context.relBuilder.sort(sortList);
    // Apply count parameter as limit
    if (node.getCount() != 0) {
      context.relBuilder.limit(0, node.getCount());
    }

    return context.relBuilder.peek();
  }

  private SortOption analyzeSortOption(List<Argument> fieldArgs) {
    Boolean asc = (Boolean) fieldArgs.get(0).getValue().getValue();
    Optional<Argument> nullFirst =
        fieldArgs.stream().filter(option -> "nullFirst".equals(option.getArgName())).findFirst();

    if (nullFirst.isPresent()) {
      Boolean isNullFirst = (Boolean) nullFirst.get().getValue().getValue();
      return new SortOption((asc ? ASC : DESC), (isNullFirst ? NULL_FIRST : NULL_LAST));
    }
    return asc ? SortOption.DEFAULT_ASC : DEFAULT_DESC;
  }

  @Override
  public RelNode visitHead(Head node, CalcitePlanContext context) {
    visitChildren(node, context);
    context.relBuilder.limit(node.getFrom(), node.getSize());
    return context.relBuilder.peek();
  }

  private static final String REVERSE_ROW_NUM = "__reverse_row_num__";

  @Override
  public RelNode visitReverse(
      org.opensearch.sql.ast.tree.Reverse node, CalcitePlanContext context) {
    visitChildren(node, context);
    // Add ROW_NUMBER() column
    RexNode rowNumber =
        context
            .relBuilder
            .aggregateCall(SqlStdOperatorTable.ROW_NUMBER)
            .over()
            .rowsTo(RexWindowBounds.CURRENT_ROW)
            .as(REVERSE_ROW_NUM);
    context.relBuilder.projectPlus(rowNumber);
    // Sort by row number descending
    context.relBuilder.sort(context.relBuilder.desc(context.relBuilder.field(REVERSE_ROW_NUM)));
    // Remove row number column
    context.relBuilder.projectExcept(context.relBuilder.field(REVERSE_ROW_NUM));
    return context.relBuilder.peek();
  }

  @Override
  public RelNode visitBin(Bin node, CalcitePlanContext context) {
    visitChildren(node, context);

    RexNode fieldExpr = rexVisitor.analyze(node.getField(), context);
    String fieldName = BinUtils.extractFieldName(node);

    RexNode binExpression = BinUtils.createBinExpression(node, fieldExpr, context, rexVisitor);

    String alias = node.getAlias() != null ? node.getAlias() : fieldName;
    projectPlusOverriding(List.of(binExpression), List.of(alias), context);

    return context.relBuilder.peek();
  }

  @Override
  public RelNode visitParse(Parse node, CalcitePlanContext context) {
    visitChildren(node, context);
    buildParseRelNode(node, context);
    return context.relBuilder.peek();
  }

  @Override
  public RelNode visitSpath(SPath node, CalcitePlanContext context) {
    return visitEval(node.rewriteAsEval(), context);
  }

  @Override
  public RelNode visitPatterns(Patterns node, CalcitePlanContext context) {
    visitChildren(node, context);
    RexNode showNumberedTokenExpr = rexVisitor.analyze(node.getShowNumberedToken(), context);
    Boolean showNumberedToken =
        Boolean.TRUE.equals(((RexLiteral) showNumberedTokenExpr).getValueAs(Boolean.class));
    if (PatternMethod.SIMPLE_PATTERN.equals(node.getPatternMethod())) {
      Parse parseNode =
          new Parse(
              ParseMethod.PATTERNS,
              node.getSourceField(),
              node.getArguments().getOrDefault(PatternUtils.PATTERN, AstDSL.stringLiteral("")),
              node.getArguments());
      buildParseRelNode(parseNode, context);
      if (PatternMode.AGGREGATION.equals(node.getPatternMode())) {
        Field patternField = AstDSL.field(node.getAlias());
        List<AggCall> aggCalls =
            Stream.of(
                    new Alias(
                        PatternUtils.PATTERN_COUNT,
                        new AggregateFunction(BuiltinFunctionName.COUNT.name(), patternField)),
                    new Alias(
                        PatternUtils.SAMPLE_LOGS,
                        new AggregateFunction(
                            BuiltinFunctionName.TAKE.name(),
                            node.getSourceField(),
                            ImmutableList.of(node.getPatternMaxSampleCount()))))
                .map(aggFun -> aggVisitor.analyze(aggFun, context))
                .toList();
        List<RexNode> groupByList = new ArrayList<>();
        groupByList.add(rexVisitor.analyze(patternField, context));
        groupByList.addAll(
            node.getPartitionByList().stream()
                .map(expr -> rexVisitor.analyze(expr, context))
                .toList());
        context.relBuilder.aggregate(context.relBuilder.groupKey(groupByList), aggCalls);

        if (showNumberedToken) {
          RexNode parsedNode =
              PPLFuncImpTable.INSTANCE.resolve(
                  context.rexBuilder,
                  BuiltinFunctionName.INTERNAL_PATTERN_PARSER,
                  context.relBuilder.field(node.getAlias()),
                  context.relBuilder.field(PatternUtils.SAMPLE_LOGS));
          flattenParsedPattern(node.getAlias(), parsedNode, context, false, true);
          // Reorder fields for consistency with Brain's output
          projectPlusOverriding(
              List.of(
                  context.relBuilder.field(node.getAlias()),
                  context.relBuilder.field(PatternUtils.PATTERN_COUNT),
                  context.relBuilder.field(PatternUtils.TOKENS),
                  context.relBuilder.field(PatternUtils.SAMPLE_LOGS)),
              List.of(
                  node.getAlias(),
                  PatternUtils.PATTERN_COUNT,
                  PatternUtils.TOKENS,
                  PatternUtils.SAMPLE_LOGS),
              context);
        }
      } else if (showNumberedToken) {
        RexNode parsedNode =
            PPLFuncImpTable.INSTANCE.resolve(
                context.rexBuilder,
                BuiltinFunctionName.INTERNAL_PATTERN_PARSER,
                context.relBuilder.field(node.getAlias()),
                rexVisitor.analyze(node.getSourceField(), context));
        flattenParsedPattern(node.getAlias(), parsedNode, context, false, true);
      }
    } else {
      List<UnresolvedExpression> funcParamList = new ArrayList<>();
      funcParamList.add(node.getSourceField());
      funcParamList.add(node.getPatternMaxSampleCount());
      funcParamList.add(node.getPatternBufferLimit());
      funcParamList.add(node.getShowNumberedToken());
      funcParamList.addAll(
          node.getArguments().entrySet().stream()
              .filter(entry -> PatternUtils.VALID_BRAIN_PARAMETERS.contains(entry.getKey()))
              .map(entry -> new Argument(entry.getKey(), entry.getValue()))
              .sorted(Comparator.comparing(Argument::getArgName))
              .toList());
      if (PatternMode.LABEL.equals(
          node.getPatternMode())) { // Label mode, resolve the plan as window function
        RexNode windowNode =
            rexVisitor.analyze(
                new WindowFunction(
                    new Function(
                        BuiltinFunctionName.INTERNAL_PATTERN.getName().getFunctionName(),
                        funcParamList),
                    node.getPartitionByList(),
                    List.of()),
                context);
        RexNode nestedNode =
            context.relBuilder.alias(
                PPLFuncImpTable.INSTANCE.resolve(
                    context.rexBuilder,
                    BuiltinFunctionName.INTERNAL_PATTERN_PARSER,
                    rexVisitor.analyze(node.getSourceField(), context),
                    windowNode,
                    showNumberedTokenExpr),
                node.getAlias());
        context.relBuilder.projectPlus(nestedNode);
        flattenParsedPattern(
            node.getAlias(),
            context.relBuilder.field(node.getAlias()),
            context,
            false,
            showNumberedToken);
      } else { // Aggregation mode, resolve plan as aggregation
        AggCall aggCall =
            aggVisitor
                .analyze(
                    new Function(
                        BuiltinFunctionName.INTERNAL_PATTERN.getName().getFunctionName(),
                        funcParamList),
                    context)
                .as(node.getAlias());
        List<RexNode> groupByList =
            node.getPartitionByList().stream()
                .map(expr -> rexVisitor.analyze(expr, context))
                .toList();
        context.relBuilder.aggregate(context.relBuilder.groupKey(groupByList), aggCall);
        buildExpandRelNode(
            context.relBuilder.field(node.getAlias()), node.getAlias(), node.getAlias(), context);
        flattenParsedPattern(
            node.getAlias(),
            context.relBuilder.field(node.getAlias()),
            context,
            true,
            showNumberedToken);
      }
    }
    return context.relBuilder.peek();
  }

  @Override
  public RelNode visitEval(Eval node, CalcitePlanContext context) {
    visitChildren(node, context);
    node.getExpressionList()
        .forEach(
            expr -> {
              boolean containsSubqueryExpression = containsSubqueryExpression(expr);
              final Holder<@Nullable RexCorrelVariable> v = Holder.empty();
              if (containsSubqueryExpression) {
                context.relBuilder.variable(v::set);
                context.pushCorrelVar(v.get());
              }
              RexNode eval = rexVisitor.analyze(expr, context);
              if (containsSubqueryExpression) {
                // RelBuilder.projectPlus doesn't have a parameter with variablesSet:
                // projectPlus(Iterable<CorrelationId> variablesSet, RexNode... nodes)
                context.relBuilder.project(
                    Iterables.concat(context.relBuilder.fields(), ImmutableList.of(eval)),
                    ImmutableList.of(),
                    false,
                    ImmutableList.of(v.get().id));
                context.popCorrelVar();
              } else {
                // Overriding the existing field if the alias has the same name with original field.
                String alias =
                    ((RexLiteral) ((RexCall) eval).getOperands().get(1)).getValueAs(String.class);
                projectPlusOverriding(List.of(eval), List.of(alias), context);
              }
            });
    return context.relBuilder.peek();
  }

  private void projectPlusOverriding(
      List<RexNode> newFields, List<String> newNames, CalcitePlanContext context) {
    List<String> originalFieldNames = context.relBuilder.peek().getRowType().getFieldNames();
    List<RexNode> toOverrideList =
        originalFieldNames.stream()
            .filter(originalName -> shouldOverrideField(originalName, newNames))
            .map(a -> (RexNode) context.relBuilder.field(a))
            .toList();
    // 1. add the new fields, For example "age0, country0"
    context.relBuilder.projectPlus(newFields);
    // 2. drop the overriding field list, it's duplicated now. For example "age, country"
    if (!toOverrideList.isEmpty()) {
      context.relBuilder.projectExcept(toOverrideList);
    }
    // 3. get current fields list, the "age0, country0" should include in it.
    List<String> currentFields = context.relBuilder.peek().getRowType().getFieldNames();
    int length = currentFields.size();
    // 4. add new names "age, country" to the end of rename list.
    List<String> expectedRenameFields =
        new ArrayList<>(currentFields.subList(0, length - newNames.size()));
    expectedRenameFields.addAll(newNames);
    // 5. rename
    context.relBuilder.rename(expectedRenameFields);
  }

  private boolean shouldOverrideField(String originalName, List<String> newNames) {
    return newNames.stream()
        .anyMatch(
            newName ->
                // Match exact field names (e.g., "age" == "age") for flat fields
                newName.equals(originalName)
                    // OR match nested paths (e.g., "resource.attributes..." starts with
                    // "resource.")
                    || newName.startsWith(originalName + "."));
  }

  private List<List<RexInputRef>> extractInputRefList(List<RelBuilder.AggCall> aggCalls) {
    return aggCalls.stream()
        .map(RelBuilder.AggCall::over)
        .map(RelBuilder.OverCall::toRex)
        .map(node -> getRexCall(node, this::isCountField))
        .map(list -> list.isEmpty() ? null : list.getFirst())
        .map(PlanUtils::getInputRefs)
        .toList();
  }

  /** Is count(FIELD) */
  private boolean isCountField(RexCall call) {
    return call.isA(SqlKind.COUNT)
        && call.getOperands().size() == 1 // count(FIELD)
        && call.getOperands().get(0) instanceof RexInputRef;
  }

  /**
   * Resolve the aggregation with trimming unused fields to avoid bugs in {@link
   * org.apache.calcite.sql2rel.RelDecorrelator#decorrelateRel(Aggregate, boolean, boolean)}
   *
   * @param groupExprList group by expression list
   * @param aggExprList aggregate expression list
   * @param context CalcitePlanContext
   * @return Pair of (group-by list, field list, aggregate list)
   */
  private Pair<List<RexNode>, List<AggCall>> aggregateWithTrimming(
      List<UnresolvedExpression> groupExprList,
      List<UnresolvedExpression> aggExprList,
      CalcitePlanContext context) {
    Pair<List<RexNode>, List<AggCall>> resolved =
        resolveAttributesForAggregation(groupExprList, aggExprList, context);
    List<RexNode> resolvedGroupByList = resolved.getLeft();
    List<AggCall> resolvedAggCallList = resolved.getRight();

    // `doc_count` optimization required a filter `isNotNull(RexInputRef)` for the
    // `count(FIELD)` aggregation which only can be applied to single FIELD without grouping:
    //
    // Example 1: source=t | stats count(a)
    // Before: Aggregate(count(a))
    //         \- Scan t
    // After: Aggregate(count(a))
    //        \- Filter(isNotNull(a))
    //           \- Scan t
    //
    // Example 2: source=t | stats count(a), count(a)
    // Before: Aggregate(count(a), count(a))
    //         \- Scan t
    // After: Aggregate(count(a), count(a))
    //        \- Filter(isNotNull(a))
    //           \- Scan t
    //
    // Example 3: source=t | stats count(a) by b
    // Before & After: Aggregate(count(a) by b)
    //                 \- Scan t
    //
    // Example 4: source=t | stats count()
    // Before & After: Aggregate(count())
    //                 \- Scan t
    //
    // Example 5: source=t | stats count(), count(a)
    // Before & After: Aggregate(count(), count(a))
    //                 \- Scan t
    //
    // Example 6: source=t | stats count(a), count(b)
    // Before & After: Aggregate(count(a), count(b))
    //                 \- Scan t
    //
    // Example 7: source=t | stats count(a+1)
    // Before & After: Aggregate(count(a+1))
    //                 \- Scan t
    if (resolvedGroupByList.isEmpty()) {
      List<List<RexInputRef>> refsPerCount = extractInputRefList(resolvedAggCallList);
      List<RexInputRef> distinctRefsOfCounts;
      if (context.relBuilder.peek() instanceof org.apache.calcite.rel.core.Project project) {
        List<RexNode> mappedInProject =
            refsPerCount.stream()
                .flatMap(List::stream)
                .map(ref -> project.getProjects().get(ref.getIndex()))
                .toList();
        if (mappedInProject.stream().allMatch(RexInputRef.class::isInstance)) {
          distinctRefsOfCounts =
              mappedInProject.stream().map(RexInputRef.class::cast).distinct().toList();
        } else {
          distinctRefsOfCounts = List.of();
        }
      } else {
        distinctRefsOfCounts = refsPerCount.stream().flatMap(List::stream).distinct().toList();
      }
      if (distinctRefsOfCounts.size() == 1 && refsPerCount.stream().noneMatch(List::isEmpty)) {
        context.relBuilder.filter(context.relBuilder.isNotNull(distinctRefsOfCounts.getFirst()));
      }
    }

    // Add project before aggregate:
    //
    // Example 1: source=t | where a > 1 | stats avg(b + 1) by c
    // Before: Aggregate(avg(b + 1))
    //         \- Filter(a > 1)
    //            \- Scan t
    // After: Aggregate(avg(b + 1))
    //        \- Project([c, b])
    //           \- Filter(a > 1)
    //              \- Scan t
    //
    // Example 2: source=t | where a > 1 | top b by c
    // Before: Aggregate(count(b) by c)
    //         \-Filter(a > 1 && isNotNull(b))
    //           \- Scan t
    // After: Aggregate(count(b) by c)
    //        \- Project([c, b])
    //           \- Filter(a > 1 && isNotNull(b))
    //              \- Scan t
    //
    // Example 3: source=t | stats count(): no change for count()
    // Before: Aggregate(count())
    //           \- Scan t
    // After: Aggregate(count())
    //           \- Scan t
    List<RexInputRef> trimmedRefs = new ArrayList<>();
    trimmedRefs.addAll(PlanUtils.getInputRefs(resolvedGroupByList)); // group-by keys first
    trimmedRefs.addAll(PlanUtils.getInputRefsFromAggCall(resolvedAggCallList));
    context.relBuilder.project(trimmedRefs);

    // Re-resolve all attributes based on adding trimmed Project.
    // Using re-resolving rather than Calcite Mapping (ref Calcite ProjectTableScanRule)
    // because that Mapping only works for RexNode, but we need both AggCall and RexNode list.
    Pair<List<RexNode>, List<AggCall>> reResolved =
        resolveAttributesForAggregation(groupExprList, aggExprList, context);

    List<String> intendedGroupKeyAliases = getGroupKeyNamesAfterAggregation(reResolved.getLeft());
    context.relBuilder.aggregate(
        context.relBuilder.groupKey(reResolved.getLeft()), reResolved.getRight());
    // During aggregation, Calcite projects both input dependencies and output group-by fields.
    // When names conflict, Calcite adds numeric suffixes (e.g., "value0").
    // Apply explicit renaming to restore the intended aliases.
    context.relBuilder.rename(intendedGroupKeyAliases);

    return Pair.of(reResolved.getLeft(), reResolved.getRight());
  }

  /**
   * Imitates {@code Registrar.registerExpression} of {@link RelBuilder} to derive the output order
   * of group-by keys after aggregation.
   *
   * <p>The projected input reference comes first, while any other computed expression follows.
   */
  private List<String> getGroupKeyNamesAfterAggregation(List<RexNode> nodes) {
    List<RexNode> reordered = new ArrayList<>();
    List<RexNode> left = new ArrayList<>();
    for (RexNode n : nodes) {
      // The same group-key won't be added twice
      if (reordered.contains(n) || left.contains(n)) {
        continue;
      }
      if (isInputRef(n)) {
        reordered.add(n);
      } else {
        left.add(n);
      }
    }
    reordered.addAll(left);
    return reordered.stream()
        .map(this::extractAliasLiteral)
        .flatMap(Optional::stream)
        .map(RexLiteral::stringValue)
        .toList();
  }

  /** Whether a rex node is an aliased input reference */
  private boolean isInputRef(RexNode node) {
    return switch (node.getKind()) {
      case AS, DESCENDING, NULLS_FIRST, NULLS_LAST -> {
        final List<RexNode> operands = ((RexCall) node).operands;
        yield isInputRef(operands.getFirst());
      }
      default -> node instanceof RexInputRef;
    };
  }

  /**
   * Resolve attributes for aggregation.
   *
   * @param groupExprList group by expression list
   * @param aggExprList aggregate expression list
   * @param context CalcitePlanContext
   * @return Pair of (group-by list, aggregate list)
   */
  private Pair<List<RexNode>, List<AggCall>> resolveAttributesForAggregation(
      List<UnresolvedExpression> groupExprList,
      List<UnresolvedExpression> aggExprList,
      CalcitePlanContext context) {
    List<AggCall> aggCallList =
        aggExprList.stream().map(expr -> aggVisitor.analyze(expr, context)).toList();
    List<RexNode> groupByList =
        groupExprList.stream().map(expr -> rexVisitor.analyze(expr, context)).toList();
    return Pair.of(groupByList, aggCallList);
  }

  @Override
  public RelNode visitAggregation(Aggregation node, CalcitePlanContext context) {
    visitChildren(node, context);

    List<UnresolvedExpression> aggExprList = node.getAggExprList();
    List<UnresolvedExpression> groupExprList = new ArrayList<>();
    // The span column is always the first column in result whatever
    // the order of span in query is first or last one
    UnresolvedExpression span = node.getSpan();
    if (Objects.nonNull(span)) {
      groupExprList.add(span);
      List<RexNode> timeSpanFilters =
          getTimeSpanField(span).stream()
              .map(f -> rexVisitor.analyze(f, context))
              .map(context.relBuilder::isNotNull)
              .toList();
      if (!timeSpanFilters.isEmpty()) {
        // add isNotNull filter before aggregation for time span
        context.relBuilder.filter(timeSpanFilters);
      }
    }
    groupExprList.addAll(node.getGroupExprList());

    // add stats hint to LogicalAggregation
    Argument.ArgumentMap statsArgs = Argument.ArgumentMap.of(node.getArgExprList());
    Boolean bucketNullable =
        (Boolean) statsArgs.getOrDefault(Argument.BUCKET_NULLABLE, Literal.TRUE).getValue();
    boolean toAddHintsOnAggregate = false;
    if (!bucketNullable
        && !groupExprList.isEmpty()
        && !(groupExprList.size() == 1 && getTimeSpanField(span).isPresent())) {
      toAddHintsOnAggregate = true;
      // add isNotNull filter before aggregation for non-nullable buckets
      List<RexNode> groupByList =
          groupExprList.stream().map(expr -> rexVisitor.analyze(expr, context)).toList();
      context.relBuilder.filter(
          PlanUtils.getSelectColumns(groupByList).stream()
              .map(context.relBuilder::field)
              .map(context.relBuilder::isNotNull)
              .toList());
    }

    Pair<List<RexNode>, List<AggCall>> aggregationAttributes =
        aggregateWithTrimming(groupExprList, aggExprList, context);
    if (toAddHintsOnAggregate) {
      addIgnoreNullBucketHintToAggregate(context);
    }

    // schema reordering
    // As an example, in command `stats count() by colA, colB`,
    // the sequence of output schema is "count, colA, colB".
    List<RexNode> outputFields = context.relBuilder.fields();
    int numOfOutputFields = outputFields.size();
    int numOfAggList = aggExprList.size();
    List<RexNode> reordered = new ArrayList<>(numOfOutputFields);
    // Add aggregation results first
    List<RexNode> aggRexList =
        outputFields.subList(numOfOutputFields - numOfAggList, numOfOutputFields);
    reordered.addAll(aggRexList);
    // Add group by columns
    List<RexNode> aliasedGroupByList =
        aggregationAttributes.getLeft().stream()
            .map(this::extractAliasLiteral)
            .flatMap(Optional::stream)
            .map(ref -> ref.getValueAs(String.class))
            .map(context.relBuilder::field)
            .map(f -> (RexNode) f)
            .toList();
    reordered.addAll(aliasedGroupByList);
    context.relBuilder.project(reordered);

    return context.relBuilder.peek();
  }

  private Optional<UnresolvedExpression> getTimeSpanField(UnresolvedExpression expr) {
    if (Objects.isNull(expr)) return Optional.empty();
    if (expr instanceof Span span && SpanUnit.isTimeUnit(span.getUnit())) {
      return Optional.of(span.getField());
    }
    if (expr instanceof Alias alias) {
      return getTimeSpanField(alias.getDelegated());
    }
    return Optional.empty();
  }

  /** extract the RexLiteral of Alias from a node */
  private Optional<RexLiteral> extractAliasLiteral(RexNode node) {
    if (node == null) {
      return Optional.empty();
    } else if (node.getKind() == AS) {
      return Optional.of((RexLiteral) ((RexCall) node).getOperands().get(1));
    } else {
      return Optional.empty();
    }
  }

  @Override
  public RelNode visitJoin(Join node, CalcitePlanContext context) {
    List<UnresolvedPlan> children = node.getChildren();
    children.forEach(c -> analyze(c, context));
    // add join.subsearch_maxout limit to subsearch side, 0 and negative means unlimited.
    if (context.sysLimit.joinSubsearchLimit() > 0) {
      PlanUtils.replaceTop(
          context.relBuilder,
          LogicalSystemLimit.create(
              SystemLimitType.JOIN_SUBSEARCH_MAXOUT,
              context.relBuilder.peek(),
              context.relBuilder.literal(context.sysLimit.joinSubsearchLimit())));
    }
    if (node.getJoinCondition().isEmpty()) {
      // join-with-field-list grammar
      List<String> leftColumns = context.relBuilder.peek(1).getRowType().getFieldNames();
      List<String> rightColumns = context.relBuilder.peek().getRowType().getFieldNames();
      List<String> duplicatedFieldNames =
          leftColumns.stream().filter(rightColumns::contains).toList();
      RexNode joinCondition;
      if (node.getJoinFields().isPresent()) {
        joinCondition =
            node.getJoinFields().get().stream()
                .map(field -> buildJoinConditionByFieldName(context, field.getField().toString()))
                .reduce(context.rexBuilder::and)
                .orElse(context.relBuilder.literal(true));
      } else {
        joinCondition =
            duplicatedFieldNames.stream()
                .map(fieldName -> buildJoinConditionByFieldName(context, fieldName))
                .reduce(context.rexBuilder::and)
                .orElse(context.relBuilder.literal(true));
      }
      if (node.getJoinType() == SEMI || node.getJoinType() == ANTI) {
        // semi and anti join only return left table outputs
        context.relBuilder.join(
            JoinAndLookupUtils.translateJoinType(node.getJoinType()), joinCondition);
        return context.relBuilder.peek();
      }
      List<RexNode> toBeRemovedFields;
      if (node.getArgumentMap().get("overwrite") == null // 'overwrite' default value is true
          || (node.getArgumentMap().get("overwrite").equals(Literal.TRUE))) {
        toBeRemovedFields =
            duplicatedFieldNames.stream()
                .map(field -> JoinAndLookupUtils.analyzeFieldsForLookUp(field, true, context))
                .toList();
      } else {
        toBeRemovedFields =
            duplicatedFieldNames.stream()
                .map(field -> JoinAndLookupUtils.analyzeFieldsForLookUp(field, false, context))
                .toList();
      }
      Literal max = node.getArgumentMap().get("max");
      if (max != null && !max.equals(Literal.ZERO)) {
        // max != 0 means the right-side should be dedup
        Integer allowedDuplication = (Integer) max.getValue();
        if (allowedDuplication < 0) {
          throw new SemanticCheckException("max option must be a positive integer");
        }
        List<RexNode> dedupeFields =
            node.getJoinFields().isPresent()
                ? node.getJoinFields().get().stream()
                    .map(a -> (RexNode) context.relBuilder.field(a.getField().toString()))
                    .toList()
                : duplicatedFieldNames.stream()
                    .map(a -> (RexNode) context.relBuilder.field(a))
                    .toList();
        buildDedupNotNull(context, dedupeFields, allowedDuplication);
      }
      context.relBuilder.join(
          JoinAndLookupUtils.translateJoinType(node.getJoinType()), joinCondition);
      if (!toBeRemovedFields.isEmpty()) {
        context.relBuilder.projectExcept(toBeRemovedFields);
      }
      return context.relBuilder.peek();
    }
    // The join-with-criteria grammar doesn't allow empty join condition
    RexNode joinCondition =
        node.getJoinCondition()
            .map(c -> rexVisitor.analyzeJoinCondition(c, context))
            .orElse(context.relBuilder.literal(true));
    if (node.getJoinType() == SEMI || node.getJoinType() == ANTI) {
      // semi and anti join only return left table outputs
      context.relBuilder.join(
          JoinAndLookupUtils.translateJoinType(node.getJoinType()), joinCondition);
    } else {
      // Join condition could contain duplicated column name, Calcite will rename the duplicated
      // column name with numeric suffix, e.g. ON t1.id = t2.id, the output contains `id` and `id0`
      // when a new project add to stack. To avoid `id0`, we will rename the `id0` to `alias.id`
      // or `tableIdentifier.id`:
      List<String> leftColumns = context.relBuilder.peek(1).getRowType().getFieldNames();
      List<String> rightColumns = context.relBuilder.peek().getRowType().getFieldNames();
      List<String> rightTableName =
          PlanUtils.findTable(context.relBuilder.peek()).getQualifiedName();
      // Using `table.column` instead of `catalog.database.table.column` as column prefix because
      // the schema for OpenSearch index is always `OpenSearch`. But if we reuse this logic in other
      // query engines, the column can only be searched in current schema namespace. For example,
      // If the plan convert to Spark plan, and there are two table1: database1.table1 and
      // database2.table1. The query with column `table1.id` can only be resolved in the namespace
      // of "database1". User should run `using database1` before the query which access `table1.id`
      String rightTableQualifiedName = rightTableName.getLast();
      // new columns with alias or table;
      List<String> rightColumnsWithAliasIfConflict =
          rightColumns.stream()
              .map(
                  col ->
                      leftColumns.contains(col)
                          ? node.getRightAlias()
                              .map(a -> a + "." + col)
                              .orElse(rightTableQualifiedName + "." + col)
                          : col)
              .toList();

      Literal max = node.getArgumentMap().get("max");
      if (max != null && !max.equals(Literal.ZERO)) {
        // max != 0 means the right-side should be dedup
        Integer allowedDuplication = (Integer) max.getValue();
        if (allowedDuplication < 0) {
          throw new SemanticCheckException("max option must be a positive integer");
        }
        List<RexNode> dedupeFields =
            getRightColumnsInJoinCriteria(context.relBuilder, joinCondition);

        buildDedupNotNull(context, dedupeFields, allowedDuplication);
      }
      context.relBuilder.join(
          JoinAndLookupUtils.translateJoinType(node.getJoinType()), joinCondition);
      JoinAndLookupUtils.renameToExpectedFields(
          rightColumnsWithAliasIfConflict, leftColumns.size(), context);
    }
    return context.relBuilder.peek();
  }

  private List<RexNode> getRightColumnsInJoinCriteria(
      RelBuilder relBuilder, RexNode joinCondition) {
    int stackSize = relBuilder.size();
    int leftFieldCount = relBuilder.peek(stackSize - 1).getRowType().getFieldCount();
    RelNode right = relBuilder.peek(stackSize - 2);
    List<String> allColumnNamesOfRight = right.getRowType().getFieldNames();

    List<Integer> rightColumnIndexes = new ArrayList<>();
    joinCondition.accept(
        new RexVisitorImpl<Void>(true) {
          @Override
          public Void visitInputRef(RexInputRef inputRef) {
            if (inputRef.getIndex() >= leftFieldCount) {
              rightColumnIndexes.add(inputRef.getIndex() - leftFieldCount);
            }
            return super.visitInputRef(inputRef);
          }
        });
    return rightColumnIndexes.stream()
        .map(allColumnNamesOfRight::get)
        .map(n -> (RexNode) relBuilder.field(n))
        .toList();
  }

  private static RexNode buildJoinConditionByFieldName(
      CalcitePlanContext context, String fieldName) {
    RexNode lookupKey = JoinAndLookupUtils.analyzeFieldsForLookUp(fieldName, false, context);
    RexNode sourceKey = JoinAndLookupUtils.analyzeFieldsForLookUp(fieldName, true, context);
    return context.rexBuilder.equals(sourceKey, lookupKey);
  }

  @Override
  public RelNode visitSubqueryAlias(SubqueryAlias node, CalcitePlanContext context) {
    visitChildren(node, context);
    context.relBuilder.as(node.getAlias());
    return context.relBuilder.peek();
  }

  @Override
  public RelNode visitLookup(Lookup node, CalcitePlanContext context) {
    // 1. resolve source side
    visitChildren(node, context);
    // get sourceOutputFields from top of stack which is used to build final output
    List<String> sourceFieldsNames = context.relBuilder.peek().getRowType().getFieldNames();

    // 2. resolve lookup table
    analyze(node.getLookupRelation(), context);

    // 3. Add projection for lookup table if needed
    JoinAndLookupUtils.addProjectionIfNecessary(node, context);

    // Get lookupColumns from top of stack (after above potential projection).
    List<String> lookupTableFieldNames = context.relBuilder.peek().getRowType().getFieldNames();

    // 3. Find fields which should be removed in lookup-table.
    // For lookup table, the mapping fields should be dropped after join
    // unless they are explicitly put in the output fields
    List<String> toBeRemovedLookupFieldNames =
        node.getMappingAliasMap().keySet().stream()
            .filter(k -> !node.getOutputAliasMap().containsKey(k))
            .toList();
    List<String> providedFieldNames =
        lookupTableFieldNames.stream()
            .filter(k -> !toBeRemovedLookupFieldNames.contains(k))
            .toList();
    List<RexNode> toBeRemovedLookupFields =
        toBeRemovedLookupFieldNames.stream()
            .map(d -> (RexNode) context.relBuilder.field(2, 1, d))
            .toList();
    List<RexNode> toBeRemovedFields = new ArrayList<>(toBeRemovedLookupFields);

    // 4. Find duplicated fields between source table fields and lookup table provided fields.
    // Key: source fields names, value: lookup table provided field names
    Map<String, String> duplicatedFieldNamesMap =
        JoinAndLookupUtils.findDuplicatedFields(node, sourceFieldsNames, providedFieldNames);

    List<RexNode> duplicatedSourceFields =
        duplicatedFieldNamesMap.keySet().stream()
            .map(field -> JoinAndLookupUtils.analyzeFieldsForLookUp(field, true, context))
            .toList();
    // Duplicated fields in source-field should always be removed.
    toBeRemovedFields.addAll(duplicatedSourceFields);
    // Construct a new field name for the new provided-fields.
    List<String> expectedProvidedFieldNames =
        providedFieldNames.stream().map(k -> node.getOutputAliasMap().getOrDefault(k, k)).toList();

    List<RexNode> newCoalesceList = new ArrayList<>();
    if (!duplicatedFieldNamesMap.isEmpty() && node.getOutputStrategy() == OutputStrategy.APPEND) {
      List<RexNode> duplicatedProvidedFields =
          duplicatedFieldNamesMap.values().stream()
              .map(field -> JoinAndLookupUtils.analyzeFieldsForLookUp(field, false, context))
              .toList();
      for (int i = 0; i < duplicatedProvidedFields.size(); ++i) {
        newCoalesceList.add(
            context.rexBuilder.coalesce(
                duplicatedSourceFields.get(i), duplicatedProvidedFields.get(i)));
      }

      // For APPEND strategy, it needs to replace duplicated provided-fields with the new
      // constructed coalesced fields.
      // Hence, we need to remove the duplicated provided-fields as well and adjust the expected
      // provided-field names since new added fields are appended to the end of the project list.
      toBeRemovedFields.addAll(duplicatedProvidedFields);
      List<String> newExpectedFieldNames =
          new ArrayList<>(
              expectedProvidedFieldNames.stream()
                  .filter(k -> !duplicatedFieldNamesMap.containsKey(k))
                  .toList());
      newExpectedFieldNames.addAll(duplicatedFieldNamesMap.keySet());
      expectedProvidedFieldNames = newExpectedFieldNames;
    }

    // 5. Resolve join condition. Note, this operation should be done after finishing all analyze.
    JoinAndLookupUtils.addJoinForLookUp(node, context);

    // 6. Add projection for coalesce fields if there is.
    if (!newCoalesceList.isEmpty()) {
      context.relBuilder.projectPlus(newCoalesceList);
    }

    // 7. Add projection to remove unnecessary fields
    // NOTE: Need to lazy invoke projectExcept until finishing all analyzing,
    // otherwise the field names may have changed because of field name duplication.
    if (!toBeRemovedFields.isEmpty()) {
      context.relBuilder.projectExcept(toBeRemovedFields);
    }

    // 7. Rename the fields to the expected names.
    JoinAndLookupUtils.renameToExpectedFields(
        expectedProvidedFieldNames,
        sourceFieldsNames.size() - duplicatedSourceFields.size(),
        context);

    return context.relBuilder.peek();
  }

  @Override
  public RelNode visitDedupe(Dedupe node, CalcitePlanContext context) {
    visitChildren(node, context);
    List<Argument> options = node.getOptions();
    Integer allowedDuplication = (Integer) options.get(0).getValue().getValue();
    Boolean keepEmpty = (Boolean) options.get(1).getValue().getValue();
    Boolean consecutive = (Boolean) options.get(2).getValue().getValue();
    if (allowedDuplication <= 0) {
      throw new IllegalArgumentException("Number of duplicate events must be greater than 0");
    }
    if (consecutive) {
      throw new CalciteUnsupportedException("Consecutive deduplication is unsupported in Calcite");
    }
    // Columns to deduplicate
    List<RexNode> dedupeFields =
        node.getFields().stream().map(f -> rexVisitor.analyze(f, context)).toList();
    if (keepEmpty) {
      buildDedupOrNull(context, dedupeFields, allowedDuplication);
    } else {
      buildDedupNotNull(context, dedupeFields, allowedDuplication);
    }
    return context.relBuilder.peek();
  }

  private static void buildDedupOrNull(
      CalcitePlanContext context, List<RexNode> dedupeFields, Integer allowedDuplication) {
    /*
     * | dedup 2 a, b keepempty=false
     * DropColumns('_row_number_dedup_)
     * +- Filter ('_row_number_dedup_ <= n OR isnull('a) OR isnull('b))
     *    +- Window [row_number() windowspecdefinition('a, 'b, 'a ASC NULLS FIRST, 'b ASC NULLS FIRST, specifiedwindowoundedpreceding$(), currentrow$())) AS _row_number_dedup_], ['a, 'b], ['a ASC NULLS FIRST, 'b ASC NULLS FIRST]
     *        +- ...
     */
    // Window [row_number() windowspecdefinition('a, 'b, 'a ASC NULLS FIRST, 'b ASC NULLS FIRST,
    // specifiedwindowoundedpreceding$(), currentrow$())) AS _row_number_dedup_], ['a, 'b], ['a
    // ASC
    // NULLS FIRST, 'b ASC NULLS FIRST]
    RexNode rowNumber =
        context
            .relBuilder
            .aggregateCall(SqlStdOperatorTable.ROW_NUMBER)
            .over()
            .partitionBy(dedupeFields)
            .orderBy(dedupeFields)
            .rowsTo(RexWindowBounds.CURRENT_ROW)
            .as(ROW_NUMBER_COLUMN_FOR_DEDUP);
    context.relBuilder.projectPlus(rowNumber);
    RexNode _row_number_dedup_ = context.relBuilder.field(ROW_NUMBER_COLUMN_FOR_DEDUP);
    // Filter (isnull('a) OR isnull('b) OR '_row_number_dedup_ <= n)
    context.relBuilder.filter(
        context.relBuilder.or(
            context.relBuilder.or(dedupeFields.stream().map(context.relBuilder::isNull).toList()),
            context.relBuilder.lessThanOrEqual(
                _row_number_dedup_, context.relBuilder.literal(allowedDuplication))));
    // DropColumns('_row_number_dedup_)
    context.relBuilder.projectExcept(_row_number_dedup_);
  }

  private static void buildDedupNotNull(
      CalcitePlanContext context, List<RexNode> dedupeFields, Integer allowedDuplication) {
    /*
     * | dedup 2 a, b keepempty=false
     * DropColumns('_row_number_dedup_)
     * +- Filter ('_row_number_dedup_ <= n)
     *    +- Window [row_number() windowspecdefinition('a, 'b, 'a ASC NULLS FIRST, 'b ASC NULLS FIRST, specifiedwindowoundedpreceding$(), currentrow$())) AS _row_number_dedup_], ['a, 'b], ['a ASC NULLS FIRST, 'b ASC NULLS FIRST]
     *       +- Filter (isnotnull('a) AND isnotnull('b))
     *          +- ...
     */
    // Filter (isnotnull('a) AND isnotnull('b))
    context.relBuilder.filter(
        context.relBuilder.and(dedupeFields.stream().map(context.relBuilder::isNotNull).toList()));
    // Window [row_number() windowspecdefinition('a, 'b, 'a ASC NULLS FIRST, 'b ASC NULLS FIRST,
    // specifiedwindowoundedpreceding$(), currentrow$())) AS _row_number_dedup_], ['a, 'b], ['a ASC
    // NULLS FIRST, 'b ASC NULLS FIRST]
    RexNode rowNumber =
        context
            .relBuilder
            .aggregateCall(SqlStdOperatorTable.ROW_NUMBER)
            .over()
            .partitionBy(dedupeFields)
            .orderBy(dedupeFields)
            .rowsTo(RexWindowBounds.CURRENT_ROW)
            .as(ROW_NUMBER_COLUMN_FOR_DEDUP);
    context.relBuilder.projectPlus(rowNumber);
    RexNode _row_number_dedup_ = context.relBuilder.field(ROW_NUMBER_COLUMN_FOR_DEDUP);
    // Filter ('_row_number_dedup_ <= n)
    context.relBuilder.filter(
        context.relBuilder.lessThanOrEqual(
            _row_number_dedup_, context.relBuilder.literal(allowedDuplication)));
    // DropColumns('_row_number_dedup_)
    context.relBuilder.projectExcept(_row_number_dedup_);
  }

  @Override
  public RelNode visitWindow(Window node, CalcitePlanContext context) {
    visitChildren(node, context);
    List<RexNode> overExpressions =
        node.getWindowFunctionList().stream().map(w -> rexVisitor.analyze(w, context)).toList();
    context.relBuilder.projectPlus(overExpressions);
    return context.relBuilder.peek();
  }

  /**
   * Validates type compatibility between replacement value and field for fillnull operation. Throws
   * SemanticCheckException if types are incompatible.
   */
  private void validateFillNullTypeCompatibility(
      RexNode replacement, RexNode fieldRef, String fieldName) {
    RelDataTypeFamily replacementFamily = replacement.getType().getFamily();
    RelDataTypeFamily fieldFamily = fieldRef.getType().getFamily();

    // Check if the replacement type is compatible with the field type
    // Allow NULL type family as it's compatible with any type
    if (fieldFamily != replacementFamily
        && fieldFamily != SqlTypeFamily.NULL
        && replacementFamily != SqlTypeFamily.NULL) {
      throw new SemanticCheckException(
          String.format(
              "fillnull failed: replacement value type %s is not compatible with field '%s' "
                  + "(type: %s). The replacement value type must match the field type.",
              replacement.getType().getSqlTypeName(),
              fieldName,
              fieldRef.getType().getSqlTypeName()));
    }
  }

  @Override
  public RelNode visitStreamWindow(StreamWindow node, CalcitePlanContext context) {
    visitChildren(node, context);

    List<UnresolvedExpression> groupList = node.getGroupList();
    boolean hasGroup = groupList != null && !groupList.isEmpty();
    boolean hasWindow = node.getWindow() > 0;
    boolean hasReset = node.getResetBefore() != null || node.getResetAfter() != null;

    // Local helper column names
    final String RESET_BEFORE_FLAG_COL = "__reset_before_flag__"; // flag for reset_before
    final String RESET_AFTER_FLAG_COL = "__reset_after_flag__"; // flag for reset_after
    final String SEGMENT_ID_COL = "__seg_id__"; // segment id

    // CASE: reset
    if (hasReset) {
      // 1. Build helper columns: seq, before/after flags, segment_id
      RelNode leftWithSeg = buildResetHelperColumns(context, node);

      // 2. Run correlate + aggregate with reset-specific filter and cleanup
      return buildStreamWindowJoinPlan(
          context,
          leftWithSeg,
          node,
          groupList,
          ROW_NUMBER_COLUMN_NAME_STREAMSTATS,
          SEGMENT_ID_COL,
          new String[] {
            ROW_NUMBER_COLUMN_NAME_STREAMSTATS,
            RESET_BEFORE_FLAG_COL,
            RESET_AFTER_FLAG_COL,
            SEGMENT_ID_COL
          });
    }

    // CASE: global=true + window>0 + has group
    if (node.isGlobal() && hasWindow && hasGroup) {
      // 1. Add global sequence column for sliding window
      RexNode streamSeq =
          context
              .relBuilder
              .aggregateCall(SqlStdOperatorTable.ROW_NUMBER)
              .over()
              .rowsTo(RexWindowBounds.CURRENT_ROW)
              .as(ROW_NUMBER_COLUMN_NAME_STREAMSTATS);
      context.relBuilder.projectPlus(streamSeq);
      RelNode left = context.relBuilder.build();

      // 2. Run correlate + aggregate
      return buildStreamWindowJoinPlan(
          context,
          left,
          node,
          groupList,
          ROW_NUMBER_COLUMN_NAME_STREAMSTATS,
          null,
          new String[] {ROW_NUMBER_COLUMN_NAME_STREAMSTATS});
    }

    // Default
    if (hasGroup) {
      // only build sequence when there is by condition
      RexNode streamSeq =
          context
              .relBuilder
              .aggregateCall(SqlStdOperatorTable.ROW_NUMBER)
              .over()
              .rowsTo(RexWindowBounds.CURRENT_ROW)
              .as(ROW_NUMBER_COLUMN_NAME_STREAMSTATS);
      context.relBuilder.projectPlus(streamSeq);
    }

    List<RexNode> overExpressions =
        node.getWindowFunctionList().stream().map(w -> rexVisitor.analyze(w, context)).toList();
    context.relBuilder.projectPlus(overExpressions);

    // resort when there is by condition
    if (hasGroup) {
      context.relBuilder.sort(context.relBuilder.field(ROW_NUMBER_COLUMN_NAME_STREAMSTATS));
      context.relBuilder.projectExcept(
          context.relBuilder.field(ROW_NUMBER_COLUMN_NAME_STREAMSTATS));
    }

    return context.relBuilder.peek();
  }

  private RelNode buildStreamWindowJoinPlan(
      CalcitePlanContext context,
      RelNode leftWithHelpers,
      StreamWindow node,
      List<UnresolvedExpression> groupList,
      String seqCol,
      String segmentCol,
      String[] helperColsToCleanup) {

    final Holder<@Nullable RexCorrelVariable> v = Holder.empty();
    context.relBuilder.push(leftWithHelpers);
    context.relBuilder.variable(v::set);

    context.relBuilder.push(leftWithHelpers);
    RexNode rightSeq = context.relBuilder.field(seqCol);
    RexNode outerSeq = context.relBuilder.field(v.get(), seqCol);

    RexNode filter;
    if (segmentCol != null) { // reset condition
      RexNode segRight = context.relBuilder.field(segmentCol);
      RexNode segOuter = context.relBuilder.field(v.get(), segmentCol);
      RexNode frame = buildResetFrameFilter(context, node, outerSeq, rightSeq, segOuter, segRight);
      RexNode group = buildGroupFilter(context, groupList, v.get());
      filter = (group == null) ? frame : context.relBuilder.and(frame, group);
    } else { // global + window + by condition
      RexNode frame = buildFrameFilter(context, node, outerSeq, rightSeq);
      RexNode group = buildGroupFilter(context, groupList, v.get());
      filter = context.relBuilder.and(frame, group);
    }
    context.relBuilder.filter(filter);

    // aggregate all window functions on right side
    List<AggCall> aggCalls = buildAggCallsForWindowFunctions(node.getWindowFunctionList(), context);
    context.relBuilder.aggregate(context.relBuilder.groupKey(), aggCalls);
    RelNode rightAgg = context.relBuilder.build();

    // correlate LEFT with RIGHT using seq + group fields
    context.relBuilder.push(leftWithHelpers);
    context.relBuilder.push(rightAgg);
    List<RexNode> requiredLeft = buildRequiredLeft(context, seqCol, groupList);
    if (segmentCol != null) { // also require seg_id for reset segmentation equality
      requiredLeft = new ArrayList<>(requiredLeft);
      requiredLeft.add(context.relBuilder.field(2, 0, segmentCol));
    }
    context.relBuilder.correlate(JoinRelType.LEFT, v.get().id, requiredLeft);

    // resort to original order
    boolean hasGroup = !groupList.isEmpty();
    // resort when 1. global + window + by condition 2.reset + by condition
    if (hasGroup) {
      context.relBuilder.sort(context.relBuilder.field(seqCol));
    }

    // cleanup helper columns
    List<RexNode> cleanup = new ArrayList<>();
    for (String c : helperColsToCleanup) {
      cleanup.add(context.relBuilder.field(c));
    }
    context.relBuilder.projectExcept(cleanup);
    return context.relBuilder.peek();
  }

  private RelNode buildResetHelperColumns(CalcitePlanContext context, StreamWindow node) {
    // 1. global sequence to define order
    RexNode rowNum =
        context
            .relBuilder
            .aggregateCall(SqlStdOperatorTable.ROW_NUMBER)
            .over()
            .rowsTo(RexWindowBounds.CURRENT_ROW)
            .as(ROW_NUMBER_COLUMN_NAME_STREAMSTATS);
    context.relBuilder.projectPlus(rowNum);

    // 2. before/after flags
    RexNode beforePred =
        (node.getResetBefore() == null)
            ? context.relBuilder.literal(false)
            : rexVisitor.analyze(node.getResetBefore(), context);
    RexNode afterPred =
        (node.getResetAfter() == null)
            ? context.relBuilder.literal(false)
            : rexVisitor.analyze(node.getResetAfter(), context);
    RexNode beforeFlag =
        context.relBuilder.call(
            SqlStdOperatorTable.CASE,
            beforePred,
            context.relBuilder.literal(1),
            context.relBuilder.literal(0));
    RexNode afterFlag =
        context.relBuilder.call(
            SqlStdOperatorTable.CASE,
            afterPred,
            context.relBuilder.literal(1),
            context.relBuilder.literal(0));
    context.relBuilder.projectPlus(context.relBuilder.alias(beforeFlag, "__reset_before_flag__"));
    context.relBuilder.projectPlus(context.relBuilder.alias(afterFlag, "__reset_after_flag__"));

    // 3. session id = SUM(beforeFlag) over (to current) + SUM(afterFlag) over (to 1 preceding)
    RexNode sumBefore =
        context
            .relBuilder
            .aggregateCall(
                SqlStdOperatorTable.SUM, context.relBuilder.field("__reset_before_flag__"))
            .over()
            .rowsTo(RexWindowBounds.CURRENT_ROW)
            .toRex();
    RexNode sumAfterPrev =
        context
            .relBuilder
            .aggregateCall(
                SqlStdOperatorTable.SUM, context.relBuilder.field("__reset_after_flag__"))
            .over()
            .rowsBetween(
                RexWindowBounds.UNBOUNDED_PRECEDING,
                RexWindowBounds.preceding(context.relBuilder.literal(1)))
            .toRex();
    sumBefore =
        context.relBuilder.call(
            SqlStdOperatorTable.COALESCE, sumBefore, context.relBuilder.literal(0));
    sumAfterPrev =
        context.relBuilder.call(
            SqlStdOperatorTable.COALESCE, sumAfterPrev, context.relBuilder.literal(0));

    RexNode segId = context.relBuilder.call(SqlStdOperatorTable.PLUS, sumBefore, sumAfterPrev);
    context.relBuilder.projectPlus(context.relBuilder.alias(segId, "__seg_id__"));
    return context.relBuilder.build();
  }

  private RexNode buildFrameFilter(
      CalcitePlanContext context, StreamWindow node, RexNode outerSeq, RexNode rightSeq) {
    // window always >0
    // frame: either [outer-(w-1), outer] or [outer-w, outer-1]
    if (node.isCurrent()) {
      RexNode lower =
          context.relBuilder.call(
              SqlStdOperatorTable.MINUS,
              outerSeq,
              context.relBuilder.literal(node.getWindow() - 1));
      return context.relBuilder.between(rightSeq, lower, outerSeq);
    } else {
      RexNode lower =
          context.relBuilder.call(
              SqlStdOperatorTable.MINUS, outerSeq, context.relBuilder.literal(node.getWindow()));
      RexNode upper =
          context.relBuilder.call(
              SqlStdOperatorTable.MINUS, outerSeq, context.relBuilder.literal(1));
      return context.relBuilder.between(rightSeq, lower, upper);
    }
  }

  private RexNode buildResetFrameFilter(
      CalcitePlanContext context,
      StreamWindow node,
      RexNode outerSeq,
      RexNode rightSeq,
      RexNode segIdOuter,
      RexNode segIdRight) {
    // 1. Compute sequence range (handle running window semantics when window == 0)
    RexNode seqFilter;
    if (node.getWindow() == 0) {
      // running: current => rightSeq <= outerSeq; excluding current => rightSeq < outerSeq
      seqFilter =
          node.isCurrent()
              ? context.relBuilder.lessThanOrEqual(rightSeq, outerSeq)
              : context.relBuilder.lessThan(rightSeq, outerSeq);
    } else {
      // Reuse normal frame filter logic when window > 0
      seqFilter = buildFrameFilter(context, node, outerSeq, rightSeq);
    }
    // 2. Ensure same segment (seg_id) for reset partitioning
    RexNode segFilter = context.relBuilder.equals(segIdRight, segIdOuter);
    // 3. Combine filters
    return context.relBuilder.and(seqFilter, segFilter);
  }

  private RexNode buildGroupFilter(
      CalcitePlanContext context, List<UnresolvedExpression> groupList, RexCorrelVariable correl) {
    // build conjunctive equality filters: right.g_i = outer.g_i
    if (groupList.isEmpty()) {
      return null;
    }
    List<RexNode> equalsList =
        groupList.stream()
            .map(
                expr -> {
                  String groupName = extractGroupFieldName(expr);
                  RexNode rightGroup = context.relBuilder.field(groupName);
                  RexNode outerGroup = context.relBuilder.field(correl, groupName);
                  return context.relBuilder.equals(rightGroup, outerGroup);
                })
            .toList();
    return context.relBuilder.and(equalsList);
  }

  private String extractGroupFieldName(UnresolvedExpression groupExpr) {
    if (groupExpr instanceof Alias groupAlias
        && groupAlias.getDelegated() instanceof Field groupField) {
      return groupField.getField().toString();
    } else if (groupExpr instanceof Field groupField) {
      return groupField.getField().toString();
    } else {
      throw new IllegalArgumentException(
          "Unsupported group expression: only field or alias(field) is supported");
    }
  }

  private List<AggCall> buildAggCallsForWindowFunctions(
      List<UnresolvedExpression> windowExprs, CalcitePlanContext context) {
    List<AggCall> aggCalls = new ArrayList<>();
    for (UnresolvedExpression expr : windowExprs) {
      if (expr instanceof Alias a && a.getDelegated() instanceof WindowFunction wf) {
        Function func = (Function) wf.getFunction();
        List<UnresolvedExpression> args = func.getFuncArgs();
        // first argument is the input field, others are function params
        UnresolvedExpression field = args.isEmpty() ? null : args.get(0);
        List<UnresolvedExpression> rest =
            args.size() <= 1 ? List.of() : args.subList(1, args.size());
        AggregateFunction aggFunc = new AggregateFunction(func.getFuncName(), field, rest);
        AggCall call = aggVisitor.analyze(new Alias(a.getName(), aggFunc), context);
        aggCalls.add(call);
      } else {
        throw new IllegalArgumentException("Unsupported window function in streamstats");
      }
    }
    return aggCalls;
  }

  private List<RexNode> buildRequiredLeft(
      CalcitePlanContext context, String seqCol, List<UnresolvedExpression> groupList) {
    List<RexNode> requiredLeft = new ArrayList<>();
    // reference to left seq column
    requiredLeft.add(context.relBuilder.field(2, 0, seqCol));
    for (UnresolvedExpression groupExpr : groupList) {
      String groupName = extractGroupFieldName(groupExpr);
      requiredLeft.add(context.relBuilder.field(2, 0, groupName));
    }
    return requiredLeft;
  }

  @Override
  public RelNode visitFillNull(FillNull node, CalcitePlanContext context) {
    visitChildren(node, context);
    if (node.getFields().size()
        != new HashSet<>(node.getFields().stream().map(f -> f.getField().toString()).toList())
            .size()) {
      throw new IllegalArgumentException("The field list cannot be duplicated in fillnull");
    }

    // Validate type compatibility when replacementForAll is present
    if (node.getReplacementForAll().isPresent()) {
      List<RelDataTypeField> fieldsList = context.relBuilder.peek().getRowType().getFieldList();
      RexNode replacement = rexVisitor.analyze(node.getReplacementForAll().get(), context);

      // Validate all fields are compatible with the replacement value
      for (RelDataTypeField field : fieldsList) {
        RexNode fieldRef = context.rexBuilder.makeInputRef(field.getType(), field.getIndex());
        validateFillNullTypeCompatibility(replacement, fieldRef, field.getName());
      }
    }

    List<RexNode> projects = new ArrayList<>();
    List<RelDataTypeField> fieldsList = context.relBuilder.peek().getRowType().getFieldList();
    for (RelDataTypeField field : fieldsList) {
      RexNode fieldRef = context.rexBuilder.makeInputRef(field.getType(), field.getIndex());
      boolean toReplace = false;
      for (Pair<Field, UnresolvedExpression> pair : node.getReplacementPairs()) {
        if (field.getName().equalsIgnoreCase(pair.getLeft().getField().toString())) {
          RexNode replacement = rexVisitor.analyze(pair.getRight(), context);
          // Validate type compatibility before COALESCE
          validateFillNullTypeCompatibility(replacement, fieldRef, field.getName());
          RexNode coalesce = context.rexBuilder.coalesce(fieldRef, replacement);
          RexNode coalesceWithAlias = context.relBuilder.alias(coalesce, field.getName());
          projects.add(coalesceWithAlias);
          toReplace = true;
          break;
        }
      }
      if (!toReplace && node.getReplacementForAll().isEmpty()) {
        projects.add(fieldRef);
      } else if (node.getReplacementForAll().isPresent()) {
        RexNode replacement = rexVisitor.analyze(node.getReplacementForAll().get(), context);
        RexNode coalesce = context.rexBuilder.coalesce(fieldRef, replacement);
        RexNode coalesceWithAlias = context.relBuilder.alias(coalesce, field.getName());
        projects.add(coalesceWithAlias);
      }
    }
    context.relBuilder.project(projects);
    return context.relBuilder.peek();
  }

  @Override
  public RelNode visitAppendCol(AppendCol node, CalcitePlanContext context) {
    // 1. resolve main plan
    visitChildren(node, context);
    // 2. add row_number() column to main
    RexNode mainRowNumber =
        PlanUtils.makeOver(
            context,
            BuiltinFunctionName.ROW_NUMBER,
            null,
            List.of(),
            List.of(),
            List.of(),
            WindowFrame.toCurrentRow());
    context.relBuilder.projectPlus(
        context.relBuilder.alias(mainRowNumber, ROW_NUMBER_COLUMN_FOR_MAIN));

    // 3. build subsearch tree (attach relation to subsearch)
    UnresolvedPlan relation = getRelation(node);
    transformPlanToAttachChild(node.getSubSearch(), relation);
    // 4. resolve subsearch plan
    node.getSubSearch().accept(this, context);
    // 5. add row_number() column to subsearch
    RexNode subsearchRowNumber =
        PlanUtils.makeOver(
            context,
            BuiltinFunctionName.ROW_NUMBER,
            null,
            List.of(),
            List.of(),
            List.of(),
            WindowFrame.toCurrentRow());
    context.relBuilder.projectPlus(
        context.relBuilder.alias(subsearchRowNumber, ROW_NUMBER_COLUMN_FOR_SUBSEARCH));

    List<String> subsearchFields = context.relBuilder.peek().getRowType().getFieldNames();
    List<String> mainFields = context.relBuilder.peek(1).getRowType().getFieldNames();
    if (!node.isOverride()) {
      // 6. if override = false, drop all the duplicated columns in subsearch before join
      List<String> subsearchProjectList =
          subsearchFields.stream().filter(r -> !mainFields.contains(r)).toList();
      context.relBuilder.project(context.relBuilder.fields(subsearchProjectList));
    }

    // 7. join with condition `_row_number_main_ = _row_number_subsearch_`
    RexNode joinCondition =
        context.relBuilder.equals(
            context.relBuilder.field(2, 0, ROW_NUMBER_COLUMN_FOR_MAIN),
            context.relBuilder.field(2, 1, ROW_NUMBER_COLUMN_FOR_SUBSEARCH));
    context.relBuilder.join(
        JoinAndLookupUtils.translateJoinType(Join.JoinType.FULL), joinCondition);

    if (!node.isOverride()) {
      // 8. if override = false, drop both _row_number_ columns
      context.relBuilder.projectExcept(
          List.of(
              context.relBuilder.field(ROW_NUMBER_COLUMN_FOR_MAIN),
              context.relBuilder.field(ROW_NUMBER_COLUMN_FOR_SUBSEARCH)));
      return context.relBuilder.peek();
    } else {
      // 9. if override = true, override the duplicated columns in main by subsearch values
      // when join condition matched.
      List<RexNode> finalProjections = new ArrayList<>();
      List<String> finalFieldNames = new ArrayList<>();
      int mainFieldCount = mainFields.size();
      Set<String> duplicatedFields =
          mainFields.stream().filter(subsearchFields::contains).collect(Collectors.toSet());
      RexNode caseCondition =
          context.relBuilder.equals(
              context.relBuilder.field(ROW_NUMBER_COLUMN_FOR_MAIN),
              context.relBuilder.field(ROW_NUMBER_COLUMN_FOR_SUBSEARCH));
      for (int mainFieldIndex = 0; mainFieldIndex < mainFields.size(); mainFieldIndex++) {
        String mainFieldName = mainFields.get(mainFieldIndex);
        if (mainFieldName.equals(ROW_NUMBER_COLUMN_FOR_MAIN)) {
          continue;
        }
        finalFieldNames.add(mainFieldName);
        if (duplicatedFields.contains(mainFieldName)) {
          int subsearchFieldIndex = mainFieldCount + subsearchFields.indexOf(mainFieldName);
          // build case("_row_number_main_" = "_row_number_subsearch_", subsearchField, mainField)
          // using subsearch value when join condition matched, otherwise main value
          RexNode caseExpr =
              context.relBuilder.call(
                  SqlStdOperatorTable.CASE,
                  caseCondition,
                  context.relBuilder.field(subsearchFieldIndex),
                  context.relBuilder.field(mainFieldIndex));
          finalProjections.add(caseExpr);
        } else {
          // keep main fields for non duplicated fields
          finalProjections.add(context.relBuilder.field(mainFieldIndex));
        }
      }
      // add non duplicated fields of subsearch
      for (int subsearchFieldIndex = 0;
          subsearchFieldIndex < subsearchFields.size();
          subsearchFieldIndex++) {
        String subsearchFieldName = subsearchFields.get(subsearchFieldIndex);
        if (subsearchFieldName.equals(ROW_NUMBER_COLUMN_FOR_SUBSEARCH)) {
          continue;
        }
        if (!duplicatedFields.contains(subsearchFieldName)) {
          finalProjections.add(context.relBuilder.field(mainFieldCount + subsearchFieldIndex));
          finalFieldNames.add(subsearchFieldName);
        }
      }
      context.relBuilder.project(finalProjections, finalFieldNames);
      return context.relBuilder.peek();
    }
  }

  @Override
  public RelNode visitAppend(Append node, CalcitePlanContext context) {
    // 1. Resolve main plan
    visitChildren(node, context);

    // 2. Resolve subsearch plan
    UnresolvedPlan prunedSubSearch =
        node.getSubSearch().accept(new EmptySourcePropagateVisitor(), null);
    prunedSubSearch.accept(this, context);

    // 3. Merge two query schemas using shared logic
    RelNode subsearchNode = context.relBuilder.build();
    RelNode mainNode = context.relBuilder.build();

    // Use shared schema merging logic that handles type conflicts via field renaming
    List<RelNode> nodesToMerge = Arrays.asList(mainNode, subsearchNode);
    List<RelNode> projectedNodes =
        SchemaUnifier.buildUnifiedSchemaWithConflictResolution(nodesToMerge, context);

    // 4. Union the projected plans
    for (RelNode projectedNode : projectedNodes) {
      context.relBuilder.push(projectedNode);
    }
    context.relBuilder.union(true);
    return context.relBuilder.peek();
  }

  @Override
  public RelNode visitMultisearch(Multisearch node, CalcitePlanContext context) {
    List<RelNode> subsearchNodes = new ArrayList<>();
    for (UnresolvedPlan subsearch : node.getSubsearches()) {
      UnresolvedPlan prunedSubSearch = subsearch.accept(new EmptySourcePropagateVisitor(), null);
      prunedSubSearch.accept(this, context);
      subsearchNodes.add(context.relBuilder.build());
    }

    // Use shared schema merging logic that handles type conflicts via field renaming
    List<RelNode> alignedNodes =
        SchemaUnifier.buildUnifiedSchemaWithConflictResolution(subsearchNodes, context);

    for (RelNode alignedNode : alignedNodes) {
      context.relBuilder.push(alignedNode);
    }
    context.relBuilder.union(true, alignedNodes.size());

    RelDataType rowType = context.relBuilder.peek().getRowType();
    String timestampField = findTimestampField(rowType);
    if (timestampField != null) {
      RelDataTypeField timestampFieldRef = rowType.getField(timestampField, false, false);
      if (timestampFieldRef != null) {
        RexNode timestampRef =
            context.rexBuilder.makeInputRef(
                context.relBuilder.peek(), timestampFieldRef.getIndex());
        context.relBuilder.sort(context.relBuilder.desc(timestampRef));
      }
    }

    return context.relBuilder.peek();
  }

  /**
   * Finds the @timestamp field for multisearch ordering. Only @timestamp field is used for
   * timestamp interleaving. Other timestamp-like fields are ignored.
   *
   * @param rowType The row type to search for @timestamp field
   * @return "@timestamp" if the field exists, or null if not found
   */
  private String findTimestampField(RelDataType rowType) {
    RelDataTypeField field = rowType.getField("@timestamp", false, false);
    if (field != null) {
      return "@timestamp";
    }
    return null;
  }

  /*
   * Unsupported Commands of PPL with Calcite for OpenSearch 3.0.0-beta
   */
  @Override
  public RelNode visitAD(AD node, CalcitePlanContext context) {
    throw new CalciteUnsupportedException("AD command is unsupported in Calcite");
  }

  @Override
  public RelNode visitCloseCursor(CloseCursor closeCursor, CalcitePlanContext context) {
    throw new CalciteUnsupportedException("Close cursor operation is unsupported in Calcite");
  }

  @Override
  public RelNode visitFetchCursor(FetchCursor cursor, CalcitePlanContext context) {
    throw new CalciteUnsupportedException("Fetch cursor operation is unsupported in Calcite");
  }

  @Override
  public RelNode visitML(ML node, CalcitePlanContext context) {
    throw new CalciteUnsupportedException("ML command is unsupported in Calcite");
  }

  @Override
  public RelNode visitPaginate(Paginate paginate, CalcitePlanContext context) {
    throw new CalciteUnsupportedException("Paginate operation is unsupported in Calcite");
  }

  @Override
  public RelNode visitKmeans(Kmeans node, CalcitePlanContext context) {
    throw new CalciteUnsupportedException("Kmeans command is unsupported in Calcite");
  }

  @Override
  public RelNode visitRareTopN(RareTopN node, CalcitePlanContext context) {
    visitChildren(node, context);
    ArgumentMap argumentMap = ArgumentMap.of(node.getArguments());
    String countFieldName = (String) argumentMap.get(RareTopN.Option.countField.name()).getValue();
    if (context.relBuilder.peek().getRowType().getFieldNames().contains(countFieldName)) {
      throw new IllegalArgumentException(
          "Field `"
              + countFieldName
              + "` is existed, change the count field by setting countfield='xyz'");
    }

    // 1. group the group-by list + field list and add a count() aggregation
    List<UnresolvedExpression> groupExprList = new ArrayList<>(node.getGroupExprList());
    List<UnresolvedExpression> fieldList =
        node.getFields().stream().map(f -> (UnresolvedExpression) f).toList();
    groupExprList.addAll(fieldList);
    List<UnresolvedExpression> aggExprList =
        List.of(AstDSL.alias(countFieldName, AstDSL.aggregate("count", null)));

    // if usenull=false, add a isNotNull before Aggregate and the hint to this Aggregate
    Boolean bucketNullable = (Boolean) argumentMap.get(RareTopN.Option.useNull.name()).getValue();
    boolean toAddHintsOnAggregate = false;
    if (!bucketNullable && !groupExprList.isEmpty()) {
      toAddHintsOnAggregate = true;
      // add isNotNull filter before aggregation to filter out null bucket
      List<RexNode> groupByList =
          groupExprList.stream().map(expr -> rexVisitor.analyze(expr, context)).toList();
      context.relBuilder.filter(
          PlanUtils.getSelectColumns(groupByList).stream()
              .map(context.relBuilder::field)
              .map(context.relBuilder::isNotNull)
              .toList());
    }
    aggregateWithTrimming(groupExprList, aggExprList, context);

    if (toAddHintsOnAggregate) {
      addIgnoreNullBucketHintToAggregate(context);
    }

    // 2. add count() column with sort direction
    List<RexNode> partitionKeys = rexVisitor.analyze(node.getGroupExprList(), context);
    RexNode countField;
    if (node.getCommandType() == RareTopN.CommandType.TOP) {
      countField = context.relBuilder.desc(context.relBuilder.field(countFieldName));
    } else {
      countField = context.relBuilder.field(countFieldName);
    }

    RexNode rowNumberWindowOver =
        PlanUtils.makeOver(
            context,
            BuiltinFunctionName.ROW_NUMBER,
            null,
            List.of(),
            partitionKeys,
            List.of(countField),
            WindowFrame.toCurrentRow());
    context.relBuilder.projectPlus(
        context.relBuilder.alias(rowNumberWindowOver, ROW_NUMBER_COLUMN_FOR_RARE_TOP));

    // 3. filter row_number() <= k in each partition
    int k = node.getNoOfResults();
    context.relBuilder.filter(
        context.relBuilder.lessThanOrEqual(
            context.relBuilder.field(ROW_NUMBER_COLUMN_FOR_RARE_TOP),
            context.relBuilder.literal(k)));

    // 4. project final output. the default output is group by list + field list
    Boolean showCount = (Boolean) argumentMap.get(RareTopN.Option.showCount.name()).getValue();
    if (showCount) {
      context.relBuilder.projectExcept(context.relBuilder.field(ROW_NUMBER_COLUMN_FOR_RARE_TOP));
    } else {
      context.relBuilder.projectExcept(
          context.relBuilder.field(ROW_NUMBER_COLUMN_FOR_RARE_TOP),
          context.relBuilder.field(countFieldName));
    }
    return context.relBuilder.peek();
  }

  private static void addIgnoreNullBucketHintToAggregate(CalcitePlanContext context) {
    final RelHint statHits =
        RelHint.builder("stats_args").hintOption(Argument.BUCKET_NULLABLE, "false").build();
    assert context.relBuilder.peek() instanceof LogicalAggregate
        : "Stats hits should be added to LogicalAggregate";
    context.relBuilder.hints(statHits);
    context
        .relBuilder
        .getCluster()
        .setHintStrategies(
            HintStrategyTable.builder()
                .hintStrategy(
                    "stats_args",
                    (hint, rel) -> {
                      return rel instanceof LogicalAggregate;
                    })
                .build());
  }

  @Override
  public RelNode visitTableFunction(TableFunction node, CalcitePlanContext context) {
    throw new CalciteUnsupportedException("Table function is unsupported in Calcite");
  }

  /**
   * Visit flatten command.
   *
   * <p>The flatten command is used to flatten a struct field into multiple fields. This
   * implementation simply projects the flattened fields and renames them according to the provided
   * aliases or the field names in the struct. This is possible because the struct / object field
   * are always read in a flattened manner in OpenSearch.
   *
   * @param node Flatten command node
   * @param context CalcitePlanContext
   * @return RelNode representing the visited logical plan
   */
  @Override
  public RelNode visitFlatten(Flatten node, CalcitePlanContext context) {
    visitChildren(node, context);
    RelBuilder relBuilder = context.relBuilder;
    String fieldName = node.getField().getField().toString();
    // Match the sub-field names with "field.*"
    List<RelDataTypeField> fieldsToExpand =
        relBuilder.peek().getRowType().getFieldList().stream()
            .filter(f -> f.getName().startsWith(fieldName + "."))
            .toList();

    List<String> expandedFieldNames;
    if (node.getAliases() != null) {
      if (node.getAliases().size() != fieldsToExpand.size()) {
        throw new IllegalArgumentException(
            String.format(
                "The number of aliases has to match the number of flattened fields. Expected %d"
                    + " (%s), got %d (%s)",
                fieldsToExpand.size(),
                fieldsToExpand.stream()
                    .map(RelDataTypeField::getName)
                    .collect(Collectors.joining(", ")),
                node.getAliases().size(),
                String.join(", ", node.getAliases())));
      }
      expandedFieldNames = node.getAliases();
    } else {
      // If no aliases provided, name the flattened fields to the key name in the struct.
      // E.g. message.author --renamed-to--> author
      expandedFieldNames =
          fieldsToExpand.stream()
              .map(RelDataTypeField::getName)
              .map(name -> name.substring(fieldName.length() + 1))
              .collect(Collectors.toList());
    }
    List<RexNode> expandedFields =
        Streams.zip(
                fieldsToExpand.stream(),
                expandedFieldNames.stream(),
                (f, n) -> relBuilder.alias(relBuilder.field(f.getName()), n))
            .collect(Collectors.toList());
    relBuilder.projectPlus(expandedFields);
    return relBuilder.peek();
  }

  /** Helper method to get the function name for proper column naming */
  private String getValueFunctionName(UnresolvedExpression aggregateFunction) {
    if (aggregateFunction instanceof Alias) {
      return ((Alias) aggregateFunction).getName();
    }
    if (!(aggregateFunction instanceof AggregateFunction)) {
      return "value";
    }

    AggregateFunction aggFunc = (AggregateFunction) aggregateFunction;
    String funcName = aggFunc.getFuncName().toLowerCase();
    List<UnresolvedExpression> args = new ArrayList<>();
    if (aggFunc.getField() != null) {
      args.add(aggFunc.getField());
    }
    if (aggFunc.getArgList() != null) {
      args.addAll(aggFunc.getArgList());
    }

    if (args.isEmpty() || funcName.equals("count")) {
      // Special case for count() to show as just "count" instead of "count(AllFields())"
      return "count";
    }

    // Build the full function call string like "avg(cpu_usage)"
    StringBuilder sb = new StringBuilder(funcName).append("(");
    for (int i = 0; i < args.size(); i++) {
      if (i > 0) sb.append(", ");
      if (args.get(i) instanceof Field) {
        sb.append(((Field) args.get(i)).getField().toString());
      } else {
        sb.append(args.get(i).toString());
      }
    }
    sb.append(")");
    return sb.toString();
  }

  /** Transforms timechart command into SQL-based operations. */
  @Override
  public RelNode visitTimechart(
      org.opensearch.sql.ast.tree.Timechart node, CalcitePlanContext context) {
    visitChildren(node, context);

    // Extract parameters
    UnresolvedExpression spanExpr = node.getBinExpression();

    List<UnresolvedExpression> groupExprList = Arrays.asList(spanExpr);

    // Handle no by field case
    if (node.getByField() == null) {
      String valueFunctionName = getValueFunctionName(node.getAggregateFunction());

      // Create group expression list with just the timestamp span but use a different alias
      // to avoid @timestamp naming conflict
      List<UnresolvedExpression> simpleGroupExprList = new ArrayList<>();
      simpleGroupExprList.add(new Alias("timestamp", spanExpr));
      // Create agg expression list with the aggregate function
      List<UnresolvedExpression> simpleAggExprList =
          List.of(new Alias(valueFunctionName, node.getAggregateFunction()));
      // Create an Aggregation object
      Aggregation aggregation =
          new Aggregation(
              simpleAggExprList,
              Collections.emptyList(),
              simpleGroupExprList,
              null,
              Collections.emptyList());
      // Use visitAggregation to handle the aggregation and column naming
      RelNode result = visitAggregation(aggregation, context);
      // Push the result and add explicit projection to get [@timestamp, count] order
      context.relBuilder.push(result);
      // Reorder fields: timestamp first, then count
      context.relBuilder.project(
          context.relBuilder.field("timestamp"), context.relBuilder.field(valueFunctionName));
      // Rename timestamp to @timestamp
      context.relBuilder.rename(List.of("@timestamp", valueFunctionName));

      context.relBuilder.sort(context.relBuilder.field(0));
      return context.relBuilder.peek();
    }

    // Extract parameters for byField case
    UnresolvedExpression byField = node.getByField();
    String byFieldName = ((Field) byField).getField().toString();
    String valueFunctionName = getValueFunctionName(node.getAggregateFunction());

    int limit = Optional.ofNullable(node.getLimit()).orElse(10);
    boolean useOther = Optional.ofNullable(node.getUseOther()).orElse(true);

    try {
      // Step 1: Initial aggregation - IMPORTANT: order is [spanExpr, byField]
      groupExprList = Arrays.asList(spanExpr, byField);
      aggregateWithTrimming(groupExprList, List.of(node.getAggregateFunction()), context);

      // First rename the timestamp field (2nd to last) to @timestamp
      List<String> fieldNames = context.relBuilder.peek().getRowType().getFieldNames();
      List<String> renamedFields = new ArrayList<>(fieldNames);
      // TODO: Fix aggregateWithTrimming reordering
      renamedFields.set(fieldNames.size() - 2, "@timestamp");
      context.relBuilder.rename(renamedFields);

      // Then reorder: @timestamp first, then byField, then value function
      List<RexNode> outputFields = context.relBuilder.fields();
      List<RexNode> reordered = new ArrayList<>();
      reordered.add(context.relBuilder.field("@timestamp")); // timestamp first
      reordered.add(context.relBuilder.field(byFieldName)); // byField second
      reordered.add(outputFields.get(outputFields.size() - 1)); // value function last
      context.relBuilder.project(reordered);

      // Handle no limit case - just sort and return with proper field aliases
      if (limit == 0) {
        // Add final projection with proper aliases: [@timestamp, byField, valueFunctionName]
        context.relBuilder.project(
            context.relBuilder.alias(context.relBuilder.field(0), "@timestamp"),
            context.relBuilder.alias(context.relBuilder.field(1), byFieldName),
            context.relBuilder.alias(context.relBuilder.field(2), valueFunctionName));
        context.relBuilder.sort(context.relBuilder.field(0), context.relBuilder.field(1));
        return context.relBuilder.peek();
      }

      // Use known field positions after reordering: 0=@timestamp, 1=byField, 2=value
      RelNode completeResults = context.relBuilder.build();

      // Step 2: Find top N categories using window function approach (more efficient than separate
      // aggregation)
      RelNode topCategories = buildTopCategoriesQuery(completeResults, limit, context);

      // Step 3: Apply OTHER logic with single pass
      return buildFinalResultWithOther(
          completeResults, topCategories, byFieldName, valueFunctionName, useOther, limit, context);

    } catch (Exception e) {
      throw new RuntimeException("Error in visitTimechart: " + e.getMessage(), e);
    }
  }

  /** Build top categories query - simpler approach that works better with OTHER handling */
  private RelNode buildTopCategoriesQuery(
      RelNode completeResults, int limit, CalcitePlanContext context) {
    context.relBuilder.push(completeResults);

    // Filter out null values when determining top categories - null should not count towards limit
    context.relBuilder.filter(context.relBuilder.isNotNull(context.relBuilder.field(1)));

    // Get totals for non-null categories - field positions: 0=@timestamp, 1=byField, 2=value
    context.relBuilder.aggregate(
        context.relBuilder.groupKey(context.relBuilder.field(1)),
        context.relBuilder.sum(context.relBuilder.field(2)).as("grand_total"));

    // Apply sorting and limit to non-null categories only
    context.relBuilder.sort(context.relBuilder.desc(context.relBuilder.field("grand_total")));
    if (limit > 0) {
      context.relBuilder.limit(0, limit);
    }

    return context.relBuilder.build();
  }

  /** Build final result with OTHER category using efficient single-pass approach */
  private RelNode buildFinalResultWithOther(
      RelNode completeResults,
      RelNode topCategories,
      String byFieldName,
      String valueFunctionName,
      boolean useOther,
      int limit,
      CalcitePlanContext context) {

    // Use zero-filling for count aggregations, standard result for others
    if (valueFunctionName.equals("count")) {
      return buildZeroFilledResult(
          completeResults, topCategories, byFieldName, valueFunctionName, useOther, limit, context);
    } else {
      return buildStandardResult(
          completeResults, topCategories, byFieldName, valueFunctionName, useOther, context);
    }
  }

  /** Build standard result without zero-filling */
  private RelNode buildStandardResult(
      RelNode completeResults,
      RelNode topCategories,
      String byFieldName,
      String valueFunctionName,
      boolean useOther,
      CalcitePlanContext context) {

    context.relBuilder.push(completeResults);
    context.relBuilder.push(topCategories);

    // LEFT JOIN to identify top categories - field positions: 0=@timestamp, 1=byField, 2=value
    context.relBuilder.join(
        org.apache.calcite.rel.core.JoinRelType.LEFT,
        context.relBuilder.equals(
            context.relBuilder.field(2, 0, 1), context.relBuilder.field(2, 1, 0)));

    // Calculate field position after join
    int topCategoryFieldIndex = completeResults.getRowType().getFieldCount();

    // Create CASE expression for OTHER logic
    RexNode categoryExpr = createOtherCaseExpression(topCategoryFieldIndex, 1, context);

    // Project and aggregate
    context.relBuilder.project(
        context.relBuilder.alias(context.relBuilder.field(0), "@timestamp"),
        context.relBuilder.alias(categoryExpr, byFieldName),
        context.relBuilder.alias(context.relBuilder.field(2), valueFunctionName));

    context.relBuilder.aggregate(
        context.relBuilder.groupKey(context.relBuilder.field(0), context.relBuilder.field(1)),
        context.relBuilder.sum(context.relBuilder.field(2)).as(valueFunctionName));

    applyFiltersAndSort(useOther, context);
    return context.relBuilder.peek();
  }

  /** Helper to create OTHER case expression - preserves NULL as a category */
  private RexNode createOtherCaseExpression(
      int topCategoryFieldIndex, int byIndex, CalcitePlanContext context) {
    return context.relBuilder.call(
        org.apache.calcite.sql.fun.SqlStdOperatorTable.CASE,
        context.relBuilder.isNotNull(context.relBuilder.field(topCategoryFieldIndex)),
        context.relBuilder.field(byIndex), // Keep original value (including NULL)
        context.relBuilder.call(
            org.apache.calcite.sql.fun.SqlStdOperatorTable.CASE,
            context.relBuilder.isNull(context.relBuilder.field(byIndex)),
            context.relBuilder.literal(null), // Preserve NULL as NULL
            context.relBuilder.literal("OTHER")));
  }

  /** Helper to apply filters and sorting */
  private void applyFiltersAndSort(boolean useOther, CalcitePlanContext context) {
    if (!useOther) {
      context.relBuilder.filter(
          context.relBuilder.notEquals(
              context.relBuilder.field(1), context.relBuilder.literal("OTHER")));
    }
    context.relBuilder.sort(context.relBuilder.field(0), context.relBuilder.field(1));
  }

  /** Build zero-filled result using fillnull pattern - treat NULL as just another category */
  private RelNode buildZeroFilledResult(
      RelNode completeResults,
      RelNode topCategories,
      String byFieldName,
      String valueFunctionName,
      boolean useOther,
      int limit,
      CalcitePlanContext context) {

    // Get all unique timestamps - field positions: 0=@timestamp, 1=byField, 2=value
    context.relBuilder.push(completeResults);
    context.relBuilder.aggregate(context.relBuilder.groupKey(context.relBuilder.field(0)));
    RelNode allTimestamps = context.relBuilder.build();

    // Get all categories for zero-filling - apply OTHER logic here too
    context.relBuilder.push(completeResults);
    context.relBuilder.push(topCategories);
    context.relBuilder.join(
        org.apache.calcite.rel.core.JoinRelType.LEFT,
        context.relBuilder.call(
            org.apache.calcite.sql.fun.SqlStdOperatorTable.IS_NOT_DISTINCT_FROM,
            context.relBuilder.field(2, 0, 1),
            context.relBuilder.field(2, 1, 0)));

    int topCategoryFieldIndex = completeResults.getRowType().getFieldCount();
    RexNode categoryExpr = createOtherCaseExpression(topCategoryFieldIndex, 1, context);

    context.relBuilder.project(categoryExpr);
    context.relBuilder.aggregate(context.relBuilder.groupKey(context.relBuilder.field(0)));
    RelNode allCategories = context.relBuilder.build();

    // Cross join timestamps with ALL categories (including OTHER) for zero-filling
    context.relBuilder.push(allTimestamps);
    context.relBuilder.push(allCategories);
    context.relBuilder.join(
        org.apache.calcite.rel.core.JoinRelType.INNER, context.relBuilder.literal(true));

    // Create zero-filled combinations with count=0
    context.relBuilder.project(
        context.relBuilder.alias(
            context.relBuilder.cast(context.relBuilder.field(0), SqlTypeName.TIMESTAMP),
            "@timestamp"),
        context.relBuilder.alias(context.relBuilder.field(1), byFieldName),
        context.relBuilder.alias(context.relBuilder.literal(0), valueFunctionName));
    RelNode zeroFilledCombinations = context.relBuilder.build();

    // Get actual results with OTHER logic applied
    context.relBuilder.push(completeResults);
    context.relBuilder.push(topCategories);
    context.relBuilder.join(
        org.apache.calcite.rel.core.JoinRelType.LEFT,
        // Use IS NOT DISTINCT FROM for proper null handling in join
        context.relBuilder.call(
            org.apache.calcite.sql.fun.SqlStdOperatorTable.IS_NOT_DISTINCT_FROM,
            context.relBuilder.field(2, 0, 1),
            context.relBuilder.field(2, 1, 0)));

    int actualTopCategoryFieldIndex = completeResults.getRowType().getFieldCount();
    RexNode actualCategoryExpr = createOtherCaseExpression(actualTopCategoryFieldIndex, 1, context);

    context.relBuilder.project(
        context.relBuilder.alias(
            context.relBuilder.cast(context.relBuilder.field(0), SqlTypeName.TIMESTAMP),
            "@timestamp"),
        context.relBuilder.alias(actualCategoryExpr, byFieldName),
        context.relBuilder.alias(context.relBuilder.field(2), valueFunctionName));

    context.relBuilder.aggregate(
        context.relBuilder.groupKey(context.relBuilder.field(0), context.relBuilder.field(1)),
        context.relBuilder.sum(context.relBuilder.field(2)).as("actual_count"));
    RelNode actualResults = context.relBuilder.build();

    // UNION zero-filled with actual results
    context.relBuilder.push(actualResults);
    context.relBuilder.push(zeroFilledCombinations);
    context.relBuilder.union(false);

    // Aggregate to combine actual and zero-filled data
    context.relBuilder.aggregate(
        context.relBuilder.groupKey(context.relBuilder.field(0), context.relBuilder.field(1)),
        context.relBuilder.sum(context.relBuilder.field(2)).as(valueFunctionName));

    applyFiltersAndSort(useOther, context);
    return context.relBuilder.peek();
  }

  @Override
  public RelNode visitTrendline(Trendline node, CalcitePlanContext context) {
    visitChildren(node, context);

    node.getSortByField()
        .ifPresent(
            sortField -> {
              SortOption sortOption = analyzeSortOption(sortField.getFieldArgs());
              RexNode field = rexVisitor.analyze(sortField, context);
              if (sortOption == DEFAULT_DESC) {
                context.relBuilder.sort(context.relBuilder.desc(field));
              } else {
                context.relBuilder.sort(field);
              }
            });

    List<RexNode> trendlineNodes = new ArrayList<>();
    List<String> aliases = new ArrayList<>();
    node.getComputations()
        .forEach(
            trendlineComputation -> {
              RexNode field = rexVisitor.analyze(trendlineComputation.getDataField(), context);
              context.relBuilder.filter(context.relBuilder.isNotNull(field));

              WindowFrame windowFrame =
                  WindowFrame.of(
                      FrameType.ROWS,
                      StringUtils.format(
                          "%d PRECEDING", trendlineComputation.getNumberOfDataPoints() - 1),
                      "CURRENT ROW");
              RexNode countExpr =
                  PlanUtils.makeOver(
                      context,
                      BuiltinFunctionName.COUNT,
                      null,
                      List.of(),
                      List.of(),
                      List.of(),
                      windowFrame);
              // CASE WHEN count() over (ROWS (windowSize-1) PRECEDING) > windowSize - 1
              RexNode whenConditionExpr =
                  PPLFuncImpTable.INSTANCE.resolve(
                      context.rexBuilder,
                      ">",
                      countExpr,
                      context.relBuilder.literal(trendlineComputation.getNumberOfDataPoints() - 1));

              RexNode thenExpr;
              switch (trendlineComputation.getComputationType()) {
                case TrendlineType.SMA:
                  // THEN avg(field) over (ROWS (windowSize-1) PRECEDING)
                  thenExpr =
                      PlanUtils.makeOver(
                          context,
                          BuiltinFunctionName.AVG,
                          field,
                          List.of(),
                          List.of(),
                          List.of(),
                          windowFrame);
                  break;
                case TrendlineType.WMA:
                  // THEN wma expression
                  thenExpr =
                      buildWmaRexNode(
                          field,
                          trendlineComputation.getNumberOfDataPoints(),
                          windowFrame,
                          context);
                  break;
                default:
                  throw new IllegalStateException("Unsupported trendline type");
              }

              // ELSE NULL
              RexNode elseExpr = context.relBuilder.literal(null);

              List<RexNode> caseOperands = new ArrayList<>();
              caseOperands.add(whenConditionExpr);
              caseOperands.add(thenExpr);
              caseOperands.add(elseExpr);
              RexNode trendlineNode =
                  context.rexBuilder.makeCall(SqlStdOperatorTable.CASE, caseOperands);
              trendlineNodes.add(trendlineNode);
              aliases.add(trendlineComputation.getAlias());
            });

    projectPlusOverriding(trendlineNodes, aliases, context);
    return context.relBuilder.peek();
  }

  private RexNode buildWmaRexNode(
      RexNode field,
      Integer numberOfDataPoints,
      WindowFrame windowFrame,
      CalcitePlanContext context) {

    // Divisor: 1 + 2 + 3 + ... + windowSize, aka (windowSize * (windowSize + 1) / 2)
    RexNode divisor = context.relBuilder.literal(numberOfDataPoints * (numberOfDataPoints + 1) / 2);

    // Divider: 1 * NTH_VALUE(field, 1) + 2 * NTH_VALUE(field, 2) + ... + windowSize *
    // NTH_VALUE(field, windowSize)
    RexNode divider = context.relBuilder.literal(0);
    for (int i = 1; i <= numberOfDataPoints; i++) {
      RexNode nthValueExpr =
          PlanUtils.makeOver(
              context,
              BuiltinFunctionName.NTH_VALUE,
              field,
              List.of(context.relBuilder.literal(i)),
              List.of(),
              List.of(),
              windowFrame);
      divider =
          context.relBuilder.call(
              SqlStdOperatorTable.PLUS,
              divider,
              context.relBuilder.call(
                  SqlStdOperatorTable.MULTIPLY, nthValueExpr, context.relBuilder.literal(i)));
    }
    // Divider / CAST(Divisor, DOUBLE)
    return context.relBuilder.call(
        SqlStdOperatorTable.DIVIDE, divider, context.relBuilder.cast(divisor, SqlTypeName.DOUBLE));
  }

  /**
   * Expand command visitor to handle array field expansion. 1. Unnest 2. Join with the original
   * table to get all fields
   *
   * <p>S = π_{field, other_fields}(R ⨝ UNNEST_field(R))
   *
   * @param expand Expand command to be visited
   * @param context CalcitePlanContext containing the RelBuilder and other context
   * @return RelNode representing records with the expanded array field
   */
  @Override
  public RelNode visitExpand(Expand expand, CalcitePlanContext context) {
    // 1. Visit Children
    visitChildren(expand, context);

    // 2. Get the field to expand and an optional alias.
    Field arrayField = expand.getField();
    RexInputRef arrayFieldRex = (RexInputRef) rexVisitor.analyze(arrayField, context);
    String alias = expand.getAlias();

    buildExpandRelNode(arrayFieldRex, arrayField.getField().toString(), alias, context);

    return context.relBuilder.peek();
  }

  @Override
  public RelNode visitValues(Values values, CalcitePlanContext context) {
    if (values.getValues() == null || values.getValues().isEmpty()) {
      context.relBuilder.values(context.relBuilder.getTypeFactory().builder().build());
      return context.relBuilder.peek();
    } else {
      throw new CalciteUnsupportedException("Explicit values node is unsupported in Calcite");
    }
  }

  @Override
  public RelNode visitReplace(Replace node, CalcitePlanContext context) {
    visitChildren(node, context);

    List<String> fieldNames = context.relBuilder.peek().getRowType().getFieldNames();

    // Create a set of field names to replace for quick lookup
    Set<String> fieldsToReplace =
        node.getFieldList().stream().map(f -> f.getField().toString()).collect(Collectors.toSet());

    // Validate that all fields to replace exist by calling field() on each
    // This leverages relBuilder.field()'s built-in validation which throws
    // IllegalArgumentException if any field doesn't exist
    for (String fieldToReplace : fieldsToReplace) {
      context.relBuilder.field(fieldToReplace);
    }

    List<RexNode> projectList = new ArrayList<>();

    // Project all fields, replacing specified ones in-place
    for (String fieldName : fieldNames) {
      if (fieldsToReplace.contains(fieldName)) {
        // Replace this field in-place with all pattern/replacement pairs applied sequentially
        RexNode fieldRef = context.relBuilder.field(fieldName);

        // Apply all replacement pairs sequentially (nested REPLACE calls)
        for (ReplacePair pair : node.getReplacePairs()) {
          RexNode patternNode = rexVisitor.analyze(pair.getPattern(), context);
          RexNode replacementNode = rexVisitor.analyze(pair.getReplacement(), context);
          fieldRef =
              context.relBuilder.call(
                  SqlStdOperatorTable.REPLACE, fieldRef, patternNode, replacementNode);
        }

        projectList.add(fieldRef);
      } else {
        // Keep original field unchanged
        projectList.add(context.relBuilder.field(fieldName));
      }
    }

    context.relBuilder.project(projectList, fieldNames);
    return context.relBuilder.peek();
  }

  private void buildParseRelNode(Parse node, CalcitePlanContext context) {
    RexNode sourceField = rexVisitor.analyze(node.getSourceField(), context);
    ParseMethod parseMethod = node.getParseMethod();
    java.util.Map<String, Literal> arguments = node.getArguments();
    String patternValue = (String) node.getPattern().getValue();
    String pattern =
        ParseMethod.PATTERNS.equals(parseMethod) && Strings.isNullOrEmpty(patternValue)
            ? "[a-zA-Z0-9]+"
            : patternValue;
    List<String> groupCandidates =
        ParseUtils.getNamedGroupCandidates(parseMethod, pattern, arguments);
    RexNode[] rexNodeList =
        new RexNode[] {
          sourceField,
          context.rexBuilder.makeLiteral(
              pattern, context.rexBuilder.getTypeFactory().createSqlType(SqlTypeName.VARCHAR), true)
        };
    if (ParseMethod.PATTERNS.equals(parseMethod)) {
      rexNodeList =
          ArrayUtils.add(
              rexNodeList,
              context.rexBuilder.makeLiteral(
                  "<*>",
                  context.rexBuilder.getTypeFactory().createSqlType(SqlTypeName.VARCHAR),
                  true));
    } else {
      rexNodeList =
          ArrayUtils.add(
              rexNodeList,
              context.rexBuilder.makeLiteral(
                  parseMethod.getName(),
                  context.rexBuilder.getTypeFactory().createSqlType(SqlTypeName.VARCHAR),
                  true));
    }
    List<RexNode> newFields = new ArrayList<>();
    for (String groupCandidate : groupCandidates) {
      RexNode innerRex =
          PPLFuncImpTable.INSTANCE.resolve(
              context.rexBuilder, ParseUtils.BUILTIN_FUNCTION_MAP.get(parseMethod), rexNodeList);
      if (!ParseMethod.PATTERNS.equals(parseMethod)) {
        newFields.add(
            PPLFuncImpTable.INSTANCE.resolve(
                context.rexBuilder,
                BuiltinFunctionName.INTERNAL_ITEM,
                innerRex,
                context.rexBuilder.makeLiteral(
                    groupCandidate,
                    context.rexBuilder.getTypeFactory().createSqlType(SqlTypeName.VARCHAR),
                    true)));
      } else {
        RexNode emptyString =
            context.rexBuilder.makeLiteral(
                "", context.rexBuilder.getTypeFactory().createSqlType(SqlTypeName.VARCHAR), true);
        RexNode isEmptyCondition =
            context.rexBuilder.makeCall(SqlStdOperatorTable.EQUALS, sourceField, emptyString);
        RexNode isNullCondition =
            context.rexBuilder.makeCall(SqlStdOperatorTable.IS_NULL, sourceField);
        // Calcite regexp_replace(string, string, string) doesn't accept empty string.
        // So use case when condition here to handle corner cases
        newFields.add(
            context.rexBuilder.makeCall(
                SqlStdOperatorTable.CASE, // case
                isNullCondition,
                emptyString, // when field is NULL then ''
                isEmptyCondition,
                emptyString, // when field = '' then ''
                innerRex // else regexp_replace(field, regex, replace_string)
                ));
      }
    }
    projectPlusOverriding(newFields, groupCandidates, context);
  }

  /**
   * CALCITE-6981 introduced a stricter type checking for Array type in {@link RexToLixTranslator}.
   * We defined a MAP(VARCHAR, ANY) in {@link UserDefinedFunctionUtils#nullablePatternAggList}, when
   * we convert the value type to ArraySqlType, it will check the source data type by {@link
   * RelDataType#getComponentType()} which will return null due to the source type is ANY.
   */
  private RexNode explicitMapType(
      CalcitePlanContext context, RexNode origin, SqlTypeName targetType) {
    MapSqlType originalMapType = (MapSqlType) origin.getType();
    ArraySqlType newValueType =
        new ArraySqlType(context.rexBuilder.getTypeFactory().createSqlType(targetType), true);
    MapSqlType newMapType = new MapSqlType(originalMapType.getKeyType(), newValueType, true);
    return new RexInputRef(((RexInputRef) origin).getIndex(), newMapType);
  }

  private void flattenParsedPattern(
      String originalPatternResultAlias,
      RexNode parsedNode,
      CalcitePlanContext context,
      boolean flattenPatternAggResult,
      Boolean showNumberedToken) {
    List<RexNode> fattenedNodes = new ArrayList<>();
    List<String> projectNames = new ArrayList<>();
    // Flatten map struct fields
    RexNode patternExpr =
        context.rexBuilder.makeCast(
            context.rexBuilder.getTypeFactory().createSqlType(SqlTypeName.VARCHAR),
            PPLFuncImpTable.INSTANCE.resolve(
                context.rexBuilder,
                BuiltinFunctionName.INTERNAL_ITEM,
                parsedNode,
                context.rexBuilder.makeLiteral(PatternUtils.PATTERN)),
            true,
            true);
    fattenedNodes.add(context.relBuilder.alias(patternExpr, originalPatternResultAlias));
    projectNames.add(originalPatternResultAlias);
    if (flattenPatternAggResult) {
      RexNode patternCountExpr =
          context.rexBuilder.makeCast(
              context.rexBuilder.getTypeFactory().createSqlType(SqlTypeName.BIGINT),
              PPLFuncImpTable.INSTANCE.resolve(
                  context.rexBuilder,
                  BuiltinFunctionName.INTERNAL_ITEM,
                  parsedNode,
                  context.rexBuilder.makeLiteral(PatternUtils.PATTERN_COUNT)),
              true,
              true);
      fattenedNodes.add(context.relBuilder.alias(patternCountExpr, PatternUtils.PATTERN_COUNT));
      projectNames.add(PatternUtils.PATTERN_COUNT);
    }
    if (showNumberedToken) {
      RexNode tokensExpr =
          context.rexBuilder.makeCast(
              UserDefinedFunctionUtils.tokensMap,
              PPLFuncImpTable.INSTANCE.resolve(
                  context.rexBuilder,
                  BuiltinFunctionName.INTERNAL_ITEM,
                  parsedNode,
                  context.rexBuilder.makeLiteral(PatternUtils.TOKENS)),
              true,
              true);
      fattenedNodes.add(context.relBuilder.alias(tokensExpr, PatternUtils.TOKENS));
      projectNames.add(PatternUtils.TOKENS);
    }
    if (flattenPatternAggResult) {
      RexNode sampleLogsExpr =
          context.rexBuilder.makeCast(
              context
                  .rexBuilder
                  .getTypeFactory()
                  .createArrayType(
                      context.rexBuilder.getTypeFactory().createSqlType(SqlTypeName.VARCHAR), -1),
              PPLFuncImpTable.INSTANCE.resolve(
                  context.rexBuilder,
                  BuiltinFunctionName.INTERNAL_ITEM,
                  explicitMapType(context, parsedNode, SqlTypeName.VARCHAR),
                  context.rexBuilder.makeLiteral(PatternUtils.SAMPLE_LOGS)),
              true,
              true);
      fattenedNodes.add(context.relBuilder.alias(sampleLogsExpr, PatternUtils.SAMPLE_LOGS));
      projectNames.add(PatternUtils.SAMPLE_LOGS);
    }
    projectPlusOverriding(fattenedNodes, projectNames, context);
  }

  private void buildExpandRelNode(
      RexInputRef arrayFieldRex, String arrayFieldName, String alias, CalcitePlanContext context) {
    // 3. Capture the outer row in a CorrelationId
    Holder<RexCorrelVariable> correlVariable = Holder.empty();
    context.relBuilder.variable(correlVariable::set);

    // 4. Create RexFieldAccess to access left node's array field with correlationId and build join
    // left node
    RexNode correlArrayFieldAccess =
        context.relBuilder.field(
            context.rexBuilder.makeCorrel(
                context.relBuilder.peek().getRowType(), correlVariable.get().id),
            arrayFieldRex.getIndex());
    RelNode leftNode = context.relBuilder.build();

    // 5. Build join right node and expand the array field using uncollect
    RelNode rightNode =
        context
            .relBuilder
            // fake input, see convertUnnest and convertExpression in Calcite SqlToRelConverter
            .push(LogicalValues.createOneRow(context.relBuilder.getCluster()))
            .project(List.of(correlArrayFieldAccess), List.of(arrayFieldName))
            .uncollect(List.of(), false)
            .build();

    // 6. Perform a nested-loop join (correlate) between the original table and the expanded
    // array field.
    // The last parameter has to refer to the array to be expanded on the left side. It will
    // be used by the right side to correlate with the left side.
    context
        .relBuilder
        .push(leftNode)
        .push(rightNode)
        .correlate(JoinRelType.INNER, correlVariable.get().id, List.of(arrayFieldRex))
        // 7. Remove the original array field from the output.
        // TODO: RFC: should we keep the original array field when alias is present?
        .projectExcept(arrayFieldRex);

    if (alias != null) {
      // Sub-nested fields cannot be removed after renaming the nested field.
      tryToRemoveNestedFields(context);
      RexInputRef expandedField = context.relBuilder.field(arrayFieldName);
      List<String> names = new ArrayList<>(context.relBuilder.peek().getRowType().getFieldNames());
      names.set(expandedField.getIndex(), alias);
      context.relBuilder.rename(names);
    }
  }

  /** Creates an optimized sed call using native Calcite functions */
  private RexNode createOptimizedSedCall(
      RexNode fieldRex, String sedExpression, CalcitePlanContext context) {
    if (sedExpression.startsWith("s/")) {
      return createOptimizedSubstitution(fieldRex, sedExpression, context);
    } else if (sedExpression.startsWith("y/")) {
      return createOptimizedTransliteration(fieldRex, sedExpression, context);
    } else {
      throw new RuntimeException("Unsupported sed pattern: " + sedExpression);
    }
  }

  /** Creates optimized substitution calls for s/pattern/replacement/flags syntax. */
  private RexNode createOptimizedSubstitution(
      RexNode fieldRex, String sedExpression, CalcitePlanContext context) {
    try {
      // Parse sed substitution: s/pattern/replacement/flags
      if (!sedExpression.matches("s/.+/.*/.*")) {
        throw new IllegalArgumentException("Invalid sed substitution format");
      }

      // Find the delimiters - sed format is s/pattern/replacement/flags
      int firstDelimiter = sedExpression.indexOf('/', 2); // First '/' after 's/'
      int secondDelimiter = sedExpression.indexOf('/', firstDelimiter + 1); // Second '/'
      int thirdDelimiter = sedExpression.indexOf('/', secondDelimiter + 1); // Third '/' (optional)

      if (firstDelimiter == -1 || secondDelimiter == -1) {
        throw new IllegalArgumentException("Invalid sed substitution format");
      }

      String pattern = sedExpression.substring(2, firstDelimiter);
      String replacement = sedExpression.substring(firstDelimiter + 1, secondDelimiter);
      String flags =
          secondDelimiter + 1 < sedExpression.length()
              ? sedExpression.substring(secondDelimiter + 1)
              : "";

      // Convert sed backreferences (\1, \2) to Java style ($1, $2)
      String javaReplacement = replacement.replaceAll("\\\\(\\d+)", "\\$$1");

      if (flags.isEmpty()) {
        // 3-parameter REGEXP_REPLACE
        return PPLFuncImpTable.INSTANCE.resolve(
            context.rexBuilder,
            BuiltinFunctionName.INTERNAL_REGEXP_REPLACE_3,
            fieldRex,
            context.rexBuilder.makeLiteral(pattern),
            context.rexBuilder.makeLiteral(javaReplacement));
      } else if (flags.matches("[gi]+")) {
        // 4-parameter REGEXP_REPLACE with flags
        return PPLFuncImpTable.INSTANCE.resolve(
            context.rexBuilder,
            BuiltinFunctionName.INTERNAL_REGEXP_REPLACE_PG_4,
            fieldRex,
            context.rexBuilder.makeLiteral(pattern),
            context.rexBuilder.makeLiteral(javaReplacement),
            context.rexBuilder.makeLiteral(flags));
      } else if (flags.matches("\\d+")) {
        // 5-parameter REGEXP_REPLACE with occurrence
        int occurrence = Integer.parseInt(flags);
        return PPLFuncImpTable.INSTANCE.resolve(
            context.rexBuilder,
            BuiltinFunctionName.INTERNAL_REGEXP_REPLACE_5,
            fieldRex,
            context.rexBuilder.makeLiteral(pattern),
            context.rexBuilder.makeLiteral(javaReplacement),
            context.relBuilder.literal(1), // start position
            context.relBuilder.literal(occurrence));
      } else {
        throw new RuntimeException(
            "Unsupported sed flags: " + flags + " in expression: " + sedExpression);
      }
    } catch (Exception e) {
      throw new RuntimeException("Failed to optimize sed expression: " + sedExpression, e);
    }
  }

  /** Creates optimized transliteration calls for y/from/to/ syntax. */
  private RexNode createOptimizedTransliteration(
      RexNode fieldRex, String sedExpression, CalcitePlanContext context) {
    try {
      // Parse sed transliteration: y/from/to/
      if (!sedExpression.matches("y/.+/.*/.*")) {
        throw new IllegalArgumentException("Invalid sed transliteration format");
      }

      int firstSlash = sedExpression.indexOf('/', 1);
      int secondSlash = sedExpression.indexOf('/', firstSlash + 1);
      int thirdSlash = sedExpression.indexOf('/', secondSlash + 1);

      if (firstSlash == -1 || secondSlash == -1) {
        throw new IllegalArgumentException("Invalid sed transliteration format");
      }

      String from = sedExpression.substring(firstSlash + 1, secondSlash);
      String to =
          sedExpression.substring(
              secondSlash + 1, thirdSlash != -1 ? thirdSlash : sedExpression.length());

      // Use Calcite's native TRANSLATE3 function
      return PPLFuncImpTable.INSTANCE.resolve(
          context.rexBuilder,
          BuiltinFunctionName.INTERNAL_TRANSLATE3,
          fieldRex,
          context.rexBuilder.makeLiteral(from),
          context.rexBuilder.makeLiteral(to));
    } catch (Exception e) {
      throw new RuntimeException("Failed to optimize sed expression: " + sedExpression, e);
    }
  }
}<|MERGE_RESOLUTION|>--- conflicted
+++ resolved
@@ -15,16 +15,10 @@
 import static org.opensearch.sql.ast.tree.Sort.SortOrder.ASC;
 import static org.opensearch.sql.ast.tree.Sort.SortOrder.DESC;
 import static org.opensearch.sql.calcite.utils.PlanUtils.ROW_NUMBER_COLUMN_FOR_DEDUP;
-<<<<<<< HEAD
-import static org.opensearch.sql.calcite.utils.PlanUtils.ROW_NUMBER_COLUMN_NAME_MAIN;
-import static org.opensearch.sql.calcite.utils.PlanUtils.ROW_NUMBER_COLUMN_NAME_STREAMSTATS;
-import static org.opensearch.sql.calcite.utils.PlanUtils.ROW_NUMBER_COLUMN_NAME_SUBSEARCH;
-import static org.opensearch.sql.calcite.utils.PlanUtils.ROW_NUMBER_COLUMN_NAME_TOP_RARE;
-=======
 import static org.opensearch.sql.calcite.utils.PlanUtils.ROW_NUMBER_COLUMN_FOR_MAIN;
 import static org.opensearch.sql.calcite.utils.PlanUtils.ROW_NUMBER_COLUMN_FOR_RARE_TOP;
+import static org.opensearch.sql.calcite.utils.PlanUtils.ROW_NUMBER_COLUMN_FOR_STREAMSTATS;
 import static org.opensearch.sql.calcite.utils.PlanUtils.ROW_NUMBER_COLUMN_FOR_SUBSEARCH;
->>>>>>> 23dc6381
 import static org.opensearch.sql.calcite.utils.PlanUtils.getRelation;
 import static org.opensearch.sql.calcite.utils.PlanUtils.getRexCall;
 import static org.opensearch.sql.calcite.utils.PlanUtils.transformPlanToAttachChild;
@@ -1613,10 +1607,10 @@
           leftWithSeg,
           node,
           groupList,
-          ROW_NUMBER_COLUMN_NAME_STREAMSTATS,
+          ROW_NUMBER_COLUMN_FOR_STREAMSTATS,
           SEGMENT_ID_COL,
           new String[] {
-            ROW_NUMBER_COLUMN_NAME_STREAMSTATS,
+            ROW_NUMBER_COLUMN_FOR_STREAMSTATS,
             RESET_BEFORE_FLAG_COL,
             RESET_AFTER_FLAG_COL,
             SEGMENT_ID_COL
@@ -1632,7 +1626,7 @@
               .aggregateCall(SqlStdOperatorTable.ROW_NUMBER)
               .over()
               .rowsTo(RexWindowBounds.CURRENT_ROW)
-              .as(ROW_NUMBER_COLUMN_NAME_STREAMSTATS);
+              .as(ROW_NUMBER_COLUMN_FOR_STREAMSTATS);
       context.relBuilder.projectPlus(streamSeq);
       RelNode left = context.relBuilder.build();
 
@@ -1642,9 +1636,9 @@
           left,
           node,
           groupList,
-          ROW_NUMBER_COLUMN_NAME_STREAMSTATS,
+          ROW_NUMBER_COLUMN_FOR_STREAMSTATS,
           null,
-          new String[] {ROW_NUMBER_COLUMN_NAME_STREAMSTATS});
+          new String[] {ROW_NUMBER_COLUMN_FOR_STREAMSTATS});
     }
 
     // Default
@@ -1656,7 +1650,7 @@
               .aggregateCall(SqlStdOperatorTable.ROW_NUMBER)
               .over()
               .rowsTo(RexWindowBounds.CURRENT_ROW)
-              .as(ROW_NUMBER_COLUMN_NAME_STREAMSTATS);
+              .as(ROW_NUMBER_COLUMN_FOR_STREAMSTATS);
       context.relBuilder.projectPlus(streamSeq);
     }
 
@@ -1666,9 +1660,8 @@
 
     // resort when there is by condition
     if (hasGroup) {
-      context.relBuilder.sort(context.relBuilder.field(ROW_NUMBER_COLUMN_NAME_STREAMSTATS));
-      context.relBuilder.projectExcept(
-          context.relBuilder.field(ROW_NUMBER_COLUMN_NAME_STREAMSTATS));
+      context.relBuilder.sort(context.relBuilder.field(ROW_NUMBER_COLUMN_FOR_STREAMSTATS));
+      context.relBuilder.projectExcept(context.relBuilder.field(ROW_NUMBER_COLUMN_FOR_STREAMSTATS));
     }
 
     return context.relBuilder.peek();
@@ -1744,7 +1737,7 @@
             .aggregateCall(SqlStdOperatorTable.ROW_NUMBER)
             .over()
             .rowsTo(RexWindowBounds.CURRENT_ROW)
-            .as(ROW_NUMBER_COLUMN_NAME_STREAMSTATS);
+            .as(ROW_NUMBER_COLUMN_FOR_STREAMSTATS);
     context.relBuilder.projectPlus(rowNum);
 
     // 2. before/after flags
