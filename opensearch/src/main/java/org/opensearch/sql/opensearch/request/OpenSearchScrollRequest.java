/*
 * Copyright OpenSearch Contributors
 * SPDX-License-Identifier: Apache-2.0
 */


package org.opensearch.sql.opensearch.request;

import java.io.IOException;
import java.util.Arrays;
import java.util.List;
import java.util.Objects;
import java.util.function.Consumer;
import java.util.function.Function;
import lombok.EqualsAndHashCode;
import lombok.Getter;
import lombok.Setter;
import lombok.ToString;
import org.opensearch.action.search.SearchRequest;
import org.opensearch.action.search.SearchResponse;
import org.opensearch.action.search.SearchScrollRequest;
import org.opensearch.common.io.stream.StreamInput;
import org.opensearch.common.io.stream.StreamOutput;
import org.opensearch.common.unit.TimeValue;
import org.opensearch.search.builder.SearchSourceBuilder;
import org.opensearch.sql.opensearch.data.value.OpenSearchExprValueFactory;
import org.opensearch.sql.opensearch.response.OpenSearchResponse;
import org.opensearch.sql.opensearch.storage.OpenSearchIndex;
import org.opensearch.sql.opensearch.storage.OpenSearchStorageEngine;

/**
 * OpenSearch scroll search request. This has to be stateful because it needs to:
 *
 * <p>1) Accumulate search source builder when visiting logical plan to push down operation 2)
 * Maintain scroll ID between calls to client search method
 */
@EqualsAndHashCode
@Getter
@ToString
public class OpenSearchScrollRequest implements OpenSearchRequest {
<<<<<<< HEAD
=======

>>>>>>> 29f99aa8
  /**
   * Search request used to initiate paged (scrolled) search. Not needed to get subsequent pages.
   */
  @EqualsAndHashCode.Exclude
  private final transient SearchRequest initialSearchRequest;
  /** Scroll context timeout. */
  private final TimeValue scrollTimeout;

  /**
   * {@link OpenSearchRequest.IndexName}.
   */
  private final IndexName indexName;

  /** Index name. */
  @EqualsAndHashCode.Exclude
  @ToString.Exclude
  private final OpenSearchExprValueFactory exprValueFactory;

  /**
   * Scroll id which is set after first request issued. Because OpenSearchClient is shared by
   * multiple threads so this state has to be maintained here.
   */
  @Setter
  @Getter
  private String scrollId = NO_SCROLL_ID;

  public static final String NO_SCROLL_ID = "";

  @EqualsAndHashCode.Exclude
  private boolean needClean = true;

  @Getter
  private final List<String> includes;

  /** Constructor. */
  public OpenSearchScrollRequest(IndexName indexName,
                                 TimeValue scrollTimeout,
                                 SearchSourceBuilder sourceBuilder,
                                 OpenSearchExprValueFactory exprValueFactory) {
    this.indexName = indexName;
    this.scrollTimeout = scrollTimeout;
    this.exprValueFactory = exprValueFactory;
    this.initialSearchRequest = new SearchRequest()
        .indices(indexName.getIndexNames())
        .scroll(scrollTimeout)
        .source(sourceBuilder);

    includes = sourceBuilder.fetchSource() == null
        ? List.of()
        : Arrays.asList(sourceBuilder.fetchSource().includes());
  }


  /** Executes request using either {@param searchAction} or {@param scrollAction} as appropriate.
   */
  @Override
  public OpenSearchResponse search(Function<SearchRequest, SearchResponse> searchAction,
                                   Function<SearchScrollRequest, SearchResponse> scrollAction) {
    SearchResponse openSearchResponse;
    if (isScroll()) {
      openSearchResponse = scrollAction.apply(scrollRequest());
    } else {
      if (initialSearchRequest == null) {
        // Probably a first page search (since there is no scroll set) called on a deserialized
        // `OpenSearchScrollRequest`, which has no `initialSearchRequest`.
        throw new UnsupportedOperationException("Misuse of OpenSearchScrollRequest");
      }
      openSearchResponse = searchAction.apply(initialSearchRequest);
    }

    var response = new OpenSearchResponse(openSearchResponse, exprValueFactory, includes);
    needClean = response.isEmpty();
    if (!needClean) {
      setScrollId(openSearchResponse.getScrollId());
    }
    return response;
  }

  @Override
  public void clean(Consumer<String> cleanAction) {
    try {
      // clean on the last page only, to prevent closing the scroll/cursor in the middle of paging.
      if (needClean && isScroll()) {
        cleanAction.accept(getScrollId());
        setScrollId(NO_SCROLL_ID);
      }
    } finally {
      reset();
    }
  }

  /**
   * Is scroll started which means pages after first is being requested.
   *
   * @return true if scroll started
   */
  public boolean isScroll() {
    return !scrollId.equals(NO_SCROLL_ID);
  }

  /**
   * Generate OpenSearch scroll request by scroll id maintained.
   *
   * @return scroll request
   */
  public SearchScrollRequest scrollRequest() {
    Objects.requireNonNull(scrollId, "Scroll id cannot be null");
    return new SearchScrollRequest().scroll(scrollTimeout).scrollId(scrollId);
  }

  /**
   * Reset internal state in case any stale data. However, ideally the same instance is not supposed
   * to be reused across different physical plan.
   */
  public void reset() {
    scrollId = NO_SCROLL_ID;
  }

  @Override
  public boolean hasAnotherBatch() {
    return !needClean && !scrollId.equals(NO_SCROLL_ID);
  }

  @Override
  public void writeTo(StreamOutput out) throws IOException {
    out.writeTimeValue(scrollTimeout);
    out.writeString(scrollId);
    out.writeStringCollection(includes);
    indexName.writeTo(out);
  }

  /**
   * Constructs OpenSearchScrollRequest from serialized representation.
   * @param in stream to read data from.
   * @param engine OpenSearchSqlEngine to get node-specific context.
   * @throws IOException thrown if reading from input {@code in} fails.
   */
  public OpenSearchScrollRequest(StreamInput in, OpenSearchStorageEngine engine)
      throws IOException {
    initialSearchRequest = null;
    scrollTimeout = in.readTimeValue();
    scrollId = in.readString();
    includes = in.readStringList();
    indexName = new IndexName(in);
    OpenSearchIndex index = (OpenSearchIndex) engine.getTable(null, indexName.toString());
    exprValueFactory = new OpenSearchExprValueFactory(index.getFieldOpenSearchTypes());
  }
}<|MERGE_RESOLUTION|>--- conflicted
+++ resolved
@@ -38,10 +38,7 @@
 @Getter
 @ToString
 public class OpenSearchScrollRequest implements OpenSearchRequest {
-<<<<<<< HEAD
-=======
 
->>>>>>> 29f99aa8
   /**
    * Search request used to initiate paged (scrolled) search. Not needed to get subsequent pages.
    */
