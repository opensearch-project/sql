--- conflicted
+++ resolved
@@ -15,6 +15,7 @@
 import static org.opensearch.sql.expression.DSL.ref;
 
 import java.util.Map;
+import java.util.Optional;
 import lombok.SneakyThrows;
 import org.junit.jupiter.api.BeforeEach;
 import org.junit.jupiter.api.DisplayNameGeneration;
@@ -83,12 +84,12 @@
     when(serializer.serialize(literal)).thenReturn("mock-serialize");
     assertEquals(
         "{\n"
-<<<<<<< HEAD
             + "  \"1\" : {\n"
             + "    \"terms\" : {\n"
             + "      \"script\" : {\n"
-            + "        \"source\" : \"mock-serialize\",\n"
-            + "        \"lang\" : \"opensearch_query_expression\"\n"
+            + "        \"source\" :"
+            + " \"{\\\"langType\\\":\\\"v2\\\",\\\"script\\\":\\\"mock-serialize\\\"}\",\n"
+            + "        \"lang\" : \"opensearch_compounded_script\"\n"
             + "      },\n"
             + "      \"size\" : 1000,\n"
             + "      \"min_doc_count\" : 1,\n"
@@ -103,17 +104,6 @@
             + "        }\n"
             + "      ]\n"
             + "    }\n"
-=======
-            + "  \"terms\" : {\n"
-            + "    \"script\" : {\n"
-            + "      \"source\" :"
-            + " \"{\\\"langType\\\":\\\"v2\\\",\\\"script\\\":\\\"mock-serialize\\\"}\",\n"
-            + "      \"lang\" : \"opensearch_compounded_script\"\n"
-            + "    },\n"
-            + "    \"missing_bucket\" : true,\n"
-            + "    \"missing_order\" : \"first\",\n"
-            + "    \"order\" : \"asc\"\n"
->>>>>>> ff3dfdc8
             + "  }\n"
             + "}",
         buildQuery(named(literal)));
@@ -159,12 +149,12 @@
     when(serializer.serialize(parseExpression)).thenReturn("mock-serialize");
     assertEquals(
         "{\n"
-<<<<<<< HEAD
             + "  \"name\" : {\n"
             + "    \"terms\" : {\n"
             + "      \"script\" : {\n"
-            + "        \"source\" : \"mock-serialize\",\n"
-            + "        \"lang\" : \"opensearch_query_expression\"\n"
+            + "        \"source\" :"
+            + " \"{\\\"langType\\\":\\\"v2\\\",\\\"script\\\":\\\"mock-serialize\\\"}\",\n"
+            + "        \"lang\" : \"opensearch_compounded_script\"\n"
             + "      },\n"
             + "      \"size\" : 1000,\n"
             + "      \"min_doc_count\" : 1,\n"
@@ -179,17 +169,6 @@
             + "        }\n"
             + "      ]\n"
             + "    }\n"
-=======
-            + "  \"terms\" : {\n"
-            + "    \"script\" : {\n"
-            + "      \"source\" :"
-            + " \"{\\\"langType\\\":\\\"v2\\\",\\\"script\\\":\\\"mock-serialize\\\"}\",\n"
-            + "      \"lang\" : \"opensearch_compounded_script\"\n"
-            + "    },\n"
-            + "    \"missing_bucket\" : true,\n"
-            + "    \"missing_order\" : \"first\",\n"
-            + "    \"order\" : \"asc\"\n"
->>>>>>> ff3dfdc8
             + "  }\n"
             + "}",
         buildQuery(named("name", parseExpression)));
@@ -283,7 +262,8 @@
   private String buildQuery(NamedExpression groupByExpression) {
     XContentBuilder builder = XContentFactory.jsonBuilder().prettyPrint();
     builder.startObject();
-    ValuesSourceAggregationBuilder<?> sourceBuilder = aggregationBuilder.build(groupByExpression);
+    ValuesSourceAggregationBuilder<?> sourceBuilder =
+        aggregationBuilder.build(groupByExpression, Optional.empty());
     sourceBuilder.toXContent(builder, EMPTY_PARAMS);
     builder.endObject();
     return BytesReference.bytes(builder).utf8ToString();
