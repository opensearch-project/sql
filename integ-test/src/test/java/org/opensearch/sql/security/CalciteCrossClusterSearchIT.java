/*
 * Copyright OpenSearch Contributors
 * SPDX-License-Identifier: Apache-2.0
 */

package org.opensearch.sql.security;

import static org.opensearch.sql.legacy.TestsConstants.TEST_INDEX_ACCOUNT;
import static org.opensearch.sql.legacy.TestsConstants.TEST_INDEX_BANK;
import static org.opensearch.sql.legacy.TestsConstants.TEST_INDEX_DOG;
import static org.opensearch.sql.util.MatcherUtils.columnName;
import static org.opensearch.sql.util.MatcherUtils.rows;
import static org.opensearch.sql.util.MatcherUtils.schema;
import static org.opensearch.sql.util.MatcherUtils.verifyColumn;
import static org.opensearch.sql.util.MatcherUtils.verifyDataRows;
import static org.opensearch.sql.util.MatcherUtils.verifySchema;

import java.io.IOException;
import lombok.SneakyThrows;
import org.json.JSONObject;
import org.junit.jupiter.api.BeforeEach;
import org.junit.jupiter.api.Test;
import org.opensearch.sql.ppl.PPLIntegTestCase;

/** Cross Cluster Search tests with Calcite enabled for enhanced fields features. */
public class CalciteCrossClusterSearchIT extends PPLIntegTestCase {

  static {
    String[] clusterNames = System.getProperty("cluster.names").split(",");
    var remote = "remoteCluster";
    for (var cluster : clusterNames) {
      if (cluster.startsWith("remote")) {
        remote = cluster;
        break;
      }
    }
    REMOTE_CLUSTER = remote;
  }

  public static final String REMOTE_CLUSTER;
  private static final String TEST_INDEX_ACCOUNT_REMOTE = REMOTE_CLUSTER + ":" + TEST_INDEX_ACCOUNT;
  private static final String TEST_INDEX_DOG_REMOTE = REMOTE_CLUSTER + ":" + TEST_INDEX_DOG;
  private static final String TEST_INDEX_BANK_REMOTE = REMOTE_CLUSTER + ":" + TEST_INDEX_BANK;
  private static boolean initialized = false;

  @SneakyThrows
  @BeforeEach
  public void initialize() {
    if (!initialized) {
      setUpIndices();
      initialized = true;
    }
  }

  @Override
  protected void init() throws Exception {
    configureMultiClusters(REMOTE_CLUSTER);
    loadIndex(Index.BANK);
    loadIndex(Index.BANK, remoteClient());
    loadIndex(Index.ACCOUNT);
    loadIndex(Index.ACCOUNT, remoteClient());
    loadIndex(Index.DOG);
    loadIndex(Index.DOG, remoteClient());
    loadIndex(Index.TIME_TEST_DATA);
    loadIndex(Index.TIME_TEST_DATA, remoteClient());
    enableCalcite();
  }

  @Test
  public void testCrossClusterFieldsSpaceDelimited() throws IOException {
    JSONObject result =
        executeQuery(
            String.format("search source=%s | fields dog_name age", TEST_INDEX_DOG_REMOTE));
    verifyColumn(result, columnName("dog_name"), columnName("age"));
    verifySchema(result, schema("dog_name", "string"), schema("age", "bigint"));
  }

  @Test
  public void testCrossClusterFieldsWildcardPrefix() throws IOException {
    JSONObject result =
        executeQuery(String.format("search source=%s | fields dog*", TEST_INDEX_DOG_REMOTE));
    verifyColumn(result, columnName("dog_name"));
    verifySchema(result, schema("dog_name", "string"));
  }

  @Test
  public void testCrossClusterFieldsWildcardSuffix() throws IOException {
    JSONObject result =
        executeQuery(String.format("search source=%s | fields *Name", TEST_INDEX_DOG_REMOTE));
    verifyColumn(result, columnName("dog_name"), columnName("holdersName"));
    verifySchema(result, schema("dog_name", "string"), schema("holdersName", "string"));
  }

  @Test
  public void testCrossClusterFieldsMixedDelimiters() throws IOException {
    JSONObject result =
        executeQuery(
            String.format(
                "search source=%s | fields dog_name, age holdersName", TEST_INDEX_DOG_REMOTE));
    verifyColumn(result, columnName("dog_name"), columnName("age"), columnName("holdersName"));
    verifySchema(
        result,
        schema("dog_name", "string"),
        schema("age", "bigint"),
        schema("holdersName", "string"));
  }

  @Test
  public void testCrossClusterTableCommand() throws IOException {
    JSONObject result =
        executeQuery(String.format("search source=%s | table dog_name age", TEST_INDEX_DOG_REMOTE));
    verifyColumn(result, columnName("dog_name"), columnName("age"));
    verifySchema(result, schema("dog_name", "string"), schema("age", "bigint"));
  }

  @Test
  public void testCrossClusterFieldsAllWildcard() throws IOException {
    JSONObject result =
        executeQuery(String.format("search source=%s | fields *", TEST_INDEX_DOG_REMOTE));
    verifyColumn(result, columnName("dog_name"), columnName("holdersName"), columnName("age"));
    verifySchema(
        result,
        schema("dog_name", "string"),
        schema("holdersName", "string"),
        schema("age", "bigint"));
  }

  @Test
  public void testCrossClusterFieldsExclusion() throws IOException {
    JSONObject result =
        executeQuery(String.format("search source=%s | fields - age", TEST_INDEX_DOG_REMOTE));
    verifyColumn(result, columnName("dog_name"), columnName("holdersName"));
    verifySchema(result, schema("dog_name", "string"), schema("holdersName", "string"));
  }

  @Test
  public void testCrossClusterTableWildcardPrefix() throws IOException {
    JSONObject result =
        executeQuery(String.format("search source=%s | table first*", TEST_INDEX_BANK_REMOTE));
    verifyColumn(result, columnName("firstname"));
    verifySchema(result, schema("firstname", "string"));
  }

  @Test
  public void testCrossClusterFieldsAndTableEquivalence() throws IOException {
    JSONObject fieldsResult =
        executeQuery(
            String.format("search source=%s | fields dog_name age", TEST_INDEX_DOG_REMOTE));
    JSONObject tableResult =
        executeQuery(String.format("search source=%s | table dog_name age", TEST_INDEX_DOG_REMOTE));

    verifyColumn(fieldsResult, columnName("dog_name"), columnName("age"));
    verifyColumn(tableResult, columnName("dog_name"), columnName("age"));
    verifySchema(fieldsResult, schema("dog_name", "string"), schema("age", "bigint"));
    verifySchema(tableResult, schema("dog_name", "string"), schema("age", "bigint"));
  }

  @Test
  public void testDefaultBinCrossCluster() throws IOException {
    // Default bin without any parameters
    JSONObject result =
        executeQuery(
            String.format(
                "source=%s | bin age | stats count() by age | sort age | head 3",
                TEST_INDEX_ACCOUNT_REMOTE));
    verifySchema(result, schema("count()", null, "bigint"), schema("age", null, "string"));

    verifyDataRows(result, rows(451L, "20-30"), rows(504L, "30-40"), rows(45L, "40-50"));
  }

  @Test
  public void testSpanBinCrossCluster() throws IOException {
    // Span-based binning
    JSONObject result =
        executeQuery(
            String.format(
                "source=%s | bin age span=10 | stats count() by age | sort age | head 3",
                TEST_INDEX_ACCOUNT_REMOTE));
    verifySchema(result, schema("count()", null, "bigint"), schema("age", null, "string"));

    verifyDataRows(result, rows(451L, "20-30"), rows(504L, "30-40"), rows(45L, "40-50"));
  }

  @Test
  public void testCountBinCrossCluster() throws IOException {
    // Count-based binning (bins parameter)
    JSONObject result =
        executeQuery(
            String.format(
                "source=%s | bin age bins=5 | stats count() by age | sort age | head 3",
                TEST_INDEX_ACCOUNT_REMOTE));
    verifySchema(result, schema("count()", null, "bigint"), schema("age", null, "string"));

    verifyDataRows(result, rows(451L, "20-30"), rows(504L, "30-40"), rows(45L, "40-50"));
  }

  @Test
  public void testMinSpanBinCrossCluster() throws IOException {
    // MinSpan-based binning
    JSONObject result =
        executeQuery(
            String.format(
                "source=%s | bin age minspan=5 start=0 end=100 | stats count() by age | sort age |"
                    + " head 3",
                TEST_INDEX_ACCOUNT_REMOTE));
    verifySchema(result, schema("count()", null, "bigint"), schema("age", null, "string"));

    verifyDataRows(result, rows(451L, "20-30"), rows(504L, "30-40"), rows(45L, "40-50"));
  }

  @Test
  public void testRangeBinCrossCluster() throws IOException {
    // Range-based binning (start/end only)
    JSONObject result =
        executeQuery(
            String.format(
                "source=%s | bin age start=0 end=100 | stats count() by age | sort age | head 3",
                TEST_INDEX_ACCOUNT_REMOTE));
    verifySchema(result, schema("count()", null, "bigint"), schema("age", null, "string"));

    verifyDataRows(result, rows(1000L, "0-100"));
  }

  @Test
  public void testTimeBinCrossCluster() throws IOException {
    // Time-based binning with span
    JSONObject result =
        executeQuery(
            REMOTE_CLUSTER
                + ":opensearch-sql_test_index_time_data"
                + " | bin @timestamp span=1h"
                + " | fields `@timestamp`, value | sort `@timestamp` | head 3");
    verifySchema(result, schema("@timestamp", null, "timestamp"), schema("value", null, "int"));

    // With 1-hour spans
    verifyDataRows(
        result,
        rows("2025-07-28 00:00:00", 8945),
        rows("2025-07-28 01:00:00", 7623),
        rows("2025-07-28 02:00:00", 9187));
  }

  @Test
  public void testCrossClusterRegexBasic() throws IOException {
    JSONObject result =
        executeQuery(
            String.format(
                "search source=%s | regex firstname='.*att.*' | fields firstname",
                TEST_INDEX_BANK_REMOTE));
    verifyDataRows(result, rows("Hattie"));
  }

  @Test
  public void testCrossClusterRegexWithNegation() throws IOException {
    JSONObject result =
        executeQuery(
            String.format(
                "search source=%s | regex firstname!='.*att.*' | fields firstname",
                TEST_INDEX_BANK_REMOTE));
    verifyDataRows(
        result,
        rows("Virginia"),
        rows("Elinor"),
        rows("Dillard"),
        rows("Dale"),
        rows("Amber JOHnny"),
        rows("Nanette"));
  }

  @Test
<<<<<<< HEAD
  public void testCrossClusterRenameWildcardPattern() throws IOException {
    JSONObject result =
        executeQuery(
            String.format("search source=%s | rename *ame as *AME", TEST_INDEX_DOG_REMOTE));
    verifyColumn(result, columnName("dog_nAME"), columnName("holdersNAME"), columnName("age"));
    verifySchema(
        result,
        schema("dog_nAME", "string"),
        schema("holdersNAME", "string"),
        schema("age", "bigint"));
  }

  @Test
  public void testCrossClusterRenameFullWildcard() throws IOException {
    JSONObject result =
        executeQuery(String.format("search source=%s | rename * as old_*", TEST_INDEX_DOG_REMOTE));
    verifyColumn(
        result, columnName("old_dog_name"), columnName("old_holdersName"), columnName("old_age"));
    verifySchema(
        result,
        schema("old_dog_name", "string"),
        schema("old_holdersName", "string"),
        schema("old_age", "bigint"));
=======
  public void testCrossClusterRexBasic() throws IOException {
    JSONObject result =
        executeQuery(
            String.format(
                "search source=%s | rex field=firstname \\\"(?<initial>^[A-Z])\\\" | fields"
                    + " firstname, initial | head 3",
                TEST_INDEX_BANK_REMOTE));
    verifyDataRows(result, rows("Amber JOHnny", "A"), rows("Hattie", "H"), rows("Nanette", "N"));
  }

  @Test
  public void testCrossClusterRexMultipleGroups() throws IOException {
    JSONObject result =
        executeQuery(
            String.format(
                "search source=%s | rex field=lastname \\\"(?<first>[A-Z])(?<rest>[a-z]+)\\\" |"
                    + " fields lastname, first, rest | head 2",
                TEST_INDEX_BANK_REMOTE));
    verifyDataRows(result, rows("Duke Willmington", "D", "uke"), rows("Bond", "B", "ond"));
  }

  @Test
  public void testCrossClusterRexSedMode() throws IOException {
    JSONObject result =
        executeQuery(
            String.format(
                "search source=%s | rex field=firstname mode=sed \\\"s/^[A-Z]/X/\\\" | fields"
                    + " firstname | head 3",
                TEST_INDEX_BANK_REMOTE));
    verifyDataRows(result, rows("Xmber JOHnny"), rows("Xattie"), rows("Xanette"));
  }

  @Test
  public void testCrossClusterRexWithMaxMatch() throws IOException {
    JSONObject result =
        executeQuery(
            String.format(
                "search source=%s | rex field=firstname \\\"(?<letter>[A-Z])\\\" max_match=2 |"
                    + " fields firstname, letter | head 2",
                TEST_INDEX_BANK_REMOTE));
    verifyDataRows(
        result, rows("Amber JOHnny", new String[] {"A", "J"}), rows("Hattie", new String[] {"H"}));
  }

  @Test
  public void testCrossClusterRexWithOffsetField() throws IOException {
    JSONObject result =
        executeQuery(
            String.format(
                "search source=%s | rex field=lastname \\\"(?<vowel>[aeiou])\\\" offset_field=pos |"
                    + " fields lastname, vowel, pos | head 2",
                TEST_INDEX_BANK_REMOTE));
    verifyDataRows(
        result, rows("Duke Willmington", "u", "vowel=1-1"), rows("Bond", "o", "vowel=1-1"));
>>>>>>> c1866861
  }
}<|MERGE_RESOLUTION|>--- conflicted
+++ resolved
@@ -268,7 +268,6 @@
   }
 
   @Test
-<<<<<<< HEAD
   public void testCrossClusterRenameWildcardPattern() throws IOException {
     JSONObject result =
         executeQuery(
@@ -292,7 +291,9 @@
         schema("old_dog_name", "string"),
         schema("old_holdersName", "string"),
         schema("old_age", "bigint"));
-=======
+  }
+  
+  @Test
   public void testCrossClusterRexBasic() throws IOException {
     JSONObject result =
         executeQuery(
@@ -347,6 +348,5 @@
                 TEST_INDEX_BANK_REMOTE));
     verifyDataRows(
         result, rows("Duke Willmington", "u", "vowel=1-1"), rows("Bond", "o", "vowel=1-1"));
->>>>>>> c1866861
   }
 }