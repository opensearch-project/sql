--- conflicted
+++ resolved
@@ -157,8 +157,6 @@
   }
 
   @Test
-<<<<<<< HEAD
-=======
   public void testSkipScriptEncodingOnExtendedFormat() throws IOException {
     Assume.assumeTrue("This test is only for push down enabled", isPushdownEnabled());
     String query =
@@ -182,7 +180,6 @@
   }
 
   @Test
->>>>>>> f10ffd50
   public void testExplainWithReverse() throws IOException {
     String result =
         executeWithReplace(
@@ -219,7 +216,6 @@
     assertJsonEqualsIgnoreId(expected, result);
   }
 
-<<<<<<< HEAD
   @Test
   public void testEventstatsDistinctCountExplain() throws IOException {
     Assume.assumeTrue("This test is only for push down enabled", isPushdownEnabled());
@@ -240,9 +236,7 @@
     String expected = loadFromFile("expectedOutput/calcite/explain_eventstats_distinct_count.json");
     assertJsonEqualsIgnoreId(expected, result);
   }
-
-=======
->>>>>>> f10ffd50
+  
   /**
    * Executes the PPL query and returns the result as a string with windows-style line breaks
    * replaced with Unix-style ones.
