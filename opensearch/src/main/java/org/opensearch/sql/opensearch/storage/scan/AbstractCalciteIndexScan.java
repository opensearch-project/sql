--- conflicted
+++ resolved
@@ -172,8 +172,6 @@
           dRows = dRows * .9 / 10; // *.9 because always bucket IS_NOT_NULL
           dCpu += dRows;
         }
-<<<<<<< HEAD
-=======
         case SORT_EXPR -> {
           @SuppressWarnings("unchecked")
           List<SortExprDigest> sortKeys = (List<SortExprDigest>) operation.digest();
@@ -181,12 +179,6 @@
               sortKeys.stream().filter(digest -> digest.getExpression() != null).count();
           dCpu += NumberUtil.multiply(dRows, 1.1 * complexExprCount);
         }
-          // Refer the org.apache.calcite.rel.metadata.RelMdRowCount.getRowCount(Aggregate rel,...)
-        case COLLAPSE -> {
-          dRows = dRows / 10;
-          dCpu += dRows;
-        }
->>>>>>> bf370670
           // Ignore cost the primitive filter but it will affect the rows count.
         case FILTER -> dRows =
             NumberUtil.multiply(
