--- conflicted
+++ resolved
@@ -239,38 +239,10 @@
     givenValidDataSourceMetadataExist();
     givenSessionExists();
     when(queryIdProvider.getQueryId(any(), eq(asyncQueryRequestContext))).thenReturn(QUERY_ID);
-<<<<<<< HEAD
-    String indexName = "flint_datasource_name_table_name_index_name_index";
-    givenFlintIndexMetadataExists(indexName);
-
-    CreateAsyncQueryResponse response =
-        asyncQueryExecutorService.createAsyncQuery(
-            new CreateAsyncQueryRequest(
-                "VACUUM INDEX index_name ON table_name", DATASOURCE_NAME, LangType.SQL),
-            asyncQueryRequestContext);
-
-    assertEquals(QUERY_ID, response.getQueryId());
-    assertNull(response.getSessionId());
-    verifyGetQueryIdCalled();
-    verify(flintIndexClient).deleteIndex(indexName);
-    verifyCreateIndexDMLResultCalled();
-    verifyStoreJobMetadataCalled(DML_QUERY_JOB_ID, QueryState.SUCCESS, JobType.BATCH);
-  }
-
-  @Test
-  public void createVacuumIndexQueryWithScheduler() {
-    givenSparkExecutionEngineConfigIsSupplied();
-    givenValidDataSourceMetadataExist();
-    when(queryIdProvider.getQueryId(any(), eq(asyncQueryRequestContext))).thenReturn(QUERY_ID);
-
-    String indexName = "flint_datasource_name_table_name_index_name_index";
-    givenFlintIndexMetadataExistsWithExternalScheduler(indexName);
-=======
     when(sessionIdProvider.getSessionId(any())).thenReturn(SESSION_ID);
     givenSessionExists(); // called twice
     when(awsemrServerless.startJobRun(any()))
         .thenReturn(new StartJobRunResult().withApplicationId(APPLICATION_ID).withJobRunId(JOB_ID));
->>>>>>> 83e89fb0
 
     CreateAsyncQueryResponse response =
         asyncQueryExecutorService.createAsyncQuery(
@@ -281,19 +253,10 @@
     assertEquals(QUERY_ID, response.getQueryId());
     assertEquals(SESSION_ID, response.getSessionId());
     verifyGetQueryIdCalled();
-<<<<<<< HEAD
-
-    verify(flintIndexClient).deleteIndex(indexName);
-    verifyCreateIndexDMLResultCalled();
-    verifyStoreJobMetadataCalled(DML_QUERY_JOB_ID, QueryState.SUCCESS, JobType.BATCH);
-
-    verify(asyncQueryScheduler).removeJob(indexName);
-=======
     verifyGetSessionIdCalled();
     verify(leaseManager).borrow(any());
     verifyStartJobRunCalled();
-    verifyStoreJobMetadataCalled(JOB_ID, JobType.INTERACTIVE);
->>>>>>> 83e89fb0
+    verifyStoreJobMetadataCalled(DML_QUERY_JOB_ID, QueryState.SUCCESS, JobType.BATCH);
   }
 
   @Test
