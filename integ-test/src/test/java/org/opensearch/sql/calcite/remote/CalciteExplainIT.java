--- conflicted
+++ resolved
@@ -431,27 +431,6 @@
   }
 
   @Test
-<<<<<<< HEAD
-  public void testPushdownLimitIntoAggregation() throws IOException {
-    Assume.assumeTrue("This test is only for push down enabled", isPushdownEnabled());
-    String expected = loadExpectedPlan("explain_limit_agg_pushdown.json");
-    assertJsonEqualsIgnoreId(
-        expected,
-        explainQueryToString("source=opensearch-sql_test_index_account | stats count() by state"));
-
-    expected = loadExpectedPlan("explain_limit_agg_pushdown2.json");
-    assertJsonEqualsIgnoreId(
-        expected,
-        explainQueryToString(
-            "source=opensearch-sql_test_index_account | stats count() by state | head 100"));
-
-    expected = loadExpectedPlan("explain_limit_agg_pushdown3.json");
-    assertJsonEqualsIgnoreId(
-        expected,
-        explainQueryToString(
-            "source=opensearch-sql_test_index_account | stats count() by state | head 100 | head 10"
-                + " from 10 "));
-=======
   public void testExplainAppendCommand() throws IOException {
     String expected = loadExpectedPlan("explain_append_command.json");
     assertJsonEqualsIgnoreId(
@@ -463,7 +442,28 @@
                     + " count() as cnt ]",
                 TEST_INDEX_BANK,
                 TEST_INDEX_BANK)));
->>>>>>> 9cd1f96c
+  }
+
+  @Test
+  public void testPushdownLimitIntoAggregation() throws IOException {
+    Assume.assumeTrue("This test is only for push down enabled", isPushdownEnabled());
+    String expected = loadExpectedPlan("explain_limit_agg_pushdown.json");
+    assertJsonEqualsIgnoreId(
+        expected,
+        explainQueryToString("source=opensearch-sql_test_index_account | stats count() by state"));
+
+    expected = loadExpectedPlan("explain_limit_agg_pushdown2.json");
+    assertJsonEqualsIgnoreId(
+        expected,
+        explainQueryToString(
+            "source=opensearch-sql_test_index_account | stats count() by state | head 100"));
+
+    expected = loadExpectedPlan("explain_limit_agg_pushdown3.json");
+    assertJsonEqualsIgnoreId(
+        expected,
+        explainQueryToString(
+            "source=opensearch-sql_test_index_account | stats count() by state | head 100 | head 10"
+                + " from 10 "));
   }
 
   /**
