--- conflicted
+++ resolved
@@ -20,11 +20,7 @@
 
 env:
   SNAPSHOT_REPO_URL: https://central.sonatype.com/repository/maven-snapshots/
-<<<<<<< HEAD
-  COMMIT_MAP_FILENAME: commit-history-language-grammar.json
-=======
   # Commit history is now embedded in maven-metadata.xml instead of JSON files
->>>>>>> a094cecf
 
 jobs:
   publish-grammar-files:
