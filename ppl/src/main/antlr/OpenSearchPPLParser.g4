--- conflicted
+++ resolved
@@ -389,11 +389,8 @@
 singleFieldRelevanceFunctionName
     : MATCH
     | MATCH_PHRASE
-<<<<<<< HEAD
+    | MATCH_BOOL_PREFIX
     | MATCH_PHRASE_PREFIX
-=======
-    | MATCH_BOOL_PREFIX
->>>>>>> 8523ad86
     ;
 
 multiFieldRelevanceFunctionName
