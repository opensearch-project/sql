--- conflicted
+++ resolved
@@ -192,49 +192,6 @@
 
   /** Converts a Calcite data type to OpenSearch ExprCoreType. */
   public static ExprType convertRelDataTypeToExprType(RelDataType type) {
-<<<<<<< HEAD
-    switch (type.getSqlTypeName()) {
-      case TINYINT:
-        return BYTE;
-      case SMALLINT:
-        return SHORT;
-      case INTEGER:
-        return INTEGER;
-      case BIGINT:
-        return LONG;
-      case REAL:
-        return FLOAT;
-      case DOUBLE:
-        return DOUBLE;
-      case CHAR:
-      case VARCHAR:
-        return STRING;
-      case BOOLEAN:
-        return BOOLEAN;
-      case DATE:
-        return DATE;
-      case TIME:
-        return TIME;
-      case TIMESTAMP, TIMESTAMP_WITH_LOCAL_TIME_ZONE:
-        return TIMESTAMP;
-      case GEOMETRY:
-        return IP;
-      case INTERVAL_YEAR:
-      case INTERVAL_MONTH:
-      case INTERVAL_DAY:
-      case INTERVAL_HOUR:
-      case INTERVAL_MINUTE:
-      case INTERVAL_SECOND:
-        return INTERVAL;
-      case ARRAY:
-        return ARRAY;
-      case MAP:
-        return STRUCT;
-      case NULL:
-        return UNDEFINED;
-      default:
-        throw new IllegalArgumentException(
-=======
     if (type instanceof ExprBasicSqlUDT udt) {
       return udt.getExprType();
     } else
@@ -261,7 +218,6 @@
         case MAP -> STRUCT;
         case NULL -> UNDEFINED;
         default -> throw new IllegalArgumentException(
->>>>>>> 609c817e
             "Unsupported conversion for Relational Data type: " + type.getSqlTypeName());
       };
   }
