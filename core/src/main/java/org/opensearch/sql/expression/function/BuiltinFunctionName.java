/*
 * Copyright OpenSearch Contributors
 * SPDX-License-Identifier: Apache-2.0
 */

package org.opensearch.sql.expression.function;

import com.google.common.collect.ImmutableMap;
import java.util.Locale;
import java.util.Map;
import java.util.Optional;
import lombok.AllArgsConstructor;
import lombok.Getter;
import lombok.RequiredArgsConstructor;

/** Builtin Function Name. */
@Getter
@AllArgsConstructor
@RequiredArgsConstructor
public enum BuiltinFunctionName {
  /** Mathematical Functions. */
  ABS(FunctionName.of("abs")),
  CEIL(FunctionName.of("ceil")),
  CEILING(FunctionName.of("ceiling")),
  CONV(FunctionName.of("conv")),
  CRC32(FunctionName.of("crc32")),
  E(FunctionName.of("e")),
  EXP(FunctionName.of("exp")),
  EXPM1(FunctionName.of("expm1")),
  FLOOR(FunctionName.of("floor")),
  LN(FunctionName.of("ln")),
  LOG(FunctionName.of("log")),
  LOG10(FunctionName.of("log10")),
  LOG2(FunctionName.of("log2")),
  PI(FunctionName.of("pi")),
  POW(FunctionName.of("pow")),
  POWER(FunctionName.of("power")),
  RAND(FunctionName.of("rand")),
  RINT(FunctionName.of("rint")),
  ROUND(FunctionName.of("round")),
  SIGN(FunctionName.of("sign")),
  SIGNUM(FunctionName.of("signum")),
  SINH(FunctionName.of("sinh")),
  SQRT(FunctionName.of("sqrt")),
  CBRT(FunctionName.of("cbrt")),
  TRUNCATE(FunctionName.of("truncate")),

  ACOS(FunctionName.of("acos")),
  ASIN(FunctionName.of("asin")),
  ATAN(FunctionName.of("atan")),
  ATAN2(FunctionName.of("atan2")),
  COS(FunctionName.of("cos")),
  COSH(FunctionName.of("cosh")),
  COT(FunctionName.of("cot")),
  DEGREES(FunctionName.of("degrees")),
  RADIANS(FunctionName.of("radians")),
  SIN(FunctionName.of("sin")),
  TAN(FunctionName.of("tan")),
  SPAN(FunctionName.of("span")),

  /** Date and Time Functions. */
  ADDDATE(FunctionName.of("adddate")),
  ADDTIME(FunctionName.of("addtime")),
  CONVERT_TZ(FunctionName.of("convert_tz")),
  DATE(FunctionName.of("date")),
  DATEDIFF(FunctionName.of("datediff")),
  DATETIME(FunctionName.of("datetime")),
  DATE_ADD(FunctionName.of("date_add")),
  DATE_FORMAT(FunctionName.of("date_format")),
  DATE_SUB(FunctionName.of("date_sub")),
  DAY(FunctionName.of("day")),
  DAYNAME(FunctionName.of("dayname")),
  DAYOFMONTH(FunctionName.of("dayofmonth")),
  DAY_OF_MONTH(FunctionName.of("day_of_month")),
  DAYOFWEEK(FunctionName.of("dayofweek")),
  DAYOFYEAR(FunctionName.of("dayofyear")),
  DAY_OF_WEEK(FunctionName.of("day_of_week")),
  DAY_OF_YEAR(FunctionName.of("day_of_year")),
  EXTRACT(FunctionName.of("extract")),
  FROM_DAYS(FunctionName.of("from_days")),
  FROM_UNIXTIME(FunctionName.of("from_unixtime")),
  GET_FORMAT(FunctionName.of("get_format")),
  HOUR(FunctionName.of("hour")),
  HOUR_OF_DAY(FunctionName.of("hour_of_day")),
  LAST_DAY(FunctionName.of("last_day")),
  MAKEDATE(FunctionName.of("makedate")),
  MAKETIME(FunctionName.of("maketime")),
  MICROSECOND(FunctionName.of("microsecond")),
  MINUTE(FunctionName.of("minute")),
  MINUTE_OF_DAY(FunctionName.of("minute_of_day")),
  MINUTE_OF_HOUR(FunctionName.of("minute_of_hour")),
  MONTH(FunctionName.of("month")),
  MONTH_OF_YEAR(FunctionName.of("month_of_year")),
  MONTHNAME(FunctionName.of("monthname")),
  PERIOD_ADD(FunctionName.of("period_add")),
  PERIOD_DIFF(FunctionName.of("period_diff")),
  QUARTER(FunctionName.of("quarter")),
  SEC_TO_TIME(FunctionName.of("sec_to_time")),
  SECOND(FunctionName.of("second")),
  SECOND_OF_MINUTE(FunctionName.of("second_of_minute")),
  STR_TO_DATE(FunctionName.of("str_to_date")),
  SUBDATE(FunctionName.of("subdate")),
  SUBTIME(FunctionName.of("subtime")),
  TIME(FunctionName.of("time")),
  TIMEDIFF(FunctionName.of("timediff")),
  TIME_TO_SEC(FunctionName.of("time_to_sec")),
  TIMESTAMP(FunctionName.of("timestamp")),
  TIMESTAMPADD(FunctionName.of("timestampadd")),
  TIMESTAMPDIFF(FunctionName.of("timestampdiff")),
  TIME_FORMAT(FunctionName.of("time_format")),
  TO_DAYS(FunctionName.of("to_days")),
  TO_SECONDS(FunctionName.of("to_seconds")),
  UTC_DATE(FunctionName.of("utc_date")),
  UTC_TIME(FunctionName.of("utc_time")),
  UTC_TIMESTAMP(FunctionName.of("utc_timestamp")),
  UNIX_TIMESTAMP(FunctionName.of("unix_timestamp")),
  WEEK(FunctionName.of("week")),
  WEEKDAY(FunctionName.of("weekday")),
  WEEKOFYEAR(FunctionName.of("weekofyear")),
  WEEK_OF_YEAR(FunctionName.of("week_of_year")),
  YEAR(FunctionName.of("year")),
  YEARWEEK(FunctionName.of("yearweek")),

  // `now`-like functions
  NOW(FunctionName.of("now")),
  CURDATE(FunctionName.of("curdate")),
  CURRENT_DATE(FunctionName.of("current_date")),
  CURTIME(FunctionName.of("curtime")),
  CURRENT_TIME(FunctionName.of("current_time")),
  LOCALTIME(FunctionName.of("localtime")),
  CURRENT_TIMESTAMP(FunctionName.of("current_timestamp")),
  LOCALTIMESTAMP(FunctionName.of("localtimestamp")),
  SYSDATE(FunctionName.of("sysdate")),

  /** Text Functions. */
  TOSTRING(FunctionName.of("tostring")),

  /** IP Functions. */
  CIDRMATCH(FunctionName.of("cidrmatch")),

  /** Cryptographic Functions. */
  MD5(FunctionName.of("md5")),
  SHA1(FunctionName.of("sha1")),
  SHA2(FunctionName.of("sha2")),

  /** Arithmetic Operators. */
  ADD(FunctionName.of("+")),
  ADDFUNCTION(FunctionName.of("add")),
  DIVIDE(FunctionName.of("/")),
  DIVIDEFUNCTION(FunctionName.of("divide")),
  MOD(FunctionName.of("mod")),
  MODULUS(FunctionName.of("%")),
  MODULUSFUNCTION(FunctionName.of("modulus")),
  MULTIPLY(FunctionName.of("*")),
  MULTIPLYFUNCTION(FunctionName.of("multiply")),
  SUBTRACT(FunctionName.of("-")),
  SUBTRACTFUNCTION(FunctionName.of("subtract")),

  /** Boolean Operators. */
  AND(FunctionName.of("and")),
  OR(FunctionName.of("or")),
  XOR(FunctionName.of("xor")),
  NOT(FunctionName.of("not")),
  EQUAL(FunctionName.of("=")),
  NOTEQUAL(FunctionName.of("!=")),
  LESS(FunctionName.of("<")),
  LTE(FunctionName.of("<=")),
  GREATER(FunctionName.of(">")),
  GTE(FunctionName.of(">=")),
  LIKE(FunctionName.of("like")),
  NOT_LIKE(FunctionName.of("not like")),

  /** LAMBDA Functions * */
  ARRAY_FORALL(FunctionName.of("forall")),
  ARRAY_EXISTS(FunctionName.of("exists")),
  ARRAY_FILTER(FunctionName.of("filter")),
  ARRAY_TRANSFORM(FunctionName.of("transform")),
  ARRAY_AGGREGATE(FunctionName.of("reduce")),

  /** Aggregation Function. */
  AVG(FunctionName.of("avg")),
  SUM(FunctionName.of("sum")),
  COUNT(FunctionName.of("count")),
  MIN(FunctionName.of("min")),
  MAX(FunctionName.of("max")),
  // sample variance
  VARSAMP(FunctionName.of("var_samp")),
  // population standard variance
  VARPOP(FunctionName.of("var_pop")),
  // sample standard deviation.
  STDDEV_SAMP(FunctionName.of("stddev_samp")),
  // population standard deviation.
  STDDEV_POP(FunctionName.of("stddev_pop")),
  // take top documents from aggregation bucket.
  TAKE(FunctionName.of("take")),
  // t-digest percentile which is used in OpenSearch core by default.
  PERCENTILE_APPROX(FunctionName.of("percentile_approx")),
<<<<<<< HEAD
  EARLIEST(FunctionName.of("earliest")),
  LATEST(FunctionName.of("latest")),
=======
  DISTINCT_COUNT_APPROX(FunctionName.of("distinct_count_approx")),
>>>>>>> 1841139e
  // Not always an aggregation query
  NESTED(FunctionName.of("nested")),

  /** Text Functions. */
  ASCII(FunctionName.of("ascii")),
  CONCAT(FunctionName.of("concat")),
  CONCAT_WS(FunctionName.of("concat_ws")),
  LEFT(FunctionName.of("left")),
  LENGTH(FunctionName.of("length")),
  LOCATE(FunctionName.of("locate")),
  LOWER(FunctionName.of("lower")),
  LTRIM(FunctionName.of("ltrim")),
  POSITION(FunctionName.of("position")),
  REGEXP(FunctionName.of("regexp")),
  REPLACE(FunctionName.of("replace")),
  REVERSE(FunctionName.of("reverse")),
  RIGHT(FunctionName.of("right")),
  RTRIM(FunctionName.of("rtrim")),
  STRCMP(FunctionName.of("strcmp")),
  SUBSTR(FunctionName.of("substr")),
  SUBSTRING(FunctionName.of("substring")),
  TRIM(FunctionName.of("trim")),
  UPPER(FunctionName.of("upper")),

  /** Array Functions. */
  ARRAY(FunctionName.of("array")),

  /** Json Functions. */
  JSON_VALID(FunctionName.of("json_valid")),
  JSON(FunctionName.of("json")),
  JSON_OBJECT(FunctionName.of("json_object")),
  JSON_ARRAY(FunctionName.of("json_array")),
  JSON_ARRAY_LENGTH(FunctionName.of("json_array_length")),
  JSON_EXTRACT(FunctionName.of("json_extract")),
  JSON_KEYS(FunctionName.of("json_keys")),
  JSON_SET(FunctionName.of("json_set")),
  JSON_DELETE(FunctionName.of("json_delete")),
  JSON_APPEND(FunctionName.of("json_append")),
  JSON_EXTEND(FunctionName.of("json_extend")),

  /** GEOSPATIAL Functions. */
  GEOIP(FunctionName.of("geoip")),

  /** NULL Test. */
  IS_NULL(FunctionName.of("is null")),
  IS_NOT_NULL(FunctionName.of("is not null")),
  IFNULL(FunctionName.of("ifnull")),
  IF(FunctionName.of("if")),
  NULLIF(FunctionName.of("nullif")),
  ISNULL(FunctionName.of("isnull")),
  COALESCE(FunctionName.of("coalesce")),

  IS_PRESENT(FunctionName.of("ispresent")),
  IS_EMPTY(FunctionName.of("isempty")),
  IS_BLANK(FunctionName.of("isblank")),

  ROW_NUMBER(FunctionName.of("row_number")),
  NTH_VALUE(FunctionName.of("nth_value")),
  RANK(FunctionName.of("rank")),
  DENSE_RANK(FunctionName.of("dense_rank")),

  BRAIN(FunctionName.of("brain")),

  INTERVAL(FunctionName.of("interval")),

  /** Data Type Convert Function. */
  CAST_TO_STRING(FunctionName.of("cast_to_string")),
  CAST_TO_BYTE(FunctionName.of("cast_to_byte")),
  CAST_TO_SHORT(FunctionName.of("cast_to_short")),
  CAST_TO_INT(FunctionName.of("cast_to_int")),
  CAST_TO_LONG(FunctionName.of("cast_to_long")),
  CAST_TO_FLOAT(FunctionName.of("cast_to_float")),
  CAST_TO_DOUBLE(FunctionName.of("cast_to_double")),
  CAST_TO_BOOLEAN(FunctionName.of("cast_to_boolean")),
  CAST_TO_DATE(FunctionName.of("cast_to_date")),
  CAST_TO_TIME(FunctionName.of("cast_to_time")),
  CAST_TO_TIMESTAMP(FunctionName.of("cast_to_timestamp")),
  CAST_TO_DATETIME(FunctionName.of("cast_to_datetime")),
  CAST_TO_IP(FunctionName.of("cast_to_ip")),
  CAST_TO_JSON(FunctionName.of("cast_to_json")),
  TYPEOF(FunctionName.of("typeof")),

  /** Relevance Function. */
  MATCH(FunctionName.of("match")),
  SIMPLE_QUERY_STRING(FunctionName.of("simple_query_string")),
  MATCH_PHRASE(FunctionName.of("match_phrase")),
  MATCHPHRASE(FunctionName.of("matchphrase")),
  MATCHPHRASEQUERY(FunctionName.of("matchphrasequery")),
  QUERY_STRING(FunctionName.of("query_string")),
  MATCH_BOOL_PREFIX(FunctionName.of("match_bool_prefix")),
  HIGHLIGHT(FunctionName.of("highlight")),
  MATCH_PHRASE_PREFIX(FunctionName.of("match_phrase_prefix")),
  SCORE(FunctionName.of("score")),
  SCOREQUERY(FunctionName.of("scorequery")),
  SCORE_QUERY(FunctionName.of("score_query")),

  /** Legacy Relevance Function. */
  QUERY(FunctionName.of("query")),
  MATCH_QUERY(FunctionName.of("match_query")),
  MATCHQUERY(FunctionName.of("matchquery")),
  MULTI_MATCH(FunctionName.of("multi_match")),
  MULTIMATCH(FunctionName.of("multimatch")),
  MULTIMATCHQUERY(FunctionName.of("multimatchquery")),
  WILDCARDQUERY(FunctionName.of("wildcardquery")),
  WILDCARD_QUERY(FunctionName.of("wildcard_query")),

  /** Internal functions that are not exposed to customers. */
  INTERNAL_ITEM(FunctionName.of("item"), true),
  INTERNAL_REGEXP_EXTRACT(FunctionName.of("regexp_extract"), true),
  INTERNAL_GROK(FunctionName.of("grok"), true),
  INTERNAL_REGEXP_REPLACE_2(FunctionName.of("regexp_replace_2"), true);

  private final FunctionName name;
  private boolean isInternal;

  private static final Map<FunctionName, BuiltinFunctionName> ALL_NATIVE_FUNCTIONS;

  static {
    ImmutableMap.Builder<FunctionName, BuiltinFunctionName> builder = new ImmutableMap.Builder<>();
    for (BuiltinFunctionName func : BuiltinFunctionName.values()) {
      builder.put(func.getName(), func);
    }
    ALL_NATIVE_FUNCTIONS = builder.build();
  }

  private static final Map<String, BuiltinFunctionName> AGGREGATION_FUNC_MAPPING =
      new ImmutableMap.Builder<String, BuiltinFunctionName>()
          .put("max", BuiltinFunctionName.MAX)
          .put("min", BuiltinFunctionName.MIN)
          .put("avg", BuiltinFunctionName.AVG)
          .put("count", BuiltinFunctionName.COUNT)
          .put("sum", BuiltinFunctionName.SUM)
          .put("var_pop", BuiltinFunctionName.VARPOP)
          .put("var_samp", BuiltinFunctionName.VARSAMP)
          .put("variance", BuiltinFunctionName.VARPOP)
          .put("std", BuiltinFunctionName.STDDEV_POP)
          .put("stddev", BuiltinFunctionName.STDDEV_POP)
          .put("stddev_pop", BuiltinFunctionName.STDDEV_POP)
          .put("stddev_samp", BuiltinFunctionName.STDDEV_SAMP)
          .put("take", BuiltinFunctionName.TAKE)
          .put("percentile", BuiltinFunctionName.PERCENTILE_APPROX)
          .put("percentile_approx", BuiltinFunctionName.PERCENTILE_APPROX)
<<<<<<< HEAD
          // .put("earliest", BuiltinFunctionName.EARLIEST)
          // .put("latest", BuiltinFunctionName.LATEST)
=======
          .put("distinct_count_approx", BuiltinFunctionName.DISTINCT_COUNT_APPROX)
>>>>>>> 1841139e
          .build();

  private static final Map<String, BuiltinFunctionName> WINDOW_FUNC_MAPPING =
      new ImmutableMap.Builder<String, BuiltinFunctionName>()
          .put("max", BuiltinFunctionName.MAX)
          .put("min", BuiltinFunctionName.MIN)
          .put("avg", BuiltinFunctionName.AVG)
          .put("count", BuiltinFunctionName.COUNT)
          .put("sum", BuiltinFunctionName.SUM)
          .put("var_pop", BuiltinFunctionName.VARPOP)
          .put("var_samp", BuiltinFunctionName.VARSAMP)
          .put("variance", BuiltinFunctionName.VARPOP)
          .put("std", BuiltinFunctionName.STDDEV_POP)
          .put("stddev", BuiltinFunctionName.STDDEV_POP)
          .put("stddev_pop", BuiltinFunctionName.STDDEV_POP)
          .put("stddev_samp", BuiltinFunctionName.STDDEV_SAMP)
          // .put("earliest", BuiltinFunctionName.EARLIEST)
          // .put("latest", BuiltinFunctionName.LATEST)
          .build();

  public static Optional<BuiltinFunctionName> of(String str) {
    return Optional.ofNullable(ALL_NATIVE_FUNCTIONS.getOrDefault(FunctionName.of(str), null));
  }

  public static Optional<BuiltinFunctionName> ofAggregation(String functionName) {
    return Optional.ofNullable(
        AGGREGATION_FUNC_MAPPING.getOrDefault(functionName.toLowerCase(Locale.ROOT), null));
  }

  public static Optional<BuiltinFunctionName> ofWindowFunction(String functionName) {
    return Optional.ofNullable(
        WINDOW_FUNC_MAPPING.getOrDefault(functionName.toLowerCase(Locale.ROOT), null));
  }
}<|MERGE_RESOLUTION|>--- conflicted
+++ resolved
@@ -195,12 +195,9 @@
   TAKE(FunctionName.of("take")),
   // t-digest percentile which is used in OpenSearch core by default.
   PERCENTILE_APPROX(FunctionName.of("percentile_approx")),
-<<<<<<< HEAD
   EARLIEST(FunctionName.of("earliest")),
   LATEST(FunctionName.of("latest")),
-=======
   DISTINCT_COUNT_APPROX(FunctionName.of("distinct_count_approx")),
->>>>>>> 1841139e
   // Not always an aggregation query
   NESTED(FunctionName.of("nested")),
 
@@ -343,12 +340,9 @@
           .put("take", BuiltinFunctionName.TAKE)
           .put("percentile", BuiltinFunctionName.PERCENTILE_APPROX)
           .put("percentile_approx", BuiltinFunctionName.PERCENTILE_APPROX)
-<<<<<<< HEAD
           // .put("earliest", BuiltinFunctionName.EARLIEST)
           // .put("latest", BuiltinFunctionName.LATEST)
-=======
           .put("distinct_count_approx", BuiltinFunctionName.DISTINCT_COUNT_APPROX)
->>>>>>> 1841139e
           .build();
 
   private static final Map<String, BuiltinFunctionName> WINDOW_FUNC_MAPPING =
