--- conflicted
+++ resolved
@@ -132,19 +132,6 @@
     super.testFilterFunctionScriptPushDownExplain();
   }
 
-<<<<<<< HEAD
-  // Only for Calcite, as v2 gets unstable serialized string for function
-  @Test
-  public void testExplainOnAggregationWithSumEnhancement() throws IOException {
-    String expected = loadExpectedPlan("explain_agg_with_sum_enhancement.json");
-    assertJsonEqualsIgnoreId(
-        expected,
-        explainQueryToString(
-            String.format(
-                "source=%s | stats sum(balance), sum(balance + 100), sum(balance - 100),"
-                    + " sum(balance * 100), sum(balance / 100) by gender",
-                TEST_INDEX_BANK)));
-=======
   @Test
   public void testExplainWithReverse() throws IOException {
     String result =
@@ -170,6 +157,20 @@
     assertJsonEqualsIgnoreId(expected, result);
   }
 
+
+  // Only for Calcite, as v2 gets unstable serialized string for function
+  @Test
+  public void testExplainOnAggregationWithSumEnhancement() throws IOException {
+    String expected = loadExpectedPlan("explain_agg_with_sum_enhancement.json");
+    assertJsonEqualsIgnoreId(
+        expected,
+        explainQueryToString(
+            String.format(
+                "source=%s | stats sum(balance), sum(balance + 100), sum(balance - 100),"
+                    + " sum(balance * 100), sum(balance / 100) by gender",
+                TEST_INDEX_BANK)));
+  }
+
   /**
    * Executes the PPL query and returns the result as a string with windows-style line breaks
    * replaced with Unix-style ones.
@@ -181,6 +182,5 @@
   private String executeWithReplace(String ppl) throws IOException {
     var result = executeQueryToString(ppl);
     return result.replace("\\r\\n", "\\n");
->>>>>>> 964d8b50
   }
 }