--- conflicted
+++ resolved
@@ -137,11 +137,6 @@
   }
 
   /**
-<<<<<<< HEAD
-   * { "name": "bob smith" "project.year": 1990, "project": { "year": 2020 }, "address": { "state":
-   * "WA", "city": "seattle" "project.year": 1990 }, "address.local": { "state": "WA", }, "message":
-   * [ { "info": "message in array" }, { "info": "Only first index of array used" } ] }
-=======
    *
    *
    * <pre>
@@ -165,7 +160,6 @@
    *   ]
    * }
    * </pre>
->>>>>>> a85a142f
    */
   private ExprTupleValue tuple() {
     ExprValue address =
