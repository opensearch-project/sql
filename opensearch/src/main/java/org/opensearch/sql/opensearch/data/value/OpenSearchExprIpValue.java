--- conflicted
+++ resolved
@@ -13,13 +13,8 @@
 import org.opensearch.sql.opensearch.data.type.OpenSearchIpType;
 
 /**
-<<<<<<< HEAD
- * OpenSearch IP ExprValue. Todo, add this to avoid the unknown value type exception, the
- * implementation will be changed.
-=======
  * OpenSearch IP ExprValue<br>
  * Todo, add this to avoid the unknown value type exception, the implementation will be changed.
->>>>>>> b977f1ed
  */
 @RequiredArgsConstructor
 public class OpenSearchExprIpValue extends AbstractExprValue {
