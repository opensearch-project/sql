/*
 * Copyright OpenSearch Contributors
 * SPDX-License-Identifier: Apache-2.0
 */

/*
 * This file contains code from the Apache Spark project (original license below).
 * It contains modifications, which are licensed as above:
 */

/*
 * Licensed to the Apache Software Foundation (ASF) under one or more
 * contributor license agreements.  See the NOTICE file distributed with
 * this work for additional information regarding copyright ownership.
 * The ASF licenses this file to you under the Apache License, Version 2.0
 * (the "License"); you may not use this file except in compliance with
 * the License.  You may obtain a copy of the License at
 *
 * http://www.apache.org/licenses/LICENSE-2.0
 *
 * Unless required by applicable law or agreed to in writing, software
 * distributed under the License is distributed on an "AS IS" BASIS,
 * WITHOUT WARRANTIES OR CONDITIONS OF ANY KIND, either express or implied.
 * See the License for the specific language governing permissions and
 * limitations under the License.
 */
package org.opensearch.sql.opensearch.request;

import static com.google.common.base.Preconditions.checkArgument;
import static com.google.common.base.Preconditions.checkState;
import static java.lang.String.format;
import static java.util.Objects.requireNonNull;
import static org.opensearch.index.query.QueryBuilders.boolQuery;
import static org.opensearch.index.query.QueryBuilders.existsQuery;
import static org.opensearch.index.query.QueryBuilders.matchQuery;
import static org.opensearch.index.query.QueryBuilders.rangeQuery;
import static org.opensearch.index.query.QueryBuilders.regexpQuery;
import static org.opensearch.index.query.QueryBuilders.termQuery;
import static org.opensearch.index.query.QueryBuilders.termsQuery;
import static org.opensearch.sql.calcite.utils.UserDefinedFunctionUtils.MULTI_FIELDS_RELEVANCE_FUNCTION_SET;
import static org.opensearch.sql.calcite.utils.UserDefinedFunctionUtils.SINGLE_FIELD_RELEVANCE_FUNCTION_SET;

import com.google.common.base.Throwables;
import com.google.common.collect.BoundType;
import com.google.common.collect.Range;
import java.math.BigDecimal;
import java.util.ArrayList;
import java.util.Collection;
import java.util.GregorianCalendar;
import java.util.HashMap;
import java.util.List;
import java.util.Locale;
import java.util.Map;
import java.util.Set;
import lombok.Getter;
import org.apache.calcite.rel.RelNode;
import org.apache.calcite.rel.type.RelDataType;
import org.apache.calcite.rex.RexCall;
import org.apache.calcite.rex.RexInputRef;
import org.apache.calcite.rex.RexLiteral;
import org.apache.calcite.rex.RexNode;
import org.apache.calcite.rex.RexUnknownAs;
import org.apache.calcite.rex.RexVisitorImpl;
import org.apache.calcite.sql.SqlKind;
import org.apache.calcite.sql.SqlOperator;
import org.apache.calcite.sql.SqlSyntax;
import org.apache.calcite.sql.fun.SqlStdOperatorTable;
import org.apache.calcite.sql.type.SqlTypeFamily;
import org.apache.calcite.sql.type.SqlTypeName;
import org.apache.calcite.util.NlsString;
import org.apache.calcite.util.RangeSets;
import org.apache.calcite.util.Sarg;
import org.opensearch.index.mapper.DateFieldMapper;
import org.opensearch.index.query.BoolQueryBuilder;
import org.opensearch.index.query.QueryBuilder;
import org.opensearch.index.query.RangeQueryBuilder;
import org.opensearch.sql.calcite.plan.OpenSearchConstants;
import org.opensearch.sql.calcite.type.ExprSqlType;
import org.opensearch.sql.calcite.utils.OpenSearchTypeFactory.ExprUDT;
import org.opensearch.sql.data.model.ExprTimestampValue;
import org.opensearch.sql.data.type.ExprCoreType;
import org.opensearch.sql.data.type.ExprType;
import org.opensearch.sql.opensearch.data.type.OpenSearchDataType;
import org.opensearch.sql.opensearch.data.type.OpenSearchTextType;
import org.opensearch.sql.opensearch.storage.script.filter.lucene.relevance.MatchBoolPrefixQuery;
import org.opensearch.sql.opensearch.storage.script.filter.lucene.relevance.MatchPhrasePrefixQuery;
import org.opensearch.sql.opensearch.storage.script.filter.lucene.relevance.MatchPhraseQuery;
import org.opensearch.sql.opensearch.storage.script.filter.lucene.relevance.MatchQuery;
import org.opensearch.sql.opensearch.storage.script.filter.lucene.relevance.MultiMatchQuery;
import org.opensearch.sql.opensearch.storage.script.filter.lucene.relevance.QueryStringQuery;
import org.opensearch.sql.opensearch.storage.script.filter.lucene.relevance.SimpleQueryStringQuery;

/**
 * Query predicate analyzer. Uses visitor pattern to traverse existing expression and convert it to
 * {@link QueryBuilder}
 *
 * <p>Major part of this class have been copied from <a
 * href="https://calcite.apache.org/">calcite</a> ES adapter, but it has been changed to support the
 * OpenSearch QueryBuilder.
 *
 * <p>And that file was also sourced from <a href="https://www.dremio.com/">dremio</a> ES adapter
 * (thanks to their team for improving calcite-ES integration).
 */
public class PredicateAnalyzer {

  /** Internal exception. */
  @SuppressWarnings("serial")
  public static final class PredicateAnalyzerException extends RuntimeException {

    PredicateAnalyzerException(String message) {
      super(message);
    }

    PredicateAnalyzerException(Throwable cause) {
      super(cause);
    }
  }

  /**
   * Exception that is thrown when a {@link RelNode} expression cannot be processed (or converted
   * into an OpenSearch query).
   */
  public static class ExpressionNotAnalyzableException extends Exception {
    ExpressionNotAnalyzableException(String message, Throwable cause) {
      super(message, cause);
    }
  }

  private PredicateAnalyzer() {}

  /**
   * Walks the expression tree, attempting to convert the entire tree into an equivalent OpenSearch
   * query filter. If an error occurs, or if it is determined that the expression cannot be
   * converted, an exception is thrown and an error message logged.
   *
   * <p>Callers should catch ExpressionNotAnalyzableException and fall back to not using push-down
   * filters.
   *
   * @param expression expression to analyze
   * @param schema current schema of scan operator
   * @param filedTypes mapping of OpenSearch field name to ExprType, nested fields are flattened
   * @return search query which can be used to query OS cluster
   * @throws ExpressionNotAnalyzableException when expression can't processed by this analyzer
   */
  public static QueryBuilder analyze(
      RexNode expression, List<String> schema, Map<String, ExprType> filedTypes)
      throws ExpressionNotAnalyzableException {
    return analyze_(expression, schema, filedTypes).builder();
  }

  public static QueryExpression analyze_(
      RexNode expression, List<String> schema, Map<String, ExprType> filedTypes)
      throws ExpressionNotAnalyzableException {
    requireNonNull(expression, "expression");
    try {
      return (QueryExpression) expression.accept(new Visitor(schema, filedTypes));
    } catch (Throwable e) {
      Throwables.throwIfInstanceOf(e, UnsupportedOperationException.class);
      throw new ExpressionNotAnalyzableException("Can't convert " + expression, e);
    }
  }

  /** Traverses {@link RexNode} tree and builds OpenSearch query. */
  private static class Visitor extends RexVisitorImpl<Expression> {

    List<String> schema;
    Map<String, ExprType> filedTypes;

    private Visitor(List<String> schema, Map<String, ExprType> filedTypes) {
      super(true);
      this.schema = schema;
      this.filedTypes = filedTypes;
    }

    @Override
    public Expression visitInputRef(RexInputRef inputRef) {
      return new NamedFieldExpression(inputRef, schema, filedTypes);
    }

    @Override
    public Expression visitLiteral(RexLiteral literal) {
      return new LiteralExpression(literal);
    }

    private static boolean supportedRexCall(RexCall call) {
      final SqlSyntax syntax = call.getOperator().getSyntax();
      switch (syntax) {
        case BINARY:
          switch (call.getKind()) {
            case CONTAINS:
            case AND:
            case OR:
            case LIKE:
            case EQUALS:
            case NOT_EQUALS:
            case GREATER_THAN:
            case GREATER_THAN_OR_EQUAL:
            case LESS_THAN:
            case LESS_THAN_OR_EQUAL:
              return true;
            default:
              return false;
          }
        case SPECIAL:
          switch (call.getKind()) {
            case CAST:
            case LIKE:
            case ITEM:
            case OTHER_FUNCTION:
              return true;
            case CASE:
            case SIMILAR:
            default:
              return false;
          }
        case FUNCTION:
          return true;
        case POSTFIX:
          switch (call.getKind()) {
            case IS_NOT_NULL:
            case IS_NULL:
              return true;
            default:
              return false;
          }
        case PREFIX: // NOT()
          switch (call.getKind()) {
            case NOT:
              return true;
            default:
              return false;
          }
        case INTERNAL:
          switch (call.getKind()) {
            case SEARCH:
              return true;
            default:
              return false;
          }
        case FUNCTION_ID:
        case FUNCTION_STAR:
        default:
          return false;
      }
    }

    static boolean isSearchWithPoints(RexCall search) {
      RexLiteral literal = (RexLiteral) search.getOperands().get(1);
      final Sarg<?> sarg = requireNonNull(literal.getValueAs(Sarg.class), "Sarg");
      return sarg.isPoints();
    }

    static boolean isSearchWithComplementedPoints(RexCall search) {
      RexLiteral literal = (RexLiteral) search.getOperands().get(1);
      final Sarg<?> sarg = requireNonNull(literal.getValueAs(Sarg.class), "Sarg");
      return sarg.isComplementedPoints();
    }

    static RexUnknownAs getNullAsForSearch(RexCall search) {
      RexLiteral literal = (RexLiteral) search.getOperands().get(1);
      final Sarg<?> sarg = requireNonNull(literal.getValueAs(Sarg.class), "Sarg");
      return sarg.nullAs;
    }

    @Override
    public Expression visitCall(RexCall call) {

      SqlSyntax syntax = call.getOperator().getSyntax();
      if (!supportedRexCall(call)) {
        String message = format(Locale.ROOT, "Unsupported call: [%s]", call);
        throw new PredicateAnalyzerException(message);
      }

      switch (syntax) {
        case BINARY, INTERNAL:
          return binary(call);
        case POSTFIX:
          return postfix(call);
        case PREFIX:
          return prefix(call);
        case SPECIAL:
          return switch (call.getKind()) {
            case CAST -> toCastExpression(call);
            case LIKE, CONTAINS -> binary(call);
            default -> {
              String message = format(Locale.ROOT, "Unsupported call: [%s]", call);
              throw new PredicateAnalyzerException(message);
            }
          };
        case FUNCTION:
          return visitRelevanceFunc(call);
        default:
          String message =
              format(Locale.ROOT, "Unsupported syntax [%s] for call: [%s]", syntax, call);
          throw new PredicateAnalyzerException(message);
      }
    }

    private QueryExpression visitRelevanceFunc(RexCall call) {
      String funcName = call.getOperator().getName().toLowerCase(Locale.ROOT);
      List<RexNode> ops = call.getOperands();
      assert ops.size() >= 2 : "Relevance query function should at least have 2 operands";

      if (SINGLE_FIELD_RELEVANCE_FUNCTION_SET.contains(funcName)) {
        List<Expression> fieldQueryOperands =
            visitList(
                List.of(
                    AliasPair.from(ops.get(0), funcName).value,
                    AliasPair.from(ops.get(1), funcName).value));
        NamedFieldExpression namedFieldExpression =
            (NamedFieldExpression) fieldQueryOperands.get(0);
        String queryLiteralOperand = ((LiteralExpression) fieldQueryOperands.get(1)).stringValue();
        Map<String, String> optionalArguments =
            parseRelevanceFunctionOptionalArguments(ops, funcName);

        return SINGLE_FIELD_RELEVANCE_FUNCTION_HANDLERS
            .get(funcName)
            .apply(namedFieldExpression, queryLiteralOperand, optionalArguments);
      } else if (MULTI_FIELDS_RELEVANCE_FUNCTION_SET.contains(funcName)) {
        RexCall fieldsRexCall = (RexCall) AliasPair.from(ops.get(0), funcName).value;
        String queryLiteralOperand =
            ((LiteralExpression)
                    visitList(List.of(AliasPair.from(ops.get(1), funcName).value)).get(0))
                .stringValue();
        Map<String, String> optionalArguments =
            parseRelevanceFunctionOptionalArguments(ops, funcName);

        return MULTI_FIELDS_RELEVANCE_FUNCTION_HANDLERS
            .get(funcName)
            .apply(fieldsRexCall, queryLiteralOperand, optionalArguments);
      }

      throw new PredicateAnalyzerException(
          format(Locale.ROOT, "Unsupported search relevance function: [%s]", funcName));
    }

    @FunctionalInterface
    private interface SingleFieldRelevanceFunctionHandler {
      QueryExpression apply(NamedFieldExpression field, String query, Map<String, String> opts);
    }

    @FunctionalInterface
    private interface MultiFieldsRelevanceFunctionHandler {
      QueryExpression apply(RexCall fields, String query, Map<String, String> opts);
    }

    private static final Map<String, SingleFieldRelevanceFunctionHandler>
        SINGLE_FIELD_RELEVANCE_FUNCTION_HANDLERS =
            Map.of(
                "match", (f, q, o) -> QueryExpression.create(f).match(q, o),
                "match_phrase", (f, q, o) -> QueryExpression.create(f).matchPhrase(q, o),
                "match_bool_prefix", (f, q, o) -> QueryExpression.create(f).matchBoolPrefix(q, o),
                "match_phrase_prefix",
                    (f, q, o) -> QueryExpression.create(f).matchPhrasePrefix(q, o));

    private static final Map<String, MultiFieldsRelevanceFunctionHandler>
        MULTI_FIELDS_RELEVANCE_FUNCTION_HANDLERS =
            Map.of(
                "simple_query_string",
                    (c, q, o) ->
                        QueryExpression.create(new NamedFieldExpression())
                            .simpleQueryString(c, q, o),
                "query_string",
                    (c, q, o) ->
                        QueryExpression.create(new NamedFieldExpression()).queryString(c, q, o),
                "multi_match",
                    (c, q, o) ->
                        QueryExpression.create(new NamedFieldExpression()).multiMatch(c, q, o));

    private Map<String, String> parseRelevanceFunctionOptionalArguments(
        List<RexNode> operands, String funcName) {
      Map<String, String> optionalArguments = new HashMap<>();

      for (int i = 2; i < operands.size(); i++) {
        AliasPair aliasPair = AliasPair.from(operands.get(i), funcName);
        String key = ((RexLiteral) aliasPair.alias).getValueAs(String.class);
        if (optionalArguments.containsKey(key)) {
          throw new PredicateAnalyzerException(
              format(
                  Locale.ROOT,
                  "Parameter '%s' can only be specified once for function [%s].",
                  key,
                  funcName));
        }
        optionalArguments.put(key, ((RexLiteral) aliasPair.value).getValueAs(String.class));
      }

      return optionalArguments;
    }

    private static RexCall expectCall(RexNode node, SqlOperator op, String funcName) {
      if (!(node instanceof RexCall call) || call.getOperator() != op) {
        throw new IllegalArgumentException(
            format(
                Locale.ROOT,
                "Expect [%s] RexCall but get [%s] for function [%s]",
                op.getName(),
                node.toString(),
                funcName));
      }
      return call;
    }

    private static class AliasPair {
      final RexNode value;
      final RexNode alias;

      static AliasPair from(RexNode node, String funcName) {
        RexCall mapCall = expectCall(node, SqlStdOperatorTable.MAP_VALUE_CONSTRUCTOR, funcName);
        return new AliasPair(mapCall.getOperands().get(1), mapCall.getOperands().get(0));
      }

      private AliasPair(RexNode value, RexNode alias) {
        this.value = value;
        this.alias = alias;
      }
    }

    private QueryExpression prefix(RexCall call) {
      checkArgument(
          call.getKind() == SqlKind.NOT, "Expected %s got %s", SqlKind.NOT, call.getKind());

      if (call.getOperands().size() != 1) {
        String message = format(Locale.ROOT, "Unsupported NOT operator: [%s]", call);
        throw new PredicateAnalyzerException(message);
      }

      QueryExpression expr = (QueryExpression) call.getOperands().get(0).accept(this);
      return expr.not();
    }

    private QueryExpression postfix(RexCall call) {
      checkArgument(call.getKind() == SqlKind.IS_NULL || call.getKind() == SqlKind.IS_NOT_NULL);
      if (call.getOperands().size() != 1) {
        String message = format(Locale.ROOT, "Unsupported operator: [%s]", call);
        throw new PredicateAnalyzerException(message);
      }
      Expression a = call.getOperands().get(0).accept(this);
      // OpenSearch does not want is null/is not null (exists query)
      // for _id and _index, although it supports for all other metadata column
      isColumn(a, call, OpenSearchConstants.METADATA_FIELD_ID, true);
      isColumn(a, call, OpenSearchConstants.METADATA_FIELD_INDEX, true);
      QueryExpression operand = QueryExpression.create((TerminalExpression) a);
      return call.getKind() == SqlKind.IS_NOT_NULL ? operand.exists() : operand.notExists();
    }

    /**
     * Process a call which is a binary operation, transforming into an equivalent query expression.
     * Note that the incoming call may be either a simple binary expression, such as {@code foo >
     * 5}, or it may be several simple expressions connected by {@code AND} or {@code OR} operators,
     * such as {@code foo > 5 AND bar = 'abc' AND 'rot' < 1}
     *
     * @param call existing call
     * @return evaluated expression
     */
    private QueryExpression binary(RexCall call) {

      // if AND/OR, do special handling
      if (call.getKind() == SqlKind.AND || call.getKind() == SqlKind.OR) {
        return andOr(call);
      }

      checkForIncompatibleDateTimeOperands(call);

      checkState(call.getOperands().size() == 2);
      final Expression a = call.getOperands().get(0).accept(this);
      final Expression b = call.getOperands().get(1).accept(this);

      final SwapResult pair = swap(a, b);
      final boolean swapped = pair.isSwapped();

      // For _id and _index columns, only equals/not_equals work!
      if (isColumn(pair.getKey(), call, OpenSearchConstants.METADATA_FIELD_ID, false)
          || isColumn(pair.getKey(), call, OpenSearchConstants.METADATA_FIELD_INDEX, false)
          || isColumn(pair.getKey(), call, OpenSearchConstants.METADATA_FIELD_UID, false)) {
        switch (call.getKind()) {
          case EQUALS:
          case NOT_EQUALS:
            break;
          default:
            throw new PredicateAnalyzerException(
                "Cannot handle " + call.getKind() + " expression for _id field, " + call);
        }
      }

      switch (call.getKind()) {
        case CONTAINS:
          return QueryExpression.create(pair.getKey()).contains(pair.getValue());
        case LIKE:
          throw new UnsupportedOperationException("LIKE not yet supported");
        case EQUALS:
          return QueryExpression.create(pair.getKey()).equals(pair.getValue());
        case NOT_EQUALS:
          return QueryExpression.create(pair.getKey()).notEquals(pair.getValue());
        case GREATER_THAN:
          if (swapped) {
            return QueryExpression.create(pair.getKey()).lt(pair.getValue());
          }
          return QueryExpression.create(pair.getKey()).gt(pair.getValue());
        case GREATER_THAN_OR_EQUAL:
          if (swapped) {
            return QueryExpression.create(pair.getKey()).lte(pair.getValue());
          }
          return QueryExpression.create(pair.getKey()).gte(pair.getValue());
        case LESS_THAN:
          if (swapped) {
            return QueryExpression.create(pair.getKey()).gt(pair.getValue());
          }
          return QueryExpression.create(pair.getKey()).lt(pair.getValue());
        case LESS_THAN_OR_EQUAL:
          if (swapped) {
            return QueryExpression.create(pair.getKey()).gte(pair.getValue());
          }
          return QueryExpression.create(pair.getKey()).lte(pair.getValue());
        case SEARCH:
          QueryExpression expression = constructQueryExpressionForSearch(call, pair);
          RexUnknownAs nullAs = getNullAsForSearch(call);
          return switch (nullAs) {
              // e.g. where isNotNull(a) and (a = 1 or a = 2)
              // TODO: For this case, seems return `expression` should be equivalent
            case FALSE -> CompoundQueryExpression.and(
                false, expression, QueryExpression.create(pair.getKey()).exists());
              // e.g. where isNull(a) or a = 1 or a = 2
            case TRUE -> CompoundQueryExpression.or(
                expression, QueryExpression.create(pair.getKey()).notExists());
              // e.g. where a = 1 or a = 2
            case UNKNOWN -> expression;
          };
        default:
          break;
      }
      String message = format(Locale.ROOT, "Unable to handle call: [%s]", call);
      throw new PredicateAnalyzerException(message);
    }

    private static QueryExpression constructQueryExpressionForSearch(
        RexCall call, SwapResult pair) {
      if (isSearchWithComplementedPoints(call)) {
        return QueryExpression.create(pair.getKey()).notIn(pair.getValue());
      } else if (isSearchWithPoints(call)) {
        return QueryExpression.create(pair.getKey()).in(pair.getValue());
      } else {
        Sarg<?> sarg = pair.getValue().literal.getValueAs(Sarg.class);
        Set<? extends Range<?>> rangeSet = requireNonNull(sarg).rangeSet.asRanges();
        boolean isTimeStamp =
            (pair.getKey() instanceof NamedFieldExpression namedField)
                && namedField.isTimeStampType();
        List<QueryExpression> queryExpressions =
            rangeSet.stream()
                .map(
                    range ->
                        RangeSets.isPoint(range)
                            ? QueryExpression.create(pair.getKey())
                                .equals(sargPointValue(range.lowerEndpoint()), isTimeStamp)
                            : QueryExpression.create(pair.getKey()).between(range, isTimeStamp))
                .toList();
        if (queryExpressions.size() == 1) {
          return queryExpressions.getFirst();
        } else {
          return CompoundQueryExpression.or(queryExpressions.toArray(new QueryExpression[0]));
        }
      }
    }

    private QueryExpression andOr(RexCall call) {
      QueryExpression[] expressions = new QueryExpression[call.getOperands().size()];
      PredicateAnalyzerException firstError = null;
      boolean partial = false;
      int failedCount = 0;
      for (int i = 0; i < call.getOperands().size(); i++) {
        try {
          Expression expr = call.getOperands().get(i).accept(this);
          if (expr instanceof NamedFieldExpression) {
            // nop currently
          } else {
            expressions[i] = (QueryExpression) call.getOperands().get(i).accept(this);
            // Update or simplify the analyzed node list if it is not partial.
            if (!expressions[i].isPartial())
              expressions[i].updateAnalyzedNodes(call.getOperands().get(i));
          }
          partial |= expressions[i].isPartial();
        } catch (PredicateAnalyzerException e) {
          if (firstError == null) {
            firstError = e;
          }
          partial = true;
          ++failedCount;
          // If we cannot analyze the operand, wrap the RexNode with UnAnalyzableQueryExpression and
          // record them in the array. We will reuse them later.
          expressions[i] = new UnAnalyzableQueryExpression(call.getOperands().get(i));
        }
      }

      switch (call.getKind()) {
        case OR:
          if (partial) {
            if (firstError != null) {
              throw firstError;
            } else {
              final String message = format(Locale.ROOT, "Unable to handle call: [%s]", call);
              throw new PredicateAnalyzerException(message);
            }
          }
          return CompoundQueryExpression.or(expressions);
        case AND:
          if (failedCount == call.getOperands().size()) {
            // If all operands failed, we cannot analyze the AND expression.
            throw new PredicateAnalyzerException(
                "All expressions in AND failed to analyze: " + call);
          }
          return CompoundQueryExpression.and(partial, expressions);
        default:
          String message = format(Locale.ROOT, "Unable to handle call: [%s]", call);
          throw new PredicateAnalyzerException(message);
      }
    }

    /**
     * Holder class for a pair of expressions. Used to convert {@code 1 = foo} into {@code foo = 1}
     */
    private static class SwapResult {
      final boolean swapped;
      final TerminalExpression terminal;
      final LiteralExpression literal;

      SwapResult(boolean swapped, TerminalExpression terminal, LiteralExpression literal) {
        super();
        this.swapped = swapped;
        this.terminal = terminal;
        this.literal = literal;
      }

      TerminalExpression getKey() {
        return terminal;
      }

      LiteralExpression getValue() {
        return literal;
      }

      boolean isSwapped() {
        return swapped;
      }
    }

    /**
     * Swap order of operands such that the literal expression is always on the right.
     *
     * <p>NOTE: Some combinations of operands are implicitly not supported and will cause an
     * exception to be thrown. For example, we currently do not support comparing a literal to
     * another literal as convention {@code 5 = 5}. Nor do we support comparing named fields to
     * other named fields as convention {@code $0 = $1}.
     *
     * @param left left expression
     * @param right right expression
     */
    private static SwapResult swap(Expression left, Expression right) {

      TerminalExpression terminal;
      LiteralExpression literal = expressAsLiteral(left);
      boolean swapped = false;
      if (literal != null) {
        swapped = true;
        terminal = (TerminalExpression) right;
      } else {
        literal = expressAsLiteral(right);
        terminal = (TerminalExpression) left;
      }

      if (literal == null || terminal == null) {
        String message =
            format(
                Locale.ROOT,
                "Unexpected combination of expressions [left: %s] [right: %s]",
                left,
                right);
        throw new PredicateAnalyzerException(message);
      }

      if (CastExpression.isCastExpression(terminal)) {
        terminal = CastExpression.unpack(terminal);
      }

      return new SwapResult(swapped, terminal, literal);
    }

    private CastExpression toCastExpression(RexCall call) {
      TerminalExpression argument = (TerminalExpression) call.getOperands().get(0).accept(this);
      return new CastExpression(call.getType(), argument);
    }

    private static NamedFieldExpression toNamedField(RexLiteral literal) {
      return new NamedFieldExpression(literal);
    }

    /** Try to convert a generic expression into a literal expression. */
    private static LiteralExpression expressAsLiteral(Expression exp) {

      if (exp instanceof LiteralExpression) {
        return (LiteralExpression) exp;
      }

      return null;
    }

    private static boolean isColumn(
        Expression exp, RexNode node, String columnName, boolean throwException) {
      if (!(exp instanceof NamedFieldExpression)) {
        return false;
      }

      final NamedFieldExpression termExp = (NamedFieldExpression) exp;
      if (columnName.equals(termExp.getRootName())) {
        if (throwException) {
          throw new PredicateAnalyzerException("Cannot handle _id field in " + node);
        }
        return true;
      }
      return false;
    }
  }

  /** Empty interface; exists only to define the type hierarchy. */
  interface Expression {}

  /** Main expression operators (like {@code equals}, {@code gt}, {@code exists} etc.) */
  public abstract static class QueryExpression implements Expression {

    public abstract QueryBuilder builder();

    public abstract List<RexNode> getAnalyzedNodes();

    public abstract void updateAnalyzedNodes(RexNode rexNode);

    public abstract List<RexNode> getUnAnalyzableNodes();

    public boolean isPartial() {
      return false;
    }

    /** Negate {@code this} QueryExpression (not the next one). */
    QueryExpression not() {
      throw new PredicateAnalyzerException("not cannot be applied to " + this.getClass());
    }

    QueryExpression exists() {
      throw new PredicateAnalyzerException(
          "SqlOperatorImpl ['exists'] " + "cannot be applied to " + this.getClass());
    }

    QueryExpression notExists() {
      throw new PredicateAnalyzerException(
          "SqlOperatorImpl ['notExists'] " + "cannot be applied to " + this.getClass());
    }

    QueryExpression contains(LiteralExpression literal) {
      throw new PredicateAnalyzerException(
          "SqlOperatorImpl ['contains'] " + "cannot be applied to " + this.getClass());
    }

    QueryExpression between(Range<?> literal, boolean isTimeStamp) {
      throw new PredicateAnalyzer.PredicateAnalyzerException(
          "between cannot be applied to " + this.getClass());
    }

    QueryExpression like(LiteralExpression literal) {
      throw new PredicateAnalyzerException(
          "SqlOperatorImpl ['like'] " + "cannot be applied to " + this.getClass());
    }

    QueryExpression notLike(LiteralExpression literal) {
      throw new PredicateAnalyzerException(
          "SqlOperatorImpl ['notLike'] " + "cannot be applied to " + this.getClass());
    }

<<<<<<< HEAD
    QueryExpression equals(LiteralExpression literal) {
      throw new PredicateAnalyzerException(
          "SqlOperatorImpl ['='] " + "cannot be applied to " + this.getClass());
    }

    QueryExpression equals(Object point, boolean isTimeStamp) {
      throw new PredicateAnalyzer.PredicateAnalyzerException(
          "equals cannot be applied to " + this.getClass());
=======
    public QueryExpression between(Range<?> literal, boolean isTimeStamp) {
      throw new PredicateAnalyzerException("between cannot be applied to " + this.getClass());
    }

    public QueryExpression equals(Object point, boolean isTimeStamp) {
      throw new PredicateAnalyzerException("equals cannot be applied to " + this.getClass());
>>>>>>> 55495583
    }

    QueryExpression notEquals(LiteralExpression literal) {
      throw new PredicateAnalyzerException(
          "SqlOperatorImpl ['not'] " + "cannot be applied to " + this.getClass());
    }

    QueryExpression gt(LiteralExpression literal) {
      throw new PredicateAnalyzerException(
          "SqlOperatorImpl ['>'] " + "cannot be applied to " + this.getClass());
    }

    QueryExpression gte(LiteralExpression literal) {
      throw new PredicateAnalyzerException(
          "SqlOperatorImpl ['>='] " + "cannot be applied to " + this.getClass());
    }

    QueryExpression lt(LiteralExpression literal) {
      throw new PredicateAnalyzerException(
          "SqlOperatorImpl ['<'] " + "cannot be applied to " + this.getClass());
    }

    QueryExpression lte(LiteralExpression literal) {
      throw new PredicateAnalyzerException(
          "SqlOperatorImpl ['<='] " + "cannot be applied to " + this.getClass());
    }

    QueryExpression match(String query, Map<String, String> optionalArguments) {
      throw new PredicateAnalyzerException("Match " + "cannot be applied to " + this.getClass());
    }

    QueryExpression matchPhrase(String query, Map<String, String> optionalArguments) {
      throw new PredicateAnalyzerException(
          "MatchPhrase " + "cannot be applied to " + this.getClass());
    }

    QueryExpression matchBoolPrefix(String query, Map<String, String> optionalArguments) {
      throw new PredicateAnalyzerException(
          "MatchBoolPrefix " + "cannot be applied to " + this.getClass());
    }

    QueryExpression matchPhrasePrefix(String query, Map<String, String> optionalArguments) {
      throw new PredicateAnalyzerException(
          "MatchPhrasePrefix " + "cannot be applied to " + this.getClass());
    }

    QueryExpression simpleQueryString(
        RexCall fieldsRexCall, String query, Map<String, String> optionalArguments) {
      throw new PredicateAnalyzerException(
          "SimpleQueryString " + "cannot be applied to " + this.getClass());
    }

    QueryExpression queryString(
        RexCall fieldsRexCall, String query, Map<String, String> optionalArguments) {
      throw new PredicateAnalyzerException(
          "QueryString " + "cannot be applied to " + this.getClass());
    }

    QueryExpression multiMatch(
        RexCall fieldsRexCall, String query, Map<String, String> optionalArguments) {
      throw new PredicateAnalyzerException(
          "MultiMatch " + "cannot be applied to " + this.getClass());
    }

    QueryExpression isTrue() {
      throw new PredicateAnalyzerException("isTrue cannot be applied to " + this.getClass());
    }

    QueryExpression in(LiteralExpression literal) {
      throw new PredicateAnalyzerException("in cannot be applied to " + this.getClass());
    }

    QueryExpression notIn(LiteralExpression literal) {
      throw new PredicateAnalyzerException("notIn cannot be applied to " + this.getClass());
    }

    static QueryExpression create(TerminalExpression expression) {
      if (expression instanceof CastExpression) {
        expression = CastExpression.unpack(expression);
      }

      if (expression instanceof NamedFieldExpression) {
        return new SimpleQueryExpression((NamedFieldExpression) expression);
      } else {
        String message = format(Locale.ROOT, "Unsupported expression: [%s]", expression);
        throw new PredicateAnalyzerException(message);
      }
    }
  }

  @Getter
  static class UnAnalyzableQueryExpression extends QueryExpression {
    final RexNode unAnalyzableRexNode;

    public UnAnalyzableQueryExpression(RexNode rexNode) {
      this.unAnalyzableRexNode = requireNonNull(rexNode, "rexNode");
    }

    @Override
    public QueryBuilder builder() {
      return null;
    }

    @Override
    public List<RexNode> getUnAnalyzableNodes() {
      return List.of(unAnalyzableRexNode);
    }

    @Override
    public List<RexNode> getAnalyzedNodes() {
      return List.of();
    }

    @Override
    public void updateAnalyzedNodes(RexNode rexNode) {
      throw new IllegalStateException(
          "UnAnalyzableQueryExpression does not support unAnalyzableNodes");
    }
  }

  /** Builds conjunctions / disjunctions based on existing expressions. */
  public static class CompoundQueryExpression extends QueryExpression {

    private final boolean partial;
    private final BoolQueryBuilder builder;
    @Getter private List<RexNode> analyzedNodes = new ArrayList<>();
    @Getter private final List<RexNode> unAnalyzableNodes = new ArrayList<>();

    public static CompoundQueryExpression or(QueryExpression... expressions) {
      CompoundQueryExpression bqe = new CompoundQueryExpression(false);
      for (QueryExpression expression : expressions) {
        bqe.builder.should(expression.builder());
      }
      return bqe;
    }

    /**
     * If partial expression, we will need to complete it with a full filter.
     *
     * @param partial whether we partially converted a and for push down purposes
     * @param expressions list of expressions to join with {@code and} boolean
     * @return new instance of expression
     */
    public static CompoundQueryExpression and(boolean partial, QueryExpression... expressions) {
      CompoundQueryExpression bqe = new CompoundQueryExpression(partial);
      for (QueryExpression expression : expressions) {
        bqe.analyzedNodes.addAll(expression.getAnalyzedNodes());
        bqe.unAnalyzableNodes.addAll(expression.getUnAnalyzableNodes());
        if (!(expression instanceof UnAnalyzableQueryExpression)) {
          bqe.builder.must(expression.builder());
        }
      }
      return bqe;
    }

    private CompoundQueryExpression(boolean partial) {
      this(partial, boolQuery());
    }

    private CompoundQueryExpression(boolean partial, BoolQueryBuilder builder) {
      this.partial = partial;
      this.builder = requireNonNull(builder, "builder");
    }

    @Override
    public boolean isPartial() {
      return partial;
    }

    @Override
    public QueryBuilder builder() {
      return builder;
    }

    @Override
    public void updateAnalyzedNodes(RexNode rexNode) {
      this.analyzedNodes = List.of(rexNode);
    }

    @Override
    public QueryExpression not() {
      return new CompoundQueryExpression(partial, boolQuery().mustNot(builder()));
    }
  }

  /** Usually basic expression of type {@code a = 'val'} or {@code b > 42}. */
  static class SimpleQueryExpression extends QueryExpression {

    private RexNode analyzedRexNode;
    private final NamedFieldExpression rel;
    private QueryBuilder builder;

    private String getFieldReference() {
      return rel.getReference();
    }

    private String getFieldReferenceForTermQuery() {
      String reference = rel.getReferenceForTermQuery();
      // Throw exception in advance of method builder() to trigger partial push down.
      if (reference == null) {
        throw new PredicateAnalyzerException(
            "Field reference for term query cannot be null for " + rel.getRootName());
      }
      return reference;
    }

    private SimpleQueryExpression(NamedFieldExpression rel) {
      this.rel = rel;
    }

    public SimpleQueryExpression(QueryBuilder builder) {
      this.builder = builder;
      this.rel = null;
    }

    @Override
    public QueryBuilder builder() {
      if (builder == null) {
        throw new IllegalStateException("Builder was not initialized");
      }
      return builder;
    }

    @Override
    public List<RexNode> getUnAnalyzableNodes() {
      return List.of();
    }

    @Override
    public List<RexNode> getAnalyzedNodes() {
      return List.of(analyzedRexNode);
    }

    @Override
    public void updateAnalyzedNodes(RexNode rexNode) {
      this.analyzedRexNode = rexNode;
    }

    @Override
    public QueryExpression not() {
      builder = boolQuery().mustNot(builder());
      return this;
    }

    @Override
    public QueryExpression exists() {
      builder = existsQuery(getFieldReference());
      return this;
    }

    @Override
    public QueryExpression notExists() {
      // Even though Lucene doesn't allow a stand alone mustNot boolean query,
      // OpenSearch handles this problem transparently on its end
      builder = boolQuery().mustNot(existsQuery(getFieldReference()));
      return this;
    }

    @Override
    public QueryExpression like(LiteralExpression literal) {
      builder = regexpQuery(getFieldReference(), literal.stringValue());
      return this;
    }

    @Override
    public QueryExpression contains(LiteralExpression literal) {
      builder = matchQuery(getFieldReference(), literal.value());
      return this;
    }

    @Override
    public QueryExpression notLike(LiteralExpression literal) {
      builder =
          boolQuery()
              // NOT LIKE should return false when field is NULL
              .must(existsQuery(getFieldReference()))
              .mustNot(regexpQuery(getFieldReference(), literal.stringValue()));
      return this;
    }

    @Override
    public QueryExpression equals(LiteralExpression literal) {
      Object value = literal.value();
      if (value instanceof GregorianCalendar) {
        builder =
            boolQuery()
                .must(addFormatIfNecessary(literal, rangeQuery(getFieldReference()).gte(value)))
                .must(addFormatIfNecessary(literal, rangeQuery(getFieldReference()).lte(value)));
      } else {
        builder = termQuery(getFieldReferenceForTermQuery(), value);
      }
      return this;
    }

    @Override
    public QueryExpression notEquals(LiteralExpression literal) {
      Object value = literal.value();
      if (value instanceof GregorianCalendar) {
        builder =
            boolQuery()
                .should(addFormatIfNecessary(literal, rangeQuery(getFieldReference()).gt(value)))
                .should(addFormatIfNecessary(literal, rangeQuery(getFieldReference()).lt(value)));
      } else {
        builder =
            boolQuery()
                // NOT LIKE should return false when field is NULL
                .must(existsQuery(getFieldReference()))
                .mustNot(termQuery(getFieldReferenceForTermQuery(), value));
      }
      return this;
    }

    @Override
    public QueryExpression gt(LiteralExpression literal) {
      Object value = literal.value();
      builder = addFormatIfNecessary(literal, rangeQuery(getFieldReference()).gt(value));
      return this;
    }

    @Override
    public QueryExpression gte(LiteralExpression literal) {
      Object value = literal.value();
      builder = addFormatIfNecessary(literal, rangeQuery(getFieldReference()).gte(value));
      return this;
    }

    @Override
    public QueryExpression lt(LiteralExpression literal) {
      Object value = literal.value();
      builder = addFormatIfNecessary(literal, rangeQuery(getFieldReference()).lt(value));
      return this;
    }

    @Override
    public QueryExpression lte(LiteralExpression literal) {
      Object value = literal.value();
      builder = addFormatIfNecessary(literal, rangeQuery(getFieldReference()).lte(value));
      return this;
    }

    @Override
    public QueryExpression match(String query, Map<String, String> optionalArguments) {
      builder = new MatchQuery().build(getFieldReference(), query, optionalArguments);
      return this;
    }

    @Override
    public QueryExpression matchPhrase(String query, Map<String, String> optionalArguments) {
      builder = new MatchPhraseQuery().build(getFieldReference(), query, optionalArguments);
      return this;
    }

    @Override
    public QueryExpression matchBoolPrefix(String query, Map<String, String> optionalArguments) {
      builder = new MatchBoolPrefixQuery().build(getFieldReference(), query, optionalArguments);
      return this;
    }

    @Override
    public QueryExpression matchPhrasePrefix(String query, Map<String, String> optionalArguments) {
      builder = new MatchPhrasePrefixQuery().build(getFieldReference(), query, optionalArguments);
      return this;
    }

    @Override
    public QueryExpression simpleQueryString(
        RexCall fieldsRexCall, String query, Map<String, String> optionalArguments) {
      builder = new SimpleQueryStringQuery().build(fieldsRexCall, query, optionalArguments);
      return this;
    }

    @Override
    public QueryExpression queryString(
        RexCall fieldsRexCall, String query, Map<String, String> optionalArguments) {
      builder = new QueryStringQuery().build(fieldsRexCall, query, optionalArguments);
      return this;
    }

    @Override
    public QueryExpression multiMatch(
        RexCall fieldsRexCall, String query, Map<String, String> optionalArguments) {
      builder = new MultiMatchQuery().build(fieldsRexCall, query, optionalArguments);
      return this;
    }

    @Override
    public QueryExpression isTrue() {
      builder = termQuery(getFieldReferenceForTermQuery(), true);
      return this;
    }

    @Override
    public QueryExpression in(LiteralExpression literal) {
      Collection<?> collection = (Collection<?>) literal.value();
      builder = termsQuery(getFieldReferenceForTermQuery(), collection);
      return this;
    }

    @Override
    public QueryExpression notIn(LiteralExpression literal) {
      Collection<?> collection = (Collection<?>) literal.value();
      builder = boolQuery().mustNot(termsQuery(getFieldReferenceForTermQuery(), collection));
      return this;
    }

    @Override
    public QueryExpression equals(Object point, boolean isTimeStamp) {
      builder =
          termQuery(getFieldReferenceForTermQuery(), convertEndpointValue(point, isTimeStamp));
      return this;
    }

    @Override
    public QueryExpression between(Range<?> range, boolean isTimeStamp) {
      Object lowerBound =
          range.hasLowerBound() ? convertEndpointValue(range.lowerEndpoint(), isTimeStamp) : null;
      Object upperBound =
          range.hasUpperBound() ? convertEndpointValue(range.upperEndpoint(), isTimeStamp) : null;
      RangeQueryBuilder rangeQueryBuilder = rangeQuery(getFieldReference());
      rangeQueryBuilder =
          range.lowerBoundType() == BoundType.CLOSED
              ? rangeQueryBuilder.gte(lowerBound)
              : rangeQueryBuilder.gt(lowerBound);
      rangeQueryBuilder =
          range.upperBoundType() == BoundType.CLOSED
              ? rangeQueryBuilder.lte(upperBound)
              : rangeQueryBuilder.lt(upperBound);
      builder = rangeQueryBuilder;
      return this;
    }

    private Object convertEndpointValue(Object value, boolean isTimeStamp) {
      value = sargPointValue(value);
      return isTimeStamp ? timestampValueForPushDown(value.toString()) : value;
    }
  }

  private static String timestampValueForPushDown(String value) {
    ExprTimestampValue exprTimestampValue = new ExprTimestampValue(value);
    return DateFieldMapper.getDefaultDateTimeFormatter()
        .format(exprTimestampValue.timestampValue());
    // https://github.com/opensearch-project/sql/pull/3442
  }

  /**
   * By default, range queries on date/time need use the format of the source to parse the literal.
   * So we need to specify that the literal has "date_time" format
   *
   * @param literal literal value
   * @param rangeQueryBuilder query builder to optionally add {@code format} expression
   * @return existing builder with possible {@code format} attribute
   */
  private static RangeQueryBuilder addFormatIfNecessary(
      LiteralExpression literal, RangeQueryBuilder rangeQueryBuilder) {
    if (literal.value() instanceof GregorianCalendar) {
      rangeQueryBuilder.format("date_time");
    }
    return rangeQueryBuilder;
  }

  /** Empty interface; exists only to define the type hierarchy. */
  interface TerminalExpression extends Expression {}

  /** SQL cast. For example, {@code cast(col as INTEGER)}. */
  static final class CastExpression implements TerminalExpression {
    @SuppressWarnings("unused")
    private final RelDataType type;

    private final TerminalExpression argument;

    private CastExpression(RelDataType type, TerminalExpression argument) {
      this.type = type;
      this.argument = argument;
    }

    public boolean isCastFromLiteral() {
      return argument instanceof LiteralExpression;
    }

    static TerminalExpression unpack(TerminalExpression exp) {
      if (!(exp instanceof CastExpression)) {
        return exp;
      }
      return ((CastExpression) exp).argument;
    }

    static boolean isCastExpression(Expression exp) {
      return exp instanceof CastExpression;
    }
  }

  /** Used for bind variables. */
  static final class NamedFieldExpression implements TerminalExpression {

    private final String name;
    private final ExprType type;

    NamedFieldExpression(int refIndex, List<String> schema, Map<String, ExprType> filedTypes) {
      this.name = refIndex >= schema.size() ? null : schema.get(refIndex);
      this.type = filedTypes.get(name);
    }

    private NamedFieldExpression() {
      this.name = null;
      this.type = null;
    }

    private NamedFieldExpression(
        RexInputRef ref, List<String> schema, Map<String, ExprType> filedTypes) {
      this.name =
          (ref == null || ref.getIndex() >= schema.size()) ? null : schema.get(ref.getIndex());
      this.type = filedTypes.get(name);
    }

    private NamedFieldExpression(RexLiteral literal) {
      this.name = literal == null ? null : RexLiteral.stringValue(literal);
      this.type = null;
    }

    String getRootName() {
      return name;
    }

    ExprType getExprType() {
      return type;
    }

    boolean isTimeStampType() {
      return type != null
          && ExprCoreType.TIMESTAMP.equals(
              type.getOriginalExprType() instanceof OpenSearchDataType osType
                  ? osType.getExprCoreType()
                  : type.getOriginalExprType());
    }

    boolean isTextType() {
      return type != null && type.getOriginalExprType() instanceof OpenSearchTextType;
    }

    boolean isMetaField() {
      return OpenSearchConstants.METADATAFIELD_TYPE_MAP.containsKey(getRootName());
    }

    String getReference() {
      return getRootName();
    }

    String getReferenceForTermQuery() {
      return OpenSearchTextType.toKeywordSubField(getRootName(), this.type);
    }
  }

  /** Literal like {@code 'foo' or 42 or true} etc. */
  static final class LiteralExpression implements TerminalExpression {

    final RexLiteral literal;

    LiteralExpression(RexLiteral literal) {
      this.literal = literal;
    }

    Object value() {

      if (isSarg()) {
        return sargValue();
      } else if (isIntegral()) {
        return longValue();
      } else if (isFractional()) {
        return doubleValue();
      } else if (isBoolean()) {
        return booleanValue();
      } else if (isTimestamp()) {
        return timestampValueForPushDown(RexLiteral.stringValue(literal));
      } else if (isString()) {
        return RexLiteral.stringValue(literal);
      } else {
        return rawValue();
      }
    }

    boolean isIntegral() {
      return SqlTypeName.INT_TYPES.contains(literal.getType().getSqlTypeName());
    }

    boolean isFractional() {
      return SqlTypeName.FRACTIONAL_TYPES.contains(literal.getType().getSqlTypeName());
    }

    boolean isBoolean() {
      return SqlTypeName.BOOLEAN_TYPES.contains(literal.getType().getSqlTypeName());
    }

    public boolean isString() {
      return SqlTypeName.CHAR_TYPES.contains(literal.getType().getSqlTypeName());
    }

    public boolean isSarg() {
      return SqlTypeName.SARG.getName().equalsIgnoreCase(literal.getTypeName().getName());
    }

    public boolean isTimestamp() {
      if (literal.getType() instanceof ExprSqlType exprSqlType) {
        return exprSqlType.getUdt() == ExprUDT.EXPR_TIMESTAMP;
      }
      return false;
    }

    long longValue() {
      return ((Number) literal.getValue()).longValue();
    }

    double doubleValue() {
      return ((Number) literal.getValue()).doubleValue();
    }

    boolean booleanValue() {
      return RexLiteral.booleanValue(literal);
    }

    String stringValue() {
      return RexLiteral.stringValue(literal);
    }

    List<Object> sargValue() {
      final Sarg sarg = requireNonNull(literal.getValueAs(Sarg.class), "Sarg");
      List<Object> values = new ArrayList<>();
      if (sarg.isPoints()) {
        Set<Range> ranges = sarg.rangeSet.asRanges();
        ranges.forEach(range -> values.add(sargPointValue(range.lowerEndpoint())));
      } else if (sarg.isComplementedPoints()) {
        Set<Range> ranges = sarg.negate().rangeSet.asRanges();
        ranges.forEach(range -> values.add(sargPointValue(range.lowerEndpoint())));
      }
      return values;
    }

    Object rawValue() {
      return literal.getValue();
    }
  }

  /**
   * If the sarg point is a NlsString, we should get the value from it. For BigDecimal type, we
   * should get the double value from the literal. That's because there is no decimal type in
   * OpenSearch.
   */
  public static Object sargPointValue(Object point) {
    if (point instanceof NlsString) {
      return ((NlsString) point).getValue();
    } else if (point instanceof BigDecimal) {
      return ((BigDecimal) point).doubleValue();
    } else {
      return point;
    }
  }

  /**
   * If one operand in a binary operator is a DateTime type, but the other isn't, we should not push
   * down the predicate.
   *
   * @param call Current node being evaluated
   */
  private static void checkForIncompatibleDateTimeOperands(RexCall call) {
    RelDataType op1 = call.getOperands().get(0).getType();
    RelDataType op2 = call.getOperands().get(1).getType();
    if ((SqlTypeFamily.DATETIME.contains(op1) && !SqlTypeFamily.DATETIME.contains(op2))
        || (SqlTypeFamily.DATETIME.contains(op2) && !SqlTypeFamily.DATETIME.contains(op1))
        || (SqlTypeFamily.DATE.contains(op1) && !SqlTypeFamily.DATE.contains(op2))
        || (SqlTypeFamily.DATE.contains(op2) && !SqlTypeFamily.DATE.contains(op1))
        || (SqlTypeFamily.TIMESTAMP.contains(op1) && !SqlTypeFamily.TIMESTAMP.contains(op2))
        || (SqlTypeFamily.TIMESTAMP.contains(op2) && !SqlTypeFamily.TIMESTAMP.contains(op1))
        || (SqlTypeFamily.TIME.contains(op1) && !SqlTypeFamily.TIME.contains(op2))
        || (SqlTypeFamily.TIME.contains(op2) && !SqlTypeFamily.TIME.contains(op1))) {
      throw new PredicateAnalyzerException(
          "Cannot handle " + call.getKind() + " expression for _id field, " + call);
    }
  }
}<|MERGE_RESOLUTION|>--- conflicted
+++ resolved
@@ -759,8 +759,7 @@
     }
 
     QueryExpression between(Range<?> literal, boolean isTimeStamp) {
-      throw new PredicateAnalyzer.PredicateAnalyzerException(
-          "between cannot be applied to " + this.getClass());
+      throw new PredicateAnalyzerException("between cannot be applied to " + this.getClass());
     }
 
     QueryExpression like(LiteralExpression literal) {
@@ -773,23 +772,13 @@
           "SqlOperatorImpl ['notLike'] " + "cannot be applied to " + this.getClass());
     }
 
-<<<<<<< HEAD
     QueryExpression equals(LiteralExpression literal) {
       throw new PredicateAnalyzerException(
           "SqlOperatorImpl ['='] " + "cannot be applied to " + this.getClass());
     }
 
     QueryExpression equals(Object point, boolean isTimeStamp) {
-      throw new PredicateAnalyzer.PredicateAnalyzerException(
-          "equals cannot be applied to " + this.getClass());
-=======
-    public QueryExpression between(Range<?> literal, boolean isTimeStamp) {
-      throw new PredicateAnalyzerException("between cannot be applied to " + this.getClass());
-    }
-
-    public QueryExpression equals(Object point, boolean isTimeStamp) {
       throw new PredicateAnalyzerException("equals cannot be applied to " + this.getClass());
->>>>>>> 55495583
     }
 
     QueryExpression notEquals(LiteralExpression literal) {
