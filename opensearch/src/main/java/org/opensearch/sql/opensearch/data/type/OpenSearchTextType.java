/*
 * Copyright OpenSearch Contributors
 * SPDX-License-Identifier: Apache-2.0
 */

package org.opensearch.sql.opensearch.data.type;

import static org.opensearch.sql.data.type.ExprCoreType.STRING;

import com.google.common.collect.ImmutableMap;
import java.util.Map;
import lombok.Getter;

/**
 * The type of a text value. See <a
 * href="https://opensearch.org/docs/latest/opensearch/supported-field-types/text/">doc</a>
 */
public class OpenSearchTextType extends OpenSearchDataType {

  private static final OpenSearchTextType instance = new OpenSearchTextType();

  // text could have fields
  // a read-only collection
<<<<<<< HEAD
  @Getter
  Map<String, OpenSearchDataType> fields = ImmutableMap.of();
=======
  @EqualsAndHashCode.Exclude Map<String, OpenSearchDataType> fields = ImmutableMap.of();
>>>>>>> 7e3a718f

  private OpenSearchTextType() {
    super(MappingType.Text);
    exprCoreType = STRING;
  }

  /**
   * Constructs a Text Type using the passed in fields argument.
   *
   * @param fields The fields to be used to construct the text type.
   * @return A new OpenSearchTextType object
   */
  public static OpenSearchTextType of(Map<String, OpenSearchDataType> fields) {
    var res = new OpenSearchTextType();
    res.fields = fields;
    return res;
  }

  public static OpenSearchTextType of() {
    return OpenSearchTextType.instance;
  }

  @Override
  protected OpenSearchDataType cloneEmpty() {
    return OpenSearchTextType.of(Map.copyOf(fields));
  }

<<<<<<< HEAD
  @Override
  public String convertFieldForSearchQuery(String fieldName) {
    if (fields.size() == 0) {
      return fieldName;
=======
  /**
   * Text field doesn't have doc value (exception thrown even when you call "get")<br>
   * Limitation: assume inner field name is always "keyword".
   */
  public static String convertTextToKeyword(String fieldName, ExprType fieldType) {
    if (fieldType instanceof OpenSearchTextType
        && ((OpenSearchTextType) fieldType).getFields().size() > 0) {
      return fieldName + ".keyword";
>>>>>>> 7e3a718f
    }
    // Pick first string subfield (if present) otherwise pick first subfield.
    // Multi-field text support requested in https://github.com/opensearch-project/sql/issues/1887
    String subField = fields.entrySet().stream()
        .filter(e -> e.getValue().getExprType().equals(STRING))
        .map(Map.Entry::getKey)
        .findFirst()
        .orElseGet(() -> fields.keySet().toArray(String[]::new)[0]);
    return String.format("%s.%s", fieldName, subField);
  }
}<|MERGE_RESOLUTION|>--- conflicted
+++ resolved
@@ -21,12 +21,7 @@
 
   // text could have fields
   // a read-only collection
-<<<<<<< HEAD
-  @Getter
-  Map<String, OpenSearchDataType> fields = ImmutableMap.of();
-=======
-  @EqualsAndHashCode.Exclude Map<String, OpenSearchDataType> fields = ImmutableMap.of();
->>>>>>> 7e3a718f
+  @Getter Map<String, OpenSearchDataType> fields = ImmutableMap.of();
 
   private OpenSearchTextType() {
     super(MappingType.Text);
@@ -54,29 +49,19 @@
     return OpenSearchTextType.of(Map.copyOf(fields));
   }
 
-<<<<<<< HEAD
   @Override
   public String convertFieldForSearchQuery(String fieldName) {
     if (fields.size() == 0) {
       return fieldName;
-=======
-  /**
-   * Text field doesn't have doc value (exception thrown even when you call "get")<br>
-   * Limitation: assume inner field name is always "keyword".
-   */
-  public static String convertTextToKeyword(String fieldName, ExprType fieldType) {
-    if (fieldType instanceof OpenSearchTextType
-        && ((OpenSearchTextType) fieldType).getFields().size() > 0) {
-      return fieldName + ".keyword";
->>>>>>> 7e3a718f
     }
     // Pick first string subfield (if present) otherwise pick first subfield.
     // Multi-field text support requested in https://github.com/opensearch-project/sql/issues/1887
-    String subField = fields.entrySet().stream()
-        .filter(e -> e.getValue().getExprType().equals(STRING))
-        .map(Map.Entry::getKey)
-        .findFirst()
-        .orElseGet(() -> fields.keySet().toArray(String[]::new)[0]);
+    String subField =
+        fields.entrySet().stream()
+            .filter(e -> e.getValue().getExprType().equals(STRING))
+            .map(Map.Entry::getKey)
+            .findFirst()
+            .orElseGet(() -> fields.keySet().toArray(String[]::new)[0]);
     return String.format("%s.%s", fieldName, subField);
   }
 }