/*
 * Copyright OpenSearch Contributors
 * SPDX-License-Identifier: Apache-2.0
 */

package org.opensearch.sql.plugin;

import static org.opensearch.sql.datasource.model.DataSourceMetadata.defaultOpenSearchDataSourceMetadata;

import com.google.common.collect.ImmutableList;
import com.google.common.collect.ImmutableSet;
<<<<<<< HEAD
import com.google.gson.Gson;
import com.google.gson.GsonBuilder;
import com.google.gson.ReflectionAccessFilter;
import com.google.gson.reflect.TypeToken;
import java.io.IOException;
import java.io.InputStream;
import java.io.InputStreamReader;
import java.io.Reader;
import java.lang.reflect.Type;
import java.nio.charset.StandardCharsets;
import java.util.ArrayList;
=======
>>>>>>> 3fc11a40
import java.util.Arrays;
import java.util.Collection;
import java.util.Collections;
import java.util.List;
import java.util.Objects;
import java.util.function.Supplier;
import org.apache.logging.log4j.LogManager;
import org.apache.logging.log4j.Logger;
import org.opensearch.action.ActionRequest;
import org.opensearch.action.ActionResponse;
import org.opensearch.action.ActionType;
import org.opensearch.client.Client;
import org.opensearch.client.node.NodeClient;
import org.opensearch.cluster.metadata.IndexNameExpressionResolver;
import org.opensearch.cluster.node.DiscoveryNodes;
import org.opensearch.cluster.service.ClusterService;
import org.opensearch.common.inject.Injector;
import org.opensearch.common.inject.ModulesBuilder;
import org.opensearch.common.io.stream.NamedWriteableRegistry;
import org.opensearch.common.settings.ClusterSettings;
import org.opensearch.common.settings.IndexScopedSettings;
import org.opensearch.common.settings.Setting;
import org.opensearch.common.settings.Settings;
import org.opensearch.common.settings.SettingsFilter;
import org.opensearch.common.util.concurrent.OpenSearchExecutors;
import org.opensearch.core.xcontent.NamedXContentRegistry;
import org.opensearch.env.Environment;
import org.opensearch.env.NodeEnvironment;
import org.opensearch.plugins.ActionPlugin;
import org.opensearch.plugins.Plugin;
import org.opensearch.plugins.ScriptPlugin;
import org.opensearch.repositories.RepositoriesService;
import org.opensearch.rest.RestController;
import org.opensearch.rest.RestHandler;
import org.opensearch.script.ScriptContext;
import org.opensearch.script.ScriptEngine;
import org.opensearch.script.ScriptService;
import org.opensearch.sql.datasource.DataSourceService;
import org.opensearch.sql.datasources.auth.DataSourceUserAuthorizationHelper;
import org.opensearch.sql.datasources.auth.DataSourceUserAuthorizationHelperImpl;
import org.opensearch.sql.datasources.encryptor.EncryptorImpl;
import org.opensearch.sql.datasources.model.transport.CreateDataSourceActionResponse;
import org.opensearch.sql.datasources.model.transport.DeleteDataSourceActionResponse;
import org.opensearch.sql.datasources.model.transport.GetDataSourceActionResponse;
import org.opensearch.sql.datasources.model.transport.UpdateDataSourceActionResponse;
import org.opensearch.sql.datasources.rest.RestDataSourceQueryAction;
import org.opensearch.sql.datasources.service.DataSourceMetadataStorage;
import org.opensearch.sql.datasources.service.DataSourceServiceImpl;
import org.opensearch.sql.datasources.settings.DataSourceSettings;
import org.opensearch.sql.datasources.storage.OpenSearchDataSourceMetadataStorage;
import org.opensearch.sql.datasources.transport.TransportCreateDataSourceAction;
import org.opensearch.sql.datasources.transport.TransportDeleteDataSourceAction;
import org.opensearch.sql.datasources.transport.TransportGetDataSourceAction;
import org.opensearch.sql.datasources.transport.TransportUpdateDataSourceAction;
import org.opensearch.sql.legacy.esdomain.LocalClusterState;
import org.opensearch.sql.legacy.executor.AsyncRestExecutor;
import org.opensearch.sql.legacy.metrics.Metrics;
import org.opensearch.sql.legacy.plugin.RestSqlAction;
import org.opensearch.sql.legacy.plugin.RestSqlStatsAction;
import org.opensearch.sql.opensearch.client.OpenSearchNodeClient;
import org.opensearch.sql.opensearch.setting.LegacyOpenDistroSettings;
import org.opensearch.sql.opensearch.setting.OpenSearchSettings;
import org.opensearch.sql.opensearch.storage.OpenSearchDataSourceFactory;
import org.opensearch.sql.opensearch.storage.script.ExpressionScriptEngine;
import org.opensearch.sql.opensearch.storage.serialization.DefaultExpressionSerializer;
import org.opensearch.sql.plugin.config.OpenSearchPluginModule;
import org.opensearch.sql.plugin.rest.RestPPLQueryAction;
import org.opensearch.sql.plugin.rest.RestPPLStatsAction;
import org.opensearch.sql.plugin.rest.RestQuerySettingsAction;
import org.opensearch.sql.plugin.transport.PPLQueryAction;
import org.opensearch.sql.plugin.transport.TransportPPLQueryAction;
import org.opensearch.sql.plugin.transport.TransportPPLQueryResponse;
import org.opensearch.sql.prometheus.storage.PrometheusStorageFactory;
import org.opensearch.sql.storage.DataSourceFactory;
import org.opensearch.threadpool.ExecutorBuilder;
import org.opensearch.threadpool.FixedExecutorBuilder;
import org.opensearch.threadpool.ThreadPool;
import org.opensearch.watcher.ResourceWatcherService;

public class SQLPlugin extends Plugin implements ActionPlugin, ScriptPlugin {

  private static final Logger LOG = LogManager.getLogger();
  private ClusterService clusterService;
  /**
   * Settings should be inited when bootstrap the plugin.
   */
  private org.opensearch.sql.common.setting.Settings pluginSettings;
  private NodeClient client;
  private DataSourceServiceImpl dataSourceService;
  private Injector injector;

  public String name() {
    return "sql";
  }

  public String description() {
    return "Use sql to query OpenSearch.";
  }

  @Override
  public List<RestHandler> getRestHandlers(
      Settings settings,
      RestController restController,
      ClusterSettings clusterSettings,
      IndexScopedSettings indexScopedSettings,
      SettingsFilter settingsFilter,
      IndexNameExpressionResolver indexNameExpressionResolver,
      Supplier<DiscoveryNodes> nodesInCluster) {
    Objects.requireNonNull(clusterService, "Cluster service is required");
    Objects.requireNonNull(pluginSettings, "Cluster settings is required");

    LocalClusterState.state().setResolver(indexNameExpressionResolver);
    Metrics.getInstance().registerDefaultMetrics();

    return Arrays.asList(
        new RestPPLQueryAction(pluginSettings, settings),
        new RestSqlAction(settings, injector),
        new RestSqlStatsAction(settings, restController),
        new RestPPLStatsAction(settings, restController),
        new RestQuerySettingsAction(settings, restController),
        new RestDataSourceQueryAction());
  }

  /**
   * Register action and handler so that transportClient can find proxy for action.
   */
  @Override
  public List<ActionHandler<? extends ActionRequest, ? extends ActionResponse>> getActions() {
    return Arrays.asList(
        new ActionHandler<>(
            new ActionType<>(PPLQueryAction.NAME, TransportPPLQueryResponse::new),
            TransportPPLQueryAction.class),
        new ActionHandler<>(new ActionType<>(TransportCreateDataSourceAction.NAME,
            CreateDataSourceActionResponse::new), TransportCreateDataSourceAction.class),
        new ActionHandler<>(new ActionType<>(TransportGetDataSourceAction.NAME,
            GetDataSourceActionResponse::new), TransportGetDataSourceAction.class),
        new ActionHandler<>(new ActionType<>(TransportUpdateDataSourceAction.NAME,
            UpdateDataSourceActionResponse::new), TransportUpdateDataSourceAction.class),
        new ActionHandler<>(new ActionType<>(TransportDeleteDataSourceAction.NAME,
            DeleteDataSourceActionResponse::new), TransportDeleteDataSourceAction.class));
  }

  @Override
  public Collection<Object> createComponents(
      Client client,
      ClusterService clusterService,
      ThreadPool threadPool,
      ResourceWatcherService resourceWatcherService,
      ScriptService scriptService,
      NamedXContentRegistry contentRegistry,
      Environment environment,
      NodeEnvironment nodeEnvironment,
      NamedWriteableRegistry namedWriteableRegistry,
      IndexNameExpressionResolver indexNameResolver,
      Supplier<RepositoriesService> repositoriesServiceSupplier) {
    this.clusterService = clusterService;
    this.pluginSettings = new OpenSearchSettings(clusterService.getClusterSettings());
    this.client = (NodeClient) client;
    this.dataSourceService = createDataSourceService();
    dataSourceService.createDataSource(defaultOpenSearchDataSourceMetadata());
    LocalClusterState.state().setClusterService(clusterService);
    LocalClusterState.state().setPluginSettings((OpenSearchSettings) pluginSettings);

    ModulesBuilder modules = new ModulesBuilder();
    modules.add(new OpenSearchPluginModule());
    modules.add(b -> {
      b.bind(NodeClient.class).toInstance((NodeClient) client);
      b.bind(org.opensearch.sql.common.setting.Settings.class).toInstance(pluginSettings);
      b.bind(DataSourceService.class).toInstance(dataSourceService);
    });

    injector = modules.createInjector();
    return ImmutableList.of(dataSourceService);
  }

  @Override
  public List<ExecutorBuilder<?>> getExecutorBuilders(Settings settings) {
    return Collections.singletonList(
        new FixedExecutorBuilder(
            settings,
            AsyncRestExecutor.SQL_WORKER_THREAD_POOL_NAME,
            OpenSearchExecutors.allocatedProcessors(settings),
            1000,
            null));
  }

  @Override
  public List<Setting<?>> getSettings() {
    return new ImmutableList.Builder<Setting<?>>()
        .addAll(LegacyOpenDistroSettings.legacySettings())
        .addAll(OpenSearchSettings.pluginSettings())
        .add(DataSourceSettings.DATASOURCE_CONFIG)
        .add(DataSourceSettings.DATASOURCE_MASTER_SECRET_KEY)
        .build();
  }

  @Override
  public ScriptEngine getScriptEngine(Settings settings, Collection<ScriptContext<?>> contexts) {
    return new ExpressionScriptEngine(new DefaultExpressionSerializer());
  }

  private DataSourceServiceImpl createDataSourceService() {
    String masterKey = DataSourceSettings
        .DATASOURCE_MASTER_SECRET_KEY.get(clusterService.getSettings());
    DataSourceMetadataStorage dataSourceMetadataStorage
        = new OpenSearchDataSourceMetadataStorage(client, clusterService,
            new EncryptorImpl(masterKey));
    DataSourceUserAuthorizationHelper dataSourceUserAuthorizationHelper
        = new DataSourceUserAuthorizationHelperImpl(client);
    return new DataSourceServiceImpl(
        new ImmutableSet.Builder<DataSourceFactory>()
            .add(new OpenSearchDataSourceFactory(
                new OpenSearchNodeClient(this.client), pluginSettings))
            .add(new PrometheusStorageFactory())
            .build(),
        dataSourceMetadataStorage,
        dataSourceUserAuthorizationHelper);
  }

<<<<<<< HEAD
  /**
   * load {@link DataSource} from settings.
   */
  @VisibleForTesting
  public static void loadDataSources(DataSourceService dataSourceService, Settings settings) {
    SecurityAccess.doPrivileged(
        () -> {
          InputStream inputStream = DataSourceSettings.DATASOURCE_CONFIG.get(settings);
          if (inputStream != null) {
            Gson gson = new GsonBuilder()
                .disableJdkUnsafe()
                .addReflectionAccessFilter(ReflectionAccessFilter.BLOCK_ALL_PLATFORM)
                .create();
            Type typeTok = new TypeToken<List<DataSourceMetadata>>() {}.getType();
            Reader reader = new InputStreamReader(inputStream, StandardCharsets.UTF_8);
            try {
              List<DataSourceMetadata> metadataList = gson.fromJson(reader, typeTok);
              dataSourceService.createDataSource(metadataList.toArray(new DataSourceMetadata[0]));
            } catch (Throwable e) {
              LOG.error("DataSource construction failed.", e);
            }
          }
          return null;
        });
  }
=======
>>>>>>> 3fc11a40
}<|MERGE_RESOLUTION|>--- conflicted
+++ resolved
@@ -9,7 +9,6 @@
 
 import com.google.common.collect.ImmutableList;
 import com.google.common.collect.ImmutableSet;
-<<<<<<< HEAD
 import com.google.gson.Gson;
 import com.google.gson.GsonBuilder;
 import com.google.gson.ReflectionAccessFilter;
@@ -21,8 +20,6 @@
 import java.lang.reflect.Type;
 import java.nio.charset.StandardCharsets;
 import java.util.ArrayList;
-=======
->>>>>>> 3fc11a40
 import java.util.Arrays;
 import java.util.Collection;
 import java.util.Collections;
@@ -242,7 +239,6 @@
         dataSourceUserAuthorizationHelper);
   }
 
-<<<<<<< HEAD
   /**
    * load {@link DataSource} from settings.
    */
@@ -268,6 +264,4 @@
           return null;
         });
   }
-=======
->>>>>>> 3fc11a40
 }