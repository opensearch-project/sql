--- conflicted
+++ resolved
@@ -246,17 +246,6 @@
                 .field(helper.inferNamedField(rexInputRef).getRootName())
                 .setNumBuckets(requireNonNull(valueLiteral.getValueAs(Integer.class)));
         return Pair.of(
-<<<<<<< HEAD
-            ImmutableList.copyOf(metricBuilder.getAggregatorFactories()),
-            new NoBucketAggregationParser(metricParserList));
-      } else if (aggregate.getGroupSet().length() == 1 && !bucketNullable) {
-        // one bucket, use values source bucket builder for getting better performance
-        // TODO for multiple buckets, use MultiTermsAggregationBuilder
-        ValuesSourceAggregationBuilder<?> bucketBuilder =
-            createBucketAggregation(groupList.getFirst(), project, helper);
-        return Pair.of(
-=======
->>>>>>> 5be225ed
             Collections.singletonList(bucketBuilder.subAggregations(metricBuilder)),
             new BucketAggregationParser(metricParserList));
       } else {
