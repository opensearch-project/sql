/*
 * Copyright OpenSearch Contributors
 * SPDX-License-Identifier: Apache-2.0
 */

package org.opensearch.sql.calcite.utils;

<<<<<<< HEAD
=======
import static java.lang.Math.E;
import static org.opensearch.sql.calcite.utils.OpenSearchTypeFactory.getLegacyTypeName;
>>>>>>> e86f4b62
import static org.opensearch.sql.calcite.utils.UserDefinedFunctionUtils.*;

import com.google.common.collect.ImmutableList;
import java.math.BigDecimal;
import java.util.ArrayList;
import java.util.List;
import java.util.Locale;
import java.util.Objects;
import java.util.Set;
import java.util.stream.Collectors;
import java.util.stream.Stream;
import org.apache.calcite.avatica.util.TimeUnit;
import org.apache.calcite.rel.type.RelDataType;
import org.apache.calcite.rex.RexBuilder;
import org.apache.calcite.rex.RexLiteral;
import org.apache.calcite.rex.RexNode;
import org.apache.calcite.sql.SqlIntervalQualifier;
import org.apache.calcite.sql.SqlOperator;
import org.apache.calcite.sql.fun.SqlStdOperatorTable;
import org.apache.calcite.sql.parser.SqlParserPos;
import org.apache.calcite.sql.type.ReturnTypes;
import org.apache.calcite.sql.type.SqlReturnTypeInference;
import org.apache.calcite.sql.type.SqlTypeName;
import org.apache.calcite.sql.type.SqlTypeTransforms;
import org.opensearch.sql.calcite.CalcitePlanContext;
import org.opensearch.sql.calcite.ExtendedRexBuilder;
import org.opensearch.sql.calcite.udf.conditionUDF.IfFunction;
import org.opensearch.sql.calcite.udf.conditionUDF.IfNullFunction;
import org.opensearch.sql.calcite.udf.conditionUDF.NullIfFunction;
import org.opensearch.sql.calcite.udf.datetimeUDF.ConvertTZFunction;
import org.opensearch.sql.calcite.udf.datetimeUDF.DateAddSubFunction;
import org.opensearch.sql.calcite.udf.datetimeUDF.DateDiffFunction;
import org.opensearch.sql.calcite.udf.datetimeUDF.DateFormatFunction;
import org.opensearch.sql.calcite.udf.datetimeUDF.DateFunction;
import org.opensearch.sql.calcite.udf.datetimeUDF.DatetimeFunction;
import org.opensearch.sql.calcite.udf.datetimeUDF.DayFunction;
import org.opensearch.sql.calcite.udf.datetimeUDF.DayOfWeekFunction;
import org.opensearch.sql.calcite.udf.datetimeUDF.DayOfYearFunction;
import org.opensearch.sql.calcite.udf.datetimeUDF.ExtractFunction;
import org.opensearch.sql.calcite.udf.datetimeUDF.FromDaysFunction;
import org.opensearch.sql.calcite.udf.datetimeUDF.FromUnixTimestampFunction;
import org.opensearch.sql.calcite.udf.datetimeUDF.GetFormatFunction;
import org.opensearch.sql.calcite.udf.datetimeUDF.HourFunction;
import org.opensearch.sql.calcite.udf.datetimeUDF.LastDayFunction;
import org.opensearch.sql.calcite.udf.datetimeUDF.MakeDateFunction;
import org.opensearch.sql.calcite.udf.datetimeUDF.MakeTimeFunction;
import org.opensearch.sql.calcite.udf.datetimeUDF.MicrosecondFunction;
import org.opensearch.sql.calcite.udf.datetimeUDF.MinuteFunction;
import org.opensearch.sql.calcite.udf.datetimeUDF.MinuteOfDayFunction;
import org.opensearch.sql.calcite.udf.datetimeUDF.MonthFunction;
import org.opensearch.sql.calcite.udf.datetimeUDF.PeriodAddFunction;
import org.opensearch.sql.calcite.udf.datetimeUDF.PeriodDiffFunction;
import org.opensearch.sql.calcite.udf.datetimeUDF.PeriodNameFunction;
import org.opensearch.sql.calcite.udf.datetimeUDF.PostprocessForUDTFunction;
import org.opensearch.sql.calcite.udf.datetimeUDF.QuarterFunction;
import org.opensearch.sql.calcite.udf.datetimeUDF.SecondFunction;
import org.opensearch.sql.calcite.udf.datetimeUDF.SecondToTimeFunction;
import org.opensearch.sql.calcite.udf.datetimeUDF.StrToDateFunction;
import org.opensearch.sql.calcite.udf.datetimeUDF.SysdateFunction;
import org.opensearch.sql.calcite.udf.datetimeUDF.TimeAddSubFunction;
import org.opensearch.sql.calcite.udf.datetimeUDF.TimeDiffFunction;
import org.opensearch.sql.calcite.udf.datetimeUDF.TimeFormatFunction;
import org.opensearch.sql.calcite.udf.datetimeUDF.TimeFunction;
import org.opensearch.sql.calcite.udf.datetimeUDF.TimeToSecondFunction;
import org.opensearch.sql.calcite.udf.datetimeUDF.TimestampAddFunction;
import org.opensearch.sql.calcite.udf.datetimeUDF.TimestampDiffFunction;
import org.opensearch.sql.calcite.udf.datetimeUDF.TimestampFunction;
import org.opensearch.sql.calcite.udf.datetimeUDF.ToDaysFunction;
import org.opensearch.sql.calcite.udf.datetimeUDF.ToSecondsFunction;
import org.opensearch.sql.calcite.udf.datetimeUDF.UnixTimeStampFunction;
import org.opensearch.sql.calcite.udf.datetimeUDF.UtcDateFunction;
import org.opensearch.sql.calcite.udf.datetimeUDF.UtcTimeFunction;
import org.opensearch.sql.calcite.udf.datetimeUDF.UtcTimeStampFunction;
import org.opensearch.sql.calcite.udf.datetimeUDF.WeekDayFunction;
import org.opensearch.sql.calcite.udf.datetimeUDF.WeekFunction;
import org.opensearch.sql.calcite.udf.datetimeUDF.YearFunction;
import org.opensearch.sql.calcite.udf.datetimeUDF.YearWeekFunction;
import org.opensearch.sql.calcite.udf.mathUDF.CRC32Function;
import org.opensearch.sql.calcite.udf.mathUDF.ConvFunction;
import org.opensearch.sql.calcite.udf.mathUDF.DivideFunction;
import org.opensearch.sql.calcite.udf.mathUDF.EulerFunction;
import org.opensearch.sql.calcite.udf.mathUDF.ModFunction;
import org.opensearch.sql.calcite.udf.mathUDF.SqrtFunction;
import org.opensearch.sql.calcite.udf.textUDF.LocateFunction;
import org.opensearch.sql.calcite.udf.textUDF.ReplaceFunction;

/**
 * TODO: We need to refactor code to make all related part together and directly return call TODO:
 * Remove all makeFlag and use literal directly
 */
public interface BuiltinFunctionUtils {

  Set<String> TIME_EXCLUSIVE_OPS =
      Set.of("SECOND", "SECOND_OF_MINUTE", "MINUTE", "MINUTE_OF_HOUR", "HOUR", "HOUR_OF_DAY");

  static SqlReturnTypeInference VARCHAR_FORCE_NULLABLE =
      ReturnTypes.VARCHAR.andThen(SqlTypeTransforms.FORCE_NULLABLE);

  static SqlOperator translate(String op) {
    String capitalOP = op.toUpperCase(Locale.ROOT);
    switch (capitalOP) {
      case "XOR":
        return SqlStdOperatorTable.NOT_EQUALS;
<<<<<<< HEAD
=======
      case "=":
        return SqlStdOperatorTable.EQUALS;
      case "<>":
      case ">":
        return SqlStdOperatorTable.GREATER_THAN;
      case ">=":
        return SqlStdOperatorTable.GREATER_THAN_OR_EQUAL;
      case "<":
        return SqlStdOperatorTable.LESS_THAN;
      case "<=":
        return SqlStdOperatorTable.LESS_THAN_OR_EQUAL;
      case "REGEXP":
        return SqlLibraryOperators.REGEXP;
      case "+":
        return SqlStdOperatorTable.PLUS;
      case "-":
        return SqlStdOperatorTable.MINUS;
      case "*":
        return SqlStdOperatorTable.MULTIPLY;
      case "/":
        return TransferUserDefinedFunction(
            DivideFunction.class, "/", ReturnTypes.QUOTIENT_NULLABLE);
        // Built-in String Functions
      case "ASCII":
        return SqlStdOperatorTable.ASCII;
      case "CONCAT":
        return SqlLibraryOperators.CONCAT_FUNCTION;
      case "CONCAT_WS":
        return SqlLibraryOperators.CONCAT_WS;
      case "LIKE":
        return SqlLibraryOperators.ILIKE;
      case "LTRIM", "RTRIM", "TRIM":
        return SqlStdOperatorTable.TRIM;
      case "LENGTH":
        return SqlStdOperatorTable.CHAR_LENGTH;
      case "LOWER":
        return SqlStdOperatorTable.LOWER;
      case "POSITION":
        return SqlStdOperatorTable.POSITION;
      case "REVERSE":
        return SqlLibraryOperators.REVERSE;
      case "RIGHT":
        return SqlLibraryOperators.RIGHT;
      case "LEFT":
        return SqlLibraryOperators.LEFT;
      case "SUBSTRING", "SUBSTR":
        return SqlStdOperatorTable.SUBSTRING;
      case "STRCMP":
        return SqlLibraryOperators.STRCMP;
>>>>>>> e86f4b62
      case "REPLACE":
        return TransferUserDefinedFunction(
            ReplaceFunction.class, "REPLACE", VARCHAR_FORCE_NULLABLE);
      case "LOCATE":
        return TransferUserDefinedFunction(
            LocateFunction.class,
            "LOCATE",
            ReturnTypes.INTEGER.andThen(SqlTypeTransforms.FORCE_NULLABLE));
      case "CONV":
        // The CONV function in PPL converts between numerical bases,
        // while SqlStdOperatorTable.CONVERT converts between charsets.
<<<<<<< HEAD
        return TransferUserDefinedFunction(ConvFunction.class, "CONVERT", ReturnTypes.VARCHAR);
=======
        return TransferUserDefinedFunction(ConvFunction.class, "CONVERT", VARCHAR_FORCE_NULLABLE);
      case "COS":
        return SqlStdOperatorTable.COS;
      case "COT":
        return SqlStdOperatorTable.COT;
>>>>>>> e86f4b62
      case "CRC32":
        return TransferUserDefinedFunction(CRC32Function.class, "CRC32", ReturnTypes.BIGINT);
      case "E":
        return TransferUserDefinedFunction(EulerFunction.class, "E", ReturnTypes.DOUBLE);
      case "MOD", "%":
        // The MOD function in PPL supports floating-point parameters, e.g., MOD(5.5, 2) = 1.5,
        // MOD(3.1, 2.1) = 1.1,
        // whereas SqlStdOperatorTable.MOD supports only integer / long parameters.
<<<<<<< HEAD
        return TransferUserDefinedFunction(
            ModFunction.class, "MOD", getLeastRestrictiveReturnTypeAmongArgsAt(List.of(0, 1)));
=======
        return TransferUserDefinedFunction(ModFunction.class, "MOD", ReturnTypes.LEAST_RESTRICTIVE);
      case "PI":
        return SqlStdOperatorTable.PI;
      case "POW", "POWER":
        return SqlStdOperatorTable.POWER;
      case "RADIANS":
        return SqlStdOperatorTable.RADIANS;
      case "RAND":
        return SqlStdOperatorTable.RAND;
      case "ROUND":
        return SqlStdOperatorTable.ROUND;
      case "SIGN":
        return SqlStdOperatorTable.SIGN;
      case "SIN":
        return SqlStdOperatorTable.SIN;
>>>>>>> e86f4b62
      case "SQRT":
        // SqlStdOperatorTable.SQRT is declared but not implemented, therefore we use a custom
        // implementation.
        return TransferUserDefinedFunction(
            SqrtFunction.class, "SQRT", ReturnTypes.DOUBLE_FORCE_NULLABLE);
        // Built-in Date Functions
      case "CURRENT_TIMESTAMP", "NOW", "LOCALTIMESTAMP", "LOCALTIME":
        return TransferUserDefinedFunction(
            PostprocessForUDTFunction.class, "POSTPROCESS", timestampInference);
      case "CURTIME", "CURRENT_TIME":
        return TransferUserDefinedFunction(
            PostprocessForUDTFunction.class, "POSTPROCESS", timeInference);
      case "CURRENT_DATE", "CURDATE":
        return TransferUserDefinedFunction(
            PostprocessForUDTFunction.class, "POSTPROCESS", dateInference);
      case "DATE":
        return TransferUserDefinedFunction(DateFunction.class, "DATE", dateInference);
      case "DATE_ADD":
        return TransferUserDefinedFunction(
            DateAddSubFunction.class, "DATE_ADD", timestampInference);
      case "ADDDATE":
        return TransferUserDefinedFunction(
            DateAddSubFunction.class, "ADDDATE", DateAddSubFunction.getReturnTypeForAddOrSubDate());
      case "SUBDATE":
        return TransferUserDefinedFunction(
            DateAddSubFunction.class, "SUBDATE", DateAddSubFunction.getReturnTypeForAddOrSubDate());
      case "DATE_SUB":
        return TransferUserDefinedFunction(
            DateAddSubFunction.class, "DATE_SUB", timestampInference);
      case "ADDTIME", "SUBTIME":
        return TransferUserDefinedFunction(
            TimeAddSubFunction.class, capitalOP, TimeAddSubFunction.getReturnTypeForTimeAddSub());
      case "DAY_OF_WEEK", "DAYOFWEEK":
        return TransferUserDefinedFunction(
            DayOfWeekFunction.class, capitalOP, INTEGER_FORCE_NULLABLE);
      case "DAY_OF_YEAR", "DAYOFYEAR":
        return TransferUserDefinedFunction(
            DayOfYearFunction.class, capitalOP, INTEGER_FORCE_NULLABLE);
      case "EXTRACT":
        // Reuse OpenSearch PPL's implementation
        return TransferUserDefinedFunction(ExtractFunction.class, "EXTRACT", ReturnTypes.BIGINT);
      case "CONVERT_TZ":
        return TransferUserDefinedFunction(
            ConvertTZFunction.class, "CONVERT_TZ", timestampInference);
      case "DATETIME":
        return TransferUserDefinedFunction(DatetimeFunction.class, "DATETIME", timestampInference);

      case "FROM_DAYS":
        return TransferUserDefinedFunction(FromDaysFunction.class, "FROM_DAYS", dateInference);
      case "DATE_FORMAT":
        return TransferUserDefinedFunction(
            DateFormatFunction.class, "DATE_FORMAT", VARCHAR_FORCE_NULLABLE);
      case "GET_FORMAT":
        return TransferUserDefinedFunction(
            GetFormatFunction.class, "GET_FORMAT", VARCHAR_FORCE_NULLABLE);
      case "MAKETIME":
        return TransferUserDefinedFunction(MakeTimeFunction.class, "MAKETIME", timeInference);
      case "MAKEDATE":
        return TransferUserDefinedFunction(MakeDateFunction.class, "MAKEDATE", dateInference);
      case "MINUTE_OF_DAY":
        return TransferUserDefinedFunction(
            MinuteOfDayFunction.class, "MINUTE_OF_DAY", ReturnTypes.INTEGER);
      case "PERIOD_ADD":
        return TransferUserDefinedFunction(
            PeriodAddFunction.class, "PERIOD_ADD", ReturnTypes.INTEGER);
      case "PERIOD_DIFF":
        return TransferUserDefinedFunction(
            PeriodDiffFunction.class, "PERIOD_DIFF", ReturnTypes.INTEGER);
      case "STR_TO_DATE":
        return TransferUserDefinedFunction(
            StrToDateFunction.class, "STR_TO_DATE", timestampInference);
      case "WEEK", "WEEK_OF_YEAR":
        // WEEK in PPL support an additional mode argument, therefore we need to use a custom
        // implementation.
        return TransferUserDefinedFunction(WeekFunction.class, "WEEK", ReturnTypes.INTEGER);
        // UDF Functions
        // Built-in condition functions
      case "IF":
        return TransferUserDefinedFunction(
            IfFunction.class, "if", ReturnTypes.ARG1.andThen(SqlTypeTransforms.FORCE_NULLABLE));
      case "IFNULL":
        return TransferUserDefinedFunction(
            IfNullFunction.class, "ifnull", ReturnTypes.ARG0_FORCE_NULLABLE);
      case "NULLIF":
        return TransferUserDefinedFunction(
            NullIfFunction.class, "nullif", ReturnTypes.ARG0_FORCE_NULLABLE);
      case "DAYNAME":
        return TransferUserDefinedFunction(
            PeriodNameFunction.class, "DAYNAME", VARCHAR_FORCE_NULLABLE);
      case "MONTHNAME":
        return TransferUserDefinedFunction(
            PeriodNameFunction.class, "MONTHNAME", VARCHAR_FORCE_NULLABLE);
      case "LAST_DAY":
        return TransferUserDefinedFunction(LastDayFunction.class, "LAST_DAY", dateInference);
      case "UNIX_TIMESTAMP":
        return TransferUserDefinedFunction(
            UnixTimeStampFunction.class, "unix_timestamp", ReturnTypes.DOUBLE);
      case "SYSDATE":
        return TransferUserDefinedFunction(SysdateFunction.class, "SYSDATE", timestampInference);
      case "TIME":
        return TransferUserDefinedFunction(TimeFunction.class, "TIME", timeInference);
      case "TIMEDIFF":
        return TransferUserDefinedFunction(TimeDiffFunction.class, "TIMEDIFF", timeInference);
      case "TIME_TO_SEC":
        return TransferUserDefinedFunction(
            TimeToSecondFunction.class, "TIME_TO_SEC", ReturnTypes.BIGINT);
      case "TIME_FORMAT":
        return TransferUserDefinedFunction(
            TimeFormatFunction.class, "TIME_FORMAT", VARCHAR_FORCE_NULLABLE);
      case "TIMESTAMP":
        // return SqlLibraryOperators.TIMESTAMP;
        return TransferUserDefinedFunction(
            TimestampFunction.class, "timestamp", timestampInference);
      case "TIMESTAMPADD":
        // return SqlLibraryOperators.TIMESTAMP;
        return TransferUserDefinedFunction(
            TimestampAddFunction.class, "TIMESTAMPADD", timestampInference);
      case "TIMESTAMPDIFF":
        return TransferUserDefinedFunction(
            TimestampDiffFunction.class, "TIMESTAMPDIFF", ReturnTypes.BIGINT);
      case "DATEDIFF":
        return TransferUserDefinedFunction(DateDiffFunction.class, "DATEDIFF", ReturnTypes.BIGINT);
      case "TO_SECONDS":
        return TransferUserDefinedFunction(
            ToSecondsFunction.class, "TO_SECONDS", ReturnTypes.BIGINT);
      case "TO_DAYS":
        return TransferUserDefinedFunction(ToDaysFunction.class, "TO_DAYS", ReturnTypes.BIGINT);
      case "SEC_TO_TIME":
        return TransferUserDefinedFunction(
            SecondToTimeFunction.class, "SEC_TO_TIME", timeInference);
      case "YEAR":
        return TransferUserDefinedFunction(YearFunction.class, capitalOP, INTEGER_FORCE_NULLABLE);
      case "QUARTER":
        return TransferUserDefinedFunction(
            QuarterFunction.class, capitalOP, INTEGER_FORCE_NULLABLE);
      case "MINUTE", "MINUTE_OF_HOUR":
        return TransferUserDefinedFunction(MinuteFunction.class, capitalOP, INTEGER_FORCE_NULLABLE);
      case "HOUR", "HOUR_OF_DAY":
        return TransferUserDefinedFunction(HourFunction.class, capitalOP, INTEGER_FORCE_NULLABLE);
      case "MONTH", "MONTH_OF_YEAR":
        return TransferUserDefinedFunction(MonthFunction.class, capitalOP, INTEGER_FORCE_NULLABLE);
      case "DAY_OF_MONTH", "DAYOFMONTH", "DAY":
        return TransferUserDefinedFunction(DayFunction.class, capitalOP, INTEGER_FORCE_NULLABLE);
      case "SECOND", "SECOND_OF_MINUTE":
        return TransferUserDefinedFunction(SecondFunction.class, capitalOP, INTEGER_FORCE_NULLABLE);
      case "MICROSECOND":
        return TransferUserDefinedFunction(
            MicrosecondFunction.class, "MICROSECOND", ReturnTypes.INTEGER);
      case "YEARWEEK":
        return TransferUserDefinedFunction(YearWeekFunction.class, "YEARWEEK", ReturnTypes.INTEGER);
      case "FROM_UNIXTIME":
        return TransferUserDefinedFunction(
            FromUnixTimestampFunction.class,
            "FROM_UNIXTIME",
            FromUnixTimestampFunction.interReturnTypes());
      case "WEEKDAY":
        return TransferUserDefinedFunction(WeekDayFunction.class, "WEEKDAY", ReturnTypes.INTEGER);
      case "UTC_TIMESTAMP":
        return TransferUserDefinedFunction(
            UtcTimeStampFunction.class, "utc_timestamp", timestampInference);
      case "UTC_TIME":
        return TransferUserDefinedFunction(UtcTimeFunction.class, "utc_time", timeInference);
      case "UTC_DATE":
        return TransferUserDefinedFunction(UtcDateFunction.class, "utc_date", dateInference);
        // TODO Add more, ref RexImpTable
      default:
        throw new IllegalArgumentException("Unsupported operator: " + op);
    }
  }

  /**
   * Translates function arguments to align with Calcite's expectations, ensuring compatibility with
   * PPL (Piped Processing Language). This is necessary because Calcite's input argument order or
   * default values may differ from PPL's function definitions.
   *
   * @param op The function name as a string.
   * @param argList A list of {@link RexNode} representing the parsed arguments from the PPL
   *     statement.
   * @param context The {@link CalcitePlanContext} providing necessary utilities such as {@code
   *     rexBuilder}.
   * @return A modified list of {@link RexNode} that correctly maps to Calcite’s function
   *     expectations.
   */
  static List<RexNode> translateArgument(
      String op, List<RexNode> argList, CalcitePlanContext context, String currentTimestampStr) {
    String capitalOP = op.toUpperCase(Locale.ROOT);
    switch (capitalOP) {
      case "DATE":
        List<RexNode> dateArgs =
            List.of(
                argList.get(0),
                context.rexBuilder.makeFlag(transferDateRelatedTimeName(argList.get(0))),
                context.rexBuilder.makeLiteral(currentTimestampStr));
        return dateArgs;
      case "HOUR",
          "HOUR_OF_DAY",
          "MINUTE",
          "MINUTE_OF_HOUR",
          "QUARTER",
          "YEAR",
          "LAST_DAY",
          "DAY_OF_WEEK",
          "DAYOFWEEK",
          "DAY_OF_YEAR",
          "DAYOFYEAR",
          "MONTH",
          "MONTH_OF_YEAR",
          "DAY",
          "DAY_OF_MONTH",
          "DAYOFMONTH",
          "SECOND",
          "SECOND_OF_MINUTE":
        return List.of(
            argList.get(0),
            context.rexBuilder.makeFlag(transferDateRelatedTimeName(argList.get(0))),
            context.rexBuilder.makeLiteral(currentTimestampStr));
      case "CURRENT_TIMESTAMP", "NOW", "LOCALTIMESTAMP", "LOCALTIME":
        RexNode currentTimestampCall =
            context.rexBuilder.makeCall(SqlStdOperatorTable.CURRENT_TIMESTAMP, List.of());
        return List.of(currentTimestampCall, context.rexBuilder.makeFlag(SqlTypeName.TIMESTAMP));
      case "CURTIME", "CURRENT_TIME":
        RexNode currentTimeCall =
            context.rexBuilder.makeCall(SqlStdOperatorTable.CURRENT_TIME, List.of());
        return List.of(currentTimeCall, context.rexBuilder.makeFlag(SqlTypeName.TIME));
      case "CURRENT_DATE", "CURDATE":
        RexNode currentDateCall =
            context.rexBuilder.makeCall(SqlStdOperatorTable.CURRENT_DATE, List.of());
        return List.of(currentDateCall, context.rexBuilder.makeFlag(SqlTypeName.DATE));
      case "TIMESTAMP",
          "TIMEDIFF",
          "TIME_TO_SEC",
          "TIME_FORMAT",
          "TO_SECONDS",
          "TO_DAYS",
          "CONVERT_TZ":
        List<RexNode> timestampArgs = new ArrayList<>(argList);
        timestampArgs.addAll(
            argList.stream()
                .map(p -> context.rexBuilder.makeFlag(transferDateRelatedTimeName(p)))
                .collect(Collectors.toList()));
        timestampArgs.add(context.rexBuilder.makeLiteral(currentTimestampStr));
        return timestampArgs;
      case "YEARWEEK", "WEEKDAY":
        List<RexNode> weekdayArgs = new ArrayList<>(argList);
        weekdayArgs.addAll(
            argList.stream()
                .map(p -> context.rexBuilder.makeFlag(transferDateRelatedTimeName(p)))
                .collect(Collectors.toList()));
        weekdayArgs.add(context.rexBuilder.makeLiteral(currentTimestampStr));
        return weekdayArgs;
      case "TIMESTAMPADD":
        List<RexNode> timestampAddArgs = new ArrayList<>(argList);
        timestampAddArgs.add(
            context.rexBuilder.makeFlag(argList.get(2).getType().getSqlTypeName()));
        timestampAddArgs.add(context.rexBuilder.makeLiteral(currentTimestampStr));
        return timestampAddArgs;
      case "TIMESTAMPDIFF":
        List<RexNode> timestampDiffArgs = new ArrayList<>();
        timestampDiffArgs.add(argList.getFirst());
        timestampDiffArgs.addAll(buildArgsWithTypes(context.rexBuilder, argList, 1, 2));
        timestampDiffArgs.add(context.rexBuilder.makeLiteral(currentTimestampStr));
        return timestampDiffArgs;
      case "DATEDIFF":
        // datediff differs with timestamp diff in that it
        List<RexNode> dateDiffArgs = buildArgsWithTypes(context.rexBuilder, argList, 0, 1);
        dateDiffArgs.add(context.rexBuilder.makeLiteral(currentTimestampStr));
        return dateDiffArgs;
      case "DAYNAME", "MONTHNAME":
        List<RexNode> periodNameArgs = new ArrayList<>();
        periodNameArgs.add(argList.getFirst());
        periodNameArgs.add(context.rexBuilder.makeLiteral(capitalOP));
        periodNameArgs.add(
            context.rexBuilder.makeFlag(argList.getFirst().getType().getSqlTypeName()));
        return periodNameArgs;
      case "DATE_SUB":
        List<RexNode> dateSubArgs = transformDateManipulationArgs(argList, context.rexBuilder);
        // A flag that represents isAdd
        dateSubArgs.add(context.rexBuilder.makeLiteral(false));
        dateSubArgs.add(context.rexBuilder.makeFlag(SqlTypeName.TIMESTAMP));
        dateSubArgs.add(context.rexBuilder.makeLiteral(currentTimestampStr));
        return dateSubArgs;
      case "DATE_ADD":
        List<RexNode> dateAddArgs = transformDateManipulationArgs(argList, context.rexBuilder);
        dateAddArgs.add(context.rexBuilder.makeLiteral(true));
        dateAddArgs.add(context.rexBuilder.makeFlag(SqlTypeName.TIMESTAMP));
        dateAddArgs.add(context.rexBuilder.makeLiteral(currentTimestampStr));
        return dateAddArgs;
      case "ADDTIME":
        SqlTypeName arg0Type = transferDateRelatedTimeName(argList.getFirst());
        SqlTypeName arg1Type = transferDateRelatedTimeName(argList.get(1));
        RexNode type0 = context.rexBuilder.makeFlag(arg0Type);
        RexNode type1 = context.rexBuilder.makeFlag(arg1Type);
        RexNode isAdd = context.rexBuilder.makeLiteral(true);

        return List.of(
            argList.getFirst(),
            type0,
            argList.get(1),
            type1,
            isAdd,
            context.rexBuilder.makeLiteral(currentTimestampStr));
      case "ADDDATE":
        return transformAddOrSubDateArgs(argList, context.rexBuilder, true, currentTimestampStr);
      case "SUBDATE":
        return transformAddOrSubDateArgs(argList, context.rexBuilder, false, currentTimestampStr);
      case "SUBTIME":
        List<RexNode> subTimeArgs = transformTimeManipulationArgs(argList, context.rexBuilder);
        subTimeArgs.add(context.rexBuilder.makeLiteral(false));
        subTimeArgs.add(context.rexBuilder.makeLiteral(currentTimestampStr));
        return subTimeArgs;
      case "TIME":
        return ImmutableList.of(
            argList.getFirst(),
            context.rexBuilder.makeFlag(transferDateRelatedTimeName(argList.getFirst())));
      case "DATE_FORMAT", "FORMAT_TIMESTAMP":
        RexNode dateExpr = argList.get(0);
        RexNode dateFormatPatternExpr = argList.get(1);
        RexNode datetimeType;
        datetimeType = context.rexBuilder.makeFlag(transferDateRelatedTimeName(dateExpr));
        return ImmutableList.of(
            dateExpr,
            datetimeType,
            dateFormatPatternExpr,
            context.rexBuilder.makeLiteral(currentTimestampStr));
      case "UNIX_TIMESTAMP":
        List<RexNode> unixArgs = new ArrayList<>(argList);
        unixArgs.add(context.rexBuilder.makeFlag(transferDateRelatedTimeName(argList.getFirst())));
        unixArgs.add(context.rexBuilder.makeLiteral(currentTimestampStr));
        return unixArgs;
      case "WEEK", "WEEK_OF_YEAR":
        RexNode woyMode;
        if (argList.size() >= 2) {
          woyMode = argList.get(1);
        } else {
          woyMode =
              context.rexBuilder.makeLiteral(
                  0, context.rexBuilder.getTypeFactory().createSqlType(SqlTypeName.INTEGER));
        }
        return List.of(
            argList.getFirst(),
            woyMode,
            context.rexBuilder.makeFlag(argList.getFirst().getType().getSqlTypeName()));
      case "STR_TO_DATE":
        List<RexNode> strToDateArgs = new ArrayList<>(argList);
        strToDateArgs.add(context.rexBuilder.makeLiteral(currentTimestampStr));
        return strToDateArgs;
      case "MINUTE_OF_DAY", "MICROSECOND":
        // Convert STRING/TIME/TIMESTAMP to TIMESTAMP
        return ImmutableList.of(
            argList.getFirst(),
            context.rexBuilder.makeFlag(transferDateRelatedTimeName(argList.getFirst())));
      case "EXTRACT":
        return ImmutableList.of(
            argList.getFirst(),
            argList.get(1),
            context.rexBuilder.makeFlag(transferDateRelatedTimeName(argList.get(1))),
            context.rexBuilder.makeLiteral(currentTimestampStr));
      case "DATETIME":
        // Convert timestamp to a string to reuse OS PPL V2's implementation
        RexNode argTimestamp = argList.getFirst();
        if (argTimestamp.getType().getSqlTypeName().equals(SqlTypeName.TIMESTAMP)) {
          argTimestamp =
              makeConversionCall(
                  "DATE_FORMAT",
                  ImmutableList.of(argTimestamp, context.rexBuilder.makeLiteral("%Y-%m-%d %T")),
                  context,
                  currentTimestampStr);
        }
        return Stream.concat(Stream.of(argTimestamp), argList.stream().skip(1)).toList();
      case "UTC_TIMESTAMP", "UTC_TIME", "UTC_DATE":
        return List.of(context.rexBuilder.makeLiteral(currentTimestampStr));
      default:
        return argList;
    }
  }

  private static RexNode makeConversionCall(
      String funcName,
      List<RexNode> arguments,
      CalcitePlanContext context,
      String currentTimestampStr) {
    SqlOperator operator = translate(funcName);
    List<RexNode> translatedArguments =
        translateArgument(funcName, arguments, context, currentTimestampStr);
    RelDataType returnType =
        deriveReturnType(funcName, context.rexBuilder, operator, translatedArguments);
    return context.rexBuilder.makeCall(returnType, operator, translatedArguments);
  }

  static RelDataType deriveReturnType(
      String funcName, RexBuilder rexBuilder, SqlOperator operator, List<? extends RexNode> exprs) {
    RelDataType returnType =
        switch (funcName.toUpperCase(Locale.ROOT)) {
            // This effectively invalidates the operand type check, which leads to unnecessary
            // incompatible parameter type errors
          case "DATEDIFF" -> rexBuilder.getTypeFactory().createSqlType(SqlTypeName.BIGINT);
          case "TIMESTAMPDIFF" -> rexBuilder.getTypeFactory().createSqlType(SqlTypeName.BIGINT);
          case "YEAR",
              "MINUTE",
              "HOUR",
              "HOUR_OF_DAY",
              "MONTH",
              "MONTH_OF_YEAR",
              "DAY_OF_YEAR",
              "DAYOFYEAR",
              "DAY_OF_MONTH",
              "DAYOFMONTH",
              "DAY_OF_WEEK",
              "DAYOFWEEK",
              "DAY",
              "MINUTE_OF_HOUR",
              "QUARTER",
              "SECOND",
              "SECOND_OF_MINUTE" -> rexBuilder.getTypeFactory().createSqlType(SqlTypeName.INTEGER);
          default -> rexBuilder.deriveReturnType(operator, exprs);
        };
    // Make all return types nullable
    return rexBuilder.getTypeFactory().createTypeWithNullability(returnType, true);
  }

  private static List<RexNode> transformDateManipulationArgs(
      List<RexNode> argList, ExtendedRexBuilder rexBuilder) {
    List<RexNode> dateAddArgs = new ArrayList<>();
    RexNode baseTimestampExpr = argList.get(0);
    RexNode intervalExpr = argList.get(1);
    // 1. Add time unit
    RexLiteral timeFrameName =
        rexBuilder.makeFlag(
            Objects.requireNonNull(intervalExpr.getType().getIntervalQualifier()).getUnit());
    dateAddArgs.add(timeFrameName);
    // 2. Add interval
    RexLiteral intervalArg =
        rexBuilder.makeBigintLiteral(((RexLiteral) intervalExpr).getValueAs(BigDecimal.class));
    dateAddArgs.add(intervalArg);
    // 3. Add timestamp
    dateAddArgs.add(baseTimestampExpr);
    // 4. Add original sql type
    dateAddArgs.add(rexBuilder.makeFlag(transferDateRelatedTimeName(baseTimestampExpr)));
    return dateAddArgs;
  }

  private static List<RexNode> transformAddOrSubDateArgs(
      List<RexNode> argList,
      ExtendedRexBuilder rexBuilder,
      Boolean isAdd,
      String currentTimestampStr) {
    List<RexNode> addOrSubDateArgs = new ArrayList<>();
    addOrSubDateArgs.add(argList.getFirst());
    SqlTypeName addType = argList.get(1).getType().getSqlTypeName();
    if (addType == SqlTypeName.BIGINT
        || addType == SqlTypeName.DECIMAL
        || addType == SqlTypeName.INTEGER) {
      Number value = ((RexLiteral) argList.get(1)).getValueAs(Number.class);
      addOrSubDateArgs.add(
          rexBuilder.makeIntervalLiteral(
              new BigDecimal(value.toString()),
              new SqlIntervalQualifier(TimeUnit.DAY, null, SqlParserPos.ZERO)));
    } else {
      addOrSubDateArgs.add(argList.get(1));
    }
    List<RexNode> addOrSubDateRealInput =
        transformDateManipulationArgs(addOrSubDateArgs, rexBuilder);
    addOrSubDateRealInput.add(rexBuilder.makeLiteral(isAdd));
    SqlTypeName firstType = transferDateRelatedTimeName(argList.getFirst());
    if (firstType == SqlTypeName.DATE
        && (addType == SqlTypeName.BIGINT
            || addType == SqlTypeName.DECIMAL
            || addType == SqlTypeName.INTEGER)) {
      addOrSubDateRealInput.add(rexBuilder.makeFlag(SqlTypeName.DATE));
      addOrSubDateRealInput.add(
          rexBuilder.makeLiteral(0, rexBuilder.getTypeFactory().createSqlType(SqlTypeName.DATE)));
    } else {
      addOrSubDateRealInput.add(rexBuilder.makeFlag(SqlTypeName.TIMESTAMP));
      addOrSubDateRealInput.add(
          rexBuilder.makeLiteral(
              0L, rexBuilder.getTypeFactory().createSqlType(SqlTypeName.TIMESTAMP)));
    }
    addOrSubDateRealInput.add(rexBuilder.makeLiteral(currentTimestampStr));
    return addOrSubDateRealInput;
  }

  private static List<RexNode> transformTimeManipulationArgs(
      List<RexNode> argList, ExtendedRexBuilder rexBuilder) {
    SqlTypeName arg0Type = transferDateRelatedTimeName(argList.getFirst());
    SqlTypeName arg1Type = transferDateRelatedTimeName(argList.get(1));
    RexNode type0 = rexBuilder.makeFlag(arg0Type);
    RexNode type1 = rexBuilder.makeFlag(arg1Type);
    return new ArrayList<>(List.of(argList.getFirst(), type0, argList.get(1), type1));
  }

  /**
   * Builds a list of RexNodes where each selected argument is followed by a RexNode representing
   * its SQL type.
   *
   * @param rexBuilder the RexBuilder instance used to create type flags
   * @param args the original list of arguments
   * @return A new list of RexNodes: [arg, typeFlag, arg, typeFlag, ...]
   */
  private static List<RexNode> buildArgsWithTypes(
      RexBuilder rexBuilder, List<RexNode> args, int... indexes) {
    List<RexNode> result = new ArrayList<>();
    for (int index : indexes) {
      RexNode arg = args.get(index);
      result.add(arg);
      result.add(rexBuilder.makeFlag(transferDateRelatedTimeName(arg)));
    }
    return result;
  }
}<|MERGE_RESOLUTION|>--- conflicted
+++ resolved
@@ -5,11 +5,6 @@
 
 package org.opensearch.sql.calcite.utils;
 
-<<<<<<< HEAD
-=======
-import static java.lang.Math.E;
-import static org.opensearch.sql.calcite.utils.OpenSearchTypeFactory.getLegacyTypeName;
->>>>>>> e86f4b62
 import static org.opensearch.sql.calcite.utils.UserDefinedFunctionUtils.*;
 
 import com.google.common.collect.ImmutableList;
@@ -113,58 +108,6 @@
     switch (capitalOP) {
       case "XOR":
         return SqlStdOperatorTable.NOT_EQUALS;
-<<<<<<< HEAD
-=======
-      case "=":
-        return SqlStdOperatorTable.EQUALS;
-      case "<>":
-      case ">":
-        return SqlStdOperatorTable.GREATER_THAN;
-      case ">=":
-        return SqlStdOperatorTable.GREATER_THAN_OR_EQUAL;
-      case "<":
-        return SqlStdOperatorTable.LESS_THAN;
-      case "<=":
-        return SqlStdOperatorTable.LESS_THAN_OR_EQUAL;
-      case "REGEXP":
-        return SqlLibraryOperators.REGEXP;
-      case "+":
-        return SqlStdOperatorTable.PLUS;
-      case "-":
-        return SqlStdOperatorTable.MINUS;
-      case "*":
-        return SqlStdOperatorTable.MULTIPLY;
-      case "/":
-        return TransferUserDefinedFunction(
-            DivideFunction.class, "/", ReturnTypes.QUOTIENT_NULLABLE);
-        // Built-in String Functions
-      case "ASCII":
-        return SqlStdOperatorTable.ASCII;
-      case "CONCAT":
-        return SqlLibraryOperators.CONCAT_FUNCTION;
-      case "CONCAT_WS":
-        return SqlLibraryOperators.CONCAT_WS;
-      case "LIKE":
-        return SqlLibraryOperators.ILIKE;
-      case "LTRIM", "RTRIM", "TRIM":
-        return SqlStdOperatorTable.TRIM;
-      case "LENGTH":
-        return SqlStdOperatorTable.CHAR_LENGTH;
-      case "LOWER":
-        return SqlStdOperatorTable.LOWER;
-      case "POSITION":
-        return SqlStdOperatorTable.POSITION;
-      case "REVERSE":
-        return SqlLibraryOperators.REVERSE;
-      case "RIGHT":
-        return SqlLibraryOperators.RIGHT;
-      case "LEFT":
-        return SqlLibraryOperators.LEFT;
-      case "SUBSTRING", "SUBSTR":
-        return SqlStdOperatorTable.SUBSTRING;
-      case "STRCMP":
-        return SqlLibraryOperators.STRCMP;
->>>>>>> e86f4b62
       case "REPLACE":
         return TransferUserDefinedFunction(
             ReplaceFunction.class, "REPLACE", VARCHAR_FORCE_NULLABLE);
@@ -176,15 +119,7 @@
       case "CONV":
         // The CONV function in PPL converts between numerical bases,
         // while SqlStdOperatorTable.CONVERT converts between charsets.
-<<<<<<< HEAD
-        return TransferUserDefinedFunction(ConvFunction.class, "CONVERT", ReturnTypes.VARCHAR);
-=======
         return TransferUserDefinedFunction(ConvFunction.class, "CONVERT", VARCHAR_FORCE_NULLABLE);
-      case "COS":
-        return SqlStdOperatorTable.COS;
-      case "COT":
-        return SqlStdOperatorTable.COT;
->>>>>>> e86f4b62
       case "CRC32":
         return TransferUserDefinedFunction(CRC32Function.class, "CRC32", ReturnTypes.BIGINT);
       case "E":
@@ -193,26 +128,7 @@
         // The MOD function in PPL supports floating-point parameters, e.g., MOD(5.5, 2) = 1.5,
         // MOD(3.1, 2.1) = 1.1,
         // whereas SqlStdOperatorTable.MOD supports only integer / long parameters.
-<<<<<<< HEAD
-        return TransferUserDefinedFunction(
-            ModFunction.class, "MOD", getLeastRestrictiveReturnTypeAmongArgsAt(List.of(0, 1)));
-=======
         return TransferUserDefinedFunction(ModFunction.class, "MOD", ReturnTypes.LEAST_RESTRICTIVE);
-      case "PI":
-        return SqlStdOperatorTable.PI;
-      case "POW", "POWER":
-        return SqlStdOperatorTable.POWER;
-      case "RADIANS":
-        return SqlStdOperatorTable.RADIANS;
-      case "RAND":
-        return SqlStdOperatorTable.RAND;
-      case "ROUND":
-        return SqlStdOperatorTable.ROUND;
-      case "SIGN":
-        return SqlStdOperatorTable.SIGN;
-      case "SIN":
-        return SqlStdOperatorTable.SIN;
->>>>>>> e86f4b62
       case "SQRT":
         // SqlStdOperatorTable.SQRT is declared but not implemented, therefore we use a custom
         // implementation.
