/*
 * Copyright OpenSearch Contributors
 * SPDX-License-Identifier: Apache-2.0
 */

/*
 * This file contains code from the Apache Spark project (original license below).
 * It contains modifications, which are licensed as above:
 */

/*
 * Licensed to the Apache Software Foundation (ASF) under one or more
 * contributor license agreements.  See the NOTICE file distributed with
 * this work for additional information regarding copyright ownership.
 * The ASF licenses this file to you under the Apache License, Version 2.0
 * (the "License"); you may not use this file except in compliance with
 * the License.  You may obtain a copy of the License at
 *
 * http://www.apache.org/licenses/LICENSE-2.0
 *
 * Unless required by applicable law or agreed to in writing, software
 * distributed under the License is distributed on an "AS IS" BASIS,
 * WITHOUT WARRANTIES OR CONDITIONS OF ANY KIND, either express or implied.
 * See the License for the specific language governing permissions and
 * limitations under the License.
 */

package org.opensearch.sql.opensearch.request;

import static java.util.Objects.requireNonNull;
import static org.opensearch.sql.data.type.ExprCoreType.DATE;
import static org.opensearch.sql.data.type.ExprCoreType.TIME;
import static org.opensearch.sql.data.type.ExprCoreType.TIMESTAMP;
import static org.opensearch.sql.expression.function.PPLBuiltinOperators.WIDTH_BUCKET;

import com.google.common.base.Throwables;
import com.google.common.collect.ImmutableList;
import java.util.ArrayList;
import java.util.Collections;
import java.util.List;
import java.util.Map;
import java.util.Set;
import java.util.function.Function;
import java.util.stream.Collectors;
import lombok.RequiredArgsConstructor;
import org.apache.calcite.plan.RelOptCluster;
import org.apache.calcite.rel.core.Aggregate;
import org.apache.calcite.rel.core.AggregateCall;
import org.apache.calcite.rel.core.Project;
import org.apache.calcite.rel.type.RelDataType;
import org.apache.calcite.rex.RexCall;
import org.apache.calcite.rex.RexInputRef;
import org.apache.calcite.rex.RexLiteral;
import org.apache.calcite.rex.RexNode;
import org.apache.calcite.sql.SqlKind;
import org.apache.commons.lang3.tuple.Pair;
import org.opensearch.script.Script;
import org.opensearch.search.aggregations.AggregationBuilder;
import org.opensearch.search.aggregations.AggregationBuilders;
import org.opensearch.search.aggregations.AggregatorFactories;
import org.opensearch.search.aggregations.AggregatorFactories.Builder;
import org.opensearch.search.aggregations.BucketOrder;
import org.opensearch.search.aggregations.bucket.composite.CompositeValuesSourceBuilder;
import org.opensearch.search.aggregations.bucket.composite.TermsValuesSourceBuilder;
import org.opensearch.search.aggregations.bucket.histogram.AutoDateHistogramAggregationBuilder;
import org.opensearch.search.aggregations.bucket.missing.MissingOrder;
import org.opensearch.search.aggregations.bucket.range.RangeAggregationBuilder;
import org.opensearch.search.aggregations.bucket.terms.TermsAggregationBuilder;
import org.opensearch.search.aggregations.metrics.ExtendedStats;
import org.opensearch.search.aggregations.metrics.PercentilesAggregationBuilder;
import org.opensearch.search.aggregations.metrics.TopHitsAggregationBuilder;
import org.opensearch.search.aggregations.metrics.ValueCountAggregationBuilder;
import org.opensearch.search.aggregations.support.ValueType;
import org.opensearch.search.aggregations.support.ValuesSourceAggregationBuilder;
import org.opensearch.search.sort.SortOrder;
import org.opensearch.sql.ast.expression.Argument;
import org.opensearch.sql.ast.expression.SpanUnit;
import org.opensearch.sql.calcite.utils.OpenSearchTypeFactory;
import org.opensearch.sql.data.type.ExprCoreType;
import org.opensearch.sql.data.type.ExprType;
import org.opensearch.sql.expression.function.BuiltinFunctionName;
import org.opensearch.sql.opensearch.data.type.OpenSearchDataType;
import org.opensearch.sql.opensearch.request.PredicateAnalyzer.NamedFieldExpression;
import org.opensearch.sql.opensearch.response.agg.ArgMaxMinParser;
import org.opensearch.sql.opensearch.response.agg.BucketAggregationParser;
<<<<<<< HEAD
import org.opensearch.sql.opensearch.response.agg.LeafBucketAggregationParser;
=======
import org.opensearch.sql.opensearch.response.agg.CompositeAggregationParser;
import org.opensearch.sql.opensearch.response.agg.CountAsTotalHitsParser;
>>>>>>> 23836849
import org.opensearch.sql.opensearch.response.agg.MetricParser;
import org.opensearch.sql.opensearch.response.agg.NoBucketAggregationParser;
import org.opensearch.sql.opensearch.response.agg.OpenSearchAggregationResponseParser;
import org.opensearch.sql.opensearch.response.agg.SinglePercentileParser;
import org.opensearch.sql.opensearch.response.agg.SingleValueParser;
import org.opensearch.sql.opensearch.response.agg.StatsParser;
import org.opensearch.sql.opensearch.response.agg.TopHitsParser;
import org.opensearch.sql.opensearch.storage.script.aggregation.dsl.BucketAggregationBuilder;
import org.opensearch.sql.opensearch.storage.script.aggregation.dsl.CompositeAggregationBuilder;

/**
 * Aggregate analyzer. Convert aggregate to AggregationBuilder {@link AggregationBuilder} and its
 * related Parser {@link OpenSearchAggregationResponseParser}.
 */
public class AggregateAnalyzer {

  /** How many composite buckets should be returned. */
  public static final int AGGREGATION_BUCKET_SIZE = 1000;

  /** metadata field used when there is no argument. Only apply to COUNT. */
  private static final String METADATA_FIELD = "_index";

  /** Internal exception. */
  @SuppressWarnings("serial")
  public static final class AggregateAnalyzerException extends RuntimeException {

    AggregateAnalyzerException(String message) {
      super(message);
    }

    AggregateAnalyzerException(Throwable cause) {
      super(cause);
    }
  }

  /**
   * Exception that is thrown when a {@link Aggregate} cannot be processed (or converted into an
   * OpenSearch aggregate query).
   */
  public static class ExpressionNotAnalyzableException extends Exception {
    ExpressionNotAnalyzableException(String message, Throwable cause) {
      super(message, cause);
    }
  }

  private AggregateAnalyzer() {}

  @RequiredArgsConstructor
  static class AggregateBuilderHelper {
    final RelDataType rowType;
    final Map<String, ExprType> fieldTypes;
    final RelOptCluster cluster;
    final boolean bucketNullable;

    <T extends ValuesSourceAggregationBuilder<T>> T build(RexNode node, T aggBuilder) {
      return build(node, aggBuilder::field, aggBuilder::script);
    }

    <T extends CompositeValuesSourceBuilder<T>> T build(RexNode node, T sourceBuilder) {
      return build(node, sourceBuilder::field, sourceBuilder::script);
    }

    <T> T build(RexNode node, Function<String, T> fieldBuilder, Function<Script, T> scriptBuilder) {
      if (node == null) return fieldBuilder.apply(METADATA_FIELD);
      else if (node instanceof RexInputRef ref) {
        return fieldBuilder.apply(
            new NamedFieldExpression(ref.getIndex(), rowType.getFieldNames(), fieldTypes)
                .getReferenceForTermQuery());
      } else if (node instanceof RexCall || node instanceof RexLiteral) {
        return scriptBuilder.apply(
            (new PredicateAnalyzer.ScriptQueryExpression(node, rowType, fieldTypes, cluster))
                .getScript());
      }
      throw new IllegalStateException(
          String.format("Metric aggregation doesn't support RexNode %s", node));
    }

    NamedFieldExpression inferNamedField(RexNode node) {
      if (node instanceof RexInputRef ref) {
        return new NamedFieldExpression(ref.getIndex(), rowType.getFieldNames(), fieldTypes);
      }
      throw new IllegalStateException(
          String.format("Cannot infer field name from RexNode %s", node));
    }

    <T> T inferValue(RexNode node, Class<T> clazz) {
      if (node instanceof RexLiteral literal) {
        return literal.getValueAs(clazz);
      }
      throw new IllegalStateException(String.format("Cannot infer value from RexNode %s", node));
    }
  }

  // TODO: should we support filter aggregation? For PPL, we don't have filter in stats command
  public static Pair<List<AggregationBuilder>, OpenSearchAggregationResponseParser> analyze(
      Aggregate aggregate,
      Project project,
      RelDataType rowType,
      Map<String, ExprType> fieldTypes,
      List<String> outputFields,
      RelOptCluster cluster)
      throws ExpressionNotAnalyzableException {
    requireNonNull(aggregate, "aggregate");
    try {
      boolean bucketNullable =
          Boolean.parseBoolean(
              aggregate.getHints().stream()
                  .filter(hits -> hits.hintName.equals("stats_args"))
                  .map(hint -> hint.kvOptions.getOrDefault(Argument.BUCKET_NULLABLE, "true"))
                  .findFirst()
                  .orElseGet(() -> "true"));
      List<Integer> groupList = aggregate.getGroupSet().asList();
      AggregateBuilderHelper helper =
          new AggregateBuilderHelper(rowType, fieldTypes, cluster, bucketNullable);
      List<String> aggFieldNames = outputFields.subList(groupList.size(), outputFields.size());
      // Process all aggregate calls
      Pair<Builder, List<MetricParser>> builderAndParser =
          processAggregateCalls(aggFieldNames, aggregate.getAggCallList(), project, helper);
      Builder metricBuilder = builderAndParser.getLeft();
      List<MetricParser> metricParsers = builderAndParser.getRight();
      // Find group by fields derived from CASE functions and convert them to range queries
      List<Pair<Integer, RangeAggregationBuilder>> groupsByCase =
          groupList.stream()
              .filter(i -> project != null && i < project.getProjects().size())
              .map(i -> Pair.of(i, project.getNamedProjects().get(i)))
              .filter(
                  p ->
                      p.getRight().getKey() instanceof RexCall rexCall
                          && rexCall.getKind() == SqlKind.CASE)
              .map(
                  p ->
                      Pair.of(
                          p.getLeft(),
                          CaseRangeAnalyzer.create(p.getRight().getValue(), rowType)
                              .analyze((RexCall) p.getRight().getKey())))
              .filter(p -> p.getRight().isPresent())
              .map(p -> Pair.of(p.getLeft(), p.getRight().get()))
              .toList();

      // Cascade aggregations in such a way:
      // RangeAggregation
      //   ...Any other range aggregations
      //      Metric Aggregation comes at last
      // Note that but a composite aggregation can not be a sub aggregation of range aggregation,
      // but range aggregation can be a sub aggregation of a composite aggregation.
      AggregationBuilder rangeAggregationBuilder = null;
      BucketAggregationParser bucketAggregationParser = null;
      if (!groupsByCase.isEmpty()) {
        for (int i = 0; i < groupsByCase.size(); i++) {
          Pair<Integer, RangeAggregationBuilder> pair = groupsByCase.get(i);
          if (i == 0) {
            rangeAggregationBuilder = pair.getRight();
            bucketAggregationParser =
                new BucketAggregationParser(new LeafBucketAggregationParser(metricParsers));
          } else {
            groupsByCase.get(i - 1).getRight().subAggregation(pair.getRight());
            bucketAggregationParser = new BucketAggregationParser(bucketAggregationParser);
          }
        }
        groupsByCase.getLast().getRight().subAggregations(metricBuilder);
      }

      // Remove groups that are converted to ranges from groupList
      Set<Integer> toRemove = groupsByCase.stream().map(Pair::getLeft).collect(Collectors.toSet());
      List<Integer> filteredGroupList =
          groupList.stream().filter(i -> !toRemove.contains(i)).toList();

<<<<<<< HEAD
      // The top-level query is a range query: stats count() by range_field
      // RangeAgg
      //   Metric
      if (!groupsByCase.isEmpty() && filteredGroupList.isEmpty()) {
        return Pair.of(List.of(rangeAggregationBuilder), bucketAggregationParser);
      }
      // No parent composite aggregation or range aggregation is attached: stats count()
      // Metric
      else if (aggregate.getGroupSet().isEmpty() && filteredGroupList.isEmpty()) {
        return Pair.of(
            ImmutableList.copyOf(metricBuilder.getAggregatorFactories()),
            new NoBucketAggregationParser(metricParsers));
      }
      // It has both composite aggregation and range aggregation: stats count() by range_field,
      // non_range_field
      // CompositeAgg
      //   RangeAgg
      //     Metric
      else if (!groupsByCase.isEmpty()) {
        List<CompositeValuesSourceBuilder<?>> buckets =
            createCompositeBuckets(filteredGroupList, project, helper);
        return Pair.of(
            Collections.singletonList(
                AggregationBuilders.composite("composite_buckets", buckets)
                    .subAggregation(rangeAggregationBuilder)
                    .size(AGGREGATION_BUCKET_SIZE)),
            new BucketAggregationParser(bucketAggregationParser));
      }
      // It does not have range aggregation, but has composite aggregation: stats count() by
      // non_range_field
      // CompositeAgg
      //   Metric
      else {
        List<CompositeValuesSourceBuilder<?>> buckets =
            createCompositeBuckets(filteredGroupList, project, helper);
        return Pair.of(
            Collections.singletonList(
                AggregationBuilders.composite("composite_buckets", buckets)
                    .subAggregations(metricBuilder)
                    .size(AGGREGATION_BUCKET_SIZE)),
            new BucketAggregationParser(new LeafBucketAggregationParser(metricParsers)));
=======
      // both count() and count(FIELD) can apply doc_count optimization in non-bucket aggregation,
      // but only count() can apply doc_count optimization in bucket aggregation.
      boolean countAllOnly = !aggregate.getGroupSet().isEmpty();
      Pair<List<ValueCountAggregationBuilder>, Builder> pair =
          removeCountAggregationBuilders(metricBuilder, countAllOnly);
      List<ValueCountAggregationBuilder> removedCountAggBuilders = pair.getLeft();
      Builder newMetricBuilder = pair.getRight();

      boolean removedCountAggBuildersHaveSomeField =
          removedCountAggBuilders.stream()
                  .map(ValuesSourceAggregationBuilder::fieldName)
                  .distinct()
                  .count()
              == 1;
      boolean allCountAggRemoved =
          removedCountAggBuilders.size() == metricBuilder.getAggregatorFactories().size();
      if (aggregate.getGroupSet().isEmpty()) {
        if (allCountAggRemoved && removedCountAggBuildersHaveSomeField) {
          // The optimization must require all count aggregations are removed,
          // and they have only one field name
          List<String> countAggNameList =
              removedCountAggBuilders.stream()
                  .map(ValuesSourceAggregationBuilder::getName)
                  .toList();
          return Pair.of(
              ImmutableList.copyOf(newMetricBuilder.getAggregatorFactories()),
              new CountAsTotalHitsParser(countAggNameList));
        } else {
          return Pair.of(
              ImmutableList.copyOf(metricBuilder.getAggregatorFactories()),
              new NoBucketAggregationParser(metricParserList));
        }
      } else if (aggregate.getGroupSet().length() == 1
          && isAutoDateSpan(project.getProjects().get(groupList.getFirst()))) {
        RexCall rexCall = (RexCall) project.getProjects().get(groupList.getFirst());
        String bucketName = project.getRowType().getFieldList().get(groupList.getFirst()).getName();
        RexInputRef rexInputRef = (RexInputRef) rexCall.getOperands().getFirst();
        RexLiteral valueLiteral = (RexLiteral) rexCall.getOperands().get(1);
        ValuesSourceAggregationBuilder<?> bucketBuilder =
            new AutoDateHistogramAggregationBuilder(bucketName)
                .field(helper.inferNamedField(rexInputRef).getRootName())
                .setNumBuckets(requireNonNull(valueLiteral.getValueAs(Integer.class)));
        return Pair.of(
            Collections.singletonList(bucketBuilder.subAggregations(metricBuilder)),
            new BucketAggregationParser(metricParserList));
      } else {
        List<CompositeValuesSourceBuilder<?>> buckets =
            createCompositeBuckets(groupList, project, helper);
        AggregationBuilder aggregationBuilder =
            AggregationBuilders.composite("composite_buckets", buckets)
                .size(AGGREGATION_BUCKET_SIZE);

        // For bucket aggregation, no count() aggregator or not all aggregators are count(),
        // fallback to original ValueCountAggregation.
        if (removedCountAggBuilders.isEmpty()
            || removedCountAggBuilders.size() != metricBuilder.getAggregatorFactories().size()) {
          aggregationBuilder.subAggregations(metricBuilder);
          return Pair.of(
              Collections.singletonList(aggregationBuilder),
              new CompositeAggregationParser(metricParserList));
        }
        // No need to register sub-factories if no aggregator factories left after removing all
        // ValueCountAggregationBuilder.
        if (!newMetricBuilder.getAggregatorFactories().isEmpty()) {
          aggregationBuilder.subAggregations(newMetricBuilder);
        }
        List<String> countAggNameList =
            removedCountAggBuilders.stream().map(ValuesSourceAggregationBuilder::getName).toList();
        return Pair.of(
            Collections.singletonList(aggregationBuilder),
            new CompositeAggregationParser(metricParserList, countAggNameList));
>>>>>>> 23836849
      }
    } catch (Throwable e) {
      Throwables.throwIfInstanceOf(e, UnsupportedOperationException.class);
      throw new ExpressionNotAnalyzableException("Can't convert " + aggregate, e);
    }
  }

  /**
   * Remove all ValueCountAggregationBuilder from metric builder, and return the removed
   * ValueCountAggregationBuilder list.
   *
   * @param metricBuilder metrics builder
   * @param countAllOnly remove count() only, or count(FIELD) will be removed.
   * @return a pair of removed ValueCountAggregationBuilder and updated metric builder
   */
  private static Pair<List<ValueCountAggregationBuilder>, Builder> removeCountAggregationBuilders(
      Builder metricBuilder, boolean countAllOnly) {
    List<ValueCountAggregationBuilder> countAggregatorFactories =
        metricBuilder.getAggregatorFactories().stream()
            .filter(ValueCountAggregationBuilder.class::isInstance)
            .map(ValueCountAggregationBuilder.class::cast)
            .filter(vc -> vc.script() == null)
            .filter(vc -> !countAllOnly || vc.fieldName().equals("_index"))
            .toList();
    List<AggregationBuilder> copy = new ArrayList<>(metricBuilder.getAggregatorFactories());
    copy.removeAll(countAggregatorFactories);
    Builder newMetricBuilder = new AggregatorFactories.Builder();
    copy.forEach(newMetricBuilder::addAggregator);
    return Pair.of(countAggregatorFactories, newMetricBuilder);
  }

  private static Pair<Builder, List<MetricParser>> processAggregateCalls(
      List<String> aggFieldNames,
      List<AggregateCall> aggCalls,
      Project project,
      AggregateAnalyzer.AggregateBuilderHelper helper)
      throws PredicateAnalyzer.ExpressionNotAnalyzableException {
    Builder metricBuilder = new AggregatorFactories.Builder();
    List<MetricParser> metricParserList = new ArrayList<>();
    AggregateFilterAnalyzer aggFilterAnalyzer = new AggregateFilterAnalyzer(helper, project);

    for (int i = 0; i < aggCalls.size(); i++) {
      AggregateCall aggCall = aggCalls.get(i);
      List<RexNode> args = convertAggArgThroughProject(aggCall, project);
      String aggFieldName = aggFieldNames.get(i);

      Pair<AggregationBuilder, MetricParser> builderAndParser =
          createAggregationBuilderAndParser(aggCall, args, aggFieldName, helper);
      builderAndParser = aggFilterAnalyzer.analyze(builderAndParser, aggCall, aggFieldName);
      metricBuilder.addAggregator(builderAndParser.getLeft());
      metricParserList.add(builderAndParser.getRight());
    }
    return Pair.of(metricBuilder, metricParserList);
  }

  private static List<RexNode> convertAggArgThroughProject(AggregateCall aggCall, Project project) {
    return project == null
        ? List.of()
        : aggCall.getArgList().stream().map(project.getProjects()::get).toList();
  }

  private static Pair<AggregationBuilder, MetricParser> createAggregationBuilderAndParser(
      AggregateCall aggCall,
      List<RexNode> args,
      String aggFieldName,
      AggregateBuilderHelper helper) {
    if (aggCall.isDistinct()) {
      return createDistinctAggregation(aggCall, args, aggFieldName, helper);
    } else {
      return createRegularAggregation(aggCall, args, aggFieldName, helper);
    }
  }

  private static Pair<AggregationBuilder, MetricParser> createDistinctAggregation(
      AggregateCall aggCall,
      List<RexNode> args,
      String aggFieldName,
      AggregateBuilderHelper helper) {

    return switch (aggCall.getAggregation().kind) {
      case COUNT -> Pair.of(
          helper.build(
              !args.isEmpty() ? args.getFirst() : null,
              AggregationBuilders.cardinality(aggFieldName)),
          new SingleValueParser(aggFieldName));
      default -> throw new AggregateAnalyzer.AggregateAnalyzerException(
          String.format("unsupported distinct aggregator %s", aggCall.getAggregation()));
    };
  }

  private static Pair<AggregationBuilder, MetricParser> createRegularAggregation(
      AggregateCall aggCall,
      List<RexNode> args,
      String aggFieldName,
      AggregateBuilderHelper helper) {

    return switch (aggCall.getAggregation().kind) {
      case AVG -> Pair.of(
          helper.build(args.getFirst(), AggregationBuilders.avg(aggFieldName)),
          new SingleValueParser(aggFieldName));
      case SUM -> Pair.of(
          helper.build(args.getFirst(), AggregationBuilders.sum(aggFieldName)),
          new SingleValueParser(aggFieldName));
      case COUNT -> Pair.of(
          helper.build(
              !args.isEmpty() ? args.getFirst() : null, AggregationBuilders.count(aggFieldName)),
          new SingleValueParser(aggFieldName));
      case MIN -> {
        String fieldName = helper.inferNamedField(args.getFirst()).getRootName();
        ExprType fieldType = helper.fieldTypes.get(fieldName);

        if (supportsMaxMinAggregation(fieldType)) {
          yield Pair.of(
              helper.build(args.getFirst(), AggregationBuilders.min(aggFieldName)),
              new SingleValueParser(aggFieldName));
        } else {
          yield Pair.of(
              AggregationBuilders.topHits(aggFieldName)
                  .fetchSource(helper.inferNamedField(args.getFirst()).getRootName(), null)
                  .size(1)
                  .from(0)
                  .sort(
                      helper.inferNamedField(args.getFirst()).getReferenceForTermQuery(),
                      SortOrder.ASC),
              new TopHitsParser(aggFieldName, true));
        }
      }
      case MAX -> {
        String fieldName = helper.inferNamedField(args.getFirst()).getRootName();
        ExprType fieldType = helper.fieldTypes.get(fieldName);

        if (supportsMaxMinAggregation(fieldType)) {
          yield Pair.of(
              helper.build(args.getFirst(), AggregationBuilders.max(aggFieldName)),
              new SingleValueParser(aggFieldName));
        } else {
          yield Pair.of(
              AggregationBuilders.topHits(aggFieldName)
                  .fetchSource(helper.inferNamedField(args.getFirst()).getRootName(), null)
                  .size(1)
                  .from(0)
                  .sort(
                      helper.inferNamedField(args.getFirst()).getReferenceForTermQuery(),
                      SortOrder.DESC),
              new TopHitsParser(aggFieldName, true));
        }
      }
      case VAR_SAMP -> Pair.of(
          helper.build(args.getFirst(), AggregationBuilders.extendedStats(aggFieldName)),
          new StatsParser(ExtendedStats::getVarianceSampling, aggFieldName));
      case VAR_POP -> Pair.of(
          helper.build(args.getFirst(), AggregationBuilders.extendedStats(aggFieldName)),
          new StatsParser(ExtendedStats::getVariancePopulation, aggFieldName));
      case STDDEV_SAMP -> Pair.of(
          helper.build(args.getFirst(), AggregationBuilders.extendedStats(aggFieldName)),
          new StatsParser(ExtendedStats::getStdDeviationSampling, aggFieldName));
      case STDDEV_POP -> Pair.of(
          helper.build(args.getFirst(), AggregationBuilders.extendedStats(aggFieldName)),
          new StatsParser(ExtendedStats::getStdDeviationPopulation, aggFieldName));
      case ARG_MAX -> Pair.of(
          AggregationBuilders.topHits(aggFieldName)
              .fetchSource(helper.inferNamedField(args.getFirst()).getRootName(), null)
              .size(1)
              .from(0)
              .sort(
                  helper.inferNamedField(args.get(1)).getRootName(),
                  org.opensearch.search.sort.SortOrder.DESC),
          new ArgMaxMinParser(aggFieldName));
      case ARG_MIN -> Pair.of(
          AggregationBuilders.topHits(aggFieldName)
              .fetchSource(helper.inferNamedField(args.getFirst()).getRootName(), null)
              .size(1)
              .from(0)
              .sort(
                  helper.inferNamedField(args.get(1)).getRootName(),
                  org.opensearch.search.sort.SortOrder.ASC),
          new ArgMaxMinParser(aggFieldName));
      case OTHER_FUNCTION -> {
        BuiltinFunctionName functionName =
            BuiltinFunctionName.ofAggregation(aggCall.getAggregation().getName()).get();
        yield switch (functionName) {
          case TAKE -> Pair.of(
              AggregationBuilders.topHits(aggFieldName)
                  .fetchSource(helper.inferNamedField(args.getFirst()).getRootName(), null)
                  .size(helper.inferValue(args.getLast(), Integer.class))
                  .from(0),
              new TopHitsParser(aggFieldName));
          case FIRST -> {
            TopHitsAggregationBuilder firstBuilder =
                AggregationBuilders.topHits(aggFieldName).size(1).from(0);
            if (!args.isEmpty()) {
              firstBuilder.fetchSource(helper.inferNamedField(args.getFirst()).getRootName(), null);
            }
            yield Pair.of(firstBuilder, new TopHitsParser(aggFieldName, true));
          }
          case LAST -> {
            TopHitsAggregationBuilder lastBuilder =
                AggregationBuilders.topHits(aggFieldName)
                    .size(1)
                    .from(0)
                    .sort("_doc", org.opensearch.search.sort.SortOrder.DESC);
            if (!args.isEmpty()) {
              lastBuilder.fetchSource(helper.inferNamedField(args.getFirst()).getRootName(), null);
            }
            yield Pair.of(lastBuilder, new TopHitsParser(aggFieldName, true));
          }
          case PERCENTILE_APPROX -> {
            PercentilesAggregationBuilder aggBuilder =
                helper
                    .build(args.getFirst(), AggregationBuilders.percentiles(aggFieldName))
                    .percentiles(helper.inferValue(args.get(1), Double.class));
            /* See {@link PercentileApproxFunction}, PERCENTILE_APPROX accepts args of [FIELD, PERCENTILE, TYPE, COMPRESSION(optional)] */
            if (args.size() > 3) {
              aggBuilder.compression(helper.inferValue(args.getLast(), Double.class));
            }
            yield Pair.of(aggBuilder, new SinglePercentileParser(aggFieldName));
          }
          default -> throw new AggregateAnalyzer.AggregateAnalyzerException(
              String.format("Unsupported push-down aggregator %s", aggCall.getAggregation()));
        };
      }
      default -> throw new AggregateAnalyzer.AggregateAnalyzerException(
          String.format("unsupported aggregator %s", aggCall.getAggregation()));
    };
  }

  private static boolean supportsMaxMinAggregation(ExprType fieldType) {
    ExprType coreType =
        (fieldType instanceof OpenSearchDataType)
            ? ((OpenSearchDataType) fieldType).getExprType()
            : fieldType;

    return ExprCoreType.numberTypes().contains(coreType)
        || coreType == ExprCoreType.DATE
        || coreType == ExprCoreType.TIME
        || coreType == ExprCoreType.TIMESTAMP;
  }

  private static ValuesSourceAggregationBuilder<?> createBucketAggregation(
      Integer group, Project project, AggregateAnalyzer.AggregateBuilderHelper helper) {
    return createBucket(group, project, helper);
  }

  private static List<CompositeValuesSourceBuilder<?>> createCompositeBuckets(
      List<Integer> groupList, Project project, AggregateAnalyzer.AggregateBuilderHelper helper) {
    ImmutableList.Builder<CompositeValuesSourceBuilder<?>> resultBuilder = ImmutableList.builder();
    groupList.forEach(
        groupIndex -> resultBuilder.add(createCompositeBucket(groupIndex, project, helper)));
    return resultBuilder.build();
  }

  private static boolean isAutoDateSpan(RexNode rex) {
    return rex instanceof RexCall rexCall
        && rexCall.getKind() == SqlKind.OTHER_FUNCTION
        && rexCall.getOperator().equals(WIDTH_BUCKET);
  }

  private static ValuesSourceAggregationBuilder<?> createBucket(
      Integer groupIndex, Project project, AggregateBuilderHelper helper) {
    RexNode rex = project.getProjects().get(groupIndex);
    String bucketName = project.getRowType().getFieldList().get(groupIndex).getName();
    if (rex instanceof RexCall rexCall
        && rexCall.getKind() == SqlKind.OTHER_FUNCTION
        && rexCall.getOperator().getName().equalsIgnoreCase(BuiltinFunctionName.SPAN.name())
        && rexCall.getOperands().size() == 3
        && rexCall.getOperands().getFirst() instanceof RexInputRef rexInputRef
        && rexCall.getOperands().get(1) instanceof RexLiteral valueLiteral
        && rexCall.getOperands().get(2) instanceof RexLiteral unitLiteral) {
      return BucketAggregationBuilder.buildHistogram(
          bucketName,
          helper.inferNamedField(rexInputRef).getRootName(),
          valueLiteral.getValueAs(Double.class),
          SpanUnit.of(unitLiteral.getValueAs(String.class)));
    } else {
      return createTermsAggregationBuilder(bucketName, rex, helper);
    }
  }

  private static CompositeValuesSourceBuilder<?> createCompositeBucket(
      Integer groupIndex, Project project, AggregateAnalyzer.AggregateBuilderHelper helper) {
    RexNode rex = project.getProjects().get(groupIndex);
    String bucketName = project.getRowType().getFieldNames().get(groupIndex);
    if (rex instanceof RexCall rexCall
        && rexCall.getKind() == SqlKind.OTHER_FUNCTION
        && rexCall.getOperator().getName().equalsIgnoreCase(BuiltinFunctionName.SPAN.name())
        && rexCall.getOperands().size() == 3
        && rexCall.getOperands().getFirst() instanceof RexInputRef rexInputRef
        && rexCall.getOperands().get(1) instanceof RexLiteral valueLiteral
        && rexCall.getOperands().get(2) instanceof RexLiteral unitLiteral) {
      return CompositeAggregationBuilder.buildHistogram(
          bucketName,
          helper.inferNamedField(rexInputRef).getRootName(),
          valueLiteral.getValueAs(Double.class),
          SpanUnit.of(unitLiteral.getValueAs(String.class)),
          MissingOrder.FIRST,
          helper.bucketNullable);
    } else if (isAutoDateSpan(rex)) {
      // Defense check. We've already prevented this case in OpenSearchAggregateIndexScanRule.
      throw new UnsupportedOperationException(
          "auto_date_histogram is not supported in composite agg.");
    } else {
      return createTermsSourceBuilder(bucketName, rex, helper);
    }
  }

  private static CompositeValuesSourceBuilder<?> createTermsSourceBuilder(
      String bucketName, RexNode group, AggregateBuilderHelper helper) {
    TermsValuesSourceBuilder termsBuilder =
        new TermsValuesSourceBuilder(bucketName).order(SortOrder.ASC);
    if (helper.bucketNullable) {
      termsBuilder.missingBucket(true).missingOrder(MissingOrder.FIRST);
    }
    CompositeValuesSourceBuilder<?> sourceBuilder = helper.build(group, termsBuilder);

    // Time types values are converted to LONG in ExpressionAggregationScript::execute
    if (List.of(TIMESTAMP, TIME, DATE)
        .contains(OpenSearchTypeFactory.convertRelDataTypeToExprType(group.getType()))) {
      sourceBuilder.userValuetypeHint(ValueType.LONG);
    }

    return sourceBuilder;
  }

  private static ValuesSourceAggregationBuilder<?> createTermsAggregationBuilder(
      String bucketName, RexNode group, AggregateBuilderHelper helper) {
    TermsAggregationBuilder sourceBuilder =
        helper.build(
            group,
            new TermsAggregationBuilder(bucketName)
                .size(AGGREGATION_BUCKET_SIZE)
                .order(BucketOrder.key(true)));
    // Time types values are converted to LONG in ExpressionAggregationScript::execute
    if (List.of(TIMESTAMP, TIME, DATE)
        .contains(OpenSearchTypeFactory.convertRelDataTypeToExprType(group.getType()))) {
      sourceBuilder.userValueTypeHint(ValueType.LONG);
    }

    return sourceBuilder;
  }
}<|MERGE_RESOLUTION|>--- conflicted
+++ resolved
@@ -83,12 +83,9 @@
 import org.opensearch.sql.opensearch.request.PredicateAnalyzer.NamedFieldExpression;
 import org.opensearch.sql.opensearch.response.agg.ArgMaxMinParser;
 import org.opensearch.sql.opensearch.response.agg.BucketAggregationParser;
-<<<<<<< HEAD
-import org.opensearch.sql.opensearch.response.agg.LeafBucketAggregationParser;
-=======
 import org.opensearch.sql.opensearch.response.agg.CompositeAggregationParser;
 import org.opensearch.sql.opensearch.response.agg.CountAsTotalHitsParser;
->>>>>>> 23836849
+import org.opensearch.sql.opensearch.response.agg.LeafBucketAggregationParser;
 import org.opensearch.sql.opensearch.response.agg.MetricParser;
 import org.opensearch.sql.opensearch.response.agg.NoBucketAggregationParser;
 import org.opensearch.sql.opensearch.response.agg.OpenSearchAggregationResponseParser;
@@ -251,26 +248,75 @@
         groupsByCase.getLast().getRight().subAggregations(metricBuilder);
       }
 
+      // TODO: Rename toRemove to express removing case()
       // Remove groups that are converted to ranges from groupList
       Set<Integer> toRemove = groupsByCase.stream().map(Pair::getLeft).collect(Collectors.toSet());
+      // The group-by list after removing CASE that can be converted to range queries
       List<Integer> filteredGroupList =
           groupList.stream().filter(i -> !toRemove.contains(i)).toList();
 
-<<<<<<< HEAD
-      // The top-level query is a range query: stats count() by range_field
+      // both count() and count(FIELD) can apply doc_count optimization in non-bucket aggregation,
+      // but only count() can apply doc_count optimization in bucket aggregation.
+      boolean countAllOnly = !filteredGroupList.isEmpty();
+      Pair<List<ValueCountAggregationBuilder>, Builder> pair =
+          removeCountAggregationBuilders(metricBuilder, countAllOnly);
+      List<ValueCountAggregationBuilder> removedCountAggBuilders = pair.getLeft();
+      Builder newMetricBuilder = pair.getRight();
+
+      boolean removedCountAggBuildersHaveSameField =
+          removedCountAggBuilders.stream()
+                  .map(ValuesSourceAggregationBuilder::fieldName)
+                  .distinct()
+                  .count()
+              == 1;
+      boolean allCountAggRemoved =
+          removedCountAggBuilders.size() == metricBuilder.getAggregatorFactories().size();
+
+      // The top-level query is a range query: stats avg() by range_field
       // RangeAgg
       //   Metric
       if (!groupsByCase.isEmpty() && filteredGroupList.isEmpty()) {
         return Pair.of(List.of(rangeAggregationBuilder), bucketAggregationParser);
       }
-      // No parent composite aggregation or range aggregation is attached: stats count()
+      // No parent composite aggregation or range aggregation is attached: stats count(), stats
+      // avg()
       // Metric
       else if (aggregate.getGroupSet().isEmpty() && filteredGroupList.isEmpty()) {
+        if (allCountAggRemoved && removedCountAggBuildersHaveSameField) {
+          // The optimization must require all count aggregations are removed,
+          // and they have only one field name
+          List<String> countAggNameList =
+              removedCountAggBuilders.stream()
+                  .map(ValuesSourceAggregationBuilder::getName)
+                  .toList();
+          return Pair.of(
+              ImmutableList.copyOf(newMetricBuilder.getAggregatorFactories()),
+              new CountAsTotalHitsParser(countAggNameList));
+        } else {
+          return Pair.of(
+              ImmutableList.copyOf(metricBuilder.getAggregatorFactories()),
+              new NoBucketAggregationParser(metricParsers));
+        }
+      }
+      // AutoDateHistogram as top-level aggregation: bin timestamp bins=3 | stats avg(balance) by
+      // timestamp
+      // AutoDateHistogram
+      //   Metric
+      else if (aggregate.getGroupSet().length() == 1
+          && isAutoDateSpan(project.getProjects().get(groupList.getFirst()))) {
+        RexCall rexCall = (RexCall) project.getProjects().get(groupList.getFirst());
+        String bucketName = project.getRowType().getFieldList().get(groupList.getFirst()).getName();
+        RexInputRef rexInputRef = (RexInputRef) rexCall.getOperands().getFirst();
+        RexLiteral valueLiteral = (RexLiteral) rexCall.getOperands().get(1);
+        ValuesSourceAggregationBuilder<?> bucketBuilder =
+            new AutoDateHistogramAggregationBuilder(bucketName)
+                .field(helper.inferNamedField(rexInputRef).getRootName())
+                .setNumBuckets(requireNonNull(valueLiteral.getValueAs(Integer.class)));
         return Pair.of(
-            ImmutableList.copyOf(metricBuilder.getAggregatorFactories()),
-            new NoBucketAggregationParser(metricParsers));
-      }
-      // It has both composite aggregation and range aggregation: stats count() by range_field,
+            Collections.singletonList(bucketBuilder.subAggregations(metricBuilder)),
+            new LeafBucketAggregationParser(metricParsers));
+      }
+      // It has both composite aggregation and range aggregation: stats avg() by range_field,
       // non_range_field
       // CompositeAgg
       //   RangeAgg
@@ -285,66 +331,11 @@
                     .size(AGGREGATION_BUCKET_SIZE)),
             new BucketAggregationParser(bucketAggregationParser));
       }
-      // It does not have range aggregation, but has composite aggregation: stats count() by
+      // It does not have range aggregation, but has composite aggregation: stats avg() by
       // non_range_field
       // CompositeAgg
       //   Metric
       else {
-        List<CompositeValuesSourceBuilder<?>> buckets =
-            createCompositeBuckets(filteredGroupList, project, helper);
-        return Pair.of(
-            Collections.singletonList(
-                AggregationBuilders.composite("composite_buckets", buckets)
-                    .subAggregations(metricBuilder)
-                    .size(AGGREGATION_BUCKET_SIZE)),
-            new BucketAggregationParser(new LeafBucketAggregationParser(metricParsers)));
-=======
-      // both count() and count(FIELD) can apply doc_count optimization in non-bucket aggregation,
-      // but only count() can apply doc_count optimization in bucket aggregation.
-      boolean countAllOnly = !aggregate.getGroupSet().isEmpty();
-      Pair<List<ValueCountAggregationBuilder>, Builder> pair =
-          removeCountAggregationBuilders(metricBuilder, countAllOnly);
-      List<ValueCountAggregationBuilder> removedCountAggBuilders = pair.getLeft();
-      Builder newMetricBuilder = pair.getRight();
-
-      boolean removedCountAggBuildersHaveSomeField =
-          removedCountAggBuilders.stream()
-                  .map(ValuesSourceAggregationBuilder::fieldName)
-                  .distinct()
-                  .count()
-              == 1;
-      boolean allCountAggRemoved =
-          removedCountAggBuilders.size() == metricBuilder.getAggregatorFactories().size();
-      if (aggregate.getGroupSet().isEmpty()) {
-        if (allCountAggRemoved && removedCountAggBuildersHaveSomeField) {
-          // The optimization must require all count aggregations are removed,
-          // and they have only one field name
-          List<String> countAggNameList =
-              removedCountAggBuilders.stream()
-                  .map(ValuesSourceAggregationBuilder::getName)
-                  .toList();
-          return Pair.of(
-              ImmutableList.copyOf(newMetricBuilder.getAggregatorFactories()),
-              new CountAsTotalHitsParser(countAggNameList));
-        } else {
-          return Pair.of(
-              ImmutableList.copyOf(metricBuilder.getAggregatorFactories()),
-              new NoBucketAggregationParser(metricParserList));
-        }
-      } else if (aggregate.getGroupSet().length() == 1
-          && isAutoDateSpan(project.getProjects().get(groupList.getFirst()))) {
-        RexCall rexCall = (RexCall) project.getProjects().get(groupList.getFirst());
-        String bucketName = project.getRowType().getFieldList().get(groupList.getFirst()).getName();
-        RexInputRef rexInputRef = (RexInputRef) rexCall.getOperands().getFirst();
-        RexLiteral valueLiteral = (RexLiteral) rexCall.getOperands().get(1);
-        ValuesSourceAggregationBuilder<?> bucketBuilder =
-            new AutoDateHistogramAggregationBuilder(bucketName)
-                .field(helper.inferNamedField(rexInputRef).getRootName())
-                .setNumBuckets(requireNonNull(valueLiteral.getValueAs(Integer.class)));
-        return Pair.of(
-            Collections.singletonList(bucketBuilder.subAggregations(metricBuilder)),
-            new BucketAggregationParser(metricParserList));
-      } else {
         List<CompositeValuesSourceBuilder<?>> buckets =
             createCompositeBuckets(groupList, project, helper);
         AggregationBuilder aggregationBuilder =
@@ -358,7 +349,7 @@
           aggregationBuilder.subAggregations(metricBuilder);
           return Pair.of(
               Collections.singletonList(aggregationBuilder),
-              new CompositeAggregationParser(metricParserList));
+              new CompositeAggregationParser(metricParsers));
         }
         // No need to register sub-factories if no aggregator factories left after removing all
         // ValueCountAggregationBuilder.
@@ -369,8 +360,7 @@
             removedCountAggBuilders.stream().map(ValuesSourceAggregationBuilder::getName).toList();
         return Pair.of(
             Collections.singletonList(aggregationBuilder),
-            new CompositeAggregationParser(metricParserList, countAggNameList));
->>>>>>> 23836849
+            new CompositeAggregationParser(metricParsers, countAggNameList));
       }
     } catch (Throwable e) {
       Throwables.throwIfInstanceOf(e, UnsupportedOperationException.class);
