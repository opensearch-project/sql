--- conflicted
+++ resolved
@@ -41,7 +41,6 @@
     return expression.valueOf();
   }
 
-<<<<<<< HEAD
   protected FunctionExpression adddate(Expression date, Expression interval) {
     return (FunctionExpression) functionRepository.compile(functionProperties,
         BuiltinFunctionName.ADDDATE.getName(), List.of(date, interval));
@@ -52,6 +51,17 @@
         .valueOf(null);
   }
 
+  protected FunctionExpression addtime(Expression date, Expression interval) {
+    return (FunctionExpression) functionRepository.compile(
+        functionProperties,
+        BuiltinFunctionName.ADDTIME.getName(), List.of(date, interval));
+  }
+
+  protected ExprValue addtime(Temporal first, Temporal second) {
+    return addtime(DSL.literal(fromObjectValue(first)), DSL.literal(fromObjectValue(second)))
+        .valueOf(null);
+  }
+
   protected FunctionExpression date_add(Expression date, Expression interval) {
     return (FunctionExpression) functionRepository.compile(functionProperties,
         BuiltinFunctionName.DATE_ADD.getName(), List.of(date, interval));
@@ -69,17 +79,6 @@
 
   protected ExprValue date_sub(Object first, Object second) {
     return date_sub(DSL.literal(fromObjectValue(first)), DSL.literal(fromObjectValue(second)))
-=======
-  protected FunctionExpression addtime(Expression date, Expression interval) {
-    return (FunctionExpression) functionRepository.compile(
-        functionProperties,
-        BuiltinFunctionName.ADDTIME.getName(), List.of(date, interval));
-  }
-
-  protected ExprValue addtime(Temporal first, Temporal second) {
-    return addtime(DSL.literal(fromObjectValue(first)), DSL.literal(fromObjectValue(second)))
->>>>>>> 7630f873
-        .valueOf(null);
   }
 
   protected FunctionExpression datediff(Expression first, Expression second) {
@@ -168,7 +167,6 @@
         .valueOf().integerValue();
   }
 
-<<<<<<< HEAD
   protected FunctionExpression subdate(Expression date, Expression interval) {
     return (FunctionExpression) functionRepository.compile(functionProperties,
         BuiltinFunctionName.SUBDATE.getName(), List.of(date, interval));
@@ -176,7 +174,8 @@
 
   protected ExprValue subdate(Object first, Object interval) {
     return subdate(DSL.literal(fromObjectValue(first)), DSL.literal(fromObjectValue(interval)))
-=======
+  }
+
   protected FunctionExpression subtime(Expression date, Expression interval) {
     return (FunctionExpression) functionRepository.compile(
         functionProperties,
@@ -185,7 +184,6 @@
 
   protected ExprValue subtime(Temporal first, Temporal second) {
     return subtime(DSL.literal(fromObjectValue(first)), DSL.literal(fromObjectValue(second)))
->>>>>>> 7630f873
         .valueOf(null);
   }
 
