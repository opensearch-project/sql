--- conflicted
+++ resolved
@@ -122,24 +122,14 @@
                 switch (operation.type()) {
                   case AGGREGATION -> mq.getRowCount((RelNode) operation.digest());
                   case PROJECT, SORT, SORT_EXPR -> rowCount;
-<<<<<<< HEAD
-                  case SORT_AGG_METRICS -> NumberUtil.min(
-                      rowCount, osIndex.getBucketSize().doubleValue());
-                    // Refer the org.apache.calcite.rel.metadata.RelMdRowCount
-                  case FILTER, SCRIPT -> NumberUtil.multiply(
-                      rowCount,
-                      RelMdUtil.guessSelectivity(((FilterDigest) operation.digest()).condition()));
-=======
                   case SORT_AGG_METRICS ->
                       NumberUtil.min(rowCount, osIndex.getBucketSize().doubleValue());
                   // Refer the org.apache.calcite.rel.metadata.RelMdRowCount
-                  case COLLAPSE -> rowCount / 10;
                   case FILTER, SCRIPT ->
                       NumberUtil.multiply(
                           rowCount,
                           RelMdUtil.guessSelectivity(
                               ((FilterDigest) operation.digest()).condition()));
->>>>>>> a8069d18
                   case LIMIT -> Math.min(rowCount, ((LimitDigest) operation.digest()).limit());
                   case RARE_TOP -> {
                     /** similar to {@link Aggregate#estimateRowCount(RelMetadataQuery)} */
@@ -191,24 +181,12 @@
               sortKeys.stream().filter(digest -> digest.getExpression() != null).count();
           dCpu += NumberUtil.multiply(dRows, 1.1 * complexExprCount);
         }
-<<<<<<< HEAD
-          // Ignore cost the primitive filter but it will affect the rows count.
-        case FILTER -> dRows =
-            NumberUtil.multiply(
-                dRows, RelMdUtil.guessSelectivity(((FilterDigest) operation.digest()).condition()));
-=======
-        // Refer the org.apache.calcite.rel.metadata.RelMdRowCount.getRowCount(Aggregate rel,...)
-        case COLLAPSE -> {
-          dRows = dRows / 10;
-          dCpu += dRows;
-        }
         // Ignore cost the primitive filter but it will affect the rows count.
         case FILTER ->
             dRows =
                 NumberUtil.multiply(
                     dRows,
                     RelMdUtil.guessSelectivity(((FilterDigest) operation.digest()).condition()));
->>>>>>> a8069d18
         case SCRIPT -> {
           FilterDigest filterDigest = (FilterDigest) operation.digest();
           dRows = NumberUtil.multiply(dRows, RelMdUtil.guessSelectivity(filterDigest.condition()));
