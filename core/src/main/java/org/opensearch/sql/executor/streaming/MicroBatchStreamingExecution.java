/*
 * SPDX-License-Identifier: Apache-2.0
 *
 * The OpenSearch Contributors require contributions made to
 * this file be licensed under the Apache-2.0 license or a
 * compatible open source license.
 */

package org.opensearch.sql.executor.streaming;

import com.google.common.base.Preconditions;
import java.util.Optional;
import java.util.concurrent.atomic.AtomicLong;
import org.apache.commons.lang3.tuple.Pair;
import org.apache.logging.log4j.LogManager;
import org.apache.logging.log4j.Logger;
import org.opensearch.sql.common.response.ResponseListener;
import org.opensearch.sql.executor.ExecutionEngine;
import org.opensearch.sql.executor.QueryService;
import org.opensearch.sql.planner.PlanContext;
import org.opensearch.sql.planner.logical.LogicalPlan;

<<<<<<< HEAD
/**
 * Micro batch streaming execution.
 */
=======
/** Micro batch streaming execution. */
>>>>>>> ad948b88
public class MicroBatchStreamingExecution {

  private static final Logger log = LogManager.getLogger(MicroBatchStreamingExecution.class);

  static final long INITIAL_LATEST_BATCH_ID = -1L;

  private final StreamingSource source;

  private final LogicalPlan batchPlan;

  private final QueryService queryService;

  /**
   * A write-ahead-log that records the offsets that are present in each batch. In order to ensure
   * that a given batch will always consist of the same data, we write to this log before any
   * processing is done. Thus, the Nth record in this log indicated data that is currently being
   * processed and the N-1th entry indicates which offsets have been durably committed to the sink.
   */
  private final MetadataLog<Offset> offsetLog;

  /** keep track the latest commit batchId. */
  private final MetadataLog<Offset> committedLog;

  /** Constructor. */
  public MicroBatchStreamingExecution(
      StreamingSource source,
      LogicalPlan batchPlan,
      QueryService queryService,
      MetadataLog<Offset> offsetLog,
      MetadataLog<Offset> committedLog) {
    this.source = source;
    this.batchPlan = batchPlan;
    this.queryService = queryService;
    // todo. add offsetLog and committedLog offset recovery.
    this.offsetLog = offsetLog;
    this.committedLog = committedLog;
  }

  /** Pull the {@link Batch} from {@link StreamingSource} and execute the {@link Batch}. */
  public void execute() {
    Long latestBatchId = offsetLog.getLatest().map(Pair::getKey).orElse(INITIAL_LATEST_BATCH_ID);
    Long latestCommittedBatchId =
        committedLog.getLatest().map(Pair::getKey).orElse(INITIAL_LATEST_BATCH_ID);
    Optional<Offset> committedOffset = offsetLog.get(latestCommittedBatchId);
    AtomicLong currentBatchId = new AtomicLong(INITIAL_LATEST_BATCH_ID);

    if (latestBatchId.equals(latestCommittedBatchId)) {
      // there are no unhandled Offset.
      currentBatchId.set(latestCommittedBatchId + 1L);
    } else {
      Preconditions.checkArgument(
          latestBatchId.equals(latestCommittedBatchId + 1L),
          "[BUG] Expected latestBatchId - latestCommittedBatchId = 0 or 1, "
              + "but latestBatchId=%d, latestCommittedBatchId=%d",
          latestBatchId,
          latestCommittedBatchId);

      // latestBatchId is not committed yet.
      currentBatchId.set(latestBatchId);
    }

    Optional<Offset> availableOffsets = source.getLatestOffset();
    if (hasNewData(availableOffsets, committedOffset)) {
      Batch batch = source.getBatch(committedOffset, availableOffsets.get());
      offsetLog.add(currentBatchId.get(), availableOffsets.get());
      queryService.executePlan(
          batchPlan,
          new PlanContext(batch.getSplit()),
          new ResponseListener<>() {
            @Override
            public void onResponse(ExecutionEngine.QueryResponse response) {
              long finalBatchId = currentBatchId.get();
              Offset finalAvailableOffsets = availableOffsets.get();
              committedLog.add(finalBatchId, finalAvailableOffsets);
            }

            @Override
            public void onFailure(Exception e) {
              log.error("streaming processing failed. source = {} {}", source, e);
            }
          });
    }
  }

  private boolean hasNewData(Optional<Offset> availableOffsets, Optional<Offset> committedOffset) {
    if (availableOffsets.equals(committedOffset)) {
      log.debug("source does not have new data, exit. source = {}", source);
      return false;
    } else {
      Preconditions.checkArgument(
          availableOffsets.isPresent(), "[BUG] available offsets must be no empty");

      log.debug(
          "source has new data. source = {}, availableOffsets:{}, committedOffset:{}",
          source,
          availableOffsets,
          committedOffset);
      return true;
    }
  }
}<|MERGE_RESOLUTION|>--- conflicted
+++ resolved
@@ -20,13 +20,7 @@
 import org.opensearch.sql.planner.PlanContext;
 import org.opensearch.sql.planner.logical.LogicalPlan;
 
-<<<<<<< HEAD
-/**
- * Micro batch streaming execution.
- */
-=======
 /** Micro batch streaming execution. */
->>>>>>> ad948b88
 public class MicroBatchStreamingExecution {
 
   private static final Logger log = LogManager.getLogger(MicroBatchStreamingExecution.class);
