name: SQL Java CI

on:
  pull_request:
  push:
    branches-ignore:
      - 'dependabot/**'
    paths:
      - '**/*.java'
      - '**/*.g4'
      - '!sql-jdbc/**'
      - '**gradle*'
      - '**lombok*'
      - '**checkstyle*'
      - 'integ-test/**'
      - '**/*.jar'
      - '**/*.pom'
      - '.github/workflows/sql-test-and-build-workflow.yml'

jobs:
  build:
    strategy:
      # Run all jobs
      fail-fast: false
      matrix:
        entry:
          - { os: ubuntu-latest, java: 11 }
          - { os: windows-latest, java: 11, os_build_args: -x doctest -x integTest -x jacocoTestReport -x compileJdbc -PbuildPlatform=windows }
          - { os: macos-latest, java: 11, os_build_args: -x doctest -x integTest -x jacocoTestReport -x compileJdbc }
          - { os: ubuntu-latest, java: 17 }
          - { os: windows-latest, java: 17, os_build_args: -x doctest -x integTest -x jacocoTestReport -x compileJdbc -PbuildPlatform=windows }
          - { os: macos-latest, java: 17, os_build_args: -x doctest -x integTest -x jacocoTestReport -x compileJdbc }
    runs-on: ${{ matrix.entry.os }}

    steps:
    - uses: actions/checkout@v3
<<<<<<< HEAD
    
=======

>>>>>>> 32ad2ffe
    - name: Set up JDK ${{ matrix.java }}
      uses: actions/setup-java@v3
      with:
        distribution: 'temurin'
<<<<<<< HEAD
        java-version: ${{ matrix.java }}
    
    - name: Build with Gradle
      run: ./gradlew --continue build assemble
=======
        java-version: ${{ matrix.entry.java }}

    - name: Build with Gradle
      run: ./gradlew --continue build ${{ matrix.entry.os_build_args }}
>>>>>>> 32ad2ffe

    - name: Run backward compatibility tests
      if: ${{ matrix.entry.os == 'ubuntu-latest' }}
      run: ./scripts/bwctest.sh

    - name: Create Artifact Path
      run: |
        mkdir -p opensearch-sql-builds
        cp -r ./plugin/build/distributions/*.zip opensearch-sql-builds/

    # This step uses the codecov-action Github action: https://github.com/codecov/codecov-action
    - name: Upload SQL Coverage Report
<<<<<<< HEAD
      if: always()
=======
      if: ${{ always() && matrix.entry.os == 'ubuntu-latest' }}
>>>>>>> 32ad2ffe
      uses: codecov/codecov-action@v3
      with:
        flags: sql-engine
        token: ${{ secrets.CODECOV_TOKEN }}

    - name: Upload Artifacts
      uses: actions/upload-artifact@v2
<<<<<<< HEAD
      with:
        name: opensearch-sql
        path: opensearch-sql-builds

    - name: Upload test reports
      if: always()
      uses: actions/upload-artifact@v2
      with:
=======
      with:
        name: opensearch-sql-${{ matrix.entry.os }}
        path: opensearch-sql-builds

    - name: Upload test reports
      if: ${{ always() && matrix.entry.os == 'ubuntu-latest' }}
      uses: actions/upload-artifact@v2
      with:
>>>>>>> 32ad2ffe
        name: test-reports
        path: |
          sql/build/reports/**
          ppl/build/reports/**
          core/build/reports/**
          common/build/reports/**
          opensearch/build/reports/**
          integ-test/build/reports/**
          protocol/build/reports/**
          legacy/build/reports/**
          plugin/build/reports/**<|MERGE_RESOLUTION|>--- conflicted
+++ resolved
@@ -34,26 +34,15 @@
 
     steps:
     - uses: actions/checkout@v3
-<<<<<<< HEAD
-    
-=======
 
->>>>>>> 32ad2ffe
     - name: Set up JDK ${{ matrix.java }}
       uses: actions/setup-java@v3
       with:
         distribution: 'temurin'
-<<<<<<< HEAD
-        java-version: ${{ matrix.java }}
-    
-    - name: Build with Gradle
-      run: ./gradlew --continue build assemble
-=======
         java-version: ${{ matrix.entry.java }}
 
     - name: Build with Gradle
       run: ./gradlew --continue build ${{ matrix.entry.os_build_args }}
->>>>>>> 32ad2ffe
 
     - name: Run backward compatibility tests
       if: ${{ matrix.entry.os == 'ubuntu-latest' }}
@@ -66,11 +55,7 @@
 
     # This step uses the codecov-action Github action: https://github.com/codecov/codecov-action
     - name: Upload SQL Coverage Report
-<<<<<<< HEAD
-      if: always()
-=======
       if: ${{ always() && matrix.entry.os == 'ubuntu-latest' }}
->>>>>>> 32ad2ffe
       uses: codecov/codecov-action@v3
       with:
         flags: sql-engine
@@ -78,16 +63,6 @@
 
     - name: Upload Artifacts
       uses: actions/upload-artifact@v2
-<<<<<<< HEAD
-      with:
-        name: opensearch-sql
-        path: opensearch-sql-builds
-
-    - name: Upload test reports
-      if: always()
-      uses: actions/upload-artifact@v2
-      with:
-=======
       with:
         name: opensearch-sql-${{ matrix.entry.os }}
         path: opensearch-sql-builds
@@ -96,7 +71,6 @@
       if: ${{ always() && matrix.entry.os == 'ubuntu-latest' }}
       uses: actions/upload-artifact@v2
       with:
->>>>>>> 32ad2ffe
         name: test-reports
         path: |
           sql/build/reports/**
