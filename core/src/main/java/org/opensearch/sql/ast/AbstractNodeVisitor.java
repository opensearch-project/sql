--- conflicted
+++ resolved
@@ -455,15 +455,7 @@
     return visitChildren(node, context);
   }
 
-<<<<<<< HEAD
   public T visitMvExpand(MvExpand node, C context) {
-=======
-  public T visitAddTotals(AddTotals node, C context) {
-    return visitChildren(node, context);
-  }
-
-  public T visitAddColTotals(AddColTotals node, C context) {
->>>>>>> 7dfabcea
     return visitChildren(node, context);
   }
 }