/*
 * Copyright OpenSearch Contributors
 * SPDX-License-Identifier: Apache-2.0
 */

package org.opensearch.sql.calcite.remote;

import static org.opensearch.sql.util.MatcherUtils.assertJsonEqualsIgnoreId;

import java.io.IOException;
import org.junit.Assume;
import org.junit.Ignore;
import org.junit.Test;
import org.opensearch.sql.ppl.ExplainIT;

public class CalciteExplainIT extends ExplainIT {
  @Override
  public void init() throws Exception {
    super.init();
    enableCalcite();
    disallowCalciteFallback();
  }

  @Override
  @Ignore("test only in v2")
  public void testExplainModeUnsupportedInV2() throws IOException {}

  // Only for Calcite
  @Test
  public void supportSearchSargPushDown_singleRange() throws IOException {
    String query =
        "source=opensearch-sql_test_index_account | where age >= 1.0 and age < 10 | fields age";
    var result = explainQueryToString(query);
    String expected = loadExpectedPlan("explain_sarg_filter_push_single_range.json");
    assertJsonEqualsIgnoreId(expected, result);
  }

  // Only for Calcite
  @Test
  public void supportSearchSargPushDown_multiRange() throws IOException {
    String query =
        "source=opensearch-sql_test_index_account | where (age > 20 and age < 28) or (age > 25 and"
            + " age < 30) or (age >= 1 and age <= 10) or age = 0  | fields age";
    var result = explainQueryToString(query);
    String expected = loadExpectedPlan("explain_sarg_filter_push_multi_range.json");
    assertJsonEqualsIgnoreId(expected, result);
  }

  // Only for Calcite
  @Test
  public void supportSearchSargPushDown_timeRange() throws IOException {
    String query =
        "source=opensearch-sql_test_index_bank"
            + "| where birthdate >= '2016-12-08 00:00:00.000000000' "
            + "and birthdate < '2018-11-09 00:00:00.000000000'";
    var result = explainQueryToString(query);
    String expected = loadExpectedPlan("explain_sarg_filter_push_time_range.json");
    assertJsonEqualsIgnoreId(expected, result);
  }

  // Only for Calcite
  @Test
  public void supportPushDownSortMergeJoin() throws IOException {
    String query =
        "source=opensearch-sql_test_index_bank| join left=l right=r on"
            + " l.account_number=r.account_number opensearch-sql_test_index_bank";
    var result = explainQueryToString(query);
    String expected = loadExpectedPlan("explain_merge_join_sort_push.json");
    assertJsonEqualsIgnoreId(expected, result);
  }

<<<<<<< HEAD
  // Only for Calcite, as v2 gets unstable serialized string for function
  @Test
  public void testFilterScriptPushDownExplain() throws Exception {
    super.testFilterScriptPushDownExplain();
  }

  // Only for Calcite, as v2 gets unstable serialized string for function
  @Test
  public void testFilterFunctionScriptPushDownExplain() throws Exception {
    super.testFilterFunctionScriptPushDownExplain();
=======
  // Only for Calcite
  @Test
  public void supportPartialPushDown() throws IOException {
    Assume.assumeTrue("This test is only for push down enabled", isPushdownEnabled());
    // field `address` is text type without keyword subfield, so we cannot push it down.
    String query =
        "source=opensearch-sql_test_index_account | where (state = 'Seattle' or age < 10) and (age"
            + " >= 1 and address = '880 Holmes Lane') | fields age, address";
    var result = explainQueryToString(query);
    String expected = loadFromFile("expectedOutput/calcite/explain_partial_filter_push.json");
    assertJsonEqualsIgnoreId(expected, result);
  }

  // Only for Calcite
  @Test
  public void supportPartialPushDown_NoPushIfAllFailed() throws IOException {
    Assume.assumeTrue("This test is only for push down enabled", isPushdownEnabled());
    // field `address` is text type without keyword subfield, so we cannot push it down.
    String query =
        "source=opensearch-sql_test_index_account | where (address = '671 Bristol Street' or age <"
            + " 10) and (age >= 10 or address = '880 Holmes Lane') | fields age, address";
    var result = explainQueryToString(query);
    String expected = loadFromFile("expectedOutput/calcite/explain_partial_filter_push2.json");
    assertJsonEqualsIgnoreId(expected, result);
>>>>>>> 0b4423e9
  }
}<|MERGE_RESOLUTION|>--- conflicted
+++ resolved
@@ -69,18 +69,6 @@
     assertJsonEqualsIgnoreId(expected, result);
   }
 
-<<<<<<< HEAD
-  // Only for Calcite, as v2 gets unstable serialized string for function
-  @Test
-  public void testFilterScriptPushDownExplain() throws Exception {
-    super.testFilterScriptPushDownExplain();
-  }
-
-  // Only for Calcite, as v2 gets unstable serialized string for function
-  @Test
-  public void testFilterFunctionScriptPushDownExplain() throws Exception {
-    super.testFilterFunctionScriptPushDownExplain();
-=======
   // Only for Calcite
   @Test
   public void supportPartialPushDown() throws IOException {
@@ -105,6 +93,17 @@
     var result = explainQueryToString(query);
     String expected = loadFromFile("expectedOutput/calcite/explain_partial_filter_push2.json");
     assertJsonEqualsIgnoreId(expected, result);
->>>>>>> 0b4423e9
+  }
+
+  // Only for Calcite, as v2 gets unstable serialized string for function
+  @Test
+  public void testFilterScriptPushDownExplain() throws Exception {
+    super.testFilterScriptPushDownExplain();
+  }
+
+  // Only for Calcite, as v2 gets unstable serialized string for function
+  @Test
+  public void testFilterFunctionScriptPushDownExplain() throws Exception {
+    super.testFilterFunctionScriptPushDownExplain();
   }
 }