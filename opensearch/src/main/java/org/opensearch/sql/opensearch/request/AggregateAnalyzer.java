--- conflicted
+++ resolved
@@ -356,11 +356,7 @@
 
     for (int i = 0; i < aggCalls.size(); i++) {
       AggregateCall aggCall = aggCalls.get(i);
-<<<<<<< HEAD
-      List<RexNode> args = convertAggArgThroughProject(aggCall, project, helper);
-=======
-      List<Pair<RexNode, String>> args = convertAggArgThroughProject(aggCall, project);
->>>>>>> cbcdbd6f
+      List<Pair<RexNode, String>> args = convertAggArgThroughProject(aggCall, project, helper);
       String aggFieldName = aggFieldNames.get(i);
 
       Pair<AggregationBuilder, MetricParser> builderAndParser =
@@ -379,18 +375,11 @@
    *
    * @param aggCall the aggregate call
    * @param project the project
-<<<<<<< HEAD
    * @param helper the AggregateBuilderHelper
-   * @return the converted RexNode list
-   */
-  private static List<RexNode> convertAggArgThroughProject(
-      AggregateCall aggCall, Project project, AggregateAnalyzer.AggregateBuilderHelper helper) {
-=======
    * @return the converted Pair<RexNode, String> list
    */
   private static List<Pair<RexNode, String>> convertAggArgThroughProject(
-      AggregateCall aggCall, Project project) {
->>>>>>> cbcdbd6f
+      AggregateCall aggCall, Project project, AggregateAnalyzer.AggregateBuilderHelper helper) {
     return project == null
         ? aggCall.getArgList().stream()
             .map(i -> (RexNode) RexInputRef.of(i, helper.rowType))
