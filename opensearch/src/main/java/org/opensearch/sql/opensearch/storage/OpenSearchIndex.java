/*
 * Copyright OpenSearch Contributors
 * SPDX-License-Identifier: Apache-2.0
 */

package org.opensearch.sql.opensearch.storage;

import com.google.common.annotations.VisibleForTesting;
import java.util.HashMap;
import java.util.LinkedHashMap;
import java.util.Map;
import java.util.function.Function;
import lombok.RequiredArgsConstructor;
import org.opensearch.common.unit.TimeValue;
import org.opensearch.sql.common.setting.Settings;
import org.opensearch.sql.data.type.ExprCoreType;
import org.opensearch.sql.data.type.ExprType;
import org.opensearch.sql.opensearch.client.OpenSearchClient;
import org.opensearch.sql.opensearch.data.type.OpenSearchDataType;
import org.opensearch.sql.opensearch.data.value.OpenSearchExprValueFactory;
import org.opensearch.sql.opensearch.planner.physical.ADOperator;
import org.opensearch.sql.opensearch.planner.physical.MLCommonsOperator;
import org.opensearch.sql.opensearch.planner.physical.MLOperator;
import org.opensearch.sql.opensearch.request.OpenSearchRequest;
import org.opensearch.sql.opensearch.request.OpenSearchRequestBuilder;
import org.opensearch.sql.opensearch.request.system.OpenSearchDescribeIndexRequest;
import org.opensearch.sql.opensearch.storage.scan.OpenSearchIndexScan;
import org.opensearch.sql.opensearch.storage.scan.OpenSearchIndexScanBuilder;
import org.opensearch.sql.planner.DefaultImplementor;
import org.opensearch.sql.planner.logical.LogicalAD;
import org.opensearch.sql.planner.logical.LogicalML;
import org.opensearch.sql.planner.logical.LogicalMLCommons;
import org.opensearch.sql.planner.logical.LogicalPlan;
import org.opensearch.sql.planner.physical.PhysicalPlan;
import org.opensearch.sql.storage.Table;
import org.opensearch.sql.storage.read.TableScanBuilder;

/** OpenSearch table (index) implementation. */
public class OpenSearchIndex implements Table {

  public static final String METADATA_FIELD_ID = "_id";
  public static final String METADATA_FIELD_INDEX = "_index";
  public static final String METADATA_FIELD_SCORE = "_score";
  public static final String METADATA_FIELD_MAXSCORE = "_maxscore";
  public static final String METADATA_FIELD_SORT = "_sort";

  public static final String METADATA_FIELD_ROUTING = "_routing";

  public static final java.util.Map<String, ExprType> METADATAFIELD_TYPE_MAP =
      Map.of(
          METADATA_FIELD_ID, ExprCoreType.STRING,
          METADATA_FIELD_INDEX, ExprCoreType.STRING,
          METADATA_FIELD_SCORE, ExprCoreType.FLOAT,
          METADATA_FIELD_MAXSCORE, ExprCoreType.FLOAT,
          METADATA_FIELD_SORT, ExprCoreType.LONG,
          METADATA_FIELD_ROUTING, ExprCoreType.STRING);

  /** OpenSearch client connection. */
  private final OpenSearchClient client;

  private final Settings settings;

  /** {@link OpenSearchRequest.IndexName}. */
  private final OpenSearchRequest.IndexName indexName;

  /** The cached mapping of field and type in index. */
  private Map<String, OpenSearchDataType> cachedFieldOpenSearchTypes = null;

  /** The cached ExprType of fields. */
  private Map<String, ExprType> cachedFieldTypes = null;

  /** The cached max result window setting of index. */
  private Integer cachedMaxResultWindow = null;

  /** Constructor. */
  public OpenSearchIndex(OpenSearchClient client, Settings settings, String indexName) {
    this.client = client;
    this.settings = settings;
    this.indexName = new OpenSearchRequest.IndexName(indexName);
  }

  @Override
  public boolean exists() {
    return client.exists(indexName.toString());
  }

  @Override
  public void create(Map<String, ExprType> schema) {
    Map<String, Object> mappings = new HashMap<>();
    Map<String, Object> properties = new HashMap<>();
    mappings.put("properties", properties);

    for (Map.Entry<String, ExprType> colType : schema.entrySet()) {
      properties.put(colType.getKey(), colType.getValue().legacyTypeName().toLowerCase());
    }
    client.createIndex(indexName.toString(), mappings);
  }

  /*
   * TODO: Assume indexName doesn't have wildcard.
   *  Need to either handle field name conflicts
   *   or lazy evaluate when query engine pulls field type.
   */
  /**
   * Get simplified parsed mapping info. Unlike {@link #getFieldOpenSearchTypes()} it returns a
   * flattened map.
   *
   * @return A map between field names and matching `ExprCoreType`s.
   */
  @Override
  public Map<String, ExprType> getFieldTypes() {
    if (cachedFieldOpenSearchTypes == null) {
      cachedFieldOpenSearchTypes =
          new OpenSearchDescribeIndexRequest(client, indexName).getFieldTypes();
    }
    if (cachedFieldTypes == null) {
<<<<<<< HEAD
      cachedFieldTypes = OpenSearchDataType.traverseAndFlatten(cachedFieldOpenSearchTypes)
          .entrySet().stream().collect(
              LinkedHashMap::new,
              (map, item) -> map.put(item.getKey(), item.getValue()),
              Map::putAll);
=======
      cachedFieldTypes =
          OpenSearchDataType.traverseAndFlatten(cachedFieldOpenSearchTypes).entrySet().stream()
              .collect(
                  LinkedHashMap::new,
                  (map, item) -> map.put(item.getKey(), item.getValue().getExprType()),
                  Map::putAll);
>>>>>>> 7e3a718f
    }
    return cachedFieldTypes;
  }

  @Override
  public Map<String, ExprType> getReservedFieldTypes() {
    return METADATAFIELD_TYPE_MAP;
  }

  /**
   * Get parsed mapping info.
   *
   * @return A complete map between field names and their types.
   */
  public Map<String, OpenSearchDataType> getFieldOpenSearchTypes() {
    if (cachedFieldOpenSearchTypes == null) {
      cachedFieldOpenSearchTypes =
          new OpenSearchDescribeIndexRequest(client, indexName).getFieldTypes();
    }
    return cachedFieldOpenSearchTypes;
  }

  /** Get the max result window setting of the table. */
  public Integer getMaxResultWindow() {
    if (cachedMaxResultWindow == null) {
      cachedMaxResultWindow =
          new OpenSearchDescribeIndexRequest(client, indexName).getMaxResultWindow();
    }
    return cachedMaxResultWindow;
  }

  /** TODO: Push down operations to index scan operator as much as possible in future. */
  @Override
  public PhysicalPlan implement(LogicalPlan plan) {
    // TODO: Leave it here to avoid impact Prometheus and AD operators. Need to move to Planner.
    return plan.accept(new OpenSearchDefaultImplementor(client), null);
  }

  @Override
  public TableScanBuilder createScanBuilder() {
    final int querySizeLimit = settings.getSettingValue(Settings.Key.QUERY_SIZE_LIMIT);

    final TimeValue cursorKeepAlive = settings.getSettingValue(Settings.Key.SQL_CURSOR_KEEP_ALIVE);
    var builder = new OpenSearchRequestBuilder(querySizeLimit, createExprValueFactory());
    Function<OpenSearchRequestBuilder, OpenSearchIndexScan> createScanOperator =
        requestBuilder ->
            new OpenSearchIndexScan(
                client,
                requestBuilder.getMaxResponseSize(),
                requestBuilder.build(indexName, getMaxResultWindow(), cursorKeepAlive));
    return new OpenSearchIndexScanBuilder(builder, createScanOperator);
  }

  private OpenSearchExprValueFactory createExprValueFactory() {
    Map<String, OpenSearchDataType> allFields = new HashMap<>();
    getReservedFieldTypes().forEach((k, v) -> allFields.put(k, OpenSearchDataType.of(v)));
    allFields.putAll(getFieldOpenSearchTypes());
    return new OpenSearchExprValueFactory(allFields);
  }

  @VisibleForTesting
  @RequiredArgsConstructor
  public static class OpenSearchDefaultImplementor extends DefaultImplementor<OpenSearchIndexScan> {

    private final OpenSearchClient client;

    @Override
    public PhysicalPlan visitMLCommons(LogicalMLCommons node, OpenSearchIndexScan context) {
      return new MLCommonsOperator(
          visitChild(node, context),
          node.getAlgorithm(),
          node.getArguments(),
          client.getNodeClient());
    }

    @Override
    public PhysicalPlan visitAD(LogicalAD node, OpenSearchIndexScan context) {
      return new ADOperator(visitChild(node, context), node.getArguments(), client.getNodeClient());
    }

    @Override
    public PhysicalPlan visitML(LogicalML node, OpenSearchIndexScan context) {
      return new MLOperator(visitChild(node, context), node.getArguments(), client.getNodeClient());
    }
  }
}<|MERGE_RESOLUTION|>--- conflicted
+++ resolved
@@ -114,20 +114,12 @@
           new OpenSearchDescribeIndexRequest(client, indexName).getFieldTypes();
     }
     if (cachedFieldTypes == null) {
-<<<<<<< HEAD
-      cachedFieldTypes = OpenSearchDataType.traverseAndFlatten(cachedFieldOpenSearchTypes)
-          .entrySet().stream().collect(
-              LinkedHashMap::new,
-              (map, item) -> map.put(item.getKey(), item.getValue()),
-              Map::putAll);
-=======
       cachedFieldTypes =
           OpenSearchDataType.traverseAndFlatten(cachedFieldOpenSearchTypes).entrySet().stream()
               .collect(
                   LinkedHashMap::new,
-                  (map, item) -> map.put(item.getKey(), item.getValue().getExprType()),
+                  (map, item) -> map.put(item.getKey(), item.getValue()),
                   Map::putAll);
->>>>>>> 7e3a718f
     }
     return cachedFieldTypes;
   }
