--- conflicted
+++ resolved
@@ -751,9 +751,6 @@
   }
 
   /**
-<<<<<<< HEAD
-   * DATE_ADD function implementation for ExprValue.
-=======
    * Day of Week implementation for ExprValue when passing in an arguemt of type TIME.
    *
    * @param clock Current clock taken from function properties
@@ -764,8 +761,7 @@
   }
 
   /**
-   * ADDDATE function implementation for ExprValue.
->>>>>>> aae57a0b
+   * DATE_ADD function implementation for ExprValue.
    *
    * @param functionProperties An FunctionProperties object.
    * @param datetime ExprValue of Date/Time/Datetime/Timestamp type.
