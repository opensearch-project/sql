--- conflicted
+++ resolved
@@ -112,13 +112,10 @@
    | EXPAND
    | FLATTEN
    | TRENDLINE
-<<<<<<< HEAD
-=======
    | kmeansCommand
    | adCommand
    | mlCommand
    | patternsCommand
->>>>>>> d20b4dbb
    | TIMECHART
    | EXPLAIN
    | REVERSE
@@ -384,10 +381,7 @@
 pathArrayAccess
    : LT_CURLY (INTEGER_LITERAL)? RT_CURLY
    ;
-<<<<<<< HEAD
-=======
-
->>>>>>> d20b4dbb
+
 regexCommand
     : REGEX regexExpr
     ;
@@ -409,10 +403,7 @@
     | MODE EQUAL (EXTRACT | SED)
     | OFFSET_FIELD EQUAL offsetField=qualifiedName
     ;
-<<<<<<< HEAD
-=======
-
->>>>>>> d20b4dbb
+
 patternsMethod
    : PUNCT
    | REGEX
@@ -732,19 +723,12 @@
    | PERCENTILE
    | PERCENTILE_APPROX
    | MEDIAN
-<<<<<<< HEAD
-   | LIST
-   | FIRST
-   | EARLIEST
-   | LATEST
-=======
    | EARLIEST
    | LATEST
    | LIST
    | FIRST
    | EARLIEST
    | LATEST
->>>>>>> d20b4dbb
    | LAST
    ;
 
@@ -937,8 +921,8 @@
    | positionFunctionName
    | cryptographicFunctionName
    | jsonFunctionName
+   | collectionFunctionName
    | geoipFunctionName
-   | collectionFunctionName
    ;
 
 functionArgs
@@ -1071,9 +1055,7 @@
    | trigonometricFunctionName
    ;
 
-geoipFunctionName
-   : GEOIP
-   ;
+
 
 collectionFunctionName
     : ARRAY
@@ -1086,7 +1068,9 @@
     | TRANSFORM
     | REDUCE
     ;
-
+geoipFunctionName
+   : GEOIP
+   ;
 
 trigonometricFunctionName
    : ACOS
@@ -1466,9 +1450,6 @@
    | multiFieldRelevanceFunctionName
    | commandName
    | collectionFunctionName
-<<<<<<< HEAD
-   | REGEX
-=======
    | dateTimeFunctionName
    | textFunctionName
    | mathematicalFunctionName
@@ -1507,7 +1488,6 @@
    | ML
    | TRENDLINE
    | REGEX
->>>>>>> d20b4dbb
    | explainMode
    | REGEXP
    // commands assist keywords
@@ -1518,8 +1498,6 @@
    | EXISTS
    | SOURCE
    | INDEX
-   | A
-   | ASC
    | DESC
    | DATASOURCES
    | FROM
@@ -1555,14 +1533,11 @@
    | PARTITIONS
    | ALLNUM
    | DELIM
-<<<<<<< HEAD
    | CURRENT
    | WINDOW
    | GLOBAL
    | RESET_BEFORE
    | RESET_AFTER
-=======
->>>>>>> d20b4dbb
    | BUCKET_NULLABLE
    | USENULL
    | CENTROIDS
