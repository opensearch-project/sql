--- conflicted
+++ resolved
@@ -203,11 +203,7 @@
     verifyGetQueryIdCalled();
     verifyCancelJobRunCalled();
     verifyCreateIndexDMLResultCalled();
-<<<<<<< HEAD
-    verifyStoreJobMetadataCalled(DML_QUERY_JOB_ID, QueryState.SUCCESS);
-=======
-    verifyStoreJobMetadataCalled(DML_QUERY_JOB_ID, JobType.BATCH);
->>>>>>> b4a6c60d
+    verifyStoreJobMetadataCalled(DML_QUERY_JOB_ID, QueryState.SUCCESS, JobType.BATCH);
   }
 
   @Test
@@ -229,11 +225,7 @@
     verifyGetQueryIdCalled();
     verify(flintIndexClient).deleteIndex(indexName);
     verifyCreateIndexDMLResultCalled();
-<<<<<<< HEAD
-    verifyStoreJobMetadataCalled(DML_QUERY_JOB_ID, QueryState.SUCCESS);
-=======
-    verifyStoreJobMetadataCalled(DML_QUERY_JOB_ID, JobType.BATCH);
->>>>>>> b4a6c60d
+    verifyStoreJobMetadataCalled(DML_QUERY_JOB_ID, QueryState.SUCCESS, JobType.BATCH);
   }
 
   @Test
@@ -264,11 +256,7 @@
     assertFalse(flintIndexOptions.autoRefresh());
     verifyCancelJobRunCalled();
     verifyCreateIndexDMLResultCalled();
-<<<<<<< HEAD
-    verifyStoreJobMetadataCalled(DML_QUERY_JOB_ID, QueryState.SUCCESS);
-=======
-    verifyStoreJobMetadataCalled(DML_QUERY_JOB_ID, JobType.BATCH);
->>>>>>> b4a6c60d
+    verifyStoreJobMetadataCalled(DML_QUERY_JOB_ID, QueryState.SUCCESS, JobType.BATCH);
   }
 
   @Test
@@ -293,11 +281,7 @@
     verifyGetQueryIdCalled();
     verify(leaseManager).borrow(any());
     verifyStartJobRunCalled();
-<<<<<<< HEAD
-    verifyStoreJobMetadataCalled(JOB_ID, QueryState.WAITING);
-=======
-    verifyStoreJobMetadataCalled(JOB_ID, JobType.STREAMING);
->>>>>>> b4a6c60d
+    verifyStoreJobMetadataCalled(JOB_ID, QueryState.WAITING, JobType.STREAMING);
   }
 
   private void verifyStartJobRunCalled() {
@@ -332,11 +316,7 @@
     assertNull(response.getSessionId());
     verifyGetQueryIdCalled();
     verifyStartJobRunCalled();
-<<<<<<< HEAD
-    verifyStoreJobMetadataCalled(JOB_ID, QueryState.WAITING);
-=======
-    verifyStoreJobMetadataCalled(JOB_ID, JobType.BATCH);
->>>>>>> b4a6c60d
+    verifyStoreJobMetadataCalled(JOB_ID, QueryState.WAITING, JobType.BATCH);
   }
 
   @Test
@@ -358,11 +338,7 @@
     verifyGetQueryIdCalled();
     verify(leaseManager).borrow(any());
     verifyStartJobRunCalled();
-<<<<<<< HEAD
-    verifyStoreJobMetadataCalled(JOB_ID, QueryState.WAITING);
-=======
-    verifyStoreJobMetadataCalled(JOB_ID, JobType.BATCH);
->>>>>>> b4a6c60d
+    verifyStoreJobMetadataCalled(JOB_ID, QueryState.WAITING, JobType.BATCH);
   }
 
   @Test
@@ -388,11 +364,7 @@
     verifyGetSessionIdCalled();
     verify(leaseManager).borrow(any());
     verifyStartJobRunCalled();
-<<<<<<< HEAD
-    verifyStoreJobMetadataCalled(JOB_ID, QueryState.WAITING);
-=======
-    verifyStoreJobMetadataCalled(JOB_ID, JobType.INTERACTIVE);
->>>>>>> b4a6c60d
+    verifyStoreJobMetadataCalled(JOB_ID, QueryState.WAITING, JobType.INTERACTIVE);
   }
 
   @Test
@@ -589,11 +561,7 @@
     assertEquals(APPLICATION_ID, createSessionRequest.getApplicationId());
   }
 
-<<<<<<< HEAD
-  private void verifyStoreJobMetadataCalled(String jobId, QueryState state) {
-=======
-  private void verifyStoreJobMetadataCalled(String jobId, JobType jobType) {
->>>>>>> b4a6c60d
+  private void verifyStoreJobMetadataCalled(String jobId, QueryState state, JobType jobType) {
     verify(asyncQueryJobMetadataStorageService)
         .storeJobMetadata(
             asyncQueryJobMetadataArgumentCaptor.capture(), eq(asyncQueryRequestContext));
@@ -601,14 +569,10 @@
     assertEquals(QUERY_ID, asyncQueryJobMetadata.getQueryId());
     assertEquals(jobId, asyncQueryJobMetadata.getJobId());
     assertEquals(DATASOURCE_NAME, asyncQueryJobMetadata.getDatasourceName());
-<<<<<<< HEAD
     assertNull(asyncQueryJobMetadata.getError());
     assertEquals(LangType.SQL, asyncQueryJobMetadata.getLangType());
     assertEquals(state, asyncQueryJobMetadata.getState());
-    assertNull(asyncQueryJobMetadata.getError());
-=======
     assertEquals(jobType, asyncQueryJobMetadata.getJobType());
->>>>>>> b4a6c60d
   }
 
   private void verifyCreateIndexDMLResultCalled() {
