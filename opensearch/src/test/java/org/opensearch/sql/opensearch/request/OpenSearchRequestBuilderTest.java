/*
 * Copyright OpenSearch Contributors
 * SPDX-License-Identifier: Apache-2.0
 */

package org.opensearch.sql.opensearch.request;

import static org.junit.Assert.assertThrows;
import static org.junit.jupiter.api.Assertions.assertEquals;
import static org.mockito.Mockito.mock;
import static org.mockito.Mockito.verify;
import static org.mockito.Mockito.when;
import static org.opensearch.index.query.QueryBuilders.matchAllQuery;
import static org.opensearch.index.query.QueryBuilders.nestedQuery;
import static org.opensearch.search.sort.FieldSortBuilder.DOC_FIELD_NAME;
import static org.opensearch.search.sort.SortOrder.ASC;
import static org.opensearch.sql.data.type.ExprCoreType.INTEGER;
import static org.opensearch.sql.data.type.ExprCoreType.STRING;

import java.util.Collections;
import java.util.List;
import java.util.Map;
import java.util.Set;
import java.util.function.Function;
import org.apache.commons.lang3.tuple.Pair;
import org.apache.lucene.search.TotalHits;
import org.apache.lucene.search.join.ScoreMode;
import org.junit.jupiter.api.BeforeEach;
import org.junit.jupiter.api.DisplayNameGeneration;
import org.junit.jupiter.api.DisplayNameGenerator;
import org.junit.jupiter.api.Test;
import org.junit.jupiter.api.extension.ExtendWith;
import org.mockito.Mock;
import org.mockito.junit.jupiter.MockitoExtension;
import org.opensearch.action.search.SearchRequest;
import org.opensearch.action.search.SearchResponse;
import org.opensearch.action.search.SearchScrollRequest;
import org.opensearch.common.unit.TimeValue;
import org.opensearch.index.query.InnerHitBuilder;
import org.opensearch.index.query.NestedQueryBuilder;
import org.opensearch.index.query.QueryBuilder;
import org.opensearch.index.query.QueryBuilders;
import org.opensearch.search.SearchHit;
import org.opensearch.search.SearchHits;
import org.opensearch.search.aggregations.AggregationBuilder;
import org.opensearch.search.aggregations.AggregationBuilders;
import org.opensearch.search.aggregations.bucket.composite.TermsValuesSourceBuilder;
import org.opensearch.search.builder.SearchSourceBuilder;
import org.opensearch.search.fetch.subphase.FetchSourceContext;
import org.opensearch.search.sort.FieldSortBuilder;
import org.opensearch.search.sort.ScoreSortBuilder;
import org.opensearch.search.sort.SortBuilders;
import org.opensearch.sql.exception.SemanticCheckException;
import org.opensearch.sql.expression.DSL;
import org.opensearch.sql.expression.NamedExpression;
import org.opensearch.sql.expression.ReferenceExpression;
import org.opensearch.sql.opensearch.data.type.OpenSearchDataType;
import org.opensearch.sql.opensearch.data.value.OpenSearchExprValueFactory;
import org.opensearch.sql.opensearch.expression.OpenSearchDSL;
import org.opensearch.sql.opensearch.response.agg.CompositeAggregationParser;
import org.opensearch.sql.opensearch.response.agg.OpenSearchAggregationResponseParser;
import org.opensearch.sql.opensearch.response.agg.SingleValueParser;
import org.opensearch.sql.planner.logical.LogicalNested;

@ExtendWith(MockitoExtension.class)
@DisplayNameGeneration(DisplayNameGenerator.ReplaceUnderscores.class)
class OpenSearchRequestBuilderTest {

  private static final TimeValue DEFAULT_QUERY_TIMEOUT = TimeValue.timeValueMinutes(1L);
  private static final Integer DEFAULT_OFFSET = 0;
  private static final Integer DEFAULT_LIMIT = 200;
  private static final Integer MAX_RESULT_WINDOW = 500;

  private static final OpenSearchRequest.IndexName indexName =
      new OpenSearchRequest.IndexName("test");

  @Mock private OpenSearchExprValueFactory exprValueFactory;

  private OpenSearchRequestBuilder requestBuilder;

  @BeforeEach
  void setup() {
    requestBuilder = new OpenSearchRequestBuilder(DEFAULT_LIMIT, exprValueFactory);
  }

  @Test
  void build_query_request() {
    Integer limit = 200;
    Integer offset = 0;
    requestBuilder.pushDownLimit(limit, offset);
    requestBuilder.pushDownTrackedScore(true);

    assertEquals(
        new OpenSearchQueryRequest(
            new OpenSearchRequest.IndexName("test"),
            new SearchSourceBuilder()
                .from(offset)
                .size(limit)
                .timeout(DEFAULT_QUERY_TIMEOUT)
                .trackScores(true),
            exprValueFactory,
            List.of()),
        requestBuilder.build(indexName, MAX_RESULT_WINDOW, DEFAULT_QUERY_TIMEOUT));
  }

  @Test
  void build_scroll_request_with_correct_size() {
    Integer limit = 800;
    Integer offset = 10;
    requestBuilder.pushDownLimit(limit, offset);

    assertEquals(
        new OpenSearchScrollRequest(
            new OpenSearchRequest.IndexName("test"),
            TimeValue.timeValueMinutes(1),
            new SearchSourceBuilder()
                .from(offset)
                .size(MAX_RESULT_WINDOW - offset)
                .timeout(DEFAULT_QUERY_TIMEOUT),
            exprValueFactory,
            List.of()),
        requestBuilder.build(indexName, MAX_RESULT_WINDOW, DEFAULT_QUERY_TIMEOUT));
  }

  @Test
  void test_push_down_query() {
    QueryBuilder query = QueryBuilders.termQuery("intA", 1);
    requestBuilder.pushDownFilter(query);

    var r = requestBuilder.build(indexName, MAX_RESULT_WINDOW, DEFAULT_QUERY_TIMEOUT);
    Function<SearchRequest, SearchResponse> querySearch =
        searchRequest -> {
          assertEquals(
              new SearchSourceBuilder()
                  .from(DEFAULT_OFFSET)
                  .size(DEFAULT_LIMIT)
                  .timeout(DEFAULT_QUERY_TIMEOUT)
                  .query(query)
                  .sort(DOC_FIELD_NAME, ASC),
              searchRequest.source());
          return mock();
        };
    Function<SearchScrollRequest, SearchResponse> scrollSearch =
        searchScrollRequest -> {
          throw new UnsupportedOperationException();
        };
    r.search(querySearch, scrollSearch);
  }

  @Test
  void test_push_down_aggregation() {
    AggregationBuilder aggBuilder =
        AggregationBuilders.composite(
            "composite_buckets", Collections.singletonList(new TermsValuesSourceBuilder("longA")));
    OpenSearchAggregationResponseParser responseParser =
        new CompositeAggregationParser(new SingleValueParser("AVG(intA)"));
    requestBuilder.pushDownAggregation(Pair.of(List.of(aggBuilder), responseParser));

    assertEquals(
        new SearchSourceBuilder()
            .from(DEFAULT_OFFSET)
            .size(0)
            .timeout(DEFAULT_QUERY_TIMEOUT)
            .aggregation(aggBuilder),
        requestBuilder.getSourceBuilder());
    verify(exprValueFactory).setParser(responseParser);
  }

  @Test
  void test_push_down_query_and_sort() {
    QueryBuilder query = QueryBuilders.termQuery("intA", 1);
    requestBuilder.pushDownFilter(query);

    FieldSortBuilder sortBuilder = SortBuilders.fieldSort("intA");
    requestBuilder.pushDownSort(List.of(sortBuilder));

    assertSearchSourceBuilder(
        new SearchSourceBuilder()
            .from(DEFAULT_OFFSET)
            .size(DEFAULT_LIMIT)
            .timeout(DEFAULT_QUERY_TIMEOUT)
            .query(query)
            .sort(sortBuilder),
        requestBuilder);
  }

  void assertSearchSourceBuilder(
      SearchSourceBuilder expected, OpenSearchRequestBuilder requestBuilder)
      throws UnsupportedOperationException {
    Function<SearchRequest, SearchResponse> querySearch =
        searchRequest -> {
          assertEquals(expected, searchRequest.source());
          return when(mock(SearchResponse.class).getHits())
              .thenReturn(
                  new SearchHits(
                      new SearchHit[0], new TotalHits(0, TotalHits.Relation.EQUAL_TO), 0.0f))
              .getMock();
        };
    Function<SearchScrollRequest, SearchResponse> scrollSearch =
        searchScrollRequest -> {
          throw new UnsupportedOperationException();
        };
    requestBuilder
        .build(indexName, MAX_RESULT_WINDOW, DEFAULT_QUERY_TIMEOUT)
        .search(querySearch, scrollSearch);
  }

  @Test
  void test_push_down_sort() {
    FieldSortBuilder sortBuilder = SortBuilders.fieldSort("intA");
    requestBuilder.pushDownSort(List.of(sortBuilder));

    assertSearchSourceBuilder(
        new SearchSourceBuilder()
            .from(DEFAULT_OFFSET)
            .size(DEFAULT_LIMIT)
            .timeout(DEFAULT_QUERY_TIMEOUT)
            .sort(sortBuilder),
        requestBuilder);
  }

  @Test
  void test_push_down_non_field_sort() {
    ScoreSortBuilder sortBuilder = SortBuilders.scoreSort();
    requestBuilder.pushDownSort(List.of(sortBuilder));

    assertSearchSourceBuilder(
        new SearchSourceBuilder()
            .from(DEFAULT_OFFSET)
            .size(DEFAULT_LIMIT)
            .timeout(DEFAULT_QUERY_TIMEOUT)
            .sort(sortBuilder),
        requestBuilder);
  }

  @Test
  void test_push_down_multiple_sort() {
    requestBuilder.pushDownSort(
        List.of(SortBuilders.fieldSort("intA"), SortBuilders.fieldSort("intB")));

    assertSearchSourceBuilder(
        new SearchSourceBuilder()
            .from(DEFAULT_OFFSET)
            .size(DEFAULT_LIMIT)
            .timeout(DEFAULT_QUERY_TIMEOUT)
            .sort(SortBuilders.fieldSort("intA"))
            .sort(SortBuilders.fieldSort("intB")),
        requestBuilder);
  }

  @Test
  void test_push_down_project() {
    Set<ReferenceExpression> references = Set.of(DSL.ref("intA", INTEGER));
    requestBuilder.pushDownProjects(references);

    assertSearchSourceBuilder(
        new SearchSourceBuilder()
            .from(DEFAULT_OFFSET)
            .size(DEFAULT_LIMIT)
            .timeout(DEFAULT_QUERY_TIMEOUT)
            .fetchSource(new String[] {"intA"}, new String[0]),
        requestBuilder);

    assertEquals(
        new OpenSearchQueryRequest(
            new OpenSearchRequest.IndexName("test"),
            new SearchSourceBuilder()
                .from(DEFAULT_OFFSET)
                .size(DEFAULT_LIMIT)
                .timeout(DEFAULT_QUERY_TIMEOUT)
                .fetchSource("intA", null),
            exprValueFactory,
            List.of("intA")),
        requestBuilder.build(indexName, MAX_RESULT_WINDOW, DEFAULT_QUERY_TIMEOUT));
  }

  @Test
  void test_push_down_project_limit() {
    Set<ReferenceExpression> references = Set.of(DSL.ref("intA", INTEGER));
    requestBuilder.pushDownProjects(references);

    Integer limit = 200;
    Integer offset = 0;
    requestBuilder.pushDownLimit(limit, offset);

    assertSearchSourceBuilder(
        new SearchSourceBuilder()
            .from(offset)
            .size(limit)
            .timeout(DEFAULT_QUERY_TIMEOUT)
            .fetchSource(new String[] {"intA"}, new String[0]),
        requestBuilder);

    assertEquals(
        new OpenSearchQueryRequest(
            new OpenSearchRequest.IndexName("test"),
            new SearchSourceBuilder()
                .from(offset)
                .size(limit)
                .timeout(DEFAULT_QUERY_TIMEOUT)
                .fetchSource("intA", null),
            exprValueFactory,
            List.of("intA")),
        requestBuilder.build(indexName, MAX_RESULT_WINDOW, DEFAULT_QUERY_TIMEOUT));
  }

  @Test
  void test_push_down_project_limit_and_offset() {
    Set<ReferenceExpression> references = Set.of(DSL.ref("intA", INTEGER));
    requestBuilder.pushDownProjects(references);

    Integer limit = 200;
    Integer offset = 10;
    requestBuilder.pushDownLimit(limit, offset);

    assertSearchSourceBuilder(
        new SearchSourceBuilder()
            .from(offset)
            .size(limit)
            .timeout(DEFAULT_QUERY_TIMEOUT)
            .fetchSource(new String[] {"intA"}, new String[0]),
        requestBuilder);

    assertEquals(
        new OpenSearchQueryRequest(
            new OpenSearchRequest.IndexName("test"),
            new SearchSourceBuilder()
                .from(offset)
                .size(limit)
                .timeout(DEFAULT_QUERY_TIMEOUT)
                .fetchSource("intA", null),
            exprValueFactory,
            List.of("intA")),
        requestBuilder.build(indexName, MAX_RESULT_WINDOW, DEFAULT_QUERY_TIMEOUT));
  }

  @Test
  void test_push_down_nested() {
    List<Map<String, ReferenceExpression>> args =
        List.of(
            Map.of(
                "field", new ReferenceExpression("message.info", STRING),
                "path", new ReferenceExpression("message", STRING)));

    List<NamedExpression> projectList =
        List.of(
<<<<<<< HEAD
            new NamedExpression("message.info", OpenSearchDSL.nested(DSL.ref("message.info", STRING)), null)
        );
=======
            new NamedExpression("message.info", DSL.nested(DSL.ref("message.info", STRING)), null));
>>>>>>> ed2b6830

    LogicalNested nested = new LogicalNested(null, args, projectList);
    requestBuilder.pushDownNested(nested.getFields());

    NestedQueryBuilder nestedQuery =
        nestedQuery("message", matchAllQuery(), ScoreMode.None)
            .innerHit(
                new InnerHitBuilder()
                    .setFetchSourceContext(
                        new FetchSourceContext(true, new String[] {"message.info"}, null)));

    assertSearchSourceBuilder(
        new SearchSourceBuilder()
            .query(QueryBuilders.boolQuery().filter(QueryBuilders.boolQuery().must(nestedQuery)))
            .from(DEFAULT_OFFSET)
            .size(DEFAULT_LIMIT)
            .timeout(DEFAULT_QUERY_TIMEOUT),
        requestBuilder);
  }

  @Test
  void test_push_down_multiple_nested_with_same_path() {
    List<Map<String, ReferenceExpression>> args =
        List.of(
            Map.of(
                "field", new ReferenceExpression("message.info", STRING),
                "path", new ReferenceExpression("message", STRING)),
            Map.of(
                "field", new ReferenceExpression("message.from", STRING),
                "path", new ReferenceExpression("message", STRING)));
    List<NamedExpression> projectList =
        List.of(
<<<<<<< HEAD
            new NamedExpression("message.info", OpenSearchDSL.nested(DSL.ref("message.info", STRING)), null),
            new NamedExpression("message.from", OpenSearchDSL.nested(DSL.ref("message.from", STRING)), null)
        );
=======
            new NamedExpression("message.info", DSL.nested(DSL.ref("message.info", STRING)), null),
            new NamedExpression("message.from", DSL.nested(DSL.ref("message.from", STRING)), null));
>>>>>>> ed2b6830

    LogicalNested nested = new LogicalNested(null, args, projectList);
    requestBuilder.pushDownNested(nested.getFields());

    NestedQueryBuilder nestedQuery =
        nestedQuery("message", matchAllQuery(), ScoreMode.None)
            .innerHit(
                new InnerHitBuilder()
                    .setFetchSourceContext(
                        new FetchSourceContext(
                            true, new String[] {"message.info", "message.from"}, null)));
    assertSearchSourceBuilder(
        new SearchSourceBuilder()
            .query(QueryBuilders.boolQuery().filter(QueryBuilders.boolQuery().must(nestedQuery)))
            .from(DEFAULT_OFFSET)
            .size(DEFAULT_LIMIT)
            .timeout(DEFAULT_QUERY_TIMEOUT),
        requestBuilder);
  }

  @Test
  void test_push_down_nested_with_filter() {
    List<Map<String, ReferenceExpression>> args =
        List.of(
            Map.of(
                "field", new ReferenceExpression("message.info", STRING),
                "path", new ReferenceExpression("message", STRING)));

    List<NamedExpression> projectList =
        List.of(
<<<<<<< HEAD
            new NamedExpression("message.info", OpenSearchDSL.nested(DSL.ref("message.info", STRING)), null)
        );
=======
            new NamedExpression("message.info", DSL.nested(DSL.ref("message.info", STRING)), null));
>>>>>>> ed2b6830

    LogicalNested nested = new LogicalNested(null, args, projectList);
    requestBuilder.getSourceBuilder().query(QueryBuilders.rangeQuery("myNum").gt(3));
    requestBuilder.pushDownNested(nested.getFields());

    NestedQueryBuilder nestedQuery =
        nestedQuery("message", matchAllQuery(), ScoreMode.None)
            .innerHit(
                new InnerHitBuilder()
                    .setFetchSourceContext(
                        new FetchSourceContext(true, new String[] {"message.info"}, null)));

    assertSearchSourceBuilder(
        new SearchSourceBuilder()
            .query(
                QueryBuilders.boolQuery()
                    .filter(
                        QueryBuilders.boolQuery()
                            .must(QueryBuilders.rangeQuery("myNum").gt(3))
                            .must(nestedQuery)))
            .from(DEFAULT_OFFSET)
            .size(DEFAULT_LIMIT)
            .timeout(DEFAULT_QUERY_TIMEOUT),
        requestBuilder);
  }

  @Test
  void testPushDownNestedWithNestedFilter() {
    List<Map<String, ReferenceExpression>> args =
        List.of(
            Map.of(
                "field", new ReferenceExpression("message.info", STRING),
                "path", new ReferenceExpression("message", STRING)));

    List<NamedExpression> projectList =
        List.of(
<<<<<<< HEAD
            new NamedExpression("message.info", OpenSearchDSL.nested(DSL.ref("message.info", STRING)), null)
        );
=======
            new NamedExpression("message.info", DSL.nested(DSL.ref("message.info", STRING)), null));
>>>>>>> ed2b6830

    QueryBuilder innerFilterQuery = QueryBuilders.rangeQuery("myNum").gt(3);
    QueryBuilder filterQuery =
        QueryBuilders.nestedQuery("message", innerFilterQuery, ScoreMode.None);
    LogicalNested nested = new LogicalNested(null, args, projectList);
    requestBuilder.getSourceBuilder().query(filterQuery);
    requestBuilder.pushDownNested(nested.getFields());

    NestedQueryBuilder nestedQuery =
        nestedQuery("message", matchAllQuery(), ScoreMode.None)
            .innerHit(
                new InnerHitBuilder()
                    .setFetchSourceContext(
                        new FetchSourceContext(true, new String[] {"message.info"}, null)));

    assertSearchSourceBuilder(
        new SearchSourceBuilder()
            .query(QueryBuilders.boolQuery().filter(QueryBuilders.boolQuery().must(filterQuery)))
            .from(DEFAULT_OFFSET)
            .size(DEFAULT_LIMIT)
            .timeout(DEFAULT_QUERY_TIMEOUT),
        requestBuilder);
  }

  @Test
  void test_push_type_mapping() {
    Map<String, OpenSearchDataType> typeMapping = Map.of("intA", OpenSearchDataType.of(INTEGER));
    requestBuilder.pushTypeMapping(typeMapping);

    verify(exprValueFactory).extendTypeMapping(typeMapping);
  }

  @Test
  void push_down_highlight_with_repeating_fields() {
    requestBuilder.pushDownHighlight("name", Map.of());
    var exception =
        assertThrows(
            SemanticCheckException.class, () -> requestBuilder.pushDownHighlight("name", Map.of()));
    assertEquals("Duplicate field name in highlight", exception.getMessage());
  }

  @Test
  void push_down_page_size() {
    requestBuilder.pushDownPageSize(3);
    assertSearchSourceBuilder(
        new SearchSourceBuilder().from(DEFAULT_OFFSET).size(3).timeout(DEFAULT_QUERY_TIMEOUT),
        requestBuilder);
  }

  @Test
  void exception_when_non_zero_offset_and_page_size() {
    requestBuilder.pushDownPageSize(3);
    requestBuilder.pushDownLimit(300, 2);
    assertThrows(
        UnsupportedOperationException.class,
        () -> requestBuilder.build(indexName, MAX_RESULT_WINDOW, DEFAULT_QUERY_TIMEOUT));
  }

  @Test
  void maxResponseSize_is_page_size() {
    requestBuilder.pushDownPageSize(4);
    assertEquals(4, requestBuilder.getMaxResponseSize());
  }

  @Test
  void maxResponseSize_is_limit() {
    requestBuilder.pushDownLimit(100, 0);
    assertEquals(100, requestBuilder.getMaxResponseSize());
  }
}<|MERGE_RESOLUTION|>--- conflicted
+++ resolved
@@ -344,12 +344,8 @@
 
     List<NamedExpression> projectList =
         List.of(
-<<<<<<< HEAD
             new NamedExpression("message.info", OpenSearchDSL.nested(DSL.ref("message.info", STRING)), null)
         );
-=======
-            new NamedExpression("message.info", DSL.nested(DSL.ref("message.info", STRING)), null));
->>>>>>> ed2b6830
 
     LogicalNested nested = new LogicalNested(null, args, projectList);
     requestBuilder.pushDownNested(nested.getFields());
@@ -382,14 +378,9 @@
                 "path", new ReferenceExpression("message", STRING)));
     List<NamedExpression> projectList =
         List.of(
-<<<<<<< HEAD
             new NamedExpression("message.info", OpenSearchDSL.nested(DSL.ref("message.info", STRING)), null),
             new NamedExpression("message.from", OpenSearchDSL.nested(DSL.ref("message.from", STRING)), null)
         );
-=======
-            new NamedExpression("message.info", DSL.nested(DSL.ref("message.info", STRING)), null),
-            new NamedExpression("message.from", DSL.nested(DSL.ref("message.from", STRING)), null));
->>>>>>> ed2b6830
 
     LogicalNested nested = new LogicalNested(null, args, projectList);
     requestBuilder.pushDownNested(nested.getFields());
@@ -420,12 +411,8 @@
 
     List<NamedExpression> projectList =
         List.of(
-<<<<<<< HEAD
             new NamedExpression("message.info", OpenSearchDSL.nested(DSL.ref("message.info", STRING)), null)
         );
-=======
-            new NamedExpression("message.info", DSL.nested(DSL.ref("message.info", STRING)), null));
->>>>>>> ed2b6830
 
     LogicalNested nested = new LogicalNested(null, args, projectList);
     requestBuilder.getSourceBuilder().query(QueryBuilders.rangeQuery("myNum").gt(3));
@@ -462,12 +449,8 @@
 
     List<NamedExpression> projectList =
         List.of(
-<<<<<<< HEAD
             new NamedExpression("message.info", OpenSearchDSL.nested(DSL.ref("message.info", STRING)), null)
         );
-=======
-            new NamedExpression("message.info", DSL.nested(DSL.ref("message.info", STRING)), null));
->>>>>>> ed2b6830
 
     QueryBuilder innerFilterQuery = QueryBuilders.rangeQuery("myNum").gt(3);
     QueryBuilder filterQuery =
