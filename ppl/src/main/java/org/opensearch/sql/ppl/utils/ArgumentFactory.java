/*
 * Copyright OpenSearch Contributors
 * SPDX-License-Identifier: Apache-2.0
 */

package org.opensearch.sql.ppl.utils;

import java.util.ArrayList;
import java.util.Arrays;
import java.util.Collections;
import java.util.List;
import java.util.Optional;
import org.antlr.v4.runtime.ParserRuleContext;
import org.opensearch.sql.ast.dsl.AstDSL;
import org.opensearch.sql.ast.expression.Argument;
import org.opensearch.sql.ast.expression.DataType;
import org.opensearch.sql.ast.expression.Literal;
import org.opensearch.sql.ast.tree.Join;
import org.opensearch.sql.ast.tree.RareTopN;
import org.opensearch.sql.common.setting.Settings;
import org.opensearch.sql.common.utils.StringUtils;
import org.opensearch.sql.exception.SemanticCheckException;
import org.opensearch.sql.ppl.antlr.parser.OpenSearchPPLParser;
import org.opensearch.sql.ppl.antlr.parser.OpenSearchPPLParser.BooleanLiteralContext;
import org.opensearch.sql.ppl.antlr.parser.OpenSearchPPLParser.ChartCommandContext;
import org.opensearch.sql.ppl.antlr.parser.OpenSearchPPLParser.DecimalLiteralContext;
import org.opensearch.sql.ppl.antlr.parser.OpenSearchPPLParser.DedupCommandContext;
import org.opensearch.sql.ppl.antlr.parser.OpenSearchPPLParser.DefaultSortFieldContext;
import org.opensearch.sql.ppl.antlr.parser.OpenSearchPPLParser.FieldsCommandContext;
import org.opensearch.sql.ppl.antlr.parser.OpenSearchPPLParser.IntegerLiteralContext;
import org.opensearch.sql.ppl.antlr.parser.OpenSearchPPLParser.PrefixSortFieldContext;
import org.opensearch.sql.ppl.antlr.parser.OpenSearchPPLParser.SortFieldContext;
import org.opensearch.sql.ppl.antlr.parser.OpenSearchPPLParser.SuffixSortFieldContext;

/** Util class to get all arguments as a list from the PPL command. */
public class ArgumentFactory {

  /**
   * Get list of {@link Argument}.
   *
   * @param ctx FieldsCommandContext instance
   * @return the list of arguments fetched from the fields command
   */
  public static List<Argument> getArgumentList(FieldsCommandContext ctx) {
    return Collections.singletonList(
        ctx.fieldsCommandBody().MINUS() != null
            ? new Argument("exclude", new Literal(true, DataType.BOOLEAN))
            : new Argument("exclude", new Literal(false, DataType.BOOLEAN)));
  }

  /**
   * Get list of {@link Argument}.
   *
   * @param ctx StatsCommandContext instance
   * @return the list of arguments fetched from the stats command
   */
  public static List<Argument> getArgumentList(
      OpenSearchPPLParser.StatsCommandContext ctx, Settings settings) {
    OpenSearchPPLParser.StatsArgsContext ctx1 = ctx.statsArgs();
    OpenSearchPPLParser.DedupSplitArgContext ctx2 = ctx.dedupSplitArg();
    List<Argument> list =
        new ArrayList<>(
            Arrays.asList(
                ctx1.partitionsArg() != null && !ctx1.partitionsArg().isEmpty()
                    ? new Argument("partitions", getArgumentValue(ctx1.partitionsArg(0).partitions))
                    : new Argument("partitions", Literal.ONE),
                ctx1.allnumArg() != null && !ctx1.allnumArg().isEmpty()
                    ? new Argument("allnum", getArgumentValue(ctx1.allnumArg(0).allnum))
                    : new Argument("allnum", Literal.FALSE),
                ctx1.delimArg() != null && !ctx1.delimArg().isEmpty()
                    ? new Argument("delim", getArgumentValue(ctx1.delimArg(0).delim))
                    : new Argument("delim", new Literal(" ", DataType.STRING)),
                ctx1.bucketNullableArg() != null && !ctx1.bucketNullableArg().isEmpty()
                    ? new Argument(
                        Argument.BUCKET_NULLABLE,
                        getArgumentValue(ctx1.bucketNullableArg(0).bucket_nullable))
                    : new Argument(
                        Argument.BUCKET_NULLABLE,
                        legacyPreferred(settings) ? Literal.TRUE : Literal.FALSE)));
    if (ctx2 != null) {
      list.add(new Argument("dedupsplit", getArgumentValue(ctx2.dedupsplit)));
    } else {
      list.add(new Argument("dedupsplit", Literal.FALSE));
    }
    return list;
  }

  private static boolean legacyPreferred(Settings settings) {
    return settings == null
        || settings.getSettingValue(Settings.Key.PPL_SYNTAX_LEGACY_PREFERRED) == null
        || Boolean.TRUE.equals(settings.getSettingValue(Settings.Key.PPL_SYNTAX_LEGACY_PREFERRED));
  }

  /**
   * Get list of {@link Argument}.
   *
   * @param ctx DedupCommandContext instance
   * @return the list of arguments fetched from the dedup command
   */
  public static List<Argument> getArgumentList(DedupCommandContext ctx) {
    return Arrays.asList(
        ctx.number != null
            ? new Argument("number", getArgumentValue(ctx.number))
            : new Argument("number", new Literal(1, DataType.INTEGER)),
        ctx.keepempty != null
            ? new Argument("keepempty", getArgumentValue(ctx.keepempty))
            : new Argument("keepempty", new Literal(false, DataType.BOOLEAN)),
        ctx.consecutive != null
            ? new Argument("consecutive", getArgumentValue(ctx.consecutive))
            : new Argument("consecutive", new Literal(false, DataType.BOOLEAN)));
  }

  /**
   * Get list of {@link Argument}.
   *
   * @param ctx SortFieldContext instance
   * @return the list of arguments fetched from the sort field in sort command
   */
  public static List<Argument> getArgumentList(SortFieldContext ctx) {
    if (ctx instanceof PrefixSortFieldContext) {
      return getArgumentList((PrefixSortFieldContext) ctx);
    } else if (ctx instanceof SuffixSortFieldContext) {
      return getArgumentList((SuffixSortFieldContext) ctx);
    } else {
      return getArgumentList((DefaultSortFieldContext) ctx);
    }
  }

  /**
   * Get list of {@link Argument} for prefix sort field (+/- syntax).
   *
   * @param ctx PrefixSortFieldContext instance
   * @return the list of arguments fetched from the prefix sort field
   */
  public static List<Argument> getArgumentList(PrefixSortFieldContext ctx) {
    return Arrays.asList(
        ctx.MINUS() != null
            ? new Argument("asc", new Literal(false, DataType.BOOLEAN))
            : new Argument("asc", new Literal(true, DataType.BOOLEAN)),
        getTypeArgument(ctx.sortFieldExpression()));
  }

  /**
   * Get list of {@link Argument} for suffix sort field (asc/desc syntax).
   *
   * @param ctx SuffixSortFieldContext instance
   * @return the list of arguments fetched from the suffix sort field
   */
  public static List<Argument> getArgumentList(SuffixSortFieldContext ctx) {
    return Arrays.asList(
        (ctx.DESC() != null || ctx.D() != null)
            ? new Argument("asc", new Literal(false, DataType.BOOLEAN))
            : new Argument("asc", new Literal(true, DataType.BOOLEAN)),
        getTypeArgument(ctx.sortFieldExpression()));
  }

  /**
   * Get list of {@link Argument} for default sort field (no direction specified).
   *
   * @param ctx DefaultSortFieldContext instance
   * @return the list of arguments fetched from the default sort field
   */
  public static List<Argument> getArgumentList(DefaultSortFieldContext ctx) {
    return Arrays.asList(
        new Argument("asc", new Literal(true, DataType.BOOLEAN)),
        getTypeArgument(ctx.sortFieldExpression()));
  }

  /** Helper method to get type argument from sortFieldExpression. */
  private static Argument getTypeArgument(OpenSearchPPLParser.SortFieldExpressionContext ctx) {
    if (ctx.AUTO() != null) {
      return new Argument("type", new Literal("auto", DataType.STRING));
    } else if (ctx.IP() != null) {
      return new Argument("type", new Literal("ip", DataType.STRING));
    } else if (ctx.NUM() != null) {
      return new Argument("type", new Literal("num", DataType.STRING));
    } else if (ctx.STR() != null) {
      return new Argument("type", new Literal("str", DataType.STRING));
    } else {
      return new Argument("type", new Literal(null, DataType.NULL));
    }
  }

  /**
   * Get list of {@link Argument}.
   *
<<<<<<< HEAD
   * @param ctx TopCommandContext instance
   * @return the list of arguments fetched from the top command
   */
  public static List<Argument> getArgumentList(TopCommandContext ctx) {
    return Arrays.asList(
        ctx.number != null
            ? new Argument("noOfResults", getArgumentValue(ctx.number))
            : new Argument("noOfResults", new Literal(10, DataType.INTEGER)),
        ctx.countfield != null
            ? new Argument("countField", getArgumentValue(ctx.countfield))
            : new Argument("countField", new Literal("count", DataType.STRING)),
        ctx.showcount != null
            ? new Argument("showCount", getArgumentValue(ctx.showcount))
            : new Argument("showCount", new Literal(true, DataType.BOOLEAN)));
  }

  public static List<Argument> getArgumentList(ChartCommandContext ctx) {
    List<Argument> arguments = new ArrayList<>();
    for (var optionCtx : ctx.chartOptions()) {
      if (optionCtx.LIMIT() != null) {
        arguments.add(new Argument("limit", getArgumentValue(optionCtx.integerLiteral())));
        // not specified | top presents -> true; bottom presents -> false
        arguments.add(new Argument("top", AstDSL.booleanLiteral(optionCtx.BOTTOM() == null)));
      } else if (optionCtx.USEOTHER() != null) {
        arguments.add(new Argument("useother", getArgumentValue(optionCtx.booleanLiteral())));
      } else if (optionCtx.OTHERSTR() != null) {
        arguments.add(new Argument("otherstr", getArgumentValue(optionCtx.stringLiteral())));
      } else if (optionCtx.USENULL() != null) {
        arguments.add(new Argument("usenull", getArgumentValue(optionCtx.booleanLiteral())));
      } else if (optionCtx.NULLSTR() != null) {
        arguments.add(new Argument("nullstr", getArgumentValue(optionCtx.stringLiteral())));
      }
    }
    return arguments;
  }

  /**
   * Get list of {@link Argument}.
   *
=======
>>>>>>> c6a5fb97
   * @param ctx RareCommandContext instance
   * @param settings Settings instance
   * @return the list of argument with default number of results for the rare command
   */
  public static List<Argument> getArgumentList(
      OpenSearchPPLParser.RareTopCommandContext ctx, Settings settings) {
    List<Argument> list = new ArrayList<>();
    Optional<OpenSearchPPLParser.RareTopOptionContext> opt =
        ctx.rareTopOption().stream().filter(op -> op.countField != null).findFirst();
    list.add(
        new Argument(
            RareTopN.Option.countField.name(),
            opt.isPresent()
                ? getArgumentValue(opt.get().countField)
                : new Literal("count", DataType.STRING)));
    opt = ctx.rareTopOption().stream().filter(op -> op.showCount != null).findFirst();
    list.add(
        new Argument(
            RareTopN.Option.showCount.name(),
            opt.isPresent() ? getArgumentValue(opt.get().showCount) : Literal.TRUE));
    opt = ctx.rareTopOption().stream().filter(op -> op.useNull != null).findFirst();
    list.add(
        new Argument(
            RareTopN.Option.useNull.name(),
            opt.isPresent()
                ? getArgumentValue(opt.get().useNull)
                : legacyPreferred(settings) ? Literal.TRUE : Literal.FALSE));
    return list;
  }

  /**
   * parse argument value into Literal.
   *
   * @param ctx ParserRuleContext instance
   * @return Literal
   */
  private static Literal getArgumentValue(ParserRuleContext ctx) {
    if (ctx instanceof IntegerLiteralContext) {
      return new Literal(Integer.parseInt(ctx.getText()), DataType.INTEGER);
    } else if (ctx instanceof DecimalLiteralContext) {
      return new Literal(Double.parseDouble(ctx.getText()), DataType.DOUBLE);
    } else if (ctx instanceof BooleanLiteralContext) {
      return new Literal(Boolean.valueOf(ctx.getText()), DataType.BOOLEAN);
    } else {
      return new Literal(StringUtils.unquoteText(ctx.getText()), DataType.STRING);
    }
  }

  /**
   * parse argument value into Literal.
   *
   * @param ctx ParserRuleContext instance
   * @return Literal
   */
  public static Argument getArgumentValue(OpenSearchPPLParser.JoinTypeContext ctx) {
    Join.JoinType type = getJoinType(ctx);
    return new Argument("type", new Literal(type.name(), DataType.STRING));
  }

  public static Join.JoinType getJoinType(OpenSearchPPLParser.SqlLikeJoinTypeContext ctx) {
    if (ctx == null) return Join.JoinType.INNER;
    if (ctx.INNER() != null) return Join.JoinType.INNER;
    if (ctx.SEMI() != null) return Join.JoinType.SEMI;
    if (ctx.ANTI() != null) return Join.JoinType.ANTI;
    if (ctx.LEFT() != null) return Join.JoinType.LEFT;
    if (ctx.RIGHT() != null) return Join.JoinType.RIGHT;
    if (ctx.CROSS() != null) return Join.JoinType.CROSS;
    if (ctx.FULL() != null) return Join.JoinType.FULL;
    if (ctx.OUTER() != null) return Join.JoinType.LEFT;
    throw new SemanticCheckException(String.format("Unsupported join type %s", ctx.getText()));
  }

  public static Join.JoinType getJoinType(OpenSearchPPLParser.JoinTypeContext ctx) {
    if (ctx == null) return Join.JoinType.INNER;
    if (ctx.INNER() != null) return Join.JoinType.INNER;
    if (ctx.SEMI() != null) return Join.JoinType.SEMI;
    if (ctx.ANTI() != null) return Join.JoinType.ANTI;
    if (ctx.LEFT() != null) return Join.JoinType.LEFT;
    if (ctx.RIGHT() != null) return Join.JoinType.RIGHT;
    if (ctx.CROSS() != null) return Join.JoinType.CROSS;
    if (ctx.FULL() != null) return Join.JoinType.FULL;
    if (ctx.OUTER() != null) return Join.JoinType.LEFT;
    throw new SemanticCheckException(String.format("Unsupported join type %s", ctx.getText()));
  }

  public static Join.JoinType getJoinType(Argument.ArgumentMap argumentMap) {
    Join.JoinType joinType;
    String type = argumentMap.get("type").toString();
    if (type.equalsIgnoreCase(Join.JoinType.INNER.name())) {
      joinType = Join.JoinType.INNER;
    } else if (type.equalsIgnoreCase(Join.JoinType.SEMI.name())) {
      joinType = Join.JoinType.SEMI;
    } else if (type.equalsIgnoreCase(Join.JoinType.ANTI.name())) {
      joinType = Join.JoinType.ANTI;
    } else if (type.equalsIgnoreCase(Join.JoinType.LEFT.name())) {
      joinType = Join.JoinType.LEFT;
    } else if (type.equalsIgnoreCase(Join.JoinType.RIGHT.name())) {
      joinType = Join.JoinType.RIGHT;
    } else if (type.equalsIgnoreCase(Join.JoinType.CROSS.name())) {
      joinType = Join.JoinType.CROSS;
    } else if (type.equalsIgnoreCase(Join.JoinType.FULL.name())) {
      joinType = Join.JoinType.FULL;
    } else if (type.equalsIgnoreCase("OUTER")) {
      joinType = Join.JoinType.LEFT;
    } else {
      throw new SemanticCheckException(String.format("Supported join type %s", type));
    }
    return joinType;
  }
}<|MERGE_RESOLUTION|>--- conflicted
+++ resolved
@@ -181,26 +181,6 @@
     }
   }
 
-  /**
-   * Get list of {@link Argument}.
-   *
-<<<<<<< HEAD
-   * @param ctx TopCommandContext instance
-   * @return the list of arguments fetched from the top command
-   */
-  public static List<Argument> getArgumentList(TopCommandContext ctx) {
-    return Arrays.asList(
-        ctx.number != null
-            ? new Argument("noOfResults", getArgumentValue(ctx.number))
-            : new Argument("noOfResults", new Literal(10, DataType.INTEGER)),
-        ctx.countfield != null
-            ? new Argument("countField", getArgumentValue(ctx.countfield))
-            : new Argument("countField", new Literal("count", DataType.STRING)),
-        ctx.showcount != null
-            ? new Argument("showCount", getArgumentValue(ctx.showcount))
-            : new Argument("showCount", new Literal(true, DataType.BOOLEAN)));
-  }
-
   public static List<Argument> getArgumentList(ChartCommandContext ctx) {
     List<Argument> arguments = new ArrayList<>();
     for (var optionCtx : ctx.chartOptions()) {
@@ -224,8 +204,6 @@
   /**
    * Get list of {@link Argument}.
    *
-=======
->>>>>>> c6a5fb97
    * @param ctx RareCommandContext instance
    * @param settings Settings instance
    * @return the list of argument with default number of results for the rare command
