--- conflicted
+++ resolved
@@ -42,24 +42,6 @@
 
   @Test
   public void typeof_opensearch_types() {
-<<<<<<< HEAD
-    JSONObject response = executeJdbcRequest(String.format("SELECT typeof(double_number),"
-        + "typeof(long_number), typeof(integer_number), typeof(byte_number), typeof(short_number),"
-        + "typeof(float_number), typeof(half_float_number), typeof(scaled_float_number)"
-        + " from %s;", TEST_INDEX_DATATYPE_NUMERIC));
-    verifyDataRows(response,
-        rows("DOUBLE", "LONG", "INTEGER", "BYTE", "SHORT", "FLOAT", "FLOAT", "DOUBLE"));
-
-    response = executeJdbcRequest(String.format("SELECT typeof(text_value), typeof(date_nanos_value),"
-        + "typeof(date_value), typeof(boolean_value), typeof(object_value), typeof(keyword_value),"
-        + "typeof(ip_value), typeof(binary_value), typeof(geo_point_value)"
-        // TODO activate this test once `ARRAY` type supported, see ExpressionAnalyzer::isTypeNotSupported
-        //+ ", typeof(nested_value)"
-        + " from %s;", TEST_INDEX_DATATYPE_NONNUMERIC));
-    verifyDataRows(response,
-        rows("TEXT", "TIMESTAMP", "TIMESTAMP", "BOOLEAN", "OBJECT", "KEYWORD",
-                "IP", "BINARY", "GEO_POINT"));
-=======
     JSONObject response =
         executeJdbcRequest(
             String.format(
@@ -74,8 +56,9 @@
         executeJdbcRequest(
             String.format(
                 "SELECT typeof(text_value),typeof(date_value), typeof(boolean_value),"
-                    + " typeof(object_value), typeof(keyword_value),typeof(ip_value),"
-                    + " typeof(binary_value), typeof(geo_point_value)"
+                    + " typeof(date_nanos_value), typeof(object_value),"
+                    + " typeof(keyword_value),typeof(ip_value), typeof(binary_value),"
+                    + " typeof(geo_point_value)"
                     // TODO activate this test once `ARRAY` type supported, see
                     // ExpressionAnalyzer::isTypeNotSupported
                     // + ", typeof(nested_value)"
@@ -83,7 +66,15 @@
                 TEST_INDEX_DATATYPE_NONNUMERIC));
     verifyDataRows(
         response,
-        rows("TEXT", "TIMESTAMP", "BOOLEAN", "OBJECT", "KEYWORD", "IP", "BINARY", "GEO_POINT"));
->>>>>>> 491a73bc
+        rows(
+            "TEXT",
+            "TIMESTAMP",
+            "TIMESTAMP",
+            "BOOLEAN",
+            "OBJECT",
+            "KEYWORD",
+            "IP",
+            "BINARY",
+            "GEO_POINT"));
   }
 }