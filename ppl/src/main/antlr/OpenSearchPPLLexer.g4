/*
 * Copyright OpenSearch Contributors
 * SPDX-License-Identifier: Apache-2.0
 */


lexer grammar OpenSearchPPLLexer;

channels { WHITESPACE, ERRORCHANNEL }
options { caseInsensitive = true; }

// COMMAND KEYWORDS
SEARCH:                             'SEARCH';
DESCRIBE:                           'DESCRIBE';
SHOW:                               'SHOW';
EXPLAIN:                            'EXPLAIN';
FROM:                               'FROM';
WHERE:                              'WHERE';
FIELDS:                             'FIELDS';
FIELD:                              'FIELD';
TABLE:                              'TABLE';  // Alias for FIELDS command
RENAME:                             'RENAME';
STATS:                              'STATS';
EVENTSTATS:                         'EVENTSTATS';
STREAMSTATS:                        'STREAMSTATS';
DEDUP:                              'DEDUP';
SORT:                               'SORT';
EVAL:                               'EVAL';
HEAD:                               'HEAD';
BIN:                                'BIN';
TOP:                                'TOP';
RARE:                               'RARE';
PARSE:                              'PARSE';
SPATH:                              'SPATH';
REGEX:                              'REGEX';
REX:                                'REX';
SED:                                'SED';
PUNCT:                              'PUNCT';
GROK:                               'GROK';
PATTERN:                            'PATTERN';
PATTERNS:                           'PATTERNS';
NEW_FIELD:                          'NEW_FIELD';
KMEANS:                             'KMEANS';
AD:                                 'AD';
ML:                                 'ML';
FILLNULL:                           'FILLNULL';
FLATTEN:                            'FLATTEN';
TRENDLINE:                          'TRENDLINE';
TIMECHART:                          'TIMECHART';
APPENDCOL:                          'APPENDCOL';
EXPAND:                             'EXPAND';
SIMPLE_PATTERN:                     'SIMPLE_PATTERN';
BRAIN:                              'BRAIN';
VARIABLE_COUNT_THRESHOLD:           'VARIABLE_COUNT_THRESHOLD';
FREQUENCY_THRESHOLD_PERCENTAGE:     'FREQUENCY_THRESHOLD_PERCENTAGE';
METHOD:                             'METHOD';
MAX_SAMPLE_COUNT:                   'MAX_SAMPLE_COUNT';
MAX_MATCH:                          'MAX_MATCH';
OFFSET_FIELD:                       'OFFSET_FIELD';
BUFFER_LIMIT:                       'BUFFER_LIMIT';
LABEL:                              'LABEL';
SHOW_NUMBERED_TOKEN:                'SHOW_NUMBERED_TOKEN';
AGGREGATION:                        'AGGREGATION';

//Native JOIN KEYWORDS
JOIN:                               'JOIN';
ON:                                 'ON';
INNER:                              'INNER';
OUTER:                              'OUTER';
FULL:                               'FULL';
SEMI:                               'SEMI';
ANTI:                               'ANTI';
CROSS:                              'CROSS';
LEFT_HINT:                          'HINT.LEFT';
RIGHT_HINT:                         'HINT.RIGHT';

// COMMAND ASSIST KEYWORDS
AS:                                 'AS';
BY:                                 'BY';
SOURCE:                             'SOURCE';
INDEX:                              'INDEX';
A:                                  'A';
ASC:                                'ASC';
D:                                  'D';
DESC:                               'DESC';
DATASOURCES:                        'DATASOURCES';
USING:                              'USING';
WITH:                               'WITH';
VALUE:                              'VALUE';
SIMPLE:                             'SIMPLE';
STANDARD:                           'STANDARD';
COST:                               'COST';
EXTENDED:                           'EXTENDED';
OVERRIDE:                           'OVERRIDE';
OVERWRITE:                          'OVERWRITE';

// SORT FIELD KEYWORDS
// TODO #3180: Fix broken sort functionality
AUTO:                               'AUTO';
STR:                                'STR';
NUM:                                'NUM';

// TRENDLINE KEYWORDS
SMA:                                'SMA';
WMA:                                'WMA';

// ARGUMENT KEYWORDS
KEEPEMPTY:                          'KEEPEMPTY';
CONSECUTIVE:                        'CONSECUTIVE';
DEDUP_SPLITVALUES:                  'DEDUP_SPLITVALUES';
PARTITIONS:                         'PARTITIONS';
ALLNUM:                             'ALLNUM';
DELIM:                              'DELIM';
<<<<<<< HEAD
CURRENT:                            'CURRENT';
WINDOW:                             'WINDOW';
GLOBAL:                             'GLOBAL';
RESET_BEFORE:                       'RESET_BEFORE';
RESET_AFTER:                        'RESET_AFTER';
=======
>>>>>>> d20b4dbb
BUCKET_NULLABLE:                    'BUCKET_NULLABLE';
USENULL:                            'USENULL';
CENTROIDS:                          'CENTROIDS';
ITERATIONS:                         'ITERATIONS';
DISTANCE_TYPE:                      'DISTANCE_TYPE';
NUMBER_OF_TREES:                    'NUMBER_OF_TREES';
SHINGLE_SIZE:                       'SHINGLE_SIZE';
SAMPLE_SIZE:                        'SAMPLE_SIZE';
OUTPUT_AFTER:                       'OUTPUT_AFTER';
TIME_DECAY:                         'TIME_DECAY';
ANOMALY_RATE:                       'ANOMALY_RATE';
CATEGORY_FIELD:                     'CATEGORY_FIELD';
TIME_FIELD:                         'TIME_FIELD';
TIME_ZONE:                          'TIME_ZONE';
TRAINING_DATA_SIZE:                 'TRAINING_DATA_SIZE';
ANOMALY_SCORE_THRESHOLD:            'ANOMALY_SCORE_THRESHOLD';
APPEND:                             'APPEND';
MULTISEARCH:                        'MULTISEARCH';
COUNTFIELD:                         'COUNTFIELD';
SHOWCOUNT:                          'SHOWCOUNT';
LIMIT:                              'LIMIT';
USEOTHER:                           'USEOTHER';
INPUT:                              'INPUT';
OUTPUT:                             'OUTPUT';
PATH:                               'PATH';

// COMPARISON FUNCTION KEYWORDS
CASE:                               'CASE';
ELSE:                               'ELSE';
IN:                                 'IN';
EXISTS:                             'EXISTS';

// Geo IP eval function
GEOIP:                              'GEOIP';

// LOGICAL KEYWORDS
NOT:                                'NOT';
OR:                                 'OR';
AND:                                'AND';
XOR:                                'XOR';
TRUE:                               'TRUE';
FALSE:                              'FALSE';
REGEXP:                             'REGEXP';
REGEX_MATCH:                        'REGEX_MATCH';

// DATETIME, INTERVAL AND UNIT KEYWORDS
CONVERT_TZ:                         'CONVERT_TZ';
DATETIME:                           'DATETIME';
DAY:                                'DAY';
DAY_HOUR:                           'DAY_HOUR';
DAY_MICROSECOND:                    'DAY_MICROSECOND';
DAY_MINUTE:                         'DAY_MINUTE';
DAY_OF_YEAR:                        'DAY_OF_YEAR';
DAY_SECOND:                         'DAY_SECOND';
HOUR:                               'HOUR';
HOUR_MICROSECOND:                   'HOUR_MICROSECOND';
HOUR_MINUTE:                        'HOUR_MINUTE';
HOUR_OF_DAY:                        'HOUR_OF_DAY';
HOUR_SECOND:                        'HOUR_SECOND';
INTERVAL:                           'INTERVAL';
MILLISECOND:                        'MILLISECOND';
MICROSECOND:                        'MICROSECOND';
MINUTE:                             'MINUTE';
MINUTE_MICROSECOND:                 'MINUTE_MICROSECOND';
MINUTE_OF_DAY:                      'MINUTE_OF_DAY';
MINUTE_OF_HOUR:                     'MINUTE_OF_HOUR';
MINUTE_SECOND:                      'MINUTE_SECOND';
MONTH:                              'MONTH';
MONTH_OF_YEAR:                      'MONTH_OF_YEAR';
QUARTER:                            'QUARTER';
SECOND:                             'SECOND';
SECOND_MICROSECOND:                 'SECOND_MICROSECOND';
SECOND_OF_MINUTE:                   'SECOND_OF_MINUTE';
WEEK:                               'WEEK';
WEEK_OF_YEAR:                       'WEEK_OF_YEAR';
YEAR:                               'YEAR';
YEAR_MONTH:                         'YEAR_MONTH';

// DATASET TYPES
LOOKUP:                             'LOOKUP';

// CONVERTED DATA TYPES
INT:                                'INT';
INTEGER:                            'INTEGER';
DOUBLE:                             'DOUBLE';
LONG:                               'LONG';
FLOAT:                              'FLOAT';
STRING:                             'STRING';
BOOLEAN:                            'BOOLEAN';
IP:                                 'IP';

// SPECIAL CHARACTERS AND OPERATORS
PIPE:                               '|';
COMMA:                              ',';
DOT:                                '.';
EQUAL:                              '=';
DOUBLE_EQUAL:                       '==';
GREATER:                            '>';
LESS:                               '<';
NOT_GREATER:                        '<' '=';
NOT_LESS:                           '>' '=';
NOT_EQUAL:                          '!' '=';
PLUS:                               '+';
MINUS:                              '-';
STAR:                               '*';
DIVIDE:                             '/';
MODULE:                             '%';
EXCLAMATION_SYMBOL:                 '!';
COLON:                              ':';
LT_PRTHS:                           '(';
RT_PRTHS:                           ')';
LT_SQR_PRTHS:                       '[';
RT_SQR_PRTHS:                       ']';
LT_CURLY:                           '{';
RT_CURLY:                           '}';
SINGLE_QUOTE:                       '\'';
DOUBLE_QUOTE:                       '"';
BACKTICK:                           '`';
ARROW:                              '->';
fragment AT:                        '@';

// Operators. Bit

BIT_NOT_OP:                         '~';
BIT_AND_OP:                         '&';
BIT_XOR_OP:                         '^';

// AGGREGATIONS
AVG:                                'AVG';
COUNT:                              'COUNT';
DISTINCT_COUNT:                     'DISTINCT_COUNT';
DISTINCT_COUNT_APPROX:              'DISTINCT_COUNT_APPROX';
ESTDC:                              'ESTDC';
ESTDC_ERROR:                        'ESTDC_ERROR';
MAX:                                'MAX';
MEAN:                               'MEAN';
MEDIAN:                             'MEDIAN';
MIN:                                'MIN';
MODE:                               'MODE';
RANGE:                              'RANGE';
STDEV:                              'STDEV';
STDEVP:                             'STDEVP';
SUM:                                'SUM';
SUMSQ:                              'SUMSQ';
VAR_SAMP:                           'VAR_SAMP';
VAR_POP:                            'VAR_POP';
STDDEV_SAMP:                        'STDDEV_SAMP';
STDDEV_POP:                         'STDDEV_POP';
PERC:                               'PERC';
PERCENTILE:                         'PERCENTILE';
PERCENTILE_APPROX:                  'PERCENTILE_APPROX';
EARLIEST:                           'EARLIEST';
LATEST:                             'LATEST';
TAKE:                               'TAKE';
LIST:                               'LIST';
VALUES:                             'VALUES';
PER_DAY:                            'PER_DAY';
PER_HOUR:                           'PER_HOUR';
PER_MINUTE:                         'PER_MINUTE';
PER_SECOND:                         'PER_SECOND';
RATE:                               'RATE';
SPARKLINE:                          'SPARKLINE';
C:                                  'C';
DC:                                 'DC';

// SCALAR WINDOW FUNCTIONS
ROW_NUMBER:                         'ROW_NUMBER';
RANK:                               'RANK';
DENSE_RANK:                         'DENSE_RANK';
PERCENT_RANK:                       'PERCENT_RANK';
CUME_DIST:                          'CUME_DIST';
FIRST:                              'FIRST';
LAST:                               'LAST';
NTH:                                'NTH';
NTILE:                              'NTILE';

// BASIC FUNCTIONS
PLUS_FUCTION:                       'ADD';
MINUS_FUCTION:                      'SUBTRACT';
STAR_FUNCTION:                      'MULTIPLY';
DIVIDE_FUNCTION:                    'DIVIDE';
ABS:                                'ABS';
CBRT:                               'CBRT';
CEIL:                               'CEIL';
CEILING:                            'CEILING';
CONV:                               'CONV';
CRC32:                              'CRC32';
E:                                  'E';
EXP:                                'EXP';
EXPM1:                              'EXPM1';
FLOOR:                              'FLOOR';
LN:                                 'LN';
LOG:                                'LOG';
LOG_WITH_BASE:                      ([0-9]+ ('.' [0-9]+)?)? ('LOG' | 'log') [0-9]+ ('.' [0-9]+)?;
MOD:                                'MOD';
MODULUS:                            'MODULUS';
PI:                                 'PI';
POSITION:                           'POSITION';
POW:                                'POW';
POWER:                              'POWER';
RAND:                               'RAND';
ROUND:                              'ROUND';
SIGN:                               'SIGN';
SQRT:                               'SQRT';
TRUNCATE:                           'TRUNCATE';
RINT:                               'RINT';
SIGNUM:                             'SIGNUM';

// TRIGONOMETRIC FUNCTIONS
ACOS:                               'ACOS';
ASIN:                               'ASIN';
ATAN:                               'ATAN';
ATAN2:                              'ATAN2';
COS:                                'COS';
COSH:                               'COSH';
COT:                                'COT';
DEGREES:                            'DEGREES';
RADIANS:                            'RADIANS';
SIN:                                'SIN';
SINH:                               'SINH';
TAN:                                'TAN';

// CRYPTOGRAPHIC FUNCTIONS
MD5:                                  'MD5';
SHA1:                                 'SHA1';
SHA2:                                 'SHA2';

// DATE AND TIME FUNCTIONS
ADDDATE:                            'ADDDATE';
ADDTIME:                            'ADDTIME';
CURDATE:                            'CURDATE';
CURRENT_DATE:                       'CURRENT_DATE';
CURRENT_TIME:                       'CURRENT_TIME';
CURRENT_TIMESTAMP:                  'CURRENT_TIMESTAMP';
CURTIME:                            'CURTIME';
DATE:                               'DATE';
DATEDIFF:                           'DATEDIFF';
DATE_ADD:                           'DATE_ADD';
DATE_FORMAT:                        'DATE_FORMAT';
DATE_SUB:                           'DATE_SUB';
DAYNAME:                            'DAYNAME';
DAYOFMONTH:                         'DAYOFMONTH';
DAYOFWEEK:                          'DAYOFWEEK';
DAYOFYEAR:                          'DAYOFYEAR';
DAY_OF_MONTH:                       'DAY_OF_MONTH';
DAY_OF_WEEK:                        'DAY_OF_WEEK';
EXTRACT:                            'EXTRACT';
FROM_DAYS:                          'FROM_DAYS';
FROM_UNIXTIME:                      'FROM_UNIXTIME';
GET_FORMAT:                         'GET_FORMAT';
LAST_DAY:                           'LAST_DAY';
LOCALTIME:                          'LOCALTIME';
LOCALTIMESTAMP:                     'LOCALTIMESTAMP';
MAKEDATE:                           'MAKEDATE';
MAKETIME:                           'MAKETIME';
MONTHNAME:                          'MONTHNAME';
NOW:                                'NOW';
PERIOD_ADD:                         'PERIOD_ADD';
PERIOD_DIFF:                        'PERIOD_DIFF';
SEC_TO_TIME:                        'SEC_TO_TIME';
STR_TO_DATE:                        'STR_TO_DATE';
SUBDATE:                            'SUBDATE';
SUBTIME:                            'SUBTIME';
SYSDATE:                            'SYSDATE';
TIME:                               'TIME';
TIMEDIFF:                           'TIMEDIFF';
TIMESTAMP:                          'TIMESTAMP';
TIMESTAMPADD:                       'TIMESTAMPADD';
TIMESTAMPDIFF:                      'TIMESTAMPDIFF';
TIME_FORMAT:                        'TIME_FORMAT';
TIME_TO_SEC:                        'TIME_TO_SEC';
TO_DAYS:                            'TO_DAYS';
TO_SECONDS:                         'TO_SECONDS';
UNIX_TIMESTAMP:                     'UNIX_TIMESTAMP';
UTC_DATE:                           'UTC_DATE';
UTC_TIME:                           'UTC_TIME';
UTC_TIMESTAMP:                      'UTC_TIMESTAMP';
WEEKDAY:                            'WEEKDAY';
YEARWEEK:                           'YEARWEEK';
STRFTIME:                           'STRFTIME';

// TEXT FUNCTIONS
SUBSTR:                             'SUBSTR';
SUBSTRING:                          'SUBSTRING';
LTRIM:                              'LTRIM';
RTRIM:                              'RTRIM';
TRIM:                               'TRIM';
LOWER:                              'LOWER';
UPPER:                              'UPPER';
CONCAT:                             'CONCAT';
CONCAT_WS:                          'CONCAT_WS';
LENGTH:                             'LENGTH';
STRCMP:                             'STRCMP';
RIGHT:                              'RIGHT';
LEFT:                               'LEFT';
ASCII:                              'ASCII';
LOCATE:                             'LOCATE';
REPLACE:                            'REPLACE';
REVERSE:                            'REVERSE';
CAST:                               'CAST';

// BOOL FUNCTIONS
LIKE:                               'LIKE';
ISNULL:                             'ISNULL';
ISNOTNULL:                          'ISNOTNULL';
CIDRMATCH:                          'CIDRMATCH';
BETWEEN:                            'BETWEEN';
ISPRESENT:                          'ISPRESENT';
ISEMPTY:                            'ISEMPTY';
ISBLANK:                            'ISBLANK';

// COLLECTION FUNCTIONS
ARRAY:                              'ARRAY';
ARRAY_LENGTH:                       'ARRAY_LENGTH';
MVAPPEND:                           'MVAPPEND';
MVJOIN:                             'MVJOIN';
FORALL:                             'FORALL';
FILTER:                             'FILTER';
TRANSFORM:                          'TRANSFORM';
REDUCE:                             'REDUCE';

// JSON FUNCTIONS
JSON_VALID:                         'JSON_VALID';
JSON:                               'JSON';
JSON_OBJECT:                        'JSON_OBJECT';
JSON_ARRAY:                         'JSON_ARRAY';
JSON_ARRAY_LENGTH:                  'JSON_ARRAY_LENGTH';
JSON_EXTRACT:                       'JSON_EXTRACT';
JSON_KEYS:                          'JSON_KEYS';
JSON_SET:                           'JSON_SET';
JSON_DELETE:                        'JSON_DELETE';
JSON_APPEND:                        'JSON_APPEND';
JSON_EXTEND:                        'JSON_EXTEND';

// FLOWCONTROL FUNCTIONS
IFNULL:                             'IFNULL';
NULLIF:                             'NULLIF';
IF:                                 'IF';
TYPEOF:                             'TYPEOF';
COALESCE:                           'COALESCE';

// RELEVANCE FUNCTIONS AND PARAMETERS
MATCH:                              'MATCH';
MATCH_PHRASE:                       'MATCH_PHRASE';
MATCH_PHRASE_PREFIX:                'MATCH_PHRASE_PREFIX';
MATCH_BOOL_PREFIX:                  'MATCH_BOOL_PREFIX';
SIMPLE_QUERY_STRING:                'SIMPLE_QUERY_STRING';
MULTI_MATCH:                        'MULTI_MATCH';
QUERY_STRING:                       'QUERY_STRING';

ALLOW_LEADING_WILDCARD:             'ALLOW_LEADING_WILDCARD';
ANALYZE_WILDCARD:                   'ANALYZE_WILDCARD';
ANALYZER:                           'ANALYZER';
AUTO_GENERATE_SYNONYMS_PHRASE_QUERY:'AUTO_GENERATE_SYNONYMS_PHRASE_QUERY';
BOOST:                              'BOOST';
CUTOFF_FREQUENCY:                   'CUTOFF_FREQUENCY';
DEFAULT_FIELD:                      'DEFAULT_FIELD';
DEFAULT_OPERATOR:                   'DEFAULT_OPERATOR';
ENABLE_POSITION_INCREMENTS:         'ENABLE_POSITION_INCREMENTS';
ESCAPE:                             'ESCAPE';
FLAGS:                              'FLAGS';
FUZZY_MAX_EXPANSIONS:               'FUZZY_MAX_EXPANSIONS';
FUZZY_PREFIX_LENGTH:                'FUZZY_PREFIX_LENGTH';
FUZZY_TRANSPOSITIONS:               'FUZZY_TRANSPOSITIONS';
FUZZY_REWRITE:                      'FUZZY_REWRITE';
FUZZINESS:                          'FUZZINESS';
LENIENT:                            'LENIENT';
LOW_FREQ_OPERATOR:                  'LOW_FREQ_OPERATOR';
MAX_DETERMINIZED_STATES:            'MAX_DETERMINIZED_STATES';
MAX_EXPANSIONS:                     'MAX_EXPANSIONS';
MINIMUM_SHOULD_MATCH:               'MINIMUM_SHOULD_MATCH';
OPERATOR:                           'OPERATOR';
PHRASE_SLOP:                        'PHRASE_SLOP';
PREFIX_LENGTH:                      'PREFIX_LENGTH';
QUOTE_ANALYZER:                     'QUOTE_ANALYZER';
QUOTE_FIELD_SUFFIX:                 'QUOTE_FIELD_SUFFIX';
REWRITE:                            'REWRITE';
SLOP:                               'SLOP';
TIE_BREAKER:                        'TIE_BREAKER';
TYPE:                               'TYPE';
ZERO_TERMS_QUERY:                   'ZERO_TERMS_QUERY';

// SPAN KEYWORDS
SPAN:                               'SPAN';
BINS:                               'BINS';
MINSPAN:                            'MINSPAN';
START:                              'START';
END:                                'END';
ALIGNTIME:                          'ALIGNTIME';
// PERCENTILE SHORTCUT FUNCTIONS
// Must precede ID to avoid conflicts with identifier matching
PERCENTILE_SHORTCUT:                PERC(INTEGER_LITERAL | DECIMAL_LITERAL) | 'P'(INTEGER_LITERAL | DECIMAL_LITERAL);

SPANLENGTH: [0-9]+ (
    'US' |'CS'|'DS'
    |'MS'|'MILLISECOND'|'MILLISECONDS'
    |'S'|'SEC'|'SECS'|'SECOND'|'SECONDS'
    |'MIN'|'MINS'|'MINUTE'|'MINUTES'
    |'H'|'HR'|'HRS'|'HOUR'|'HOURS'
    |'H'|'HR'|'HRS'|'HOUR'|'HOURS'
    |'D'|'DAY'|'DAYS'
    |'W'|'WEEK'|'WEEKS'
    |'M'|'MON'|'MONTH'|'MONTHS'
    |'Q'|'QTR'|'QTRS'|'QUARTER'|'QUARTERS'
    |'Y'|'YR'|'YRS'|'YEAR'|'YEARS'
);

NUMERIC_ID : DEC_DIGIT+ ID_LITERAL;

// LITERALS AND VALUES
//STRING_LITERAL:                     DQUOTA_STRING | SQUOTA_STRING | BQUOTA_STRING;
fragment WEEK_SNAP_UNIT:            'W' [0-7];
fragment TIME_SNAP_UNIT:              'S' | 'SEC' | 'SECOND'
                                    | 'M' | 'MIN' | 'MINUTE'
                                    | 'H' | 'HR' | 'HOUR' | 'HOURS'
                                    | 'D' | 'DAY'
                                    | 'W' | 'WEEK' | WEEK_SNAP_UNIT
                                    | 'MON' | 'MONTH'
                                    | 'Q' | 'QTR' | 'QUARTER'
                                    | 'Y' | 'YR' | 'YEAR';
TIME_SNAP:                          AT TIME_SNAP_UNIT;
ID:                                 ID_LITERAL;
CLUSTER:                            CLUSTER_PREFIX_LITERAL;
INTEGER_LITERAL:                    DEC_DIGIT+;
DECIMAL_LITERAL:                    (DEC_DIGIT+)? '.' DEC_DIGIT+;
FLOAT_LITERAL:                      (DEC_DIGIT+)? '.' DEC_DIGIT+ 'F';
DOUBLE_LITERAL:                     (DEC_DIGIT+)? '.' DEC_DIGIT+ 'D';

fragment DATE_SUFFIX:               ([\-.][*0-9]+)+;
fragment CLUSTER_PREFIX_LITERAL:    [*A-Z]+?[*A-Z_\-0-9]* COLON;
ID_DATE_SUFFIX:                     CLUSTER_PREFIX_LITERAL? ID_LITERAL DATE_SUFFIX;
DQUOTA_STRING:                      '"' ( '\\'. | '""' | ~('"'| '\\') )* '"';
SQUOTA_STRING:                      '\'' ('\\'. | '\'\'' | ~('\'' | '\\'))* '\'';
BQUOTA_STRING:                      '`' ( '\\'. | '``' | ~('`'|'\\'))* '`';
fragment DEC_DIGIT:                 [0-9];

// Identifiers cannot start with a single '_' since this an OpenSearch reserved
// metadata field.  Two underscores (or more) is acceptable, such as '__field'.
fragment ID_LITERAL:                ([@*A-Z_])+?[*A-Z_\-0-9]*;

LINE_COMMENT:                       '//' ('\\\n' | ~[\r\n])* '\r'? '\n'? -> channel(HIDDEN);
BLOCK_COMMENT:                      '/*' .*? '*/' -> channel(HIDDEN);

ERROR_RECOGNITION:                  .    -> channel(ERRORCHANNEL);<|MERGE_RESOLUTION|>--- conflicted
+++ resolved
@@ -73,6 +73,7 @@
 CROSS:                              'CROSS';
 LEFT_HINT:                          'HINT.LEFT';
 RIGHT_HINT:                         'HINT.RIGHT';
+PATTERN_METHOD:                     'PATTERN_METHOD';
 
 // COMMAND ASSIST KEYWORDS
 AS:                                 'AS';
@@ -111,14 +112,11 @@
 PARTITIONS:                         'PARTITIONS';
 ALLNUM:                             'ALLNUM';
 DELIM:                              'DELIM';
-<<<<<<< HEAD
 CURRENT:                            'CURRENT';
 WINDOW:                             'WINDOW';
 GLOBAL:                             'GLOBAL';
 RESET_BEFORE:                       'RESET_BEFORE';
 RESET_AFTER:                        'RESET_AFTER';
-=======
->>>>>>> d20b4dbb
 BUCKET_NULLABLE:                    'BUCKET_NULLABLE';
 USENULL:                            'USENULL';
 CENTROIDS:                          'CENTROIDS';
@@ -275,6 +273,8 @@
 TAKE:                               'TAKE';
 LIST:                               'LIST';
 VALUES:                             'VALUES';
+EARLIEST_TIME:                      'EARLIEST_TIME';
+LATEST_TIME:                        'LATEST_TIME';
 PER_DAY:                            'PER_DAY';
 PER_HOUR:                           'PER_HOUR';
 PER_MINUTE:                         'PER_MINUTE';
@@ -406,6 +406,7 @@
 LTRIM:                              'LTRIM';
 RTRIM:                              'RTRIM';
 TRIM:                               'TRIM';
+TO:                                 'TO';
 LOWER:                              'LOWER';
 UPPER:                              'UPPER';
 CONCAT:                             'CONCAT';
