--- conflicted
+++ resolved
@@ -483,14 +483,14 @@
     return compile(FunctionProperties.None, BuiltinFunctionName.MODULES, expressions);
   }
 
-<<<<<<< HEAD
+
   public static FunctionExpression str_to_date(FunctionProperties functionProperties,
                                                Expression... expressions) {
     return compile(functionProperties, BuiltinFunctionName.STR_TO_DATE, expressions);
-=======
+  }
+
   public static FunctionExpression sec_to_time(Expression... expressions) {
     return  compile(FunctionProperties.None, BuiltinFunctionName.SEC_TO_TIME, expressions);
->>>>>>> 6496692d
   }
 
   public static FunctionExpression substr(Expression... expressions) {
