/*
 * Copyright OpenSearch Contributors
 * SPDX-License-Identifier: Apache-2.0
 */

package org.opensearch.sql.calcite.remote;

import static org.opensearch.sql.legacy.TestsConstants.TEST_INDEX_ACCOUNT;
import static org.opensearch.sql.legacy.TestsConstants.TEST_INDEX_BANK;
import static org.opensearch.sql.legacy.TestsConstants.TEST_INDEX_LOGS;
import static org.opensearch.sql.legacy.TestsConstants.TEST_INDEX_NESTED_SIMPLE;
import static org.opensearch.sql.legacy.TestsConstants.TEST_INDEX_STRINGS;
import static org.opensearch.sql.legacy.TestsConstants.TEST_INDEX_TIME_DATA;
import static org.opensearch.sql.legacy.TestsConstants.TEST_INDEX_WEBLOGS;
import static org.opensearch.sql.legacy.TestsConstants.TEST_INDEX_WORKER;
import static org.opensearch.sql.legacy.TestsConstants.TEST_INDEX_WORK_INFORMATION;
import static org.opensearch.sql.util.MatcherUtils.assertJsonEqualsIgnoreId;
import static org.opensearch.sql.util.MatcherUtils.assertYamlEqualsIgnoreId;

import java.io.IOException;
import java.util.Locale;
import org.junit.Ignore;
import org.junit.Test;
import org.opensearch.sql.common.setting.Settings;
import org.opensearch.sql.ppl.ExplainIT;

public class CalciteExplainIT extends ExplainIT {
  @Override
  public void init() throws Exception {
    super.init();
    enableCalcite();
    setQueryBucketSize(1000);
    loadIndex(Index.BANK_WITH_STRING_VALUES);
    loadIndex(Index.NESTED_SIMPLE);
    loadIndex(Index.TIME_TEST_DATA);
    loadIndex(Index.TIME_TEST_DATA2);
    loadIndex(Index.EVENTS);
    loadIndex(Index.LOGS);
    loadIndex(Index.WORKER);
    loadIndex(Index.WORK_INFORMATION);
    loadIndex(Index.WEBLOG);
  }

  @Override
  @Ignore("test only in v2")
  public void testExplainModeUnsupportedInV2() throws IOException {}

  // Only for Calcite
  @Test
  public void supportSearchSargPushDown_singleRange() throws IOException {
    String query =
        "source=opensearch-sql_test_index_account | where age >= 1.0 and age < 10 | fields age";
    var result = explainQueryYaml(query);
    String expected = loadExpectedPlan("explain_sarg_filter_push_single_range.yaml");
    assertYamlEqualsIgnoreId(expected, result);
  }

  // Only for Calcite
  @Test
  public void supportSearchSargPushDown_multiRange() throws IOException {
    String query =
        "source=opensearch-sql_test_index_account | where (age > 20 and age < 28) or (age > 25 and"
            + " age < 30) or (age >= 1 and age <= 10) or age = 0  | fields age";
    var result = explainQueryToString(query);
    String expected = loadExpectedPlan("explain_sarg_filter_push_multi_range.json");
    assertJsonEqualsIgnoreId(expected, result);
  }

  // Only for Calcite
  @Test
  public void supportSearchSargPushDown_timeRange() throws IOException {
    String query =
        "source=opensearch-sql_test_index_bank"
            + "| where birthdate >= '2016-12-08 00:00:00.000000000' "
            + "and birthdate < '2018-11-09 00:00:00.000000000'";
    var result = explainQueryYaml(query);
    String expected = loadExpectedPlan("explain_sarg_filter_push_time_range.yaml");
    assertYamlEqualsIgnoreId(expected, result);
  }

  // Only for Calcite
  @Ignore("https://github.com/opensearch-project/OpenSearch/issues/3725")
  public void testJoinWithCriteriaAndMaxOption() throws IOException {
    String query =
        "source=opensearch-sql_test_index_bank | join max=1 left=l right=r on"
            + " l.account_number=r.account_number opensearch-sql_test_index_bank";
    var result = explainQueryToString(query);
    String expected = loadExpectedPlan("explain_join_with_criteria_max_option.json");
    assertJsonEqualsIgnoreId(expected, result);
  }

  // Only for Calcite
  @Ignore("https://github.com/opensearch-project/OpenSearch/issues/3725")
  public void testJoinWithFieldListAndMaxOption() throws IOException {
    String query =
        "source=opensearch-sql_test_index_bank | join type=inner max=1 account_number"
            + " opensearch-sql_test_index_bank";
    var result = explainQueryToString(query);
    String expected = loadExpectedPlan("explain_join_with_fields_max_option.json");
    assertJsonEqualsIgnoreId(expected, result);
  }

  // Only for Calcite
  @Test
  public void testJoinWithFieldList() throws IOException {
    String query =
        "source=opensearch-sql_test_index_bank | join type=outer account_number"
            + " opensearch-sql_test_index_bank";
    var result = explainQueryYaml(query);
    String expected = loadExpectedPlan("explain_join_with_fields.yaml");
    assertYamlEqualsIgnoreId(expected, result);
  }

  @Test
  public void testExplainExistsUncorrelatedSubquery() throws IOException {
    String expected = loadExpectedPlan("explain_exists_uncorrelated_subquery.yaml");
    assertYamlEqualsIgnoreId(
        expected,
        explainQueryYaml(
            String.format(
                "source = %s"
                    + "| where exists ["
                    + "    source = %s | where name = 'Tom'"
                    + "  ]"
                    + "| sort  - salary"
                    + "| fields id, name, salary",
                TEST_INDEX_WORKER, TEST_INDEX_WORK_INFORMATION)));
  }

  @Test
  public void testExplainExistsCorrelatedSubquery() throws IOException {
    String expected = loadExpectedPlan("explain_exists_correlated_subquery.yaml");
    assertYamlEqualsIgnoreId(
        expected,
        explainQueryYaml(
            String.format(
                "source = %s"
                    + "| where exists ["
                    + "    source = %s | where id = uid and name = 'Tom'"
                    + "  ]"
                    + "| sort  - salary"
                    + "| fields id, name, salary",
                TEST_INDEX_WORKER, TEST_INDEX_WORK_INFORMATION)));
  }

  @Test
  public void testExplainInUncorrelatedSubquery() throws IOException {
    String expected = loadExpectedPlan("explain_in_uncorrelated_subquery.yaml");
    assertYamlEqualsIgnoreId(
        expected,
        explainQueryYaml(
            String.format(
                "source = %s"
                    + "| where id in ["
                    + "    source = %s | fields uid"
                    + "  ]"
                    + "| sort  - salary"
                    + "| fields id, name, salary",
                TEST_INDEX_WORKER, TEST_INDEX_WORK_INFORMATION)));
  }

  @Test
  public void testExplainInCorrelatedSubquery() throws IOException {
    String expected = loadExpectedPlan("explain_in_correlated_subquery.yaml");
    assertYamlEqualsIgnoreId(
        expected,
        explainQueryYaml(
            String.format(
                "source = %s"
                    + "| where name in ["
                    + "    source = %s | where id = uid and name = 'Tom' | fields name"
                    + "  ]"
                    + "| sort - salary | fields id, name, salary",
                TEST_INDEX_WORKER, TEST_INDEX_WORK_INFORMATION)));
  }

  @Test
  public void testExplainScalarUncorrelatedSubqueryInSelect() throws IOException {
    String expected = loadExpectedPlan("explain_scalar_uncorrelated_subquery_in_select.yaml");
    assertYamlEqualsIgnoreId(
        expected,
        explainQueryYaml(
            String.format(
                "source = %s"
                    + "| eval count_dept = ["
                    + "    source = %s | stats count(name)"
                    + "  ]"
                    + "| fields name, count_dept",
                TEST_INDEX_WORKER, TEST_INDEX_WORK_INFORMATION, TEST_INDEX_WORK_INFORMATION)));
  }

  @Test
  public void testExplainScalarUncorrelatedSubqueryInWhere() throws IOException {
    String expected = loadExpectedPlan("explain_scalar_uncorrelated_subquery_in_where.yaml");
    assertYamlEqualsIgnoreId(
        expected,
        explainQueryYaml(
            String.format(
                "source = %s"
                    + "| where id > ["
                    + "    source = %s | stats count(name)"
                    + "  ] + 999"
                    + "| fields name",
                TEST_INDEX_WORKER, TEST_INDEX_WORK_INFORMATION, TEST_INDEX_WORK_INFORMATION)));
  }

  @Test
  public void testExplainScalarCorrelatedSubqueryInSelect() throws IOException {
    String expected = loadExpectedPlan("explain_scalar_correlated_subquery_in_select.yaml");
    assertYamlEqualsIgnoreId(
        expected,
        explainQueryYaml(
            String.format(
                "source = %s"
                    + "| eval count_dept = ["
                    + "    source = %s"
                    + "    | where id = uid | stats count(name)"
                    + "  ]"
                    + "| fields id, name, count_dept",
                TEST_INDEX_WORKER, TEST_INDEX_WORK_INFORMATION)));
  }

  @Test
  public void testExplainScalarCorrelatedSubqueryInWhere() throws IOException {
    String expected = loadExpectedPlan("explain_scalar_correlated_subquery_in_where.yaml");
    assertYamlEqualsIgnoreId(
        expected,
        explainQueryYaml(
            String.format(
                "source = %s"
                    + "| where id = ["
                    + "    source = %s | where id = uid | stats max(uid)"
                    + "  ]"
                    + "| fields id, name",
                TEST_INDEX_WORKER, TEST_INDEX_WORK_INFORMATION)));
  }

  // Only for Calcite
  @Test
  public void supportPushDownSortMergeJoin() throws IOException {
    String query =
        "source=opensearch-sql_test_index_bank| join left=l right=r on"
            + " l.account_number=r.account_number opensearch-sql_test_index_bank";
    var result = explainQueryYaml(query);
    String expected = loadExpectedPlan("explain_merge_join_sort_push.yaml");
    assertYamlEqualsIgnoreId(expected, result);
  }

  // Only for Calcite
  @Ignore("We've supported script push down on text field")
  @Test
  public void supportPartialPushDown() throws IOException {
    enabledOnlyWhenPushdownIsEnabled();
    // field `address` is text type without keyword subfield, so we cannot push it down.
    String query =
        "source=opensearch-sql_test_index_account | where (state = 'Seattle' or age < 10) and (age"
            + " >= 1 and address = '880 Holmes Lane') | fields age, address";
    var result = explainQueryToString(query);
    String expected = loadFromFile("expectedOutput/calcite/explain_partial_filter_push.json");
    assertJsonEqualsIgnoreId(expected, result);
  }

  // Only for Calcite
  @Ignore("We've supported script push down on text field")
  @Test
  public void supportPartialPushDown_NoPushIfAllFailed() throws IOException {
    enabledOnlyWhenPushdownIsEnabled();
    // field `address` is text type without keyword subfield, so we cannot push it down.
    String query =
        "source=opensearch-sql_test_index_account | where (address = '671 Bristol Street' or age <"
            + " 10) and (age >= 10 or address = '880 Holmes Lane') | fields age, address";
    var result = explainQueryToString(query);
    String expected = loadFromFile("expectedOutput/calcite/explain_partial_filter_push2.json");
    assertJsonEqualsIgnoreId(expected, result);
  }

  // Only for Calcite
  @Test
  public void testExplainIsEmpty() throws IOException {
    // script pushdown
    String expected = loadExpectedPlan("explain_isempty.yaml");
    assertYamlEqualsIgnoreId(
        expected,
        explainQueryYaml("source=opensearch-sql_test_index_account | where isempty(firstname)"));
  }

  @Test
  public void testExplainMultisearchBasic() throws IOException {
    String query =
        "| multisearch [search"
            + " source=opensearch-sql_test_index_account | where age < 30 | eval age_group ="
            + " 'young'] [search source=opensearch-sql_test_index_account | where age >= 30 | eval"
            + " age_group = 'adult'] | stats count by age_group";
    var result = explainQueryYaml(query);
    String expected = loadExpectedPlan("explain_multisearch_basic.yaml");
    assertYamlEqualsIgnoreId(expected, result);
  }

  @Test
  public void testExplainMultisearchTimestampInterleaving() throws IOException {
    String query =
        "| multisearch "
            + "[search source=opensearch-sql_test_index_time_data | where category IN ('A', 'B')] "
            + "[search source=opensearch-sql_test_index_time_data2 | where category IN ('E', 'F')] "
            + "| head 5";
    var result = explainQueryYaml(query);
    String expected = loadExpectedPlan("explain_multisearch_timestamp.yaml");
    assertYamlEqualsIgnoreId(expected, result);
  }

  // Only for Calcite
  @Test
  public void testExplainIsBlank() throws IOException {
    // script pushdown
    String expected = loadExpectedPlan("explain_isblank.yaml");
    assertYamlEqualsIgnoreId(
        expected,
        explainQueryYaml("source=opensearch-sql_test_index_account | where isblank(firstname)"));
  }

  // Only for Calcite
  @Test
  public void testExplainIsEmptyOrOthers() throws IOException {
    // script pushdown
    String expected = loadExpectedPlan("explain_isempty_or_others.yaml");
    assertYamlEqualsIgnoreId(
        expected,
        explainQueryYaml(
            "source=opensearch-sql_test_index_account | where gender = 'M' or isempty(firstname) or"
                + " isnull(firstname)"));
  }

  // Only for Calcite
  @Test
  public void testExplainIsNullOrOthers() throws IOException {
    // pushdown should work
    String expected = loadExpectedPlan("explain_isnull_or_others.json");
<<<<<<< HEAD
    assertJsonEqualsIgnoreId(
        expected,
        explainQueryToString(
            "source=opensearch-sql_test_index_account | where isnull(firstname) or gender = 'M'"));
  }

  @Ignore("We've supported script push down on text field")
  @Test
  public void supportPartialPushDownScript() throws IOException {
    enabledOnlyWhenPushdownIsEnabled();
    // field `address` is text type without keyword subfield, so we cannot push it down.
    // But the second condition can be translated to script, so the second one is pushed down.
    String query =
        "source=opensearch-sql_test_index_account | where address = '671 Bristol Street' and age -"
            + " 2 = 30 | fields firstname, age, address";
    var result = explainQueryToString(query);
    String expected =
        loadFromFile("expectedOutput/calcite/explain_partial_filter_script_push.json");
    assertJsonEqualsIgnoreId(expected, result);
  }

  @Test
  public void testPartialPushdownFilterWithIsNull() throws IOException {
    // isnull(nested_field) should not be pushed down since DSL doesn't handle it correctly, but
    // name='david' can be pushed down
    String query =
        String.format(
            Locale.ROOT,
            "source=%s | where isnull(address) and name='david'",
            TEST_INDEX_NESTED_SIMPLE);
    var result = explainQueryToString(query);
    String expected = loadExpectedPlan("explain_partial_filter_isnull.json");
    assertJsonEqualsIgnoreId(expected, result);
  }

  @Test
  public void testSkipScriptEncodingOnExtendedFormat() throws IOException {
    enabledOnlyWhenPushdownIsEnabled();
    String query =
        "source=opensearch-sql_test_index_account | where address = '671 Bristol Street' and age -"
            + " 2 = 30 | fields firstname, age, address";
    var result = explainQueryToString(query, true);
    String expected = loadFromFile("expectedOutput/calcite/explain_skip_script_encoding.json");
    assertJsonEqualsIgnoreId(expected, result);
  }

  // Only for Calcite, as v2 gets unstable serialized string for function
  @Test
  public void testFilterScriptPushDownExplain() throws Exception {
    super.testFilterScriptPushDownExplain();
  }

  // Only for Calcite, as v2 gets unstable serialized string for function
  @Test
  public void testFilterFunctionScriptPushDownExplain() throws Exception {
    super.testFilterFunctionScriptPushDownExplain();
  }

  @Test
  public void testFilterWithSearchCall() throws IOException {
    enabledOnlyWhenPushdownIsEnabled();
    String expected = loadExpectedPlan("explain_filter_with_search.yaml");
    assertYamlEqualsIgnoreId(
        expected,
        explainQueryYaml(
            String.format(
                "source=%s | where birthdate >= '2023-01-01 00:00:00' and birthdate < '2023-01-03"
                    + " 00:00:00' | stats count() by span(birthdate, 1d)",
                TEST_INDEX_BANK)));
  }

  @Test
  public void testExplainWithReverse() throws IOException {
    String result =
        executeWithReplace(
            "explain source=opensearch-sql_test_index_account | sort age | reverse | head 5");

    // Verify that the plan contains a LogicalSort with fetch (from head 5)
    assertTrue(result.contains("LogicalSort") && result.contains("fetch=[5]"));

    // Verify that reverse added a ROW_NUMBER and another sort (descending)
    assertTrue(result.contains("ROW_NUMBER()"));
    assertTrue(result.contains("dir0=[DESC]"));
  }

  @Test
  public void testExplainWithTimechartAvg() throws IOException {
    var result = explainQueryYaml("source=events | timechart span=1m avg(cpu_usage) by host");
    String expected = loadExpectedPlan("explain_timechart.yaml");
    assertYamlEqualsIgnoreId(expected, result);
  }

  @Test
  public void testExplainWithTimechartCount() throws IOException {
    var result = explainQueryYaml("source=events | timechart span=1m count() by host");
    String expected = loadExpectedPlan("explain_timechart_count.yaml");
    assertYamlEqualsIgnoreId(expected, result);
  }

  @Test
  public void testExplainTimechartPerSecond() throws IOException {
    var result = explainQueryToString("source=events | timechart span=2m per_second(cpu_usage)");
    assertTrue(
        result.contains(
            "per_second(cpu_usage)=[DIVIDE(*($1, 1000.0E0), TIMESTAMPDIFF('MILLISECOND':VARCHAR,"
                + " $0, TIMESTAMPADD('MINUTE':VARCHAR, 2, $0)))]"));
    assertTrue(result.contains("per_second(cpu_usage)=[SUM($0)]"));
  }

  @Test
  public void testExplainTimechartPerMinute() throws IOException {
    var result = explainQueryToString("source=events | timechart span=2m per_minute(cpu_usage)");
    assertTrue(
        result.contains(
            "per_minute(cpu_usage)=[DIVIDE(*($1, 60000.0E0), TIMESTAMPDIFF('MILLISECOND':VARCHAR,"
                + " $0, TIMESTAMPADD('MINUTE':VARCHAR, 2, $0)))]"));
    assertTrue(result.contains("per_minute(cpu_usage)=[SUM($0)]"));
  }

  @Test
  public void testExplainTimechartPerHour() throws IOException {
    var result = explainQueryToString("source=events | timechart span=2m per_hour(cpu_usage)");
    assertTrue(
        result.contains(
            "per_hour(cpu_usage)=[DIVIDE(*($1, 3600000.0E0), TIMESTAMPDIFF('MILLISECOND':VARCHAR,"
                + " $0, TIMESTAMPADD('MINUTE':VARCHAR, 2, $0)))]"));
    assertTrue(result.contains("per_hour(cpu_usage)=[SUM($0)]"));
  }

  @Test
  public void testExplainTimechartPerDay() throws IOException {
    var result = explainQueryToString("source=events | timechart span=2m per_day(cpu_usage)");
    assertTrue(
        result.contains(
            "per_day(cpu_usage)=[DIVIDE(*($1, 8.64E7), TIMESTAMPDIFF('MILLISECOND':VARCHAR, $0,"
                + " TIMESTAMPADD('MINUTE':VARCHAR, 2, $0)))]"));
    assertTrue(result.contains("per_day(cpu_usage)=[SUM($0)]"));
  }

  @Test
  public void noPushDownForAggOnWindow() throws IOException {
    enabledOnlyWhenPushdownIsEnabled();
    String query =
        "source=opensearch-sql_test_index_account | patterns address method=BRAIN  | stats count()"
            + " by patterns_field";
    var result = explainQueryYaml(query);
    String expected = loadFromFile("expectedOutput/calcite/explain_agg_on_window.yaml");
    assertYamlEqualsIgnoreId(expected, result);
  }

  // Only for Calcite
  @Test
  public void supportPushDownScriptOnTextField() throws IOException {
    enabledOnlyWhenPushdownIsEnabled();
    String result =
        explainQueryYaml(
            "explain source=opensearch-sql_test_index_account | where length(address) > 0 | eval"
                + " address_length = length(address) | stats count() by address_length");
    String expected = loadFromFile("expectedOutput/calcite/explain_script_push_on_text.yaml");
    assertYamlEqualsIgnoreId(expected, result);
  }

  @Test
  public void testExplainBinWithBins() throws IOException {
    String expected = loadExpectedPlan("explain_bin_bins.json");
    assertJsonEqualsIgnoreId(
        expected,
        explainQueryToString("source=opensearch-sql_test_index_account | bin age bins=3 | head 5"));
  }

  @Test
  public void testExplainStatsWithBinsOnTimeField() throws IOException {
    // TODO:  Remove this after addressing https://github.com/opensearch-project/sql/issues/4317
    enabledOnlyWhenPushdownIsEnabled();
    String expected = loadExpectedPlan("explain_stats_bins_on_time.yaml");
    assertYamlEqualsIgnoreId(
        expected,
        explainQueryYaml("source=events | bin @timestamp bins=3 | stats count() by @timestamp"));

    expected = loadExpectedPlan("explain_stats_bins_on_time2.yaml");
    assertYamlEqualsIgnoreId(
        expected,
        explainQueryYaml(
            "source=events | bin @timestamp bins=3 | stats avg(cpu_usage) by @timestamp"));
  }

  @Test
  public void testExplainStatsWithSubAggregation() throws IOException {
    enabledOnlyWhenPushdownIsEnabled();
    String expected = loadExpectedPlan("explain_stats_bins_on_time_and_term.yaml");
    assertYamlEqualsIgnoreId(
        expected,
        explainQueryYaml(
            "source=events | bin @timestamp bins=3 | stats bucket_nullable=false count() by"
                + " @timestamp, region"));

    expected = loadExpectedPlan("explain_stats_bins_on_time_and_term2.yaml");
    assertYamlEqualsIgnoreId(
        expected,
        explainQueryYaml(
            "source=events | bin @timestamp bins=3 | stats bucket_nullable=false avg(cpu_usage) by"
                + " @timestamp, region"));
  }

  @Test
  public void testExplainBinWithSpan() throws IOException {
    String expected = loadExpectedPlan("explain_bin_span.yaml");
    assertYamlEqualsIgnoreId(
        expected,
        explainQueryYaml("source=opensearch-sql_test_index_account | bin age span=10 | head 5"));
  }

  @Test
  public void testExplainBinWithMinspan() throws IOException {
    String expected = loadExpectedPlan("explain_bin_minspan.json");
    assertJsonEqualsIgnoreId(
        expected,
        explainQueryToString(
            "source=opensearch-sql_test_index_account | bin age minspan=5 | head 5"));
  }

  @Test
  public void testExplainBinWithStartEnd() throws IOException {
    String expected = loadExpectedPlan("explain_bin_start_end.json");
    assertJsonEqualsIgnoreId(
        expected,
        explainQueryToString(
=======
    assertJsonEqualsIgnoreId(
        expected,
        explainQueryToString(
            "source=opensearch-sql_test_index_account | where isnull(firstname) or gender = 'M'"));
  }

  @Ignore("We've supported script push down on text field")
  @Test
  public void supportPartialPushDownScript() throws IOException {
    enabledOnlyWhenPushdownIsEnabled();
    // field `address` is text type without keyword subfield, so we cannot push it down.
    // But the second condition can be translated to script, so the second one is pushed down.
    String query =
        "source=opensearch-sql_test_index_account | where address = '671 Bristol Street' and age -"
            + " 2 = 30 | fields firstname, age, address";
    var result = explainQueryToString(query);
    String expected =
        loadFromFile("expectedOutput/calcite/explain_partial_filter_script_push.json");
    assertJsonEqualsIgnoreId(expected, result);
  }

  @Test
  public void testPartialPushdownFilterWithIsNull() throws IOException {
    // isnull(nested_field) should not be pushed down since DSL doesn't handle it correctly, but
    // name='david' can be pushed down
    String query =
        String.format(
            Locale.ROOT,
            "source=%s | where isnull(address) and name='david'",
            TEST_INDEX_NESTED_SIMPLE);
    var result = explainQueryToString(query);
    String expected = loadExpectedPlan("explain_partial_filter_isnull.json");
    assertJsonEqualsIgnoreId(expected, result);
  }

  @Test
  public void testSkipScriptEncodingOnExtendedFormat() throws IOException {
    enabledOnlyWhenPushdownIsEnabled();
    String query =
        "source=opensearch-sql_test_index_account | where address = '671 Bristol Street' and age -"
            + " 2 = 30 | fields firstname, age, address";
    var result = explainQueryToString(query, true);
    String expected = loadFromFile("expectedOutput/calcite/explain_skip_script_encoding.json");
    assertJsonEqualsIgnoreId(expected, result);
  }

  // Only for Calcite, as v2 gets unstable serialized string for function
  @Test
  public void testFilterScriptPushDownExplain() throws Exception {
    super.testFilterScriptPushDownExplain();
  }

  // Only for Calcite, as v2 gets unstable serialized string for function
  @Test
  public void testFilterFunctionScriptPushDownExplain() throws Exception {
    super.testFilterFunctionScriptPushDownExplain();
  }

  @Test
  public void testFilterWithSearchCall() throws IOException {
    enabledOnlyWhenPushdownIsEnabled();
    String expected = loadExpectedPlan("explain_filter_with_search.yaml");
    assertYamlEqualsIgnoreId(
        expected,
        explainQueryYaml(
            String.format(
                "source=%s | where birthdate >= '2023-01-01 00:00:00' and birthdate < '2023-01-03"
                    + " 00:00:00' | stats count() by span(birthdate, 1d)",
                TEST_INDEX_BANK)));
  }

  @Test
  public void testExplainWithReverse() throws IOException {
    String result =
        executeWithReplace(
            "explain source=opensearch-sql_test_index_account | sort age | reverse | head 5");

    // Verify that the plan contains a LogicalSort with fetch (from head 5)
    assertTrue(result.contains("LogicalSort") && result.contains("fetch=[5]"));

    // Verify that reverse added a ROW_NUMBER and another sort (descending)
    assertTrue(result.contains("ROW_NUMBER()"));
    assertTrue(result.contains("dir0=[DESC]"));
  }

  @Test
  public void testExplainWithTimechartAvg() throws IOException {
    var result = explainQueryYaml("source=events | timechart span=1m avg(cpu_usage) by host");
    String expected = loadExpectedPlan("explain_timechart.yaml");
    assertYamlEqualsIgnoreId(expected, result);
  }

  @Test
  public void testExplainWithTimechartCount() throws IOException {
    var result = explainQueryYaml("source=events | timechart span=1m count() by host");
    String expected = loadExpectedPlan("explain_timechart_count.yaml");
    assertYamlEqualsIgnoreId(expected, result);
  }

  @Test
  public void testExplainTimechartPerSecond() throws IOException {
    var result = explainQueryToString("source=events | timechart span=2m per_second(cpu_usage)");
    assertTrue(
        result.contains(
            "per_second(cpu_usage)=[DIVIDE(*($1, 1000.0E0), TIMESTAMPDIFF('MILLISECOND':VARCHAR,"
                + " $0, TIMESTAMPADD('MINUTE':VARCHAR, 2, $0)))]"));
    assertTrue(result.contains("per_second(cpu_usage)=[SUM($0)]"));
  }

  @Test
  public void testExplainTimechartPerMinute() throws IOException {
    var result = explainQueryToString("source=events | timechart span=2m per_minute(cpu_usage)");
    assertTrue(
        result.contains(
            "per_minute(cpu_usage)=[DIVIDE(*($1, 60000.0E0), TIMESTAMPDIFF('MILLISECOND':VARCHAR,"
                + " $0, TIMESTAMPADD('MINUTE':VARCHAR, 2, $0)))]"));
    assertTrue(result.contains("per_minute(cpu_usage)=[SUM($0)]"));
  }

  @Test
  public void testExplainTimechartPerHour() throws IOException {
    var result = explainQueryToString("source=events | timechart span=2m per_hour(cpu_usage)");
    assertTrue(
        result.contains(
            "per_hour(cpu_usage)=[DIVIDE(*($1, 3600000.0E0), TIMESTAMPDIFF('MILLISECOND':VARCHAR,"
                + " $0, TIMESTAMPADD('MINUTE':VARCHAR, 2, $0)))]"));
    assertTrue(result.contains("per_hour(cpu_usage)=[SUM($0)]"));
  }

  @Test
  public void testExplainTimechartPerDay() throws IOException {
    var result = explainQueryToString("source=events | timechart span=2m per_day(cpu_usage)");
    assertTrue(
        result.contains(
            "per_day(cpu_usage)=[DIVIDE(*($1, 8.64E7), TIMESTAMPDIFF('MILLISECOND':VARCHAR, $0,"
                + " TIMESTAMPADD('MINUTE':VARCHAR, 2, $0)))]"));
    assertTrue(result.contains("per_day(cpu_usage)=[SUM($0)]"));
  }

  @Test
  public void noPushDownForAggOnWindow() throws IOException {
    enabledOnlyWhenPushdownIsEnabled();
    String query =
        "source=opensearch-sql_test_index_account | patterns address method=BRAIN  | stats count()"
            + " by patterns_field";
    var result = explainQueryYaml(query);
    String expected = loadFromFile("expectedOutput/calcite/explain_agg_on_window.yaml");
    assertYamlEqualsIgnoreId(expected, result);
  }

  // Only for Calcite
  @Test
  public void supportPushDownScriptOnTextField() throws IOException {
    enabledOnlyWhenPushdownIsEnabled();
    String result =
        explainQueryYaml(
            "explain source=opensearch-sql_test_index_account | where length(address) > 0 | eval"
                + " address_length = length(address) | stats count() by address_length");
    String expected = loadFromFile("expectedOutput/calcite/explain_script_push_on_text.yaml");
    assertYamlEqualsIgnoreId(expected, result);
  }

  @Test
  public void testExplainBinWithBins() throws IOException {
    String expected = loadExpectedPlan("explain_bin_bins.json");
    assertJsonEqualsIgnoreId(
        expected,
        explainQueryToString("source=opensearch-sql_test_index_account | bin age bins=3 | head 5"));
  }

  @Test
  public void testExplainStatsWithBinsOnTimeField() throws IOException {
    // TODO:  Remove this after addressing https://github.com/opensearch-project/sql/issues/4317
    enabledOnlyWhenPushdownIsEnabled();
    String expected = loadExpectedPlan("explain_stats_bins_on_time.yaml");
    assertYamlEqualsIgnoreId(
        expected,
        explainQueryYaml("source=events | bin @timestamp bins=3 | stats count() by @timestamp"));

    expected = loadExpectedPlan("explain_stats_bins_on_time2.yaml");
    assertYamlEqualsIgnoreId(
        expected,
        explainQueryYaml(
            "source=events | bin @timestamp bins=3 | stats avg(cpu_usage) by @timestamp"));
  }

  @Test
  public void testExplainStatsWithSubAggregation() throws IOException {
    enabledOnlyWhenPushdownIsEnabled();
    String expected = loadExpectedPlan("explain_stats_bins_on_time_and_term.yaml");
    assertYamlEqualsIgnoreId(
        expected,
        explainQueryYaml(
            "source=events | bin @timestamp bins=3 | stats bucket_nullable=false count() by"
                + " @timestamp, region"));

    expected = loadExpectedPlan("explain_stats_bins_on_time_and_term2.yaml");
    assertYamlEqualsIgnoreId(
        expected,
        explainQueryYaml(
            "source=events | bin @timestamp bins=3 | stats bucket_nullable=false avg(cpu_usage) by"
                + " @timestamp, region"));
  }

  @Test
  public void testExplainBinWithSpan() throws IOException {
    String expected = loadExpectedPlan("explain_bin_span.yaml");
    assertYamlEqualsIgnoreId(
        expected,
        explainQueryYaml("source=opensearch-sql_test_index_account | bin age span=10 | head 5"));
  }

  @Test
  public void testExplainBinWithMinspan() throws IOException {
    String expected = loadExpectedPlan("explain_bin_minspan.json");
    assertJsonEqualsIgnoreId(
        expected,
        explainQueryToString(
            "source=opensearch-sql_test_index_account | bin age minspan=5 | head 5"));
  }

  @Test
  public void testExplainBinWithStartEnd() throws IOException {
    String expected = loadExpectedPlan("explain_bin_start_end.json");
    assertJsonEqualsIgnoreId(
        expected,
        explainQueryToString(
>>>>>>> d20b4dbb
            "source=opensearch-sql_test_index_account | bin balance start=0 end=100001 | head 5"));
  }

  @Test
  public void testExplainBinWithAligntime() throws IOException {
    String expected = loadExpectedPlan("explain_bin_aligntime.yaml");
    assertYamlEqualsIgnoreId(
        expected,
        explainQueryYaml(
            "source=opensearch-sql_test_index_time_data | bin @timestamp span=2h aligntime=latest |"
                + " head 5"));
  }

  @Test
  public void testExplainCountEval() throws IOException {
    String query =
        "source=opensearch-sql_test_index_bank | stats count(eval(age > 30)) as mature_count";
    var result = explainQueryToString(query);
    String expected = loadExpectedPlan("explain_count_eval_push.json");
    assertJsonEqualsIgnoreId(expected, result);
  }

  @Test
  public void testExplainCountEvalComplex() throws IOException {
    String query =
        "source=opensearch-sql_test_index_bank | stats count(eval(age > 30 and age < 50)) as"
            + " mature_count";
    var result = explainQueryToString(query);
    String expected = loadExpectedPlan("explain_count_eval_complex_push.json");
    assertJsonEqualsIgnoreId(expected, result);
  }

  @Test
  public void testEventstatsDistinctCountExplain() throws IOException {
    enabledOnlyWhenPushdownIsEnabled();
    String query =
        "source=opensearch-sql_test_index_account | eventstats dc(state) as distinct_states";
    var result = explainQueryToString(query);
    String expected = loadFromFile("expectedOutput/calcite/explain_eventstats_dc.json");
    assertJsonEqualsIgnoreId(expected, result);
  }

  @Test
  public void testEventstatsDistinctCountFunctionExplain() throws IOException {
    enabledOnlyWhenPushdownIsEnabled();
    String query =
        "source=opensearch-sql_test_index_account | eventstats distinct_count(state) as"
            + " distinct_states by gender";
    var result = explainQueryToString(query);
    String expected = loadFromFile("expectedOutput/calcite/explain_eventstats_distinct_count.json");
    assertJsonEqualsIgnoreId(expected, result);
  }

<<<<<<< HEAD
  @Test
  public void testStreamstatsDistinctCountExplain() throws IOException {
    String query =
        "source=opensearch-sql_test_index_account | streamstats dc(state) as distinct_states";
    var result = explainQueryYaml(query);
    String expected = loadExpectedPlan("explain_streamstats_dc.yaml");
    assertYamlEqualsIgnoreId(expected, result);
  }

  @Test
  public void testStreamstatsDistinctCountFunctionExplain() throws IOException {
    String query =
        "source=opensearch-sql_test_index_account | streamstats distinct_count(state) as"
            + " distinct_states by gender";
    var result = explainQueryYaml(query);
    String expected = loadExpectedPlan("explain_streamstats_distinct_count.yaml");
    assertYamlEqualsIgnoreId(expected, result);
  }

  @Test
  public void testStreamstatsGlobalExplain() throws IOException {
    String query =
        "source=opensearch-sql_test_index_account | streamstats window=2 global=true avg(age) as"
            + " avg_age by gender";
    var result = explainQueryYaml(query);
    String expected = loadExpectedPlan("explain_streamstats_global.yaml");
    assertYamlEqualsIgnoreId(expected, result);
  }

  @Test
  public void testStreamstatsResetExplain() throws IOException {
    String query =
        "source=opensearch-sql_test_index_account | streamstats current=false reset_before=age>34"
            + " reset_after=age<25 avg(age) as avg_age by gender";
    var result = explainQueryYaml(query);
    String expected = loadExpectedPlan("explain_streamstats_reset.yaml");
    assertYamlEqualsIgnoreId(expected, result);
  }

=======
>>>>>>> d20b4dbb
  // Only for Calcite, as v2 gets unstable serialized string for function
  @Test
  public void testExplainOnAggregationWithSumEnhancement() throws IOException {
    String expected = loadExpectedPlan("explain_agg_with_sum_enhancement.yaml");
    assertYamlEqualsIgnoreId(
        expected,
        explainQueryYaml(
            String.format(
                "source=%s | stats sum(balance), sum(balance + 100), sum(balance - 100),"
                    + " sum(balance * 100), sum(balance / 100) by gender",
                TEST_INDEX_BANK)));
  }

  @Test
  public void testStatsDistinctCountApproxFunctionExplainWithPushDown() throws IOException {
    enabledOnlyWhenPushdownIsEnabled();
    String query =
        "source=opensearch-sql_test_index_account | stats distinct_count_approx(state) as"
            + " distinct_states by gender";
    var result = explainQueryToString(query);
    String expected =
        loadFromFile(
            "expectedOutput/calcite/explain_agg_with_distinct_count_approx_enhancement.json");
    assertJsonEqualsIgnoreId(expected, result);
  }

  @Test
  public void testExplainRegexMatchInWhereWithScriptPushdown() throws IOException {
    enabledOnlyWhenPushdownIsEnabled();
    String query =
        String.format("source=%s | where regex_match(name, 'hello')", TEST_INDEX_STRINGS);
    var result = explainQueryToString(query);
    String expected = loadFromFile("expectedOutput/calcite/explain_regex_match_in_where.json");
    assertJsonEqualsIgnoreId(expected, result);
  }

  @Test
  public void testExplainRegexMatchInEvalWithOutScriptPushdown() throws IOException {
    enabledOnlyWhenPushdownIsEnabled();
    String query =
        String.format(
            "source=%s |eval has_hello = regex_match(name, 'hello') | fields has_hello",
            TEST_INDEX_STRINGS);
    var result = explainQueryToString(query);
    String expected = loadFromFile("expectedOutput/calcite/explain_regex_match_in_eval.json");
    assertJsonEqualsIgnoreId(expected, result);
  }

  // Only for Calcite
  @Test
  public void testExplainOnEarliestLatest() throws IOException {
    String expected = loadExpectedPlan("explain_earliest_latest.yaml");
    assertYamlEqualsIgnoreId(
        expected,
        explainQueryYaml(
            String.format(
                "source=%s | stats earliest(message) as earliest_message, latest(message) as"
                    + " latest_message by server",
                TEST_INDEX_LOGS)));
  }

  // Only for Calcite
  @Test
  public void testExplainOnEarliestLatestWithCustomTimeField() throws IOException {
    String expected = loadExpectedPlan("explain_earliest_latest_custom_time.yaml");
    assertYamlEqualsIgnoreId(
        expected,
        explainQueryYaml(
            String.format(
                "source=%s | stats earliest(message, created_at) as earliest_message,"
                    + " latest(message, created_at) as latest_message by level",
                TEST_INDEX_LOGS)));
  }

  // Only for Calcite
  @Test
  public void testExplainOnFirstLast() throws IOException {
    String expected = loadExpectedPlan("explain_first_last.yaml");
    assertYamlEqualsIgnoreId(
        expected,
        explainQueryYaml(
            String.format(
                "source=%s | stats first(firstname) as first_name, last(firstname) as"
                    + " last_name by gender",
                TEST_INDEX_BANK)));
  }

  // Only for Calcite
  public void testExplainOnEventstatsEarliestLatest() throws IOException {
    String expected = loadExpectedPlan("explain_eventstats_earliest_latest.json");
    assertJsonEqualsIgnoreId(
        expected,
        explainQueryToString(
            String.format(
                "source=%s | eventstats earliest(message) as earliest_message, latest(message) as"
                    + " latest_message by server",
                TEST_INDEX_LOGS)));
  }

  // Only for Calcite
  @Test
  public void testExplainOnEventstatsEarliestLatestWithCustomTimeField() throws IOException {
    String expected = loadExpectedPlan("explain_eventstats_earliest_latest_custom_time.json");
    assertJsonEqualsIgnoreId(
        expected,
        explainQueryToString(
            String.format(
                "source=%s | eventstats earliest(message, created_at) as earliest_message,"
                    + " latest(message, created_at) as latest_message by level",
                TEST_INDEX_LOGS)));
  }

  // Only for Calcite
  @Test
  public void testExplainOnEventstatsEarliestLatestNoGroupBy() throws IOException {
    String expected = loadExpectedPlan("explain_eventstats_earliest_latest_no_group.json");
    assertJsonEqualsIgnoreId(
        expected,
        explainQueryToString(
            String.format(
                "source=%s | eventstats earliest(message) as earliest_message, latest(message) as"
                    + " latest_message",
                TEST_INDEX_LOGS)));
  }

<<<<<<< HEAD
  public void testExplainOnStreamstatsEarliestLatest() throws IOException {
    String expected = loadExpectedPlan("explain_streamstats_earliest_latest.yaml");
    assertYamlEqualsIgnoreId(
        expected,
        explainQueryYaml(
            String.format(
                "source=%s | streamstats earliest(message) as earliest_message, latest(message) as"
                    + " latest_message by server",
                TEST_INDEX_LOGS)));
  }

  @Test
  public void testExplainOnStreamstatsEarliestLatestWithCustomTimeField() throws IOException {
    String expected = loadExpectedPlan("explain_streamstats_earliest_latest_custom_time.yaml");
    assertYamlEqualsIgnoreId(
        expected,
        explainQueryYaml(
            String.format(
                "source=%s | streamstats earliest(message, created_at) as earliest_message,"
                    + " latest(message, created_at) as latest_message by level",
                TEST_INDEX_LOGS)));
  }

  @Test
  public void testExplainOnStreamstatsEarliestLatestNoGroupBy() throws IOException {
    String expected = loadExpectedPlan("explain_streamstats_earliest_latest_no_group.yaml");
    assertYamlEqualsIgnoreId(
        expected,
        explainQueryYaml(
            String.format(
                "source=%s | streamstats earliest(message) as earliest_message, latest(message) as"
                    + " latest_message",
                TEST_INDEX_LOGS)));
  }

=======
>>>>>>> d20b4dbb
  @Test
  public void testListAggregationExplain() throws IOException {
    String expected = loadExpectedPlan("explain_list_aggregation.json");
    assertJsonEqualsIgnoreId(
        expected,
        explainQueryToString(
            "source=opensearch-sql_test_index_account | stats list(age) as age_list"));
  }

  @Test
  public void testValuesAggregationExplain() throws IOException {
    String expected = loadExpectedPlan("explain_values_aggregation.json");
    assertJsonEqualsIgnoreId(
        expected,
        explainQueryToString(
            "source=opensearch-sql_test_index_account | stats values(age) as age_values"));
  }

  @Test
  public void testRegexExplain() throws IOException {
    String query =
        "source=opensearch-sql_test_index_account | regex lastname='^[A-Z][a-z]+$' | head 5";
    var result = explainQueryYaml(query);
    String expected = loadExpectedPlan("explain_regex.yaml");
    assertYamlEqualsIgnoreId(expected, result);
  }

  @Test
  public void testRegexNegatedExplain() throws IOException {
    String query = "source=opensearch-sql_test_index_account | regex lastname!='.*son$' | head 5";
    var result = explainQueryYaml(query);
    String expected = loadExpectedPlan("explain_regex_negated.yaml");
    assertYamlEqualsIgnoreId(expected, result);
  }

  @Test
  public void testSimpleSortExpressionPushDownExplain() throws Exception {
    String query =
        "source=opensearch-sql_test_index_bank| eval age2 = age + 2 | sort age2 | fields age, age2";
    var result = explainQueryToString(query);
    String expected = loadExpectedPlan("explain_simple_sort_expr_push.json");
    assertJsonEqualsIgnoreId(expected, result);
  }

  @Test
  public void testSimpleSortExpressionPushDownWithOnlyExprProjected() throws Exception {
    String query =
        "source=opensearch-sql_test_index_bank| eval b = balance + 1 | sort b | fields b";
    var result = explainQueryToString(query);
    String expected = loadExpectedPlan("explain_simple_sort_expr_single_expr_output_push.json");
    assertJsonEqualsIgnoreId(expected, result);
  }

  @Test
  public void testRexExplain() throws IOException {
    String query =
        "source=opensearch-sql_test_index_account | rex field=lastname \\\"(?<initial>^[A-Z])\\\" |"
            + " head 5";
    var result = explainQueryYaml(query);
    String expected = loadExpectedPlan("explain_rex.yaml");
    assertYamlEqualsIgnoreId(expected, result);
  }

  @Test
  public void testExplainAppendCommand() throws IOException {
    String expected = loadExpectedPlan("explain_append_command.json");
    assertJsonEqualsIgnoreId(
        expected,
        explainQueryToString(
            String.format(
                Locale.ROOT,
                "source=%s | stats count(balance) as cnt by gender | append [ source=%s | stats"
                    + " count() as cnt ]",
                TEST_INDEX_BANK,
                TEST_INDEX_BANK)));
  }

  @Test
  public void testMvjoinExplain() throws IOException {
    String query =
        "source=opensearch-sql_test_index_account | eval result = mvjoin(array('a', 'b', 'c'), ',')"
            + " | fields result | head 1";
    var result = explainQueryToString(query);
    String expected = loadExpectedPlan("explain_mvjoin.json");
    assertJsonEqualsIgnoreId(expected, result);
  }

  @Test
  public void testPreventLimitPushdown() throws IOException {
    enabledOnlyWhenPushdownIsEnabled();
    setMaxResultWindow("opensearch-sql_test_index_account", 1);
    String query = "source=opensearch-sql_test_index_account | head 1 from 1";
    var result = explainQueryYaml(query);
    String expected = loadExpectedPlan("explain_prevent_limit_push.yaml");
    assertYamlEqualsIgnoreId(expected, result);
    resetMaxResultWindow("opensearch-sql_test_index_account");
  }

  @Test
  public void testPushdownLimitIntoAggregation() throws IOException {
    enabledOnlyWhenPushdownIsEnabled();
    String expected = loadExpectedPlan("explain_limit_agg_pushdown.json");
    assertJsonEqualsIgnoreId(
        expected,
        explainQueryToString("source=opensearch-sql_test_index_account | stats count() by state"));

    expected = loadExpectedPlan("explain_limit_agg_pushdown2.yaml");
    assertYamlEqualsIgnoreId(
        expected,
        explainQueryYaml(
            "source=opensearch-sql_test_index_account | stats count() by state | head 100"));

    expected = loadExpectedPlan("explain_limit_agg_pushdown3.json");
    assertJsonEqualsIgnoreId(
        expected,
        explainQueryToString(
            "source=opensearch-sql_test_index_account | stats count() by state | head 100 | head 10"
                + " from 10 "));

    expected = loadExpectedPlan("explain_limit_agg_pushdown4.yaml");
    assertYamlEqualsIgnoreId(
        expected,
        explainQueryYaml(
            "source=opensearch-sql_test_index_account | stats count() by state | sort state | head"
                + " 100 | head 10 from 10 "));

    expected = loadExpectedPlan("explain_limit_agg_pushdown_bucket_nullable1.yaml");
    assertYamlEqualsIgnoreId(
        expected,
        explainQueryYaml(
            "source=opensearch-sql_test_index_account | stats bucket_nullable=false count() by"
                + " state | head 100 | head 10 from 10 "));

    expected = loadExpectedPlan("explain_limit_agg_pushdown_bucket_nullable2.yaml");
    assertYamlEqualsIgnoreId(
        expected,
        explainQueryYaml(
            "source=opensearch-sql_test_index_account | stats bucket_nullable=false count() by"
                + " state | sort state | head 100 | head 10 from 10 "));

    // Don't pushdown the combination of limit and sort
    expected = loadExpectedPlan("explain_limit_agg_pushdown5.json");
    assertJsonEqualsIgnoreId(
        expected,
        explainQueryToString(
            "source=opensearch-sql_test_index_account | stats count() by state | sort `count()` |"
                + " head 100 | head 10 from 10 "));
  }

  @Test
  public void testExplainMaxOnStringField() throws IOException {
    String expected = loadExpectedPlan("explain_max_string_field.yaml");
    assertYamlEqualsIgnoreId(
        expected,
        explainQueryYaml("source=opensearch-sql_test_index_account | stats max(firstname)"));
  }

  @Test
  public void testExplainMinOnStringField() throws IOException {
    String expected = loadExpectedPlan("explain_min_string_field.yaml");
    assertYamlEqualsIgnoreId(
        expected,
        explainQueryYaml("source=opensearch-sql_test_index_account | stats min(firstname)"));
  }

  @Test
  @Override
  public void testCountAggPushDownExplain() throws IOException {
    enabledOnlyWhenPushdownIsEnabled();
    // should be optimized by hits.total.value
    String expected = loadExpectedPlan("explain_count_agg_push1.yaml");
    assertYamlEqualsIgnoreId(
        expected,
        explainQueryYaml("source=opensearch-sql_test_index_account | stats count() as cnt"));

    // should be optimized
    expected = loadExpectedPlan("explain_count_agg_push2.yaml");
    assertYamlEqualsIgnoreId(
        expected,
        explainQueryYaml(
            "source=opensearch-sql_test_index_account | stats count(lastname) as cnt"));

    // should be optimized
    expected = loadExpectedPlan("explain_count_agg_push3.yaml");
    assertYamlEqualsIgnoreId(
        expected,
        explainQueryYaml(
            "source=opensearch-sql_test_index_account | eval name = lastname | stats count(name) as"
                + " cnt"));

    // should be optimized
    expected = loadExpectedPlan("explain_count_agg_push4.yaml");
    assertYamlEqualsIgnoreId(
        expected,
        explainQueryYaml(
            "source=opensearch-sql_test_index_account | stats count() as c1, count() as c2"));

    // should be optimized
    expected = loadExpectedPlan("explain_count_agg_push5.yaml");
    assertYamlEqualsIgnoreId(
        expected,
        explainQueryYaml(
            "source=opensearch-sql_test_index_account | stats count(lastname) as c1,"
                + " count(lastname) as c2"));

    // should be optimized
    expected = loadExpectedPlan("explain_count_agg_push6.yaml");
    assertYamlEqualsIgnoreId(
        expected,
        explainQueryYaml(
            "source=opensearch-sql_test_index_account | eval name = lastname | stats"
                + " count(lastname), count(name)"));

    // should not be optimized
    expected = loadExpectedPlan("explain_count_agg_push7.yaml");
    assertYamlEqualsIgnoreId(
        expected,
        explainQueryYaml(
            "source=opensearch-sql_test_index_account | stats count(balance + 1) as cnt"));

    // should not be optimized
    expected = loadExpectedPlan("explain_count_agg_push8.yaml");
    assertYamlEqualsIgnoreId(
        expected,
        explainQueryYaml(
            "source=opensearch-sql_test_index_account | stats count() as c1, count(lastname) as"
                + " c2"));

    // should not be optimized
    expected = loadExpectedPlan("explain_count_agg_push9.yaml");
    assertYamlEqualsIgnoreId(
        expected,
        explainQueryYaml(
            "source=opensearch-sql_test_index_account | stats count(firstname), count(lastname)"));

    // should not be optimized
    expected = loadExpectedPlan("explain_count_agg_push10.yaml");
    assertYamlEqualsIgnoreId(
        expected,
        explainQueryYaml(
            "source=opensearch-sql_test_index_account | eval name = lastname | stats"
                + " count(firstname), count(name)"));
  }

  @Test
  public void testExplainCountsByAgg() throws IOException {
    enabledOnlyWhenPushdownIsEnabled();
    String expected = loadExpectedPlan("explain_agg_counts_by1.yaml");
    // case of only count(): doc_count works
    assertYamlEqualsIgnoreId(
        expected,
        explainQueryYaml(
            String.format(
                "source=%s | stats count(), count() as c1 by gender", TEST_INDEX_ACCOUNT)));

    // count(FIELD) by: doc_count doesn't work
    expected = loadExpectedPlan("explain_agg_counts_by2.yaml");
    assertYamlEqualsIgnoreId(
        expected,
        explainQueryYaml(
            String.format(
                "source=%s | stats count(balance) as c1, count(balance) as c2 by gender",
                TEST_INDEX_ACCOUNT)));

    // count(FIELD) by: doc_count doesn't work
    expected = loadExpectedPlan("explain_agg_counts_by3.yaml");
    assertYamlEqualsIgnoreId(
        expected,
        explainQueryYaml(
            String.format(
                "source=%s | eval account_number_alias = account_number"
                    + " | stats count(account_number), count(account_number_alias) as c2 by gender",
                TEST_INDEX_ACCOUNT)));

    // count() + count(FIELD)): doc_count doesn't work
    expected = loadExpectedPlan("explain_agg_counts_by4.yaml");
    assertYamlEqualsIgnoreId(
        expected,
        explainQueryYaml(
            String.format(
                "source=%s | stats count(), count(account_number) by gender", TEST_INDEX_ACCOUNT)));

    // count(FIELD1) + count(FIELD2)) by: doc_count doesn't work
    expected = loadExpectedPlan("explain_agg_counts_by5.yaml");
    assertYamlEqualsIgnoreId(
        expected,
        explainQueryYaml(
            String.format(
                "source=%s | stats count(balance), count(account_number) by gender",
                TEST_INDEX_ACCOUNT)));

    // case of count(EXPRESSION) by: doc_count doesn't work
    expected = loadExpectedPlan("explain_agg_counts_by6.yaml");
    assertYamlEqualsIgnoreId(
        expected,
        explainQueryYaml(
            String.format(
                "source=%s | eval b_1 = balance + 1"
                    + " | stats count(b_1), count(pow(balance, 2)) as c3 by gender",
                TEST_INDEX_ACCOUNT)));
  }

  @Test
  public void testExplainSortOnMeasure() throws IOException {
    enabledOnlyWhenPushdownIsEnabled();
    String expected = loadExpectedPlan("explain_agg_sort_on_measure1.yaml");
    assertYamlEqualsIgnoreId(
        expected,
        explainQueryYaml(
            "source=opensearch-sql_test_index_account | stats bucket_nullable=false count() by"
                + " state | sort `count()`"));
    expected = loadExpectedPlan("explain_agg_sort_on_measure2.yaml");
    assertYamlEqualsIgnoreId(
        expected,
        explainQueryYaml(
            "source=opensearch-sql_test_index_account | stats bucket_nullable=false sum(balance)"
                + " as sum by state | sort - sum"));
    // TODO limit should pushdown to non-composite agg
    expected = loadExpectedPlan("explain_agg_sort_on_measure3.yaml");
    assertYamlEqualsIgnoreId(
        expected,
        explainQueryYaml(
            String.format(
                "source=%s | stats count() as cnt by span(birthdate, 1d) | sort - cnt",
                TEST_INDEX_BANK)));
    expected = loadExpectedPlan("explain_agg_sort_on_measure4.yaml");
    assertYamlEqualsIgnoreId(
        expected,
        explainQueryYaml(
            String.format(
                "source=%s | stats bucket_nullable=false sum(balance) by span(age, 5) | sort -"
                    + " `sum(balance)`",
                TEST_INDEX_BANK)));
  }

  @Test
  public void testExplainSortOnMeasureMultiTerms() throws IOException {
    enabledOnlyWhenPushdownIsEnabled();
    String expected = loadExpectedPlan("explain_agg_sort_on_measure_multi_terms.yaml");
    assertYamlEqualsIgnoreId(
        expected,
        explainQueryYaml(
            "source=opensearch-sql_test_index_account | stats bucket_nullable=false count() by"
                + " gender, state | sort `count()`"));
  }

  @Test
  public void testExplainCompositeMultiBucketsAutoDateThenSortOnMeasureNotPushdown()
      throws IOException {
    enabledOnlyWhenPushdownIsEnabled();
    assertYamlEqualsIgnoreId(
        loadExpectedPlan("agg_composite_multi_terms_autodate_sort_agg_measure_not_push.yaml"),
        explainQueryYaml(
            String.format(
                "source=%s | bin timestamp bins=3 | stats bucket_nullable=false avg(value), count()"
                    + " as cnt by category, value, timestamp | sort cnt",
                TEST_INDEX_TIME_DATA)));
  }

  @Test
  public void testExplainCompositeRangeThenSortOnMeasureNotPushdown() throws IOException {
    enabledOnlyWhenPushdownIsEnabled();
    assertYamlEqualsIgnoreId(
        loadExpectedPlan("agg_composite_range_sort_agg_measure_not_push.yaml"),
        explainQueryYaml(
            String.format(
                "source=%s | eval value_range = case(value < 7000, 'small'"
                    + " else 'great') | stats bucket_nullable=false avg(value), count() as cnt by"
                    + " value_range, category | sort cnt",
                TEST_INDEX_TIME_DATA)));
  }

  @Test
  public void testExplainCompositeAutoDateThenSortOnMeasureNotPushdown() throws IOException {
    enabledOnlyWhenPushdownIsEnabled();
    assertYamlEqualsIgnoreId(
        loadExpectedPlan("agg_composite_autodate_sort_agg_measure_not_push.yaml"),
        explainQueryYaml(
            String.format(
                "source=%s | bin timestamp bins=3 | stats bucket_nullable=false avg(value), count()"
                    + " as cnt by timestamp, category | sort cnt",
                TEST_INDEX_TIME_DATA)));
  }

  @Test
  public void testExplainCompositeRangeAutoDateThenSortOnMeasureNotPushdown() throws IOException {
    enabledOnlyWhenPushdownIsEnabled();
    assertYamlEqualsIgnoreId(
        loadExpectedPlan("agg_composite_autodate_range_metric_sort_agg_measure_not_push.yaml"),
        explainQueryYaml(
            String.format(
                "source=%s | bin timestamp bins=3 | eval value_range = case(value < 7000, 'small'"
                    + " else 'great') | stats bucket_nullable=false avg(value), count() as cnt by"
                    + " timestamp, value_range, category | sort cnt",
                TEST_INDEX_TIME_DATA)));
  }

  @Test
  public void testExplainMultipleAggregatorsWithSortOnOneMeasureNotPushDown() throws IOException {
    enabledOnlyWhenPushdownIsEnabled();
    String expected =
        loadExpectedPlan("explain_multiple_agg_with_sort_on_one_measure_not_push1.yaml");
    assertYamlEqualsIgnoreId(
        expected,
        explainQueryYaml(
            "source=opensearch-sql_test_index_account | stats bucket_nullable=false count() as c,"
                + " sum(balance) as s by state | sort c"));
    expected = loadExpectedPlan("explain_multiple_agg_with_sort_on_one_measure_not_push2.yaml");
    assertYamlEqualsIgnoreId(
        expected,
        explainQueryYaml(
            "source=opensearch-sql_test_index_account | stats bucket_nullable=false count() as c,"
                + " sum(balance) as s by state | sort c, s"));
  }

  @Test
  public void testExplainEvalMax() throws IOException {
    String expected = loadExpectedPlan("explain_eval_max.json");
    assertJsonEqualsIgnoreId(
        expected,
        explainQueryToString(
            "source=opensearch-sql_test_index_account | eval new = max(1, 2, 3, age, 'banana')"));
  }

  @Test
  public void testExplainEvalMin() throws IOException {
    String expected = loadExpectedPlan("explain_eval_min.json");
    assertJsonEqualsIgnoreId(
        expected,
        explainQueryToString(
            "source=opensearch-sql_test_index_account | eval new = min(1, 2, 3, age, 'banana')"));
  }

  /**
   * Executes the PPL query and returns the result as a string with windows-style line breaks
   * replaced with Unix-style ones.
   *
   * @param ppl the PPL query to execute
   * @return the result of the query as a string with line breaks replaced
   * @throws IOException if an error occurs during query execution
   */
  private String executeWithReplace(String ppl) throws IOException {
    var result = executeQueryToString(ppl);
    return result.replace("\\r\\n", "\\n");
  }

  @Test
  public void testStrftimeFunctionExplain() throws IOException {
    // Test explain for strftime function
    String query =
        "source=opensearch-sql_test_index_account | eval formatted_date = strftime(1521467703,"
            + " '%Y-%m-%d') | fields formatted_date | head 1";
    var result = explainQueryToString(query);
    String expected = loadExpectedPlan("explain_strftime_function.json");
    assertJsonEqualsIgnoreId(expected, result);
  }

  // Script generation is not stable in v2
  @Test
  public void testExplainPushDownScriptsContainingUDT() throws IOException {
    assertJsonEqualsIgnoreId(
        loadExpectedPlan("explain_filter_script_ip_push.json"),
        explainQueryToString(
            String.format(
                "source=%s | where cidrmatch(host, '0.0.0.0/24') | fields host",
                TEST_INDEX_WEBLOGS)));

    assertYamlEqualsIgnoreId(
        loadExpectedPlan("explain_agg_script_timestamp_push.yaml"),
        explainQueryYaml(
            String.format(
                "source=%s | eval t = unix_timestamp(birthdate) | stats count() by t | sort t |"
                    + " head 3",
                TEST_INDEX_BANK)));

    assertYamlEqualsIgnoreId(
        loadExpectedPlan("explain_agg_script_udt_arg_push.yaml"),
        explainQueryYaml(
            String.format(
                "source=%s | eval t = date_add(birthdate, interval 1 day) | stats count() by"
                    + " span(t, 1d)",
                TEST_INDEX_BANK)));
  }

  @Test
  public void testFillNullValueSyntaxExplain() throws IOException {
    String expected = loadExpectedPlan("explain_fillnull_value_syntax.yaml");
    assertYamlEqualsIgnoreId(
        expected,
        explainQueryYaml(
            String.format(
                "source=%s | fields age, balance | fillnull value=0", TEST_INDEX_ACCOUNT)));
  }

  @Test
  public void testJoinWithPushdownSortIntoAgg() throws IOException {
    enabledOnlyWhenPushdownIsEnabled();
    // PPL_JOIN_SUBSEARCH_MAXOUT!=0 will add limit before sort and then prevent sort push down.
    setJoinSubsearchMaxOut(0);
    String expected = loadExpectedPlan("explain_join_with_agg.yaml");
    assertYamlEqualsIgnoreId(
        expected,
        explainQueryYaml(
            String.format(
                "source=%s | stats COUNT() by age, gender | join left=L right=R ON L.gender ="
                    + " R.gender [source=%s | stats COUNT() as overall_cnt by gender]",
                TEST_INDEX_ACCOUNT, TEST_INDEX_ACCOUNT)));
    resetJoinSubsearchMaxOut();
  }

  @Test
<<<<<<< HEAD
  public void testReplaceCommandExplain() throws IOException {
    String expected = loadExpectedPlan("explain_replace_command.yaml");
    assertYamlEqualsIgnoreId(
        expected,
        explainQueryYaml(
            String.format(
                "source=%s | replace 'IL' WITH 'Illinois' IN state | fields state",
                TEST_INDEX_ACCOUNT)));
  }

  @Test
=======
>>>>>>> d20b4dbb
  public void testExplainRareCommandUseNull() throws IOException {
    String expected = loadExpectedPlan("explain_rare_usenull_false.yaml");
    assertYamlEqualsIgnoreId(
        expected,
        explainQueryYaml(
            String.format("source=%s | rare 2 usenull=false state by gender", TEST_INDEX_ACCOUNT)));
    expected = loadExpectedPlan("explain_rare_usenull_true.yaml");
    assertYamlEqualsIgnoreId(
        expected,
        explainQueryYaml(
            String.format("source=%s | rare 2 usenull=true state by gender", TEST_INDEX_ACCOUNT)));
    withSettings(
        Settings.Key.PPL_SYNTAX_LEGACY_PREFERRED,
        "false",
        () -> {
          try {
            assertYamlEqualsIgnoreId(
                loadExpectedPlan("explain_rare_usenull_false.yaml"),
                explainQueryYaml(
                    String.format("source=%s | rare 2 state by gender", TEST_INDEX_ACCOUNT)));
          } catch (IOException e) {
            throw new RuntimeException(e);
          }
        });
  }

  @Test
  public void testExplainTopCommandUseNull() throws IOException {
    String expected = loadExpectedPlan("explain_top_usenull_false.yaml");
    assertYamlEqualsIgnoreId(
        expected,
        explainQueryYaml(
            String.format("source=%s | top 2 usenull=false state by gender", TEST_INDEX_ACCOUNT)));
    expected = loadExpectedPlan("explain_top_usenull_true.yaml");
    assertYamlEqualsIgnoreId(
        expected,
        explainQueryYaml(
            String.format("source=%s | top 2 usenull=true state by gender", TEST_INDEX_ACCOUNT)));
    withSettings(
        Settings.Key.PPL_SYNTAX_LEGACY_PREFERRED,
        "false",
        () -> {
          try {
            assertYamlEqualsIgnoreId(
                loadExpectedPlan("explain_top_usenull_false.yaml"),
                explainQueryYaml(
                    String.format("source=%s | top 2 state by gender", TEST_INDEX_ACCOUNT)));
          } catch (IOException e) {
            throw new RuntimeException(e);
          }
        });
  }

  // Test cases for verifying the fix of https://github.com/opensearch-project/sql/issues/4571
  @Test
  public void testPushDownMinOrMaxAggOnDerivedField() throws IOException {
    enabledOnlyWhenPushdownIsEnabled();
    String expected = loadExpectedPlan("explain_min_max_agg_on_derived_field.yaml");
    assertYamlEqualsIgnoreId(
        expected,
        explainQueryYaml(
            String.format(
                "source=%s | eval balance2 = CEIL(balance/10000.0) "
                    + "| stats MIN(balance2), MAX(balance2)",
                TEST_INDEX_ACCOUNT)));
  }

  @Test
<<<<<<< HEAD
=======
  public void testReplaceCommandExplain() throws IOException {
    String expected = loadExpectedPlan("explain_replace_command.yaml");
    assertYamlEqualsIgnoreId(
        expected,
            explainQueryYaml(
            String.format(
                "source=%s | replace 'IL' WITH 'Illinois' IN state | fields state",
                TEST_INDEX_ACCOUNT)));
  }

  @Test
>>>>>>> d20b4dbb
  public void testCasePushdownAsRangeQueryExplain() throws IOException {
    // CASE 1: Range - Metric
    // 1.1 Range - Metric
    assertYamlEqualsIgnoreId(
        loadExpectedPlan("agg_range_metric_push.yaml"),
        explainQueryYaml(
            String.format(
                "source=%s | eval age_range = case(age < 30, 'u30', age < 40, 'u40' else 'u100') |"
                    + " stats avg(age) as avg_age by age_range",
                TEST_INDEX_BANK)));

    // 1.2 Range - Metric (COUNT)
    assertYamlEqualsIgnoreId(
        loadExpectedPlan("agg_range_count_push.yaml"),
        explainQueryYaml(
            String.format(
                "source=%s | eval age_range = case(age < 30, 'u30', age >= 30 and age < 40, 'u40'"
                    + " else 'u100') | stats avg(age) by age_range",
                TEST_INDEX_BANK)));

    // 1.3 Range - Range - Metric
    assertYamlEqualsIgnoreId(
        loadExpectedPlan("agg_range_range_metric_push.yaml"),
        explainQueryYaml(
            String.format(
                "source=%s | eval age_range = case(age < 30, 'u30', age < 40, 'u40' else 'u100'),"
                    + " balance_range = case(balance < 20000, 'medium' else 'high') | stats"
                    + " avg(balance) as avg_balance by age_range, balance_range",
                TEST_INDEX_BANK)));

<<<<<<< HEAD
    // 1.4 Range - Metric (With null & discontinuous ranges)
    assertYamlEqualsIgnoreId(
        loadExpectedPlan("agg_range_metric_complex_push.yaml"),
        explainQueryYaml(
            String.format(
                "source=%s | eval age_range = case(age < 30, 'u30', (age >= 35 and age < 40) or age"
                    + " >= 80, '30-40 or >=80') | stats avg(balance) by age_range",
                TEST_INDEX_BANK)));

=======
>>>>>>> d20b4dbb
    // 1.5 Should not be pushed because the range is not closed-open
    assertYamlEqualsIgnoreId(
        loadExpectedPlan("agg_case_cannot_push.yaml"),
        explainQueryYaml(
            String.format(
                "source=%s | eval age_range = case(age < 30, 'u30', age >= 30 and age <= 40, 'u40'"
                    + " else 'u100') | stats avg(age) as avg_age by age_range",
                TEST_INDEX_BANK)));

    // 1.6 Should not be pushed as range query because the result expression is not a string
    // literal.
    // Range aggregation keys must be strings
    assertYamlEqualsIgnoreId(
        loadExpectedPlan("agg_case_num_res_cannot_push.yaml"),
        explainQueryYaml(
            String.format(
                "source=%s | eval age_range = case(age < 30, 30 else 100) | stats count() by"
                    + " age_range",
                TEST_INDEX_BANK)));

    // CASE 2: Composite - Range - Metric
    // 2.1 Composite (term) - Range - Metric
    assertYamlEqualsIgnoreId(
        loadExpectedPlan("agg_composite_range_metric_push.yaml"),
        explainQueryYaml(
            String.format(
                "source=%s | eval age_range = case(age < 30, 'u30' else 'a30') | stats avg(balance)"
                    + " by state, age_range",
                TEST_INDEX_BANK)));

    // 2.2 Composite (date histogram) - Range - Metric
    assertYamlEqualsIgnoreId(
        loadExpectedPlan("agg_composite_date_range_push.yaml"),
        explainQueryYaml(
            "source=opensearch-sql_test_index_time_data | eval value_range = case(value < 7000,"
                + " 'small' else 'large') | stats avg(value) by value_range, span(@timestamp,"
                + " 1h)"));

    // 2.3 Composite(2 fields) - Range - Metric (with count)
    assertYamlEqualsIgnoreId(
        loadExpectedPlan("agg_composite2_range_count_push.yaml"),
        explainQueryYaml(
            String.format(
                "source=%s | eval age_range = case(age < 30, 'u30' else 'a30') | stats"
                    + " avg(balance), count() by age_range, state, gender",
                TEST_INDEX_BANK)));

    // 2.4 Composite (2 fields) - Range - Range - Metric (with count)
    assertYamlEqualsIgnoreId(
        loadExpectedPlan("agg_composite2_range_range_count_push.yaml"),
        explainQueryYaml(
            String.format(
                "source=%s | eval age_range = case(age < 35, 'u35' else 'a35'), balance_range ="
                    + " case(balance < 20000, 'medium' else 'high') | stats avg(balance) as"
                    + " avg_balance by age_range, balance_range, state",
                TEST_INDEX_BANK)));

    // 2.5 Should not be pushed down as range query because case result expression is not constant
    assertYamlEqualsIgnoreId(
        loadExpectedPlan("agg_case_composite_cannot_push.yaml"),
        explainQueryYaml(
            String.format(
                "source=%s | eval age_range = case(age < 35, 'u35' else email) | stats avg(balance)"
                    + " as avg_balance by age_range, state",
                TEST_INDEX_BANK)));
  }

  @Test
  public void testNestedAggregationsExplain() throws IOException {
    // TODO: Remove after resolving: https://github.com/opensearch-project/sql/issues/4578
    enabledOnlyWhenPushdownIsEnabled();
    assertYamlEqualsIgnoreId(
        loadExpectedPlan("agg_composite_autodate_range_metric_push.yaml"),
        explainQueryYaml(
            String.format(
                "source=%s | bin timestamp bins=3 | eval value_range = case(value < 7000, 'small'"
                    + " else 'great') | stats bucket_nullable=false avg(value), count() by"
                    + " timestamp, value_range, category",
                TEST_INDEX_TIME_DATA)));
  }

  @Test
  public void testTopKThenSortExplain() throws IOException {
    enabledOnlyWhenPushdownIsEnabled();
    String expected = loadExpectedPlan("explain_top_k_then_sort_push.yaml");
    assertYamlEqualsIgnoreId(
        expected,
        explainQueryYaml(
            "source=opensearch-sql_test_index_account"
                + "| sort balance"
                + "| head 5 "
                + "| sort age "
                + "| fields age"));
  }

  @Test
  public void testGeoIpPushedInAgg() throws IOException {
    // This explain IT verifies that externally registered UDF can be properly pushed down
    assertYamlEqualsIgnoreId(
<<<<<<< HEAD
        loadExpectedPlan("udf_geoip_in_agg_pushed.yaml"),
        explainQueryYaml(
            String.format(
                "source=%s | eval info = geoip('my-datasource', host) | stats count() by info.city",
                TEST_INDEX_WEBLOGS)));
  }

  @Test
  public void testInternalItemAccessOnStructs() throws IOException {
    String expected = loadExpectedPlan("access_struct_subfield_with_item.yaml");
    assertYamlEqualsIgnoreId(
        expected,
        explainQueryYaml(
            String.format(
                "source=%s | eval info = geoip('dummy-datasource', host) | fields host, info,"
                    + " info.dummy_sub_field",
                TEST_INDEX_WEBLOGS)));
=======
        // In java 21, the position of host in the scanned table is different from the position in other java versions.
        // Therefore, I mask all position with $*
        loadExpectedPlan("udf_geoip_in_agg_pushed.yaml").replaceAll("\\$t?\\d+", "\\$*"),
        explainQueryYaml(
            String.format(
                "source=%s | eval info = geoip('my-datasource', host) | stats count() by info.city",
                TEST_INDEX_WEBLOGS)).replaceAll("\\$t?\\d+", "\\$*"));
>>>>>>> d20b4dbb
  }
}<|MERGE_RESOLUTION|>--- conflicted
+++ resolved
@@ -335,7 +335,6 @@
   public void testExplainIsNullOrOthers() throws IOException {
     // pushdown should work
     String expected = loadExpectedPlan("explain_isnull_or_others.json");
-<<<<<<< HEAD
     assertJsonEqualsIgnoreId(
         expected,
         explainQueryToString(
@@ -563,235 +562,6 @@
     assertJsonEqualsIgnoreId(
         expected,
         explainQueryToString(
-=======
-    assertJsonEqualsIgnoreId(
-        expected,
-        explainQueryToString(
-            "source=opensearch-sql_test_index_account | where isnull(firstname) or gender = 'M'"));
-  }
-
-  @Ignore("We've supported script push down on text field")
-  @Test
-  public void supportPartialPushDownScript() throws IOException {
-    enabledOnlyWhenPushdownIsEnabled();
-    // field `address` is text type without keyword subfield, so we cannot push it down.
-    // But the second condition can be translated to script, so the second one is pushed down.
-    String query =
-        "source=opensearch-sql_test_index_account | where address = '671 Bristol Street' and age -"
-            + " 2 = 30 | fields firstname, age, address";
-    var result = explainQueryToString(query);
-    String expected =
-        loadFromFile("expectedOutput/calcite/explain_partial_filter_script_push.json");
-    assertJsonEqualsIgnoreId(expected, result);
-  }
-
-  @Test
-  public void testPartialPushdownFilterWithIsNull() throws IOException {
-    // isnull(nested_field) should not be pushed down since DSL doesn't handle it correctly, but
-    // name='david' can be pushed down
-    String query =
-        String.format(
-            Locale.ROOT,
-            "source=%s | where isnull(address) and name='david'",
-            TEST_INDEX_NESTED_SIMPLE);
-    var result = explainQueryToString(query);
-    String expected = loadExpectedPlan("explain_partial_filter_isnull.json");
-    assertJsonEqualsIgnoreId(expected, result);
-  }
-
-  @Test
-  public void testSkipScriptEncodingOnExtendedFormat() throws IOException {
-    enabledOnlyWhenPushdownIsEnabled();
-    String query =
-        "source=opensearch-sql_test_index_account | where address = '671 Bristol Street' and age -"
-            + " 2 = 30 | fields firstname, age, address";
-    var result = explainQueryToString(query, true);
-    String expected = loadFromFile("expectedOutput/calcite/explain_skip_script_encoding.json");
-    assertJsonEqualsIgnoreId(expected, result);
-  }
-
-  // Only for Calcite, as v2 gets unstable serialized string for function
-  @Test
-  public void testFilterScriptPushDownExplain() throws Exception {
-    super.testFilterScriptPushDownExplain();
-  }
-
-  // Only for Calcite, as v2 gets unstable serialized string for function
-  @Test
-  public void testFilterFunctionScriptPushDownExplain() throws Exception {
-    super.testFilterFunctionScriptPushDownExplain();
-  }
-
-  @Test
-  public void testFilterWithSearchCall() throws IOException {
-    enabledOnlyWhenPushdownIsEnabled();
-    String expected = loadExpectedPlan("explain_filter_with_search.yaml");
-    assertYamlEqualsIgnoreId(
-        expected,
-        explainQueryYaml(
-            String.format(
-                "source=%s | where birthdate >= '2023-01-01 00:00:00' and birthdate < '2023-01-03"
-                    + " 00:00:00' | stats count() by span(birthdate, 1d)",
-                TEST_INDEX_BANK)));
-  }
-
-  @Test
-  public void testExplainWithReverse() throws IOException {
-    String result =
-        executeWithReplace(
-            "explain source=opensearch-sql_test_index_account | sort age | reverse | head 5");
-
-    // Verify that the plan contains a LogicalSort with fetch (from head 5)
-    assertTrue(result.contains("LogicalSort") && result.contains("fetch=[5]"));
-
-    // Verify that reverse added a ROW_NUMBER and another sort (descending)
-    assertTrue(result.contains("ROW_NUMBER()"));
-    assertTrue(result.contains("dir0=[DESC]"));
-  }
-
-  @Test
-  public void testExplainWithTimechartAvg() throws IOException {
-    var result = explainQueryYaml("source=events | timechart span=1m avg(cpu_usage) by host");
-    String expected = loadExpectedPlan("explain_timechart.yaml");
-    assertYamlEqualsIgnoreId(expected, result);
-  }
-
-  @Test
-  public void testExplainWithTimechartCount() throws IOException {
-    var result = explainQueryYaml("source=events | timechart span=1m count() by host");
-    String expected = loadExpectedPlan("explain_timechart_count.yaml");
-    assertYamlEqualsIgnoreId(expected, result);
-  }
-
-  @Test
-  public void testExplainTimechartPerSecond() throws IOException {
-    var result = explainQueryToString("source=events | timechart span=2m per_second(cpu_usage)");
-    assertTrue(
-        result.contains(
-            "per_second(cpu_usage)=[DIVIDE(*($1, 1000.0E0), TIMESTAMPDIFF('MILLISECOND':VARCHAR,"
-                + " $0, TIMESTAMPADD('MINUTE':VARCHAR, 2, $0)))]"));
-    assertTrue(result.contains("per_second(cpu_usage)=[SUM($0)]"));
-  }
-
-  @Test
-  public void testExplainTimechartPerMinute() throws IOException {
-    var result = explainQueryToString("source=events | timechart span=2m per_minute(cpu_usage)");
-    assertTrue(
-        result.contains(
-            "per_minute(cpu_usage)=[DIVIDE(*($1, 60000.0E0), TIMESTAMPDIFF('MILLISECOND':VARCHAR,"
-                + " $0, TIMESTAMPADD('MINUTE':VARCHAR, 2, $0)))]"));
-    assertTrue(result.contains("per_minute(cpu_usage)=[SUM($0)]"));
-  }
-
-  @Test
-  public void testExplainTimechartPerHour() throws IOException {
-    var result = explainQueryToString("source=events | timechart span=2m per_hour(cpu_usage)");
-    assertTrue(
-        result.contains(
-            "per_hour(cpu_usage)=[DIVIDE(*($1, 3600000.0E0), TIMESTAMPDIFF('MILLISECOND':VARCHAR,"
-                + " $0, TIMESTAMPADD('MINUTE':VARCHAR, 2, $0)))]"));
-    assertTrue(result.contains("per_hour(cpu_usage)=[SUM($0)]"));
-  }
-
-  @Test
-  public void testExplainTimechartPerDay() throws IOException {
-    var result = explainQueryToString("source=events | timechart span=2m per_day(cpu_usage)");
-    assertTrue(
-        result.contains(
-            "per_day(cpu_usage)=[DIVIDE(*($1, 8.64E7), TIMESTAMPDIFF('MILLISECOND':VARCHAR, $0,"
-                + " TIMESTAMPADD('MINUTE':VARCHAR, 2, $0)))]"));
-    assertTrue(result.contains("per_day(cpu_usage)=[SUM($0)]"));
-  }
-
-  @Test
-  public void noPushDownForAggOnWindow() throws IOException {
-    enabledOnlyWhenPushdownIsEnabled();
-    String query =
-        "source=opensearch-sql_test_index_account | patterns address method=BRAIN  | stats count()"
-            + " by patterns_field";
-    var result = explainQueryYaml(query);
-    String expected = loadFromFile("expectedOutput/calcite/explain_agg_on_window.yaml");
-    assertYamlEqualsIgnoreId(expected, result);
-  }
-
-  // Only for Calcite
-  @Test
-  public void supportPushDownScriptOnTextField() throws IOException {
-    enabledOnlyWhenPushdownIsEnabled();
-    String result =
-        explainQueryYaml(
-            "explain source=opensearch-sql_test_index_account | where length(address) > 0 | eval"
-                + " address_length = length(address) | stats count() by address_length");
-    String expected = loadFromFile("expectedOutput/calcite/explain_script_push_on_text.yaml");
-    assertYamlEqualsIgnoreId(expected, result);
-  }
-
-  @Test
-  public void testExplainBinWithBins() throws IOException {
-    String expected = loadExpectedPlan("explain_bin_bins.json");
-    assertJsonEqualsIgnoreId(
-        expected,
-        explainQueryToString("source=opensearch-sql_test_index_account | bin age bins=3 | head 5"));
-  }
-
-  @Test
-  public void testExplainStatsWithBinsOnTimeField() throws IOException {
-    // TODO:  Remove this after addressing https://github.com/opensearch-project/sql/issues/4317
-    enabledOnlyWhenPushdownIsEnabled();
-    String expected = loadExpectedPlan("explain_stats_bins_on_time.yaml");
-    assertYamlEqualsIgnoreId(
-        expected,
-        explainQueryYaml("source=events | bin @timestamp bins=3 | stats count() by @timestamp"));
-
-    expected = loadExpectedPlan("explain_stats_bins_on_time2.yaml");
-    assertYamlEqualsIgnoreId(
-        expected,
-        explainQueryYaml(
-            "source=events | bin @timestamp bins=3 | stats avg(cpu_usage) by @timestamp"));
-  }
-
-  @Test
-  public void testExplainStatsWithSubAggregation() throws IOException {
-    enabledOnlyWhenPushdownIsEnabled();
-    String expected = loadExpectedPlan("explain_stats_bins_on_time_and_term.yaml");
-    assertYamlEqualsIgnoreId(
-        expected,
-        explainQueryYaml(
-            "source=events | bin @timestamp bins=3 | stats bucket_nullable=false count() by"
-                + " @timestamp, region"));
-
-    expected = loadExpectedPlan("explain_stats_bins_on_time_and_term2.yaml");
-    assertYamlEqualsIgnoreId(
-        expected,
-        explainQueryYaml(
-            "source=events | bin @timestamp bins=3 | stats bucket_nullable=false avg(cpu_usage) by"
-                + " @timestamp, region"));
-  }
-
-  @Test
-  public void testExplainBinWithSpan() throws IOException {
-    String expected = loadExpectedPlan("explain_bin_span.yaml");
-    assertYamlEqualsIgnoreId(
-        expected,
-        explainQueryYaml("source=opensearch-sql_test_index_account | bin age span=10 | head 5"));
-  }
-
-  @Test
-  public void testExplainBinWithMinspan() throws IOException {
-    String expected = loadExpectedPlan("explain_bin_minspan.json");
-    assertJsonEqualsIgnoreId(
-        expected,
-        explainQueryToString(
-            "source=opensearch-sql_test_index_account | bin age minspan=5 | head 5"));
-  }
-
-  @Test
-  public void testExplainBinWithStartEnd() throws IOException {
-    String expected = loadExpectedPlan("explain_bin_start_end.json");
-    assertJsonEqualsIgnoreId(
-        expected,
-        explainQueryToString(
->>>>>>> d20b4dbb
             "source=opensearch-sql_test_index_account | bin balance start=0 end=100001 | head 5"));
   }
 
@@ -845,7 +615,6 @@
     assertJsonEqualsIgnoreId(expected, result);
   }
 
-<<<<<<< HEAD
   @Test
   public void testStreamstatsDistinctCountExplain() throws IOException {
     String query =
@@ -885,8 +654,6 @@
     assertYamlEqualsIgnoreId(expected, result);
   }
 
-=======
->>>>>>> d20b4dbb
   // Only for Calcite, as v2 gets unstable serialized string for function
   @Test
   public void testExplainOnAggregationWithSumEnhancement() throws IOException {
@@ -1012,7 +779,7 @@
                 TEST_INDEX_LOGS)));
   }
 
-<<<<<<< HEAD
+  @Test
   public void testExplainOnStreamstatsEarliestLatest() throws IOException {
     String expected = loadExpectedPlan("explain_streamstats_earliest_latest.yaml");
     assertYamlEqualsIgnoreId(
@@ -1048,8 +815,6 @@
                 TEST_INDEX_LOGS)));
   }
 
-=======
->>>>>>> d20b4dbb
   @Test
   public void testListAggregationExplain() throws IOException {
     String expected = loadExpectedPlan("explain_list_aggregation.json");
@@ -1561,20 +1326,6 @@
   }
 
   @Test
-<<<<<<< HEAD
-  public void testReplaceCommandExplain() throws IOException {
-    String expected = loadExpectedPlan("explain_replace_command.yaml");
-    assertYamlEqualsIgnoreId(
-        expected,
-        explainQueryYaml(
-            String.format(
-                "source=%s | replace 'IL' WITH 'Illinois' IN state | fields state",
-                TEST_INDEX_ACCOUNT)));
-  }
-
-  @Test
-=======
->>>>>>> d20b4dbb
   public void testExplainRareCommandUseNull() throws IOException {
     String expected = loadExpectedPlan("explain_rare_usenull_false.yaml");
     assertYamlEqualsIgnoreId(
@@ -1643,8 +1394,6 @@
   }
 
   @Test
-<<<<<<< HEAD
-=======
   public void testReplaceCommandExplain() throws IOException {
     String expected = loadExpectedPlan("explain_replace_command.yaml");
     assertYamlEqualsIgnoreId(
@@ -1656,7 +1405,6 @@
   }
 
   @Test
->>>>>>> d20b4dbb
   public void testCasePushdownAsRangeQueryExplain() throws IOException {
     // CASE 1: Range - Metric
     // 1.1 Range - Metric
@@ -1687,18 +1435,6 @@
                     + " avg(balance) as avg_balance by age_range, balance_range",
                 TEST_INDEX_BANK)));
 
-<<<<<<< HEAD
-    // 1.4 Range - Metric (With null & discontinuous ranges)
-    assertYamlEqualsIgnoreId(
-        loadExpectedPlan("agg_range_metric_complex_push.yaml"),
-        explainQueryYaml(
-            String.format(
-                "source=%s | eval age_range = case(age < 30, 'u30', (age >= 35 and age < 40) or age"
-                    + " >= 80, '30-40 or >=80') | stats avg(balance) by age_range",
-                TEST_INDEX_BANK)));
-
-=======
->>>>>>> d20b4dbb
     // 1.5 Should not be pushed because the range is not closed-open
     assertYamlEqualsIgnoreId(
         loadExpectedPlan("agg_case_cannot_push.yaml"),
@@ -1798,25 +1534,6 @@
   public void testGeoIpPushedInAgg() throws IOException {
     // This explain IT verifies that externally registered UDF can be properly pushed down
     assertYamlEqualsIgnoreId(
-<<<<<<< HEAD
-        loadExpectedPlan("udf_geoip_in_agg_pushed.yaml"),
-        explainQueryYaml(
-            String.format(
-                "source=%s | eval info = geoip('my-datasource', host) | stats count() by info.city",
-                TEST_INDEX_WEBLOGS)));
-  }
-
-  @Test
-  public void testInternalItemAccessOnStructs() throws IOException {
-    String expected = loadExpectedPlan("access_struct_subfield_with_item.yaml");
-    assertYamlEqualsIgnoreId(
-        expected,
-        explainQueryYaml(
-            String.format(
-                "source=%s | eval info = geoip('dummy-datasource', host) | fields host, info,"
-                    + " info.dummy_sub_field",
-                TEST_INDEX_WEBLOGS)));
-=======
         // In java 21, the position of host in the scanned table is different from the position in other java versions.
         // Therefore, I mask all position with $*
         loadExpectedPlan("udf_geoip_in_agg_pushed.yaml").replaceAll("\\$t?\\d+", "\\$*"),
@@ -1824,6 +1541,5 @@
             String.format(
                 "source=%s | eval info = geoip('my-datasource', host) | stats count() by info.city",
                 TEST_INDEX_WEBLOGS)).replaceAll("\\$t?\\d+", "\\$*"));
->>>>>>> d20b4dbb
   }
 }