--- conflicted
+++ resolved
@@ -26,17 +26,8 @@
     SqlTypeName argIntervalType = (SqlTypeName) args[3];
     boolean isAdd = (boolean) args[4];
 
-<<<<<<< HEAD
-    if (UserDefinedFunctionUtils.containsNull(args)) {
-      return null;
-    }
-
-    Instant base = InstantUtils.convertToInstant((Number) argBase, baseType);
-    Instant interval = InstantUtils.convertToInstant((Number) argInterval, argIntervalType);
-=======
     Instant base = InstantUtils.convertToInstant((Number) argBase, baseType, false);
     Instant interval = InstantUtils.convertToInstant((Number) argInterval, argIntervalType, false);
->>>>>>> c89b38b8
     LocalTime time = interval.atZone(ZoneOffset.UTC).toLocalTime();
     Duration duration = Duration.between(LocalTime.MIN, time);
 
