name: SQL Java CI

on:
  pull_request:
  push:
    branches-ignore:
      - 'dependabot/**'
    paths:
      - '**/*.java'
      - '**/*.g4'
      - '!sql-jdbc/**'
      - '**gradle*'
      - '**lombok*'
      - '**checkstyle*'
      - 'integ-test/**'
      - '**/*.jar'
      - '**/*.pom'
      - '.github/workflows/sql-test-and-build-workflow.yml'
<<<<<<< HEAD

env:
  OPENSEARCH_VERSION: '3.0.0-SNAPSHOT'
  JDBC_VERSION: '2.0.0.0'
=======
>>>>>>> 354e8430

jobs:
  build:
    strategy:
      # Run all jobs
      fail-fast: false
      matrix:
        entry:
          - { os: ubuntu-latest, java: 11 }
<<<<<<< HEAD
          - { os: windows-latest, java: 11, os_build_args: -x doctest -x integTest -x jacocoTestReport}
          - { os: macos-latest, java: 11, os_build_args: -x doctest -x integTest -x jacocoTestReport }
          - { os: ubuntu-latest, java: 17 }
          - { os: windows-latest, java: 17, os_build_args: -x doctest -x integTest -x jacocoTestReport}
          - { os: macos-latest, java: 17, os_build_args: -x doctest -x integTest -x jacocoTestReport }
=======
          - { os: windows-latest, java: 11, os_build_args: -x doctest -x integTest -x jacocoTestReport -x compileJdbc -PbuildPlatform=windows }
          - { os: macos-latest, java: 11, os_build_args: -x doctest -x integTest -x jacocoTestReport -x compileJdbc }
          - { os: ubuntu-latest, java: 17 }
          - { os: windows-latest, java: 17, os_build_args: -x doctest -x integTest -x jacocoTestReport -x compileJdbc -PbuildPlatform=windows }
          - { os: macos-latest, java: 17, os_build_args: -x doctest -x integTest -x jacocoTestReport -x compileJdbc }
>>>>>>> 354e8430
    runs-on: ${{ matrix.entry.os }}

    steps:
    - uses: actions/checkout@v3

    - name: Set up JDK ${{ matrix.java }}
      uses: actions/setup-java@v3
<<<<<<< HEAD
      with:
        distribution: 'temurin'
        java-version: ${{ matrix.entry.java }}

    # dependencies: sql-jdbc
    - name: Checkout Opensearch-SQL-library
      uses: actions/checkout@v2
      with:
        repository: 'opensearch-project/sql-jdbc'
        path: sql-jdbc
        ref: ${{ env.JDBC_VERSION }}
    - name: Build SQL-JDBC library
      working-directory: ./sql-jdbc
      run: ./gradlew publishToMavenLocal
=======
      with:
        distribution: 'temurin'
        java-version: ${{ matrix.entry.java }}
>>>>>>> 354e8430

    - name: Build with Gradle
      run: ./gradlew --continue build ${{ matrix.entry.os_build_args }}

    - name: Run backward compatibility tests
      if: ${{ matrix.entry.os == 'ubuntu-latest' }}
      run: ./scripts/bwctest.sh

    - name: Create Artifact Path
      run: |
        mkdir -p opensearch-sql-builds
        cp -r ./plugin/build/distributions/*.zip opensearch-sql-builds/

    # This step uses the codecov-action Github action: https://github.com/codecov/codecov-action
    - name: Upload SQL Coverage Report
      if: ${{ always() && matrix.entry.os == 'ubuntu-latest' }}
      uses: codecov/codecov-action@v3
      with:
        flags: sql-engine
        token: ${{ secrets.CODECOV_TOKEN }}

    - name: Upload Artifacts
      uses: actions/upload-artifact@v2
      with:
        name: opensearch-sql-${{ matrix.entry.os }}
        path: opensearch-sql-builds

    - name: Upload test reports
      if: ${{ always() && matrix.entry.os == 'ubuntu-latest' }}
      uses: actions/upload-artifact@v2
      with:
        name: test-reports
        path: |
          sql/build/reports/**
          ppl/build/reports/**
          core/build/reports/**
          common/build/reports/**
          opensearch/build/reports/**
          integ-test/build/reports/**
          protocol/build/reports/**
          legacy/build/reports/**
          plugin/build/reports/**<|MERGE_RESOLUTION|>--- conflicted
+++ resolved
@@ -16,13 +16,10 @@
       - '**/*.jar'
       - '**/*.pom'
       - '.github/workflows/sql-test-and-build-workflow.yml'
-<<<<<<< HEAD
+
 
 env:
-  OPENSEARCH_VERSION: '3.0.0-SNAPSHOT'
   JDBC_VERSION: '2.0.0.0'
-=======
->>>>>>> 354e8430
 
 jobs:
   build:
@@ -32,19 +29,11 @@
       matrix:
         entry:
           - { os: ubuntu-latest, java: 11 }
-<<<<<<< HEAD
-          - { os: windows-latest, java: 11, os_build_args: -x doctest -x integTest -x jacocoTestReport}
-          - { os: macos-latest, java: 11, os_build_args: -x doctest -x integTest -x jacocoTestReport }
+          - { os: windows-latest, java: 11, os_build_args: -x doctest -x integTest -x jacocoTestReport -PbuildPlatform=windows }
+          - { os: macos-latest, java: 11, os_build_args: -x doctest -x integTest -x jacocoTestReport  }
           - { os: ubuntu-latest, java: 17 }
-          - { os: windows-latest, java: 17, os_build_args: -x doctest -x integTest -x jacocoTestReport}
-          - { os: macos-latest, java: 17, os_build_args: -x doctest -x integTest -x jacocoTestReport }
-=======
-          - { os: windows-latest, java: 11, os_build_args: -x doctest -x integTest -x jacocoTestReport -x compileJdbc -PbuildPlatform=windows }
-          - { os: macos-latest, java: 11, os_build_args: -x doctest -x integTest -x jacocoTestReport -x compileJdbc }
-          - { os: ubuntu-latest, java: 17 }
-          - { os: windows-latest, java: 17, os_build_args: -x doctest -x integTest -x jacocoTestReport -x compileJdbc -PbuildPlatform=windows }
-          - { os: macos-latest, java: 17, os_build_args: -x doctest -x integTest -x jacocoTestReport -x compileJdbc }
->>>>>>> 354e8430
+          - { os: windows-latest, java: 17, os_build_args: -x doctest -x integTest -x jacocoTestReport -PbuildPlatform=windows }
+          - { os: macos-latest, java: 17, os_build_args: -x doctest -x integTest -x jacocoTestReport  }
     runs-on: ${{ matrix.entry.os }}
 
     steps:
@@ -52,14 +41,13 @@
 
     - name: Set up JDK ${{ matrix.java }}
       uses: actions/setup-java@v3
-<<<<<<< HEAD
       with:
         distribution: 'temurin'
         java-version: ${{ matrix.entry.java }}
 
     # dependencies: sql-jdbc
     - name: Checkout Opensearch-SQL-library
-      uses: actions/checkout@v2
+      uses: actions/checkout@v3
       with:
         repository: 'opensearch-project/sql-jdbc'
         path: sql-jdbc
@@ -67,13 +55,9 @@
     - name: Build SQL-JDBC library
       working-directory: ./sql-jdbc
       run: ./gradlew publishToMavenLocal
-=======
-      with:
-        distribution: 'temurin'
-        java-version: ${{ matrix.entry.java }}
->>>>>>> 354e8430
-
-    - name: Build with Gradle
+             
+             
+             - name: Build with Gradle
       run: ./gradlew --continue build ${{ matrix.entry.os_build_args }}
 
     - name: Run backward compatibility tests
