--- conflicted
+++ resolved
@@ -312,27 +312,21 @@
 
 // RELEVANCE FUNCTIONS AND PARAMETERS
 ALLOW_LEADING_WILDCARD:             'ALLOW_LEADING_WILDCARD';
+ANALYZER:                           'ANALYZER';
 ANALYZE_WILDCARD:                   'ANALYZE_WILDCARD';
-ANALYZER:                           'ANALYZER';
 AUTO_GENERATE_SYNONYMS_PHRASE_QUERY:'AUTO_GENERATE_SYNONYMS_PHRASE_QUERY';
 BOOST:                              'BOOST';
 CUTOFF_FREQUENCY:                   'CUTOFF_FREQUENCY';
-<<<<<<< HEAD
 DEFAULT_FIELD:                      'DEFAULT_FIELD';
 DEFAULT_OPERATOR:                   'DEFAULT_OPERATOR';
-ENABLE_POSITION_INCREMENTS:         'ENABLE_POSITION_INCREMENTS';
-FLAGS:                              'FLAGS';
-FUZZY_MAX_EXPANSIONS:               'FUZZY_MAX_EXPANSIONS';
-FUZZY_PREFIX_LENGTH:                'FUZZY_PREFIX_LENGTH';
-=======
 ENABLE_POSITION_INCREMENTS:         'ENABLE_POSITION_INCREMENTS';
 FIELDS:                             'FIELDS';
 FLAGS:                              'FLAGS';
 FUZZINESS:                          'FUZZINESS';
->>>>>>> 26058b84
+FUZZY_MAX_EXPANSIONS:               'FUZZY_MAX_EXPANSIONS';
+FUZZY_PREFIX_LENGTH:                'FUZZY_PREFIX_LENGTH';
+FUZZY_REWRITE:                      'FUZZY_REWRITE';
 FUZZY_TRANSPOSITIONS:               'FUZZY_TRANSPOSITIONS';
-FUZZY_REWRITE:                      'FUZZY_REWRITE';
-FUZZINESS:                          'FUZZINESS';
 LENIENT:                            'LENIENT';
 LOW_FREQ_OPERATOR:                  'LOW_FREQ_OPERATOR';
 MAX_DETERMINIZED_STATES:            'MAX_DETERMINIZED_STATES';
@@ -341,10 +335,7 @@
 OPERATOR:                           'OPERATOR';
 PHRASE_SLOP:                        'PHRASE_SLOP';
 PREFIX_LENGTH:                      'PREFIX_LENGTH';
-<<<<<<< HEAD
 QUOTE_ANALYZER:                     'QUOTE_ANALYZER';
-=======
->>>>>>> 26058b84
 QUOTE_FIELD_SUFFIX:                 'QUOTE_FIELD_SUFFIX';
 REWRITE:                            'REWRITE';
 SLOP:                               'SLOP';
