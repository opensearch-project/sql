--- conflicted
+++ resolved
@@ -746,15 +746,15 @@
   }
 
   @Override
-<<<<<<< HEAD
   public LogicalPlan visitTimechart(Timechart node, AnalysisContext context) {
     throw new UnsupportedOperationException(
         "TIMECHART is supported only when " + CALCITE_ENGINE_ENABLED.getKeyValue() + "=true");
-=======
+  }
+  
+  @Override
   public LogicalPlan visitRegex(Regex node, AnalysisContext context) {
     throw new UnsupportedOperationException(
         "REGEX is supported only when " + CALCITE_ENGINE_ENABLED.getKeyValue() + "=true");
->>>>>>> 9b88f23f
   }
 
   @Override
