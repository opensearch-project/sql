--- conflicted
+++ resolved
@@ -414,7 +414,6 @@
     ;
 
 dateAndTimeFunctionBase
-<<<<<<< HEAD
     : datetimeConstantLiteral
     | ADDDATE
     | CONVERT_TZ
@@ -453,19 +452,6 @@
     | UNIX_TIMESTAMP
     | WEEK
     | YEAR
-=======
-    : ADDDATE | CONVERT_TZ | DATE | DATE_ADD | DATE_FORMAT | DATE_SUB
-    | DATETIME | DAY | DAYNAME | DAYOFMONTH | DAYOFWEEK | DAYOFYEAR | FROM_DAYS | FROM_UNIXTIME
-    | HOUR | MAKEDATE | MAKETIME | MICROSECOND | MINUTE | MONTH | MONTHNAME | PERIOD_ADD
-    | PERIOD_DIFF | QUARTER | SECOND | SUBDATE | SYSDATE | TIME | TIME_TO_SEC
-    | TIMESTAMP | TO_DAYS | UNIX_TIMESTAMP | WEEK | YEAR
-    ;
-
-// Functions which value could be cached in scope of a single query
-constantFunctionName
-    : CURRENT_DATE | CURRENT_TIME | CURRENT_TIMESTAMP | LOCALTIME | LOCALTIMESTAMP | UTC_TIMESTAMP | UTC_DATE | UTC_TIME
-    | CURDATE | CURTIME | NOW
->>>>>>> be4512e0
     ;
 
 /** condition function return boolean value */
@@ -538,16 +524,9 @@
 
 // Date and Time Literal, follow ANSI 92
 datetimeLiteral
-<<<<<<< HEAD
-    : dateLiteral #passthrough
-    | timeLiteral #passthrough
-    | timestampLiteral #passthrough
-    | datetimeConstantLiteral #functionShortcut
-=======
     : dateLiteral
     | timeLiteral
     | timestampLiteral
->>>>>>> be4512e0
     ;
 
 dateLiteral
@@ -562,7 +541,6 @@
     : TIMESTAMP timestamp=stringLiteral
     ;
 
-<<<<<<< HEAD
 // Actually, these constants are shortcuts to the corresponding functions
 datetimeConstantLiteral
     : CURRENT_DATE
@@ -575,8 +553,6 @@
     | UTC_TIME
     ;
 
-=======
->>>>>>> be4512e0
 intervalUnit
     : MICROSECOND | SECOND | MINUTE | HOUR | DAY | WEEK | MONTH | QUARTER | YEAR | SECOND_MICROSECOND
     | MINUTE_MICROSECOND | MINUTE_SECOND | HOUR_MICROSECOND | HOUR_SECOND | HOUR_MINUTE | DAY_MICROSECOND
@@ -621,7 +597,6 @@
     | TIMESTAMP | DATE | TIME
     | FIRST | LAST
     | timespanUnit | SPAN
-    | constantFunctionName
     | dateAndTimeFunctionBase
     | textFunctionBase
     | mathematicalFunctionBase
