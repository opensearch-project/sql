/*
 * Copyright OpenSearch Contributors
 * SPDX-License-Identifier: Apache-2.0
 */

package org.opensearch.sql.calcite.remote;

import static org.opensearch.sql.legacy.TestsConstants.TEST_INDEX_NESTED_SIMPLE;
import static org.opensearch.sql.legacy.TestsConstants.TEST_INDEX_BANK;
import static org.opensearch.sql.legacy.TestsConstants.TEST_INDEX_STRINGS;
import static org.opensearch.sql.util.MatcherUtils.assertJsonEqualsIgnoreId;

import java.io.IOException;
import java.util.Locale;
import org.junit.Assume;
import org.junit.Ignore;
import org.junit.Test;
import org.opensearch.sql.ppl.ExplainIT;

public class CalciteExplainIT extends ExplainIT {
  @Override
  public void init() throws Exception {
    super.init();
    enableCalcite();
<<<<<<< HEAD
    loadIndex(Index.NESTED_SIMPLE);
    loadIndex(Index.TIME_TEST_DATA);
=======
    loadIndex(Index.BANK_WITH_STRING_VALUES);
    loadIndex(Index.NESTED_SIMPLE);
>>>>>>> 861cf926
  }

  @Override
  @Ignore("test only in v2")
  public void testExplainModeUnsupportedInV2() throws IOException {}

  // Only for Calcite
  @Test
  public void supportSearchSargPushDown_singleRange() throws IOException {
    String query =
        "source=opensearch-sql_test_index_account | where age >= 1.0 and age < 10 | fields age";
    var result = explainQueryToString(query);
    String expected = loadExpectedPlan("explain_sarg_filter_push_single_range.json");
    assertJsonEqualsIgnoreId(expected, result);
  }

  // Only for Calcite
  @Test
  public void supportSearchSargPushDown_multiRange() throws IOException {
    String query =
        "source=opensearch-sql_test_index_account | where (age > 20 and age < 28) or (age > 25 and"
            + " age < 30) or (age >= 1 and age <= 10) or age = 0  | fields age";
    var result = explainQueryToString(query);
    String expected = loadExpectedPlan("explain_sarg_filter_push_multi_range.json");
    assertJsonEqualsIgnoreId(expected, result);
  }

  // Only for Calcite
  @Test
  public void supportSearchSargPushDown_timeRange() throws IOException {
    String query =
        "source=opensearch-sql_test_index_bank"
            + "| where birthdate >= '2016-12-08 00:00:00.000000000' "
            + "and birthdate < '2018-11-09 00:00:00.000000000'";
    var result = explainQueryToString(query);
    String expected = loadExpectedPlan("explain_sarg_filter_push_time_range.json");
    assertJsonEqualsIgnoreId(expected, result);
  }

  // Only for Calcite
  @Test
  public void supportPushDownSortMergeJoin() throws IOException {
    String query =
        "source=opensearch-sql_test_index_bank| join left=l right=r on"
            + " l.account_number=r.account_number opensearch-sql_test_index_bank";
    var result = explainQueryToString(query);
    String expected = loadExpectedPlan("explain_merge_join_sort_push.json");
    assertJsonEqualsIgnoreId(expected, result);
  }

  // Only for Calcite
  @Ignore("We've supported script push down on text field")
  @Test
  public void supportPartialPushDown() throws IOException {
    Assume.assumeTrue("This test is only for push down enabled", isPushdownEnabled());
    // field `address` is text type without keyword subfield, so we cannot push it down.
    String query =
        "source=opensearch-sql_test_index_account | where (state = 'Seattle' or age < 10) and (age"
            + " >= 1 and address = '880 Holmes Lane') | fields age, address";
    var result = explainQueryToString(query);
    String expected = loadFromFile("expectedOutput/calcite/explain_partial_filter_push.json");
    assertJsonEqualsIgnoreId(expected, result);
  }

  // Only for Calcite
  @Ignore("We've supported script push down on text field")
  @Test
  public void supportPartialPushDown_NoPushIfAllFailed() throws IOException {
    Assume.assumeTrue("This test is only for push down enabled", isPushdownEnabled());
    // field `address` is text type without keyword subfield, so we cannot push it down.
    String query =
        "source=opensearch-sql_test_index_account | where (address = '671 Bristol Street' or age <"
            + " 10) and (age >= 10 or address = '880 Holmes Lane') | fields age, address";
    var result = explainQueryToString(query);
    String expected = loadFromFile("expectedOutput/calcite/explain_partial_filter_push2.json");
    assertJsonEqualsIgnoreId(expected, result);
  }

  // Only for Calcite
  @Test
  public void testExplainIsEmpty() throws IOException {
    // script pushdown
    String expected = loadExpectedPlan("explain_isempty.json");
    assertJsonEqualsIgnoreId(
        expected,
        explainQueryToString(
            "source=opensearch-sql_test_index_account | where isempty(firstname)"));
  }

  // Only for Calcite
  @Test
  public void testExplainIsBlank() throws IOException {
    // script pushdown
    String expected = loadExpectedPlan("explain_isblank.json");
    assertJsonEqualsIgnoreId(
        expected,
        explainQueryToString(
            "source=opensearch-sql_test_index_account | where isblank(firstname)"));
  }

  // Only for Calcite
  @Test
  public void testExplainIsEmptyOrOthers() throws IOException {
    // script pushdown
    String expected = loadExpectedPlan("explain_isempty_or_others.json");
    assertJsonEqualsIgnoreId(
        expected,
        explainQueryToString(
            "source=opensearch-sql_test_index_account | where gender = 'M' or isempty(firstname) or"
                + " isnull(firstname)"));
  }

  // Only for Calcite
  @Test
  public void testExplainIsNullOrOthers() throws IOException {
    // pushdown should work
    String expected = loadExpectedPlan("explain_isnull_or_others.json");
    assertJsonEqualsIgnoreId(
        expected,
        explainQueryToString(
            "source=opensearch-sql_test_index_account | where isnull(firstname) or gender = 'M'"));
  }

  @Ignore("We've supported script push down on text field")
  @Test
  public void supportPartialPushDownScript() throws IOException {
    Assume.assumeTrue("This test is only for push down enabled", isPushdownEnabled());
    // field `address` is text type without keyword subfield, so we cannot push it down.
    // But the second condition can be translated to script, so the second one is pushed down.
    String query =
        "source=opensearch-sql_test_index_account | where address = '671 Bristol Street' and age -"
            + " 2 = 30 | fields firstname, age, address";
    var result = explainQueryToString(query);
    String expected =
        loadFromFile("expectedOutput/calcite/explain_partial_filter_script_push.json");
    assertJsonEqualsIgnoreId(expected, result);
  }

  @Test
  public void testPartialPushdownFilterWithIsNull() throws IOException {
    // isnull(nested_field) should not be pushed down since DSL doesn't handle it correctly, but
    // name='david' can be pushed down
    String query =
        String.format(
            Locale.ROOT,
            "source=%s | where isnull(address) and name='david'",
            TEST_INDEX_NESTED_SIMPLE);
    var result = explainQueryToString(query);
    String expected = loadExpectedPlan("explain_partial_filter_isnull.json");
    assertJsonEqualsIgnoreId(expected, result);
  }

  @Test
  public void testSkipScriptEncodingOnExtendedFormat() throws IOException {
    Assume.assumeTrue("This test is only for push down enabled", isPushdownEnabled());
    String query =
        "source=opensearch-sql_test_index_account | where address = '671 Bristol Street' and age -"
            + " 2 = 30 | fields firstname, age, address";
    var result = explainQueryToString(query, true);
    String expected = loadFromFile("expectedOutput/calcite/explain_skip_script_encoding.json");
    assertJsonEqualsIgnoreId(expected, result);
  }

  // Only for Calcite, as v2 gets unstable serialized string for function
  @Test
  public void testFilterScriptPushDownExplain() throws Exception {
    super.testFilterScriptPushDownExplain();
  }

  // Only for Calcite, as v2 gets unstable serialized string for function
  @Test
  public void testFilterFunctionScriptPushDownExplain() throws Exception {
    super.testFilterFunctionScriptPushDownExplain();
  }

  @Test
  public void testExplainWithReverse() throws IOException {
    String result =
        executeWithReplace(
            "explain source=opensearch-sql_test_index_account | sort age | reverse | head 5");

    // Verify that the plan contains a LogicalSort with fetch (from head 5)
    assertTrue(result.contains("LogicalSort") && result.contains("fetch=[5]"));

    // Verify that reverse added a ROW_NUMBER and another sort (descending)
    assertTrue(result.contains("ROW_NUMBER()"));
    assertTrue(result.contains("dir0=[DESC]"));
  }

  @Test
  public void noPushDownForAggOnWindow() throws IOException {
    Assume.assumeTrue("This test is only for push down enabled", isPushdownEnabled());
    String query =
        "source=opensearch-sql_test_index_account | patterns address method=BRAIN  | stats count()"
            + " by patterns_field";
    var result = explainQueryToString(query);
    String expected = loadFromFile("expectedOutput/calcite/explain_agg_on_window.json");
    assertJsonEqualsIgnoreId(expected, result);
  }

  // Only for Calcite
  @Test
  public void supportPushDownScriptOnTextField() throws IOException {
    Assume.assumeTrue("This test is only for push down enabled", isPushdownEnabled());
    String result =
        explainQueryToString(
            "explain source=opensearch-sql_test_index_account | where length(address) > 0 | eval"
                + " address_length = length(address) | stats count() by address_length");
    String expected = loadFromFile("expectedOutput/calcite/explain_script_push_on_text.json");
    assertJsonEqualsIgnoreId(expected, result);
  }

<<<<<<< HEAD
  @Test
  public void testExplainBinWithBins() throws IOException {
    String expected = loadExpectedPlan("explain_bin_bins.json");
    assertJsonEqualsIgnoreId(
        expected,
        explainQueryToString("source=opensearch-sql_test_index_account | bin age bins=3 | head 5"));
  }

  @Test
  public void testExplainBinWithSpan() throws IOException {
    String expected = loadExpectedPlan("explain_bin_span.json");
    assertJsonEqualsIgnoreId(
        expected,
        explainQueryToString(
            "source=opensearch-sql_test_index_account | bin age span=10 | head 5"));
  }

  @Test
  public void testExplainBinWithMinspan() throws IOException {
    String expected = loadExpectedPlan("explain_bin_minspan.json");
    assertJsonEqualsIgnoreId(
        expected,
        explainQueryToString(
            "source=opensearch-sql_test_index_account | bin age minspan=5 | head 5"));
  }

  @Test
  public void testExplainBinWithStartEnd() throws IOException {
    String expected = loadExpectedPlan("explain_bin_start_end.json");
    assertJsonEqualsIgnoreId(
        expected,
        explainQueryToString(
            "source=opensearch-sql_test_index_account | bin balance start=0 end=100001 | head 5"));
  }

  @Test
  public void testExplainBinWithAligntime() throws IOException {
    String expected = loadExpectedPlan("explain_bin_aligntime.json");
    assertJsonEqualsIgnoreId(
        expected,
        explainQueryToString(
            "source=opensearch-sql_test_index_time_data | bin @timestamp span=2h aligntime=latest |"
                + " head 5"));
  }

  public void testEventstatsDistinctCountExplain() throws IOException {
    Assume.assumeTrue("This test is only for push down enabled", isPushdownEnabled());
    String query =
        "source=opensearch-sql_test_index_account | eventstats dc(state) as distinct_states";
    var result = explainQueryToString(query);
    String expected = loadFromFile("expectedOutput/calcite/explain_eventstats_dc.json");
=======
  // Only for Calcite, as v2 gets unstable serialized string for function
  @Test
  public void testExplainOnAggregationWithSumEnhancement() throws IOException {
    String expected = loadExpectedPlan("explain_agg_with_sum_enhancement.json");
    assertJsonEqualsIgnoreId(
        expected,
        explainQueryToString(
            String.format(
                "source=%s | stats sum(balance), sum(balance + 100), sum(balance - 100),"
                    + " sum(balance * 100), sum(balance / 100) by gender",
                TEST_INDEX_BANK)));
  }

  @Test
  public void testExplainRegexMatchInWhereWithScriptPushdown() throws IOException {
    Assume.assumeTrue("This test is only for push down enabled", isPushdownEnabled());
    String query =
        String.format("source=%s | where regex_match(name, 'hello')", TEST_INDEX_STRINGS);
    var result = explainQueryToString(query);
    String expected = loadFromFile("expectedOutput/calcite/explain_regex_match_in_where.json");
>>>>>>> 861cf926
    assertJsonEqualsIgnoreId(expected, result);
  }

  @Test
<<<<<<< HEAD
  public void testEventstatsDistinctCountFunctionExplain() throws IOException {
    Assume.assumeTrue("This test is only for push down enabled", isPushdownEnabled());
    String query =
        "source=opensearch-sql_test_index_account | eventstats distinct_count(state) as"
            + " distinct_states by gender";
    var result = explainQueryToString(query);
    String expected = loadFromFile("expectedOutput/calcite/explain_eventstats_distinct_count.json");
    assertJsonEqualsIgnoreId(expected, result);
  }

  // Only for Calcite, as v2 gets unstable serialized string for function
  @Test
  public void testExplainOnAggregationWithSumEnhancement() throws IOException {
    String expected = loadExpectedPlan("explain_agg_with_sum_enhancement.json");
    assertJsonEqualsIgnoreId(
        expected,
        explainQueryToString(
            String.format(
                "source=%s | stats sum(balance), sum(balance + 100), sum(balance - 100),"
                    + " sum(balance * 100), sum(balance / 100) by gender",
                TEST_INDEX_BANK)));
  }

=======
  public void testExplainRegexMatchInEvalWithOutScriptPushdown() throws IOException {
    Assume.assumeTrue("This test is only for push down enabled", isPushdownEnabled());
    String query =
        String.format(
            "source=%s |eval has_hello = regex_match(name, 'hello') | fields has_hello",
            TEST_INDEX_STRINGS);
    var result = explainQueryToString(query);
    String expected = loadFromFile("expectedOutput/calcite/explain_regex_match_in_eval.json");
    assertJsonEqualsIgnoreId(expected, result);
  }

>>>>>>> 861cf926
  /**
   * Executes the PPL query and returns the result as a string with windows-style line breaks
   * replaced with Unix-style ones.
   *
   * @param ppl the PPL query to execute
   * @return the result of the query as a string with line breaks replaced
   * @throws IOException if an error occurs during query execution
   */
  private String executeWithReplace(String ppl) throws IOException {
    var result = executeQueryToString(ppl);
    return result.replace("\\r\\n", "\\n");
  }
}<|MERGE_RESOLUTION|>--- conflicted
+++ resolved
@@ -22,13 +22,9 @@
   public void init() throws Exception {
     super.init();
     enableCalcite();
-<<<<<<< HEAD
-    loadIndex(Index.NESTED_SIMPLE);
     loadIndex(Index.TIME_TEST_DATA);
-=======
     loadIndex(Index.BANK_WITH_STRING_VALUES);
     loadIndex(Index.NESTED_SIMPLE);
->>>>>>> 861cf926
   }
 
   @Override
@@ -241,7 +237,6 @@
     assertJsonEqualsIgnoreId(expected, result);
   }
 
-<<<<<<< HEAD
   @Test
   public void testExplainBinWithBins() throws IOException {
     String expected = loadExpectedPlan("explain_bin_bins.json");
@@ -293,7 +288,8 @@
         "source=opensearch-sql_test_index_account | eventstats dc(state) as distinct_states";
     var result = explainQueryToString(query);
     String expected = loadFromFile("expectedOutput/calcite/explain_eventstats_dc.json");
-=======
+  }
+  
   // Only for Calcite, as v2 gets unstable serialized string for function
   @Test
   public void testExplainOnAggregationWithSumEnhancement() throws IOException {
@@ -314,12 +310,10 @@
         String.format("source=%s | where regex_match(name, 'hello')", TEST_INDEX_STRINGS);
     var result = explainQueryToString(query);
     String expected = loadFromFile("expectedOutput/calcite/explain_regex_match_in_where.json");
->>>>>>> 861cf926
-    assertJsonEqualsIgnoreId(expected, result);
-  }
-
-  @Test
-<<<<<<< HEAD
+    assertJsonEqualsIgnoreId(expected, result);
+  }
+
+  @Test
   public void testEventstatsDistinctCountFunctionExplain() throws IOException {
     Assume.assumeTrue("This test is only for push down enabled", isPushdownEnabled());
     String query =
@@ -343,7 +337,6 @@
                 TEST_INDEX_BANK)));
   }
 
-=======
   public void testExplainRegexMatchInEvalWithOutScriptPushdown() throws IOException {
     Assume.assumeTrue("This test is only for push down enabled", isPushdownEnabled());
     String query =
@@ -355,7 +348,6 @@
     assertJsonEqualsIgnoreId(expected, result);
   }
 
->>>>>>> 861cf926
   /**
    * Executes the PPL query and returns the result as a string with windows-style line breaks
    * replaced with Unix-style ones.
