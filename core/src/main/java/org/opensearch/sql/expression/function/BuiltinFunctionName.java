/*
 * Copyright OpenSearch Contributors
 * SPDX-License-Identifier: Apache-2.0
 */

package org.opensearch.sql.expression.function;

import com.google.common.collect.ImmutableMap;
import java.util.Locale;
import java.util.Map;
import java.util.Optional;
import java.util.Set;
import lombok.AllArgsConstructor;
import lombok.Getter;
import lombok.RequiredArgsConstructor;

/** Builtin Function Name. */
@Getter
@AllArgsConstructor
@RequiredArgsConstructor
public enum BuiltinFunctionName {
  /** Mathematical Functions. */
  ABS(FunctionName.of("abs")),
  CEIL(FunctionName.of("ceil")),
  CEILING(FunctionName.of("ceiling")),
  CONV(FunctionName.of("conv")),
  CRC32(FunctionName.of("crc32")),
  E(FunctionName.of("e")),
  EXP(FunctionName.of("exp")),
  EXPM1(FunctionName.of("expm1")),
  FLOOR(FunctionName.of("floor")),
  LN(FunctionName.of("ln")),
  LOG(FunctionName.of("log")),
  LOG10(FunctionName.of("log10")),
  LOG2(FunctionName.of("log2")),
  PI(FunctionName.of("pi")),
  POW(FunctionName.of("pow")),
  POWER(FunctionName.of("power")),
  RAND(FunctionName.of("rand")),
  RINT(FunctionName.of("rint")),
  ROUND(FunctionName.of("round")),
  SIGN(FunctionName.of("sign")),
  SIGNUM(FunctionName.of("signum")),
  SINH(FunctionName.of("sinh")),
  SQRT(FunctionName.of("sqrt")),
  CBRT(FunctionName.of("cbrt")),
  TRUNCATE(FunctionName.of("truncate")),

  ACOS(FunctionName.of("acos")),
  ASIN(FunctionName.of("asin")),
  ATAN(FunctionName.of("atan")),
  ATAN2(FunctionName.of("atan2")),
  COS(FunctionName.of("cos")),
  COSH(FunctionName.of("cosh")),
  COT(FunctionName.of("cot")),
  DEGREES(FunctionName.of("degrees")),
  RADIANS(FunctionName.of("radians")),
  SIN(FunctionName.of("sin")),
  TAN(FunctionName.of("tan")),
  SPAN(FunctionName.of("span")),

  /** Collection functions */
  ARRAY(FunctionName.of("array")),
  ARRAY_LENGTH(FunctionName.of("array_length")),
  FORALL(FunctionName.of("forall")),
  EXISTS(FunctionName.of("exists")),
  FILTER(FunctionName.of("filter")),
  TRANSFORM(FunctionName.of("transform")),
  REDUCE(FunctionName.of("reduce")),

  /** Date and Time Functions. */
  ADDDATE(FunctionName.of("adddate")),
  ADDTIME(FunctionName.of("addtime")),
  CONVERT_TZ(FunctionName.of("convert_tz")),
  DATE(FunctionName.of("date")),
  DATEDIFF(FunctionName.of("datediff")),
  DATETIME(FunctionName.of("datetime")),
  DATE_ADD(FunctionName.of("date_add")),
  DATE_FORMAT(FunctionName.of("date_format")),
  DATE_SUB(FunctionName.of("date_sub")),
  DAY(FunctionName.of("day")),
  DAYNAME(FunctionName.of("dayname")),
  DAYOFMONTH(FunctionName.of("dayofmonth")),
  DAY_OF_MONTH(FunctionName.of("day_of_month")),
  DAYOFWEEK(FunctionName.of("dayofweek")),
  DAYOFYEAR(FunctionName.of("dayofyear")),
  DAY_OF_WEEK(FunctionName.of("day_of_week")),
  DAY_OF_YEAR(FunctionName.of("day_of_year")),
  EXTRACT(FunctionName.of("extract")),
  FROM_DAYS(FunctionName.of("from_days")),
  FROM_UNIXTIME(FunctionName.of("from_unixtime")),
  GET_FORMAT(FunctionName.of("get_format")),
  HOUR(FunctionName.of("hour")),
  HOUR_OF_DAY(FunctionName.of("hour_of_day")),
  LAST_DAY(FunctionName.of("last_day")),
  MAKEDATE(FunctionName.of("makedate")),
  MAKETIME(FunctionName.of("maketime")),
  MICROSECOND(FunctionName.of("microsecond")),
  MINUTE(FunctionName.of("minute")),
  MINUTE_OF_DAY(FunctionName.of("minute_of_day")),
  MINUTE_OF_HOUR(FunctionName.of("minute_of_hour")),
  MONTH(FunctionName.of("month")),
  MONTH_OF_YEAR(FunctionName.of("month_of_year")),
  MONTHNAME(FunctionName.of("monthname")),
  PERIOD_ADD(FunctionName.of("period_add")),
  PERIOD_DIFF(FunctionName.of("period_diff")),
  QUARTER(FunctionName.of("quarter")),
  SEC_TO_TIME(FunctionName.of("sec_to_time")),
  SECOND(FunctionName.of("second")),
  SECOND_OF_MINUTE(FunctionName.of("second_of_minute")),
  STR_TO_DATE(FunctionName.of("str_to_date")),
  SUBDATE(FunctionName.of("subdate")),
  SUBTIME(FunctionName.of("subtime")),
  TIME(FunctionName.of("time")),
  TIMEDIFF(FunctionName.of("timediff")),
  TIME_TO_SEC(FunctionName.of("time_to_sec")),
  TIMESTAMP(FunctionName.of("timestamp")),
  TIMESTAMPADD(FunctionName.of("timestampadd")),
  TIMESTAMPDIFF(FunctionName.of("timestampdiff")),
  TIME_FORMAT(FunctionName.of("time_format")),
  TO_DAYS(FunctionName.of("to_days")),
  TO_SECONDS(FunctionName.of("to_seconds")),
  UTC_DATE(FunctionName.of("utc_date")),
  UTC_TIME(FunctionName.of("utc_time")),
  UTC_TIMESTAMP(FunctionName.of("utc_timestamp")),
  UNIX_TIMESTAMP(FunctionName.of("unix_timestamp")),
  WEEK(FunctionName.of("week")),
  WEEKDAY(FunctionName.of("weekday")),
  WEEKOFYEAR(FunctionName.of("weekofyear")),
  WEEK_OF_YEAR(FunctionName.of("week_of_year")),
  YEAR(FunctionName.of("year")),
  YEARWEEK(FunctionName.of("yearweek")),

  // `now`-like functions
  NOW(FunctionName.of("now")),
  CURDATE(FunctionName.of("curdate")),
  CURRENT_DATE(FunctionName.of("current_date")),
  CURTIME(FunctionName.of("curtime")),
  CURRENT_TIME(FunctionName.of("current_time")),
  LOCALTIME(FunctionName.of("localtime")),
  CURRENT_TIMESTAMP(FunctionName.of("current_timestamp")),
  LOCALTIMESTAMP(FunctionName.of("localtimestamp")),
  SYSDATE(FunctionName.of("sysdate")),

  /** Text Functions. */
  TOSTRING(FunctionName.of("tostring")),

  /** IP Functions. */
  CIDRMATCH(FunctionName.of("cidrmatch")),

  /** Cryptographic Functions. */
  MD5(FunctionName.of("md5")),
  SHA1(FunctionName.of("sha1")),
  SHA2(FunctionName.of("sha2")),

  /** Arithmetic Operators. */
  ADD(FunctionName.of("+")),
  ADDFUNCTION(FunctionName.of("add")),
  DIVIDE(FunctionName.of("/")),
  DIVIDEFUNCTION(FunctionName.of("divide")),
  MOD(FunctionName.of("mod")),
  MODULUS(FunctionName.of("%")),
  MODULUSFUNCTION(FunctionName.of("modulus")),
  MULTIPLY(FunctionName.of("*")),
  MULTIPLYFUNCTION(FunctionName.of("multiply")),
  SUBTRACT(FunctionName.of("-")),
  SUBTRACTFUNCTION(FunctionName.of("subtract")),

  /** Boolean Operators. */
  AND(FunctionName.of("and")),
  OR(FunctionName.of("or")),
  XOR(FunctionName.of("xor")),
  NOT(FunctionName.of("not")),
  EQUAL(FunctionName.of("=")),
  NOTEQUAL(FunctionName.of("!=")),
  LESS(FunctionName.of("<")),
  LTE(FunctionName.of("<=")),
  GREATER(FunctionName.of(">")),
  GTE(FunctionName.of(">=")),
  LIKE(FunctionName.of("like")),
  NOT_LIKE(FunctionName.of("not like")),

  /** Aggregation Function. */
  AVG(FunctionName.of("avg")),
  SUM(FunctionName.of("sum")),
  COUNT(FunctionName.of("count")),
  MIN(FunctionName.of("min")),
  MAX(FunctionName.of("max")),
  // sample variance
  VARSAMP(FunctionName.of("var_samp")),
  // population standard variance
  VARPOP(FunctionName.of("var_pop")),
  // sample standard deviation.
  STDDEV_SAMP(FunctionName.of("stddev_samp")),
  // population standard deviation.
  STDDEV_POP(FunctionName.of("stddev_pop")),
  // take top documents from aggregation bucket.
  TAKE(FunctionName.of("take")),
  // t-digest percentile which is used in OpenSearch core by default.
  PERCENTILE_APPROX(FunctionName.of("percentile_approx")),
  EARLIEST(FunctionName.of("earliest")),
  LATEST(FunctionName.of("latest")),
  DISTINCT_COUNT_APPROX(FunctionName.of("distinct_count_approx")),
  // Multivalue aggregation functions
  LIST(FunctionName.of("list")),
  VALUES(FunctionName.of("values")),
  // Not always an aggregation query
  NESTED(FunctionName.of("nested")),

  /** Text Functions. */
  ASCII(FunctionName.of("ascii")),
  CONCAT(FunctionName.of("concat")),
  CONCAT_WS(FunctionName.of("concat_ws")),
  LEFT(FunctionName.of("left")),
  LENGTH(FunctionName.of("length")),
  LOCATE(FunctionName.of("locate")),
  LOWER(FunctionName.of("lower")),
  LTRIM(FunctionName.of("ltrim")),
  POSITION(FunctionName.of("position")),
  REGEXP(FunctionName.of("regexp")),
  REPLACE(FunctionName.of("replace")),
  REVERSE(FunctionName.of("reverse")),
  RIGHT(FunctionName.of("right")),
  RTRIM(FunctionName.of("rtrim")),
  STRCMP(FunctionName.of("strcmp")),
  SUBSTR(FunctionName.of("substr")),
  SUBSTRING(FunctionName.of("substring")),
  TRIM(FunctionName.of("trim")),
  UPPER(FunctionName.of("upper")),

  /** Json Functions. */
  JSON_VALID(FunctionName.of("json_valid")),
  JSON(FunctionName.of("json")),
  JSON_OBJECT(FunctionName.of("json_object")),
  JSON_ARRAY(FunctionName.of("json_array")),
  JSON_ARRAY_LENGTH(FunctionName.of("json_array_length")),
  JSON_EXTRACT(FunctionName.of("json_extract")),
  JSON_KEYS(FunctionName.of("json_keys")),
  JSON_SET(FunctionName.of("json_set")),
  JSON_DELETE(FunctionName.of("json_delete")),
  JSON_APPEND(FunctionName.of("json_append")),
  JSON_EXTEND(FunctionName.of("json_extend")),

  /** GEOSPATIAL Functions. */
  GEOIP(FunctionName.of("geoip")),

  /** NULL Test. */
  IS_NULL(FunctionName.of("is null")),
  IS_NOT_NULL(FunctionName.of("is not null")),
  IFNULL(FunctionName.of("ifnull")),
  IF(FunctionName.of("if")),
  NULLIF(FunctionName.of("nullif")),
  ISNULL(FunctionName.of("isnull")),
  COALESCE(FunctionName.of("coalesce")),

  IS_PRESENT(FunctionName.of("ispresent")),
  IS_EMPTY(FunctionName.of("isempty")),
  IS_BLANK(FunctionName.of("isblank")),

  ROW_NUMBER(FunctionName.of("row_number")),
  NTH_VALUE(FunctionName.of("nth_value")),
  RANK(FunctionName.of("rank")),
  DENSE_RANK(FunctionName.of("dense_rank")),

  BRAIN(FunctionName.of("brain")),

  INTERVAL(FunctionName.of("interval")),

  /** Data Type Convert Function. */
  CAST_TO_STRING(FunctionName.of("cast_to_string")),
  CAST_TO_BYTE(FunctionName.of("cast_to_byte")),
  CAST_TO_SHORT(FunctionName.of("cast_to_short")),
  CAST_TO_INT(FunctionName.of("cast_to_int")),
  CAST_TO_LONG(FunctionName.of("cast_to_long")),
  CAST_TO_FLOAT(FunctionName.of("cast_to_float")),
  CAST_TO_DOUBLE(FunctionName.of("cast_to_double")),
  CAST_TO_BOOLEAN(FunctionName.of("cast_to_boolean")),
  CAST_TO_DATE(FunctionName.of("cast_to_date")),
  CAST_TO_TIME(FunctionName.of("cast_to_time")),
  CAST_TO_TIMESTAMP(FunctionName.of("cast_to_timestamp")),
  CAST_TO_DATETIME(FunctionName.of("cast_to_datetime")),
  CAST_TO_IP(FunctionName.of("cast_to_ip")),
  CAST_TO_JSON(FunctionName.of("cast_to_json")),
  TYPEOF(FunctionName.of("typeof")),

  /** Relevance Function. */
  MATCH(FunctionName.of("match")),
  SIMPLE_QUERY_STRING(FunctionName.of("simple_query_string")),
  MATCH_PHRASE(FunctionName.of("match_phrase")),
  MATCHPHRASE(FunctionName.of("matchphrase")),
  MATCHPHRASEQUERY(FunctionName.of("matchphrasequery")),
  QUERY_STRING(FunctionName.of("query_string")),
  MATCH_BOOL_PREFIX(FunctionName.of("match_bool_prefix")),
  HIGHLIGHT(FunctionName.of("highlight")),
  MATCH_PHRASE_PREFIX(FunctionName.of("match_phrase_prefix")),
  SCORE(FunctionName.of("score")),
  SCOREQUERY(FunctionName.of("scorequery")),
  SCORE_QUERY(FunctionName.of("score_query")),

  /** Legacy Relevance Function. */
  QUERY(FunctionName.of("query")),
  MATCH_QUERY(FunctionName.of("match_query")),
  MATCHQUERY(FunctionName.of("matchquery")),
  MULTI_MATCH(FunctionName.of("multi_match")),
  MULTIMATCH(FunctionName.of("multimatch")),
  MULTIMATCHQUERY(FunctionName.of("multimatchquery")),
  WILDCARDQUERY(FunctionName.of("wildcardquery")),
  WILDCARD_QUERY(FunctionName.of("wildcard_query")),

  /** Internal functions that are not exposed to customers. */
  INTERNAL_ITEM(FunctionName.of("item"), true),
  INTERNAL_PATTERN_PARSER(FunctionName.of("pattern_parser")),
  INTERNAL_PATTERN(FunctionName.of("pattern")),
  INTERNAL_UNCOLLECT_PATTERNS(FunctionName.of("uncollect_patterns")),
  INTERNAL_REGEXP_EXTRACT(FunctionName.of("regexp_extract"), true),
  INTERNAL_GROK(FunctionName.of("grok"), true),
  INTERNAL_REGEXP_REPLACE_3(FunctionName.of("regexp_replace_3"), true);

  private final FunctionName name;
  private boolean isInternal;

  private static final Map<FunctionName, BuiltinFunctionName> ALL_NATIVE_FUNCTIONS;

  static {
    ImmutableMap.Builder<FunctionName, BuiltinFunctionName> builder = new ImmutableMap.Builder<>();
    for (BuiltinFunctionName func : BuiltinFunctionName.values()) {
      builder.put(func.getName(), func);
    }
    ALL_NATIVE_FUNCTIONS = builder.build();
  }

  private static final Map<String, BuiltinFunctionName> AGGREGATION_FUNC_MAPPING =
      new ImmutableMap.Builder<String, BuiltinFunctionName>()
          .put("max", BuiltinFunctionName.MAX)
          .put("min", BuiltinFunctionName.MIN)
          .put("avg", BuiltinFunctionName.AVG)
          .put("count", BuiltinFunctionName.COUNT)
          .put("sum", BuiltinFunctionName.SUM)
          .put("var_pop", BuiltinFunctionName.VARPOP)
          .put("var_samp", BuiltinFunctionName.VARSAMP)
          .put("variance", BuiltinFunctionName.VARPOP)
          .put("std", BuiltinFunctionName.STDDEV_POP)
          .put("stddev", BuiltinFunctionName.STDDEV_POP)
          .put("stddev_pop", BuiltinFunctionName.STDDEV_POP)
          .put("stddev_samp", BuiltinFunctionName.STDDEV_SAMP)
          .put("take", BuiltinFunctionName.TAKE)
          .put("percentile", BuiltinFunctionName.PERCENTILE_APPROX)
          .put("percentile_approx", BuiltinFunctionName.PERCENTILE_APPROX)
          // .put("earliest", BuiltinFunctionName.EARLIEST)
          // .put("latest", BuiltinFunctionName.LATEST)
          .put("distinct_count_approx", BuiltinFunctionName.DISTINCT_COUNT_APPROX)
          .put("list", BuiltinFunctionName.LIST)
          .put("values", BuiltinFunctionName.VALUES)
          .put("pattern", BuiltinFunctionName.INTERNAL_PATTERN)
          .build();

  private static final Map<String, BuiltinFunctionName> WINDOW_FUNC_MAPPING =
      new ImmutableMap.Builder<String, BuiltinFunctionName>()
          .put("max", BuiltinFunctionName.MAX)
          .put("min", BuiltinFunctionName.MIN)
          .put("avg", BuiltinFunctionName.AVG)
          .put("count", BuiltinFunctionName.COUNT)
          .put("sum", BuiltinFunctionName.SUM)
          .put("var_pop", BuiltinFunctionName.VARPOP)
          .put("var_samp", BuiltinFunctionName.VARSAMP)
          .put("variance", BuiltinFunctionName.VARPOP)
          .put("std", BuiltinFunctionName.STDDEV_POP)
          .put("stddev", BuiltinFunctionName.STDDEV_POP)
          .put("stddev_pop", BuiltinFunctionName.STDDEV_POP)
          .put("stddev_samp", BuiltinFunctionName.STDDEV_SAMP)
          // .put("earliest", BuiltinFunctionName.EARLIEST)
          // .put("latest", BuiltinFunctionName.LATEST)
<<<<<<< HEAD
          .put("list", BuiltinFunctionName.LIST)
          .put("values", BuiltinFunctionName.VALUES)
=======
          .put("distinct_count_approx", BuiltinFunctionName.DISTINCT_COUNT_APPROX)
          .put("dc", BuiltinFunctionName.DISTINCT_COUNT_APPROX)
          .put("distinct_count", BuiltinFunctionName.DISTINCT_COUNT_APPROX)
>>>>>>> b220be43
          .put("pattern", BuiltinFunctionName.INTERNAL_PATTERN)
          .build();

  public static Optional<BuiltinFunctionName> of(String str) {
    return Optional.ofNullable(ALL_NATIVE_FUNCTIONS.getOrDefault(FunctionName.of(str), null));
  }

  public static Optional<BuiltinFunctionName> ofAggregation(String functionName) {
    return Optional.ofNullable(
        AGGREGATION_FUNC_MAPPING.getOrDefault(functionName.toLowerCase(Locale.ROOT), null));
  }

  public static Optional<BuiltinFunctionName> ofWindowFunction(String functionName) {
    return Optional.ofNullable(
        WINDOW_FUNC_MAPPING.getOrDefault(functionName.toLowerCase(Locale.ROOT), null));
  }

  public static final Set<BuiltinFunctionName> COMPARATORS =
      Set.of(
          BuiltinFunctionName.EQUAL,
          BuiltinFunctionName.NOTEQUAL,
          BuiltinFunctionName.LESS,
          BuiltinFunctionName.LTE,
          BuiltinFunctionName.GREATER,
          BuiltinFunctionName.GTE);
}<|MERGE_RESOLUTION|>--- conflicted
+++ resolved
@@ -370,14 +370,11 @@
           .put("stddev_samp", BuiltinFunctionName.STDDEV_SAMP)
           // .put("earliest", BuiltinFunctionName.EARLIEST)
           // .put("latest", BuiltinFunctionName.LATEST)
-<<<<<<< HEAD
           .put("list", BuiltinFunctionName.LIST)
           .put("values", BuiltinFunctionName.VALUES)
-=======
           .put("distinct_count_approx", BuiltinFunctionName.DISTINCT_COUNT_APPROX)
           .put("dc", BuiltinFunctionName.DISTINCT_COUNT_APPROX)
           .put("distinct_count", BuiltinFunctionName.DISTINCT_COUNT_APPROX)
->>>>>>> b220be43
           .put("pattern", BuiltinFunctionName.INTERNAL_PATTERN)
           .build();
 
