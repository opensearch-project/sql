/*
 * Copyright OpenSearch Contributors
 * SPDX-License-Identifier: Apache-2.0
 */

/*
MySQL (Positive Technologies) grammar
The MIT License (MIT).
Copyright (c) 2015-2017, Ivan Kochurkin (kvanttt@gmail.com), Positive Technologies.
Copyright (c) 2017, Ivan Khudyashev (IHudyashov@ptsecurity.com)

Permission is hereby granted, free of charge, to any person obtaining a copy
of this software and associated documentation files (the "Software"), to deal
in the Software without restriction, including without limitation the rights
to use, copy, modify, merge, publish, distribute, sublicense, and/or sell
copies of the Software, and to permit persons to whom the Software is
furnished to do so, subject to the following conditions:

The above copyright notice and this permission notice shall be included in
all copies or substantial portions of the Software.

THE SOFTWARE IS PROVIDED "AS IS", WITHOUT WARRANTY OF ANY KIND, EXPRESS OR
IMPLIED, INCLUDING BUT NOT LIMITED TO THE WARRANTIES OF MERCHANTABILITY,
FITNESS FOR A PARTICULAR PURPOSE AND NONINFRINGEMENT. IN NO EVENT SHALL THE
AUTHORS OR COPYRIGHT HOLDERS BE LIABLE FOR ANY CLAIM, DAMAGES OR OTHER
LIABILITY, WHETHER IN AN ACTION OF CONTRACT, TORT OR OTHERWISE, ARISING FROM,
OUT OF OR IN CONNECTION WITH THE SOFTWARE OR THE USE OR OTHER DEALINGS IN
THE SOFTWARE.
*/

lexer grammar OpenSearchSQLLexer;

channels { SQLCOMMENT, ERRORCHANNEL }


// SKIP

SPACE:                              [ \t\r\n]+    -> channel(HIDDEN);
SPEC_SQL_COMMENT:                   '/*!' .+? '*/' -> channel(SQLCOMMENT);
COMMENT_INPUT:                      '/*' .*? '*/' -> channel(HIDDEN);
LINE_COMMENT:                       (
                                      ('-- ' | '#') ~[\r\n]* ('\r'? '\n' | EOF)
                                      | '--' ('\r'? '\n' | EOF)
                                    ) -> channel(HIDDEN);


// Keywords
// Common Keywords

ALL:                                'ALL';
AND:                                'AND';
AS:                                 'AS';
ASC:                                'ASC';
BOOLEAN:                            'BOOLEAN';
BETWEEN:                            'BETWEEN';
BY:                                 'BY';
CASE:                               'CASE';
CAST:                               'CAST';
CROSS:                              'CROSS';
COLUMNS:                            'COLUMNS';
DATETIME:                           'DATETIME';
DELETE:                             'DELETE';
DESC:                               'DESC';
DESCRIBE:                           'DESCRIBE';
DISTINCT:                           'DISTINCT';
DOUBLE:                             'DOUBLE';
ELSE:                               'ELSE';
EXISTS:                             'EXISTS';
FALSE:                              'FALSE';
FLOAT:                              'FLOAT';
FIRST:                              'FIRST';
FROM:                               'FROM';
GROUP:                              'GROUP';
HAVING:                             'HAVING';
IN:                                 'IN';
INNER:                              'INNER';
INT:                                'INT';
INTEGER:                            'INTEGER';
IS:                                 'IS';
JOIN:                               'JOIN';
LAST:                               'LAST';
LEFT:                               'LEFT';
LIKE:                               'LIKE';
LIMIT:                              'LIMIT';
LONG:                               'LONG';
MATCH:                              'MATCH';
NATURAL:                            'NATURAL';
MISSING_LITERAL:                    'MISSING';
NOT:                                'NOT';
NULL_LITERAL:                       'NULL';
NULLS:                              'NULLS';
ON:                                 'ON';
OR:                                 'OR';
ORDER:                              'ORDER';
OUTER:                              'OUTER';
OVER:                               'OVER';
PARTITION:                          'PARTITION';
REGEXP:                             'REGEXP';
RIGHT:                              'RIGHT';
SELECT:                             'SELECT';
SHOW:                               'SHOW';
STRING:                             'STRING';
THEN:                               'THEN';
TRUE:                               'TRUE';
UNION:                              'UNION';
USING:                              'USING';
WHEN:                               'WHEN';
WHERE:                              'WHERE';


// OD SQL special keyword
MISSING:                            'MISSING';
EXCEPT:                             'MINUS';


// Group function Keywords

AVG:                                'AVG';
COUNT:                              'COUNT';
MAX:                                'MAX';
MIN:                                'MIN';
SUM:                                'SUM';
VAR_POP:                            'VAR_POP';
VAR_SAMP:                           'VAR_SAMP';
VARIANCE:                           'VARIANCE';
STD:                                'STD';
STDDEV:                             'STDDEV';
STDDEV_POP:                         'STDDEV_POP';
STDDEV_SAMP:                        'STDDEV_SAMP';


// Common function Keywords

SUBSTRING:                          'SUBSTRING';
TRIM:                               'TRIM';


// Keywords, but can be ID
// Common Keywords, but can be ID

END:                                'END';
FULL:                               'FULL';
OFFSET:                             'OFFSET';

// INTERVAL AND UNIT KEYWORDS
INTERVAL:                           'INTERVAL';
MICROSECOND:                        'MICROSECOND';
SECOND:                             'SECOND';
MINUTE:                             'MINUTE';
HOUR:                               'HOUR';
DAY:                                'DAY';
WEEK:                               'WEEK';
MONTH:                              'MONTH';
QUARTER:                            'QUARTER';
YEAR:                               'YEAR';
SECOND_MICROSECOND:                 'SECOND_MICROSECOND';
MINUTE_MICROSECOND:                 'MINUTE_MICROSECOND';
MINUTE_SECOND:                      'MINUTE_SECOND';
HOUR_MICROSECOND:                   'HOUR_MICROSECOND';
HOUR_SECOND:                        'HOUR_SECOND';
HOUR_MINUTE:                        'HOUR_MINUTE';
DAY_MICROSECOND:                    'DAY_MICROSECOND';
DAY_SECOND:                         'DAY_SECOND';
DAY_MINUTE:                         'DAY_MINUTE';
DAY_HOUR:                           'DAY_HOUR';
YEAR_MONTH:                         'YEAR_MONTH';


// PRIVILEGES

TABLES:                             'TABLES';


// Common function names

ABS:                                'ABS';
ACOS:                               'ACOS';
ADD:                                'ADD';
ASCII:                              'ASCII';
ASIN:                               'ASIN';
ATAN:                               'ATAN';
ATAN2:                              'ATAN2';
CBRT:                               'CBRT';
CEIL:                               'CEIL';
CEILING:                            'CEILING';
CONCAT:                             'CONCAT';
CONCAT_WS:                          'CONCAT_WS';
CONV:                               'CONV';
COS:                                'COS';
COSH:                               'COSH';
COT:                                'COT';
CRC32:                              'CRC32';
CURDATE:                            'CURDATE';
DATE:                               'DATE';
DATE_FORMAT:                        'DATE_FORMAT';
DATE_ADD:                           'DATE_ADD';
DATE_SUB:                           'DATE_SUB';
DAYOFMONTH:                         'DAYOFMONTH';
DAYOFWEEK:                          'DAYOFWEEK';
DAYOFYEAR:                          'DAYOFYEAR';
DAYNAME:                            'DAYNAME';
DEGREES:                            'DEGREES';
E:                                  'E';
EXP:                                'EXP';
EXPM1:                              'EXPM1';
FLOOR:                              'FLOOR';
FROM_DAYS:                          'FROM_DAYS';
IF:                                 'IF';
IFNULL:                             'IFNULL';
ISNULL:                             'ISNULL';
LENGTH:                             'LENGTH';
LN:                                 'LN';
LOCATE:                             'LOCATE';
LOG:                                'LOG';
LOG10:                              'LOG10';
LOG2:                               'LOG2';
LOWER:                              'LOWER';
LTRIM:                              'LTRIM';
MAKETIME:                           'MAKETIME';
MODULUS:                            'MODULUS';
MONTHNAME:                          'MONTHNAME';
MULTIPLY:                           'MULTIPLY';
NOW:                                'NOW';
NULLIF:                             'NULLIF';
PI:                                 'PI';
POW:                                'POW';
POWER:                              'POWER';
RADIANS:                            'RADIANS';
RAND:                               'RAND';
REPLACE:                            'REPLACE';
RINT:                               'RINT';
ROUND:                              'ROUND';
RTRIM:                              'RTRIM';
SIGN:                               'SIGN';
SIGNUM:                             'SIGNUM';
SIN:                                'SIN';
SINH:                               'SINH';
SQRT:                               'SQRT';
SUBDATE:                            'SUBDATE';
SUBTRACT:                           'SUBTRACT';
TAN:                                'TAN';
TIME:                               'TIME';
TIME_TO_SEC:                        'TIME_TO_SEC';
TIMESTAMP:                          'TIMESTAMP';
TRUNCATE:                           'TRUNCATE';
TO_DAYS:                            'TO_DAYS';
UPPER:                              'UPPER';

D:                                  'D';
T:                                  'T';
TS:                                 'TS';
LEFT_BRACE:                         '{';
RIGHT_BRACE:                        '}';


// Window function names
DENSE_RANK:                         'DENSE_RANK';
RANK:                               'RANK';
ROW_NUMBER:                         'ROW_NUMBER';

// OD SQL special functions
DATE_HISTOGRAM:                     'DATE_HISTOGRAM';
DAY_OF_MONTH:                       'DAY_OF_MONTH';
DAY_OF_YEAR:                        'DAY_OF_YEAR';
DAY_OF_WEEK:                        'DAY_OF_WEEK';
EXCLUDE:                            'EXCLUDE';
EXTENDED_STATS:                     'EXTENDED_STATS';
FIELD:                              'FIELD';
FILTER:                             'FILTER';
GEO_BOUNDING_BOX:                   'GEO_BOUNDING_BOX';
GEO_CELL:                           'GEO_CELL';
GEO_DISTANCE:                       'GEO_DISTANCE';
GEO_DISTANCE_RANGE:                 'GEO_DISTANCE_RANGE';
GEO_INTERSECTS:                     'GEO_INTERSECTS';
GEO_POLYGON:                        'GEO_POLYGON';
HISTOGRAM:                          'HISTOGRAM';
HOUR_OF_DAY:                        'HOUR_OF_DAY';
INCLUDE:                            'INCLUDE';
IN_TERMS:                           'IN_TERMS';
MATCHPHRASE:                        'MATCHPHRASE';
MATCH_PHRASE:                       'MATCH_PHRASE';
SIMPLE_QUERY_STRING:                'SIMPLE_QUERY_STRING';
<<<<<<< HEAD
QUERY_STRING:                       'QUERY_STRING';
=======
MATCH_PHRASE_PREFIX:                'MATCH_PHRASE_PREFIX';
>>>>>>> e180d563
MATCHQUERY:                         'MATCHQUERY';
MATCH_QUERY:                        'MATCH_QUERY';
MINUTE_OF_DAY:                      'MINUTE_OF_DAY';
MINUTE_OF_HOUR:                     'MINUTE_OF_HOUR';
MONTH_OF_YEAR:                      'MONTH_OF_YEAR';
MULTIMATCH:                         'MULTIMATCH';
MULTI_MATCH:                        'MULTI_MATCH';
NESTED:                             'NESTED';
PERCENTILES:                        'PERCENTILES';
REGEXP_QUERY:                       'REGEXP_QUERY';
REVERSE_NESTED:                     'REVERSE_NESTED';
QUERY:                              'QUERY';
RANGE:                              'RANGE';
SCORE:                              'SCORE';
SECOND_OF_MINUTE:                   'SECOND_OF_MINUTE';
STATS:                              'STATS';
TERM:                               'TERM';
TERMS:                              'TERMS';
TOPHITS:                            'TOPHITS';
WEEK_OF_YEAR:                       'WEEK_OF_YEAR';
WILDCARDQUERY:                      'WILDCARDQUERY';
WILDCARD_QUERY:                     'WILDCARD_QUERY';

// TEXT FUNCTIONS
SUBSTR:                             'SUBSTR';
STRCMP:                             'STRCMP';

// DATE AND TIME FUNCTIONS
ADDDATE:                            'ADDDATE';

// RELEVANCE FUNCTIONS AND PARAMETERS
ALLOW_LEADING_WILDCARD:             'ALLOW_LEADING_WILDCARD';
ANALYZER:                           'ANALYZER';
ANALYZE_WILDCARD:                   'ANALYZE_WILDCARD';
AUTO_GENERATE_SYNONYMS_PHRASE_QUERY:'AUTO_GENERATE_SYNONYMS_PHRASE_QUERY';
BOOST:                              'BOOST';
CUTOFF_FREQUENCY:                   'CUTOFF_FREQUENCY';
DEFAULT_FIELD:                      'DEFAULT_FIELD';
DEFAULT_OPERATOR:                   'DEFAULT_OPERATOR';
ESCAPE:                             'ESCAPE';
ENABLE_POSITION_INCREMENTS:         'ENABLE_POSITION_INCREMENTS';
FIELDS:                             'FIELDS';
FLAGS:                              'FLAGS';
FUZZINESS:                          'FUZZINESS';
FUZZY_MAX_EXPANSIONS:               'FUZZY_MAX_EXPANSIONS';
FUZZY_PREFIX_LENGTH:                'FUZZY_PREFIX_LENGTH';
FUZZY_REWRITE:                      'FUZZY_REWRITE';
FUZZY_TRANSPOSITIONS:               'FUZZY_TRANSPOSITIONS';
LENIENT:                            'LENIENT';
LOW_FREQ_OPERATOR:                  'LOW_FREQ_OPERATOR';
MAX_DETERMINIZED_STATES:            'MAX_DETERMINIZED_STATES';
MAX_EXPANSIONS:                     'MAX_EXPANSIONS';
MINIMUM_SHOULD_MATCH:               'MINIMUM_SHOULD_MATCH';
OPERATOR:                           'OPERATOR';
PHRASE_SLOP:                        'PHRASE_SLOP';
PREFIX_LENGTH:                      'PREFIX_LENGTH';
QUOTE_ANALYZER:                     'QUOTE_ANALYZER';
QUOTE_FIELD_SUFFIX:                 'QUOTE_FIELD_SUFFIX';
REWRITE:                            'REWRITE';
SLOP:                               'SLOP';
TIE_BREAKER:                        'TIE_BREAKER';
TIME_ZONE:                          'TIME_ZONE';
TYPE:                               'TYPE';
ZERO_TERMS_QUERY:                   'ZERO_TERMS_QUERY';

// RELEVANCE FUNCTIONS
MATCH_BOOL_PREFIX:                  'MATCH_BOOL_PREFIX';
// Operators

// Operators. Arithmetics

STAR:                               '*';
DIVIDE:                             '/';
MODULE:                             '%';
PLUS:                               '+';
MINUS:                              '-';
DIV:                                'DIV';
MOD:                                'MOD';


// Operators. Comparation

EQUAL_SYMBOL:                       '=';
GREATER_SYMBOL:                     '>';
LESS_SYMBOL:                        '<';
EXCLAMATION_SYMBOL:                 '!';


// Operators. Bit

BIT_NOT_OP:                         '~';
BIT_OR_OP:                          '|';
BIT_AND_OP:                         '&';
BIT_XOR_OP:                         '^';


// Constructors symbols

DOT:                                '.';
LR_BRACKET:                         '(';
RR_BRACKET:                         ')';
LT_SQR_PRTHS:                       '[';
RT_SQR_PRTHS:                       ']';
COMMA:                              ',';
SEMI:                               ';';
AT_SIGN:                            '@';
ZERO_DECIMAL:                       '0';
ONE_DECIMAL:                        '1';
TWO_DECIMAL:                        '2';
SINGLE_QUOTE_SYMB:                  '\'';
DOUBLE_QUOTE_SYMB:                  '"';
REVERSE_QUOTE_SYMB:                 '`';
COLON_SYMB:                         ':';


// Literal Primitives

START_NATIONAL_STRING_LITERAL:      'N' SQUOTA_STRING;
STRING_LITERAL:                     SQUOTA_STRING;
DECIMAL_LITERAL:                    DEC_DIGIT+;
HEXADECIMAL_LITERAL:                'X' '\'' (HEX_DIGIT HEX_DIGIT)+ '\''
                                    | '0X' HEX_DIGIT+;

REAL_LITERAL:                       (DEC_DIGIT+)? '.' DEC_DIGIT+
                                    | DEC_DIGIT+ '.' EXPONENT_NUM_PART
                                    | (DEC_DIGIT+)? '.' (DEC_DIGIT+ EXPONENT_NUM_PART)
                                    | DEC_DIGIT+ EXPONENT_NUM_PART;
NULL_SPEC_LITERAL:                  '\\' 'N';
BIT_STRING:                         BIT_STRING_L;



// Identifiers

ID:                                 ID_LITERAL;
DOUBLE_QUOTE_ID:                    DQUOTA_STRING;
BACKTICK_QUOTE_ID:                  BQUOTA_STRING;


// Fragments for Literal primitives
fragment EXPONENT_NUM_PART:         'E' [-+]? DEC_DIGIT+;
fragment ID_LITERAL:                [@*A-Z]+?[*A-Z_\-0-9]*;
fragment DQUOTA_STRING:             '"' ( '\\'. | '""' | ~('"'| '\\') )* '"';
fragment SQUOTA_STRING:             '\'' ('\\'. | '\'\'' | ~('\'' | '\\'))* '\'';
fragment BQUOTA_STRING:             '`' ( '\\'. | '``' | ~('`'|'\\'))* '`';
fragment HEX_DIGIT:                 [0-9A-F];
fragment DEC_DIGIT:                 [0-9];
fragment BIT_STRING_L:              'B' '\'' [01]+ '\'';

// Last tokens must generate Errors

ERROR_RECOGNITION:                  .    -> channel(ERRORCHANNEL);<|MERGE_RESOLUTION|>--- conflicted
+++ resolved
@@ -280,11 +280,8 @@
 MATCHPHRASE:                        'MATCHPHRASE';
 MATCH_PHRASE:                       'MATCH_PHRASE';
 SIMPLE_QUERY_STRING:                'SIMPLE_QUERY_STRING';
-<<<<<<< HEAD
 QUERY_STRING:                       'QUERY_STRING';
-=======
 MATCH_PHRASE_PREFIX:                'MATCH_PHRASE_PREFIX';
->>>>>>> e180d563
 MATCHQUERY:                         'MATCHQUERY';
 MATCH_QUERY:                        'MATCH_QUERY';
 MINUTE_OF_DAY:                      'MINUTE_OF_DAY';
