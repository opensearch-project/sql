# Flint Index Reference Manual

## Overview

### What is Flint Index?

A Flint index is ...

![Overview](https://user-images.githubusercontent.com/46505291/235786891-556cfde2-189c-4f65-b24f-c36e9c59a96a.png)

### Feature Highlights

- Skipping Index
  - Partition index
  - MinMax index
  - ValueList index
  - BloomFilter index
- Covering Index
- Materialized View

### Flint Index Specification

#### Metadata

Currently, Flint metadata is only static configuration without version control and write-ahead log.

```json
{
  "version": "0.1",
  "indexConfig": {
    "kind": "skipping",
    "properties": {
      "indexedColumns": [{
        "kind": "...",
        "columnName": "...",
        "columnType": "..."
      }]
     }
  },
  "source": "alb_logs",
  "state": "active",
  "enabled": true
}
```

#### Field Data Type

For now, Flint Index doesn't define its own data type and uses OpenSearch field type instead.

| **FlintDataType** |
|-------------------|
| boolean           |
| long              |
| integer           |
| short             |
| byte              |
| double            |
| float             |
| date              |
| keyword           |
| text              |
| object            |

#### File Format

Please see Index Store section for more details.

## User Guide

### SDK

`FlintClient` provides low-level Flint index management and data access API.

Index management API example:

```java
// Initialized Flint client for a specific storage
FlintClient flintClient = new FlintOpenSearchClient("localhost", 9200);

FlintMetadata metadata = new FlintMetadata(...)
flintClient.createIndex("alb_logs_skipping_index", metadata)

flintClient.getIndexMetadata("alb_logs_skipping_index")
```

Index data read and write example:

```java
FlintClient flintClient = new FlintOpenSearchClient("localhost", 9200);

// read example
FlintReader reader = flintClient.createReader("indexName", null)\
while(reader.hasNext) {
  reader.next()
}
reader.close()

// write example
FlintWriter writer = flintClient.createWriter("indexName")
writer.write("{\"create\":{}}")
writer.write("\n")
writer.write("{\"aInt\":1}")
writer.write("\n")
writer.flush()
writer.close()

```

### API

High level API is dependent on query engine implementation. Please see Query Engine Integration section for details.

### SQL

DDL statement:

```sql
CREATE SKIPPING INDEX
ON <object>
FOR COLUMNS ( column <index_type> [, ...] )
WHERE <filter_predicate>

DESCRIBE SKIPPING INDEX ON <object>

DROP SKIPPING INDEX ON <object>

<object> ::= [db_name].[schema_name].table_name
```

Skipping index type:

```sql
<index_type> ::= { <bloom_filter>, <min_max>, <value_list> }

<bloom_filter> ::= BLOOM_FILTER( bitCount, numOfHashFunctions ) #TBD
<min_max> ::= MIN_MAX
<value_list> ::= VALUE_LIST
```

Example:

```sql
CREATE SKIPPING INDEX ON alb_logs
FOR COLUMNS (
  client_ip BLOOM_FILTER,
  elb_status VALUE_LIST
)
WHERE time > '2023-04-01 00:00:00'

DESCRIBE SKIPPING INDEX ON alb_logs

DROP SKIPPING INDEX ON alb_logs
```

## Index Store

### OpenSearch

OpenSearch stores the Flint index in an OpenSearch index of the given name.
In the index mapping, the `_meta` and `properties`field stores meta and schema info of a Flint index.

```json
{
  "_meta": {
    "version": "0.1",
    "indexConfig": {
        "kind": "skipping",
        "properties": {
          "indexedColumns": [
            {
              "kind": "partition",
              "columnName": "year",
              "columnType": "int"
            },
            {
              "kind": "value_list",
              "columnName": "elb_status_code",
              "columnType": "int"
            }
          ]
        }
    },
    "source": "alb_logs"
  },
  "properties": {
    "year": {
      "type": "integer"
    },
    "elb_status_code": {
      "type": "integer"
    },
    "file_path": {
      "type": "keyword"
    }
  }
}
```

## Query Engine Integration

### Apache Spark

#### Configurations

- `spark.datasource.flint.location`: default is localhost.
- `spark.datasource.flint.port`: default is 9200.
- `spark.datasource.flint.scheme`: default is http. valid values [http, https]
- `spark.datasource.flint.auth`: default is false. valid values [false, sigv4]
- `spark.datasource.flint.region`: default is us-west-2. only been used when auth=sigv4
- `spark.datasource.flint.write.id_name`: no default value.
- `spark.datasource.flint.write.batch_size`: default value is 1000.
- `spark.datasource.flint.write.refresh_policy`: default value is false. valid values [NONE(false), 
  IMMEDIATE(true), WAIT_UNTIL(wait_for)]
- `spark.datasource.flint.read.scroll_size`: default value is 100.
<<<<<<< HEAD
- `spark.datasource.flint.timeZone`: default value is `spark.sql.session.timeZone`

#### Data Type Mapping

The following table define the data type mapping between Flint data type and Spark data type.

| **FlintDataType** | **SparkDataType**                |
|-------------------|----------------------------------|
| boolean           | BooleanType                      |
| long              | LongType                         |
| integer           | IntegerType                      |
| short             | ShortType                        |
| byte              | ByteType                         |
| double            | DoubleType                       |
| float             | FloatType                        |
| date(Timestamp)   | DateType                         |
| date(Date)        | TimestampType                    |
| keyword           | StringType                       |
| text              | StringType(meta(osType)=text)    |
| object            | StructType                       |

* currently, Flint data type only support date. it is mapped to Spark Data Type based on the format:
  * Map to DateType if format = strict_date, (we also support format = date, may change in future)
  * Map to TimestampType if format = strict_date_optional_time_nanos, (we also support format = 
    strict_date_optional_time | epoch_millis, may change in future)
=======
- `spark.flint.optimizer.enabled`: default is true.
>>>>>>> 35d5813a

#### API

Here is an example for Flint Spark integration:

```scala
val flint = new FlintSpark(spark)

flint.skippingIndex()
    .onTable("alb_logs")
    .filterBy("time > 2023-04-01 00:00:00")
    .addPartitionIndex("year", "month", "day")
    .addValueListIndex("elb_status_code")
    .addBloomFilterIndex("client_ip")
    .create()

flint.refresh("flint_alb_logs_skipping_index", FULL)
```

#### Skipping Index Provider SPI

```scala
trait FlintSparkSkippingStrategy {
  TODO: outputSchema, getAggregators, rewritePredicate
}
```

#### Flint DataSource Read/Write

Here is an example for read index data from AWS OpenSearch domain.

```scala
val aos = Map(
  "host" -> "yourdomain.us-west-2.es.amazonaws.com", 
  "port" -> "-1", 
  "scheme" -> "https", 
  "auth" -> "sigv4", 
  "region" -> "us-west-2")

val df = new SQLContext(sc).read
        .format("flint")
        .options(aos)
        .schema("aInt int")
        .load("t001")
```

## Benchmarks

TODO<|MERGE_RESOLUTION|>--- conflicted
+++ resolved
@@ -202,7 +202,7 @@
 
 #### Configurations
 
-- `spark.datasource.flint.location`: default is localhost.
+- `spark.datasource.flint.host`: default is localhost.
 - `spark.datasource.flint.port`: default is 9200.
 - `spark.datasource.flint.scheme`: default is http. valid values [http, https]
 - `spark.datasource.flint.auth`: default is false. valid values [false, sigv4]
@@ -212,8 +212,7 @@
 - `spark.datasource.flint.write.refresh_policy`: default value is false. valid values [NONE(false), 
   IMMEDIATE(true), WAIT_UNTIL(wait_for)]
 - `spark.datasource.flint.read.scroll_size`: default value is 100.
-<<<<<<< HEAD
-- `spark.datasource.flint.timeZone`: default value is `spark.sql.session.timeZone`
+- `spark.flint.optimizer.enabled`: default is true.
 
 #### Data Type Mapping
 
@@ -236,11 +235,8 @@
 
 * currently, Flint data type only support date. it is mapped to Spark Data Type based on the format:
   * Map to DateType if format = strict_date, (we also support format = date, may change in future)
-  * Map to TimestampType if format = strict_date_optional_time_nanos, (we also support format = 
+  * Map to TimestampType if format = strict_date_optional_time_nanos, (we also support format =
     strict_date_optional_time | epoch_millis, may change in future)
-=======
-- `spark.flint.optimizer.enabled`: default is true.
->>>>>>> 35d5813a
 
 #### API
 
