/*
 * Copyright OpenSearch Contributors
 * SPDX-License-Identifier: Apache-2.0
 */

package org.opensearch.sql.opensearch.storage.script.filter.lucene;

import static org.junit.jupiter.api.Assertions.assertThrows;

import java.util.List;
import java.util.stream.Stream;
import org.junit.jupiter.api.Assertions;
import org.junit.jupiter.api.DisplayNameGeneration;
import org.junit.jupiter.api.DisplayNameGenerator;
import org.junit.jupiter.api.Test;
import org.junit.jupiter.params.ParameterizedTest;
import org.junit.jupiter.params.provider.MethodSource;
import org.opensearch.sql.common.antlr.SyntaxCheckException;
import org.opensearch.sql.data.model.ExprValue;
import org.opensearch.sql.data.type.ExprType;
import org.opensearch.sql.exception.SemanticCheckException;
import org.opensearch.sql.expression.DSL;
import org.opensearch.sql.expression.Expression;
import org.opensearch.sql.expression.FunctionExpression;
import org.opensearch.sql.expression.NamedArgumentExpression;
import org.opensearch.sql.expression.ReferenceExpression;
import org.opensearch.sql.expression.env.Environment;
import org.opensearch.sql.expression.function.FunctionName;
import org.opensearch.sql.opensearch.data.type.OpenSearchTextType;
import org.opensearch.sql.opensearch.expression.OpenSearchDSL;
import org.opensearch.sql.opensearch.storage.script.filter.lucene.relevance.MatchBoolPrefixQuery;

@DisplayNameGeneration(DisplayNameGenerator.ReplaceUnderscores.class)
public class MatchBoolPrefixQueryTest {
  private final MatchBoolPrefixQuery matchBoolPrefixQuery = new MatchBoolPrefixQuery();
  private final FunctionName matchBoolPrefix = FunctionName.of("match_bool_prefix");

  static Stream<List<Expression>> generateValidData() {
    NamedArgumentExpression field =
        DSL.namedArgument("field", new ReferenceExpression("field_value", OpenSearchTextType.of()));
    NamedArgumentExpression query = DSL.namedArgument("query", DSL.literal("query_value"));
    return List.of(
            DSL.namedArgument("fuzziness", DSL.literal("AUTO")),
            DSL.namedArgument("max_expansions", DSL.literal("50")),
            DSL.namedArgument("prefix_length", DSL.literal("0")),
            DSL.namedArgument("fuzzy_transpositions", DSL.literal("true")),
            DSL.namedArgument("fuzzy_rewrite", DSL.literal("constant_score")),
            DSL.namedArgument("minimum_should_match", DSL.literal("3")),
            DSL.namedArgument("boost", DSL.literal("1")),
            DSL.namedArgument("analyzer", DSL.literal("simple")),
            DSL.namedArgument("operator", DSL.literal("Or")),
            DSL.namedArgument("operator", DSL.literal("and")))
        .stream()
        .map(arg -> List.of(field, query, arg));
  }

  @ParameterizedTest
  @MethodSource("generateValidData")
  public void test_valid_arguments(List<Expression> validArgs) {
    Assertions.assertNotNull(matchBoolPrefixQuery.build(new MatchExpression(validArgs)));
  }

  @Test
  public void test_valid_when_two_arguments() {
<<<<<<< HEAD
    List<Expression> arguments = List.of(
        DSL.namedArgument("field",
            new ReferenceExpression("field_value", OpenSearchTextType.of())),
        OpenSearchDSL.namedArgument("query", "query_value"));
=======
    List<Expression> arguments =
        List.of(
            DSL.namedArgument(
                "field", new ReferenceExpression("field_value", OpenSearchTextType.of())),
            DSL.namedArgument("query", "query_value"));
>>>>>>> ed2b6830
    Assertions.assertNotNull(matchBoolPrefixQuery.build(new MatchExpression(arguments)));
  }

  @Test
  public void test_SyntaxCheckException_when_no_arguments() {
    List<Expression> arguments = List.of();
    assertThrows(
        SyntaxCheckException.class,
        () -> matchBoolPrefixQuery.build(new MatchExpression(arguments)));
  }

  @Test
  public void test_SyntaxCheckException_when_one_argument() {
<<<<<<< HEAD
    List<Expression> arguments = List.of(OpenSearchDSL.namedArgument("field", "field_value"));
    assertThrows(SyntaxCheckException.class,
=======
    List<Expression> arguments = List.of(DSL.namedArgument("field", "field_value"));
    assertThrows(
        SyntaxCheckException.class,
>>>>>>> ed2b6830
        () -> matchBoolPrefixQuery.build(new MatchExpression(arguments)));
  }

  @Test
  public void test_SemanticCheckException_when_invalid_argument() {
<<<<<<< HEAD
    List<Expression> arguments = List.of(
        DSL.namedArgument("field",
            new ReferenceExpression("field_value", OpenSearchTextType.of())),
        OpenSearchDSL.namedArgument("query", "query_value"),
        OpenSearchDSL.namedArgument("unsupported", "unsupported_value"));
    Assertions.assertThrows(SemanticCheckException.class,
=======
    List<Expression> arguments =
        List.of(
            DSL.namedArgument(
                "field", new ReferenceExpression("field_value", OpenSearchTextType.of())),
            DSL.namedArgument("query", "query_value"),
            DSL.namedArgument("unsupported", "unsupported_value"));
    Assertions.assertThrows(
        SemanticCheckException.class,
>>>>>>> ed2b6830
        () -> matchBoolPrefixQuery.build(new MatchExpression(arguments)));
  }

  private class MatchExpression extends FunctionExpression {
    public MatchExpression(List<Expression> arguments) {
      super(MatchBoolPrefixQueryTest.this.matchBoolPrefix, arguments);
    }

    @Override
    public ExprValue valueOf(Environment<Expression, ExprValue> valueEnv) {
      throw new UnsupportedOperationException(
          "Invalid function call, "
              + "valueOf function need implementation only to support Expression interface");
    }

    @Override
    public ExprType type() {
      throw new UnsupportedOperationException(
          "Invalid function call, "
              + "type function need implementation only to support Expression interface");
    }
  }
}<|MERGE_RESOLUTION|>--- conflicted
+++ resolved
@@ -62,18 +62,10 @@
 
   @Test
   public void test_valid_when_two_arguments() {
-<<<<<<< HEAD
     List<Expression> arguments = List.of(
         DSL.namedArgument("field",
             new ReferenceExpression("field_value", OpenSearchTextType.of())),
         OpenSearchDSL.namedArgument("query", "query_value"));
-=======
-    List<Expression> arguments =
-        List.of(
-            DSL.namedArgument(
-                "field", new ReferenceExpression("field_value", OpenSearchTextType.of())),
-            DSL.namedArgument("query", "query_value"));
->>>>>>> ed2b6830
     Assertions.assertNotNull(matchBoolPrefixQuery.build(new MatchExpression(arguments)));
   }
 
@@ -87,36 +79,19 @@
 
   @Test
   public void test_SyntaxCheckException_when_one_argument() {
-<<<<<<< HEAD
     List<Expression> arguments = List.of(OpenSearchDSL.namedArgument("field", "field_value"));
     assertThrows(SyntaxCheckException.class,
-=======
-    List<Expression> arguments = List.of(DSL.namedArgument("field", "field_value"));
-    assertThrows(
-        SyntaxCheckException.class,
->>>>>>> ed2b6830
         () -> matchBoolPrefixQuery.build(new MatchExpression(arguments)));
   }
 
   @Test
   public void test_SemanticCheckException_when_invalid_argument() {
-<<<<<<< HEAD
     List<Expression> arguments = List.of(
         DSL.namedArgument("field",
             new ReferenceExpression("field_value", OpenSearchTextType.of())),
         OpenSearchDSL.namedArgument("query", "query_value"),
         OpenSearchDSL.namedArgument("unsupported", "unsupported_value"));
     Assertions.assertThrows(SemanticCheckException.class,
-=======
-    List<Expression> arguments =
-        List.of(
-            DSL.namedArgument(
-                "field", new ReferenceExpression("field_value", OpenSearchTextType.of())),
-            DSL.namedArgument("query", "query_value"),
-            DSL.namedArgument("unsupported", "unsupported_value"));
-    Assertions.assertThrows(
-        SemanticCheckException.class,
->>>>>>> ed2b6830
         () -> matchBoolPrefixQuery.build(new MatchExpression(arguments)));
   }
 
