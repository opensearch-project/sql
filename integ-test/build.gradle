--- conflicted
+++ resolved
@@ -58,12 +58,9 @@
 
 
 configurations.all {
+    resolutionStrategy.force 'junit:junit:4.13.2'
     exclude group: "commons-logging", module: "commons-logging"
     // enforce 1.1.3, https://www.whitesourcesoftware.com/vulnerability-database/WS-2019-0379
-    resolutionStrategy.force "com.fasterxml.jackson.dataformat:jackson-dataformat-smile:2.14.0"
-    resolutionStrategy.force "com.fasterxml.jackson.dataformat:jackson-dataformat-yaml:2.14.0"
-
-    resolutionStrategy.force 'junit:junit:4.13.2'
     resolutionStrategy.force 'commons-codec:commons-codec:1.13'
     resolutionStrategy.force 'com.google.guava:guava:31.0.1-jre'
     resolutionStrategy.force "com.fasterxml.jackson.core:jackson-core:${versions.jackson}"
@@ -92,19 +89,6 @@
     testImplementation('org.junit.jupiter:junit-jupiter-api:5.6.2')
     testRuntimeOnly('org.junit.jupiter:junit-jupiter-engine:5.6.2')
 
-<<<<<<< HEAD
-=======
-    // JDBC drivers for comparison test. Somehow Apache Derby throws security permission exception.
-    testImplementation fileTree('../sql-jdbc/build/libs') {
-        include '*.jar'
-        builtBy 'compileJdbc'
-    }
-    testImplementation group: 'com.h2database', name: 'h2', version: '2.1.214'
-    testImplementation group: 'org.xerial', name: 'sqlite-jdbc', version: '3.28.0'
-    testImplementation group: 'com.google.code.gson', name: 'gson', version: '2.8.9'
-    testImplementation(testFixtures(project(":core")))
-    testImplementation(testFixtures(project(":filesystem")))
->>>>>>> 5073215f
 }
 
 dependencyLicenses.enabled = false
@@ -238,23 +222,7 @@
     systemProperty "queries", System.getProperty("queries")
 }
 
-<<<<<<< HEAD
 String baseVersion = "2.4.0"
-=======
-task compileJdbc(type: Exec) {
-    workingDir '../sql-jdbc/'
-
-    if (DefaultNativePlatform.getCurrentOperatingSystem().isWindows()) {
-        commandLine './gradlew.bat', 'build'
-        commandLine './gradlew.bat', 'shadowJar'
-    } else {
-        commandLine './gradlew', 'build'
-        commandLine './gradlew', 'shadowJar'
-    }
-}
-
-String baseVersion = "2.5.0"
->>>>>>> 5073215f
 String bwcVersion = baseVersion + ".0";
 String baseName = "sqlBwcCluster"
 String bwcFilePath = "src/test/resources/bwc/"
