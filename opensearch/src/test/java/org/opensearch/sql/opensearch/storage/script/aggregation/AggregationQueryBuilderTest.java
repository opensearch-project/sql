/*
 * Copyright OpenSearch Contributors
 * SPDX-License-Identifier: Apache-2.0
 */

package org.opensearch.sql.opensearch.storage.script.aggregation;

import static org.hamcrest.MatcherAssert.assertThat;
import static org.hamcrest.Matchers.containsInAnyOrder;
import static org.junit.jupiter.api.Assertions.assertEquals;
import static org.junit.jupiter.api.Assertions.assertThrows;
import static org.mockito.ArgumentMatchers.any;
import static org.mockito.Mockito.doAnswer;
import static org.opensearch.sql.common.utils.StringUtils.format;
import static org.opensearch.sql.data.type.ExprCoreType.DATE;
import static org.opensearch.sql.data.type.ExprCoreType.DOUBLE;
import static org.opensearch.sql.data.type.ExprCoreType.INTEGER;
import static org.opensearch.sql.data.type.ExprCoreType.STRING;
import static org.opensearch.sql.data.type.ExprCoreType.TIME;
import static org.opensearch.sql.data.type.ExprCoreType.TIMESTAMP;
import static org.opensearch.sql.expression.DSL.literal;
import static org.opensearch.sql.expression.DSL.named;
import static org.opensearch.sql.expression.DSL.ref;
import static org.opensearch.sql.expression.DSL.span;
import static org.opensearch.sql.opensearch.utils.Utils.agg;
import static org.opensearch.sql.opensearch.utils.Utils.avg;
import static org.opensearch.sql.opensearch.utils.Utils.group;
import static org.opensearch.sql.opensearch.utils.Utils.sort;

import com.fasterxml.jackson.databind.ObjectMapper;
import java.util.AbstractMap;
import java.util.Arrays;
import java.util.Collections;
import java.util.List;
import java.util.Map;
import java.util.Set;
import lombok.SneakyThrows;
import org.apache.commons.lang3.tuple.Pair;
import org.junit.jupiter.api.BeforeEach;
import org.junit.jupiter.api.DisplayNameGeneration;
import org.junit.jupiter.api.DisplayNameGenerator;
import org.junit.jupiter.api.Test;
import org.junit.jupiter.api.extension.ExtendWith;
import org.mockito.Mock;
import org.mockito.junit.jupiter.MockitoExtension;
import org.opensearch.sql.ast.tree.Sort;
import org.opensearch.sql.data.type.ExprType;
import org.opensearch.sql.expression.DSL;
import org.opensearch.sql.expression.Expression;
import org.opensearch.sql.expression.NamedExpression;
import org.opensearch.sql.expression.aggregation.AvgAggregator;
import org.opensearch.sql.expression.aggregation.CountAggregator;
import org.opensearch.sql.expression.aggregation.NamedAggregator;
import org.opensearch.sql.opensearch.data.type.OpenSearchDataType;
import org.opensearch.sql.opensearch.data.type.OpenSearchDateType;
import org.opensearch.sql.opensearch.data.type.OpenSearchTextType;
import org.opensearch.sql.opensearch.storage.serde.ExpressionSerializer;

@DisplayNameGeneration(DisplayNameGenerator.ReplaceUnderscores.class)
@ExtendWith(MockitoExtension.class)
class AggregationQueryBuilderTest {
  @Mock private ExpressionSerializer serializer;

  private AggregationQueryBuilder queryBuilder;

  @BeforeEach
  void set_up() {
    queryBuilder = new AggregationQueryBuilder(serializer);
  }

  @Test
  void should_build_composite_aggregation_for_field_reference() {
    assertEquals(
        format(
            "{%n"
                + "  \"composite_buckets\" : {%n"
                + "    \"composite\" : {%n"
                + "      \"size\" : 1000,%n"
                + "      \"sources\" : [ {%n"
                + "        \"name\" : {%n"
                + "          \"terms\" : {%n"
                + "            \"field\" : \"name\",%n"
                + "            \"missing_bucket\" : true,%n"
                + "            \"missing_order\" : \"first\",%n"
                + "            \"order\" : \"asc\"%n"
                + "          }%n"
                + "        }%n"
                + "      }, {%n"
                + "        \"date\" : {%n"
                + "          \"terms\" : {%n"
                + "            \"field\" : \"date\",%n"
                + "            \"missing_bucket\" : true,%n"
                + "            \"value_type\" : \"long\",%n"
                + "            \"missing_order\" : \"first\",%n"
                + "            \"order\" : \"asc\"%n"
                + "          }%n"
                + "        }%n"
                + "      } ]%n"
                + "    },%n"
                + "    \"aggregations\" : {%n"
                + "      \"avg(age)\" : {%n"
                + "        \"avg\" : {%n"
                + "          \"field\" : \"age\"%n"
                + "        }%n"
                + "      }%n"
                + "    }%n"
                + "  }%n"
                + "}"),
        buildQuery(
            Arrays.asList(
                named("avg(age)", new AvgAggregator(Arrays.asList(ref("age", INTEGER)), INTEGER))),
            Arrays.asList(named("name", ref("name", STRING)), named("date", ref("date", DATE)))));
  }

  @Test
  void should_build_composite_aggregation_for_field_reference_with_order() {
    assertEquals(
        format(
            "{%n"
                + "  \"composite_buckets\" : {%n"
                + "    \"composite\" : {%n"
                + "      \"size\" : 1000,%n"
                + "      \"sources\" : [ {%n"
                + "        \"name\" : {%n"
                + "          \"terms\" : {%n"
                + "            \"field\" : \"name\",%n"
                + "            \"missing_bucket\" : true,%n"
                + "            \"missing_order\" : \"last\",%n"
                + "            \"order\" : \"desc\"%n"
                + "          }%n"
                + "        }%n"
                + "      }, {%n"
                + "        \"date\" : {%n"
                + "          \"terms\" : {%n"
                + "            \"field\" : \"date\",%n"
                + "            \"missing_bucket\" : true,%n"
                + "            \"value_type\" : \"long\",%n"
                + "            \"missing_order\" : \"first\",%n"
                + "            \"order\" : \"asc\"%n"
                + "          }%n"
                + "        }%n"
                + "      } ]%n"
                + "    },%n"
                + "    \"aggregations\" : {%n"
                + "      \"avg(age)\" : {%n"
                + "        \"avg\" : {%n"
                + "          \"field\" : \"age\"%n"
                + "        }%n"
                + "      }%n"
                + "    }%n"
                + "  }%n"
                + "}"),
        buildQuery(
            Arrays.asList(
                named("avg(age)", new AvgAggregator(Arrays.asList(ref("age", INTEGER)), INTEGER))),
            Arrays.asList(named("name", ref("name", STRING)), named("date", ref("date", DATE))),
            sort(ref("name", STRING), Sort.SortOption.DEFAULT_DESC),
            true));
  }

  @Test
  void should_build_type_mapping_for_field_reference() {
    assertThat(
        buildTypeMapping(
            Arrays.asList(
                named("avg(age)", new AvgAggregator(Arrays.asList(ref("age", INTEGER)), INTEGER))),
            Arrays.asList(named("name", ref("name", STRING)))),
        containsInAnyOrder(
            map("avg(age)", OpenSearchDataType.of(INTEGER)),
            map("name", OpenSearchDataType.of(STRING))));
  }

  @Test
  void should_build_type_mapping_for_timestamp_type() {
    assertThat(
        buildTypeMapping(
            Arrays.asList(
                named(
                    "avg(timestamp)",
                    new AvgAggregator(Arrays.asList(ref("timestamp", TIMESTAMP)), TIMESTAMP))),
            Arrays.asList(named("timestamp", ref("timestamp", TIMESTAMP)))),
        containsInAnyOrder(
            map("avg(timestamp)", OpenSearchDateType.of()),
            map("timestamp", OpenSearchDateType.of())));
  }

  @Test
  void should_build_type_mapping_for_date_type() {
    assertThat(
        buildTypeMapping(
            Arrays.asList(
                named("avg(date)", new AvgAggregator(Arrays.asList(ref("date", DATE)), DATE))),
            Arrays.asList(named("date", ref("date", DATE)))),
        containsInAnyOrder(
            map("avg(date)", OpenSearchDateType.of(DATE)),
            map("date", OpenSearchDateType.of(DATE))));
  }

  @Test
  void should_build_type_mapping_for_time_type() {
    assertThat(
        buildTypeMapping(
            Arrays.asList(
                named("avg(time)", new AvgAggregator(Arrays.asList(ref("time", TIME)), TIME))),
            Arrays.asList(named("time", ref("time", TIME)))),
        containsInAnyOrder(
            map("avg(time)", OpenSearchDateType.of(TIME)),
            map("time", OpenSearchDateType.of(TIME))));
  }

  @Test
  void should_build_composite_aggregation_for_field_reference_of_keyword() {
    assertEquals(
        format(
            "{%n"
                + "  \"composite_buckets\" : {%n"
                + "    \"composite\" : {%n"
                + "      \"size\" : 1000,%n"
                + "      \"sources\" : [ {%n"
                + "        \"name\" : {%n"
                + "          \"terms\" : {%n"
                + "            \"field\" : \"name.keyword\",%n"
                + "            \"missing_bucket\" : true,%n"
                + "            \"missing_order\" : \"first\",%n"
                + "            \"order\" : \"asc\"%n"
                + "          }%n"
                + "        }%n"
                + "      }, {%n"
                + "        \"date\" : {%n"
                + "          \"terms\" : {%n"
                + "            \"field\" : \"date\",%n"
                + "            \"missing_bucket\" : true,%n"
                + "            \"value_type\" : \"long\",%n"
                + "            \"missing_order\" : \"first\",%n"
                + "            \"order\" : \"asc\"%n"
                + "          }%n"
                + "        }%n"
                + "      } ]%n"
                + "    },%n"
                + "    \"aggregations\" : {%n"
                + "      \"avg(age)\" : {%n"
                + "        \"avg\" : {%n"
                + "          \"field\" : \"age\"%n"
                + "        }%n"
                + "      }%n"
                + "    }%n"
                + "  }%n"
                + "}"),
        buildQuery(
            Arrays.asList(
                named("avg(age)", new AvgAggregator(Arrays.asList(ref("age", INTEGER)), INTEGER))),
            Arrays.asList(
                named(
                    "name",
                    ref(
                        "name",
                        OpenSearchTextType.of(
                            Map.of(
                                "words",
                                OpenSearchDataType.of(OpenSearchDataType.MappingType.Keyword))))),
                named("date", ref("date", DATE)))));
  }

  @Test
  void should_build_type_mapping_for_field_reference_of_keyword() {
    assertThat(
        buildTypeMapping(
            Arrays.asList(
                named("avg(age)", new AvgAggregator(Arrays.asList(ref("age", INTEGER)), INTEGER))),
            Arrays.asList(named("name", ref("name", STRING)))),
        containsInAnyOrder(
            map("avg(age)", OpenSearchDataType.of(INTEGER)),
            map("name", OpenSearchDataType.of(STRING))));
  }

  @Test
  void should_build_composite_aggregation_for_expression() {
    doAnswer(
            invocation -> {
              Expression expr = invocation.getArgument(0);
              return expr.toString();
            })
        .when(serializer)
        .serialize(any());
    assertEquals(
        format(
            "{%n"
                + "  \"composite_buckets\" : {%n"
                + "    \"composite\" : {%n"
                + "      \"size\" : 1000,%n"
                + "      \"sources\" : [ {%n"
                + "        \"age\" : {%n"
                + "          \"terms\" : {%n"
                + "            \"script\" : {%n"
                + "              \"source\" :"
                + " \"{\\\"langType\\\":\\\"v2\\\",\\\"script\\\":\\\"asin(age)\\\"}\",%n"
                + "              \"lang\" : \"opensearch_compounded_script\"%n"
                + "            },%n"
                + "            \"missing_bucket\" : true,%n"
                + "            \"missing_order\" : \"first\",%n"
                + "            \"order\" : \"asc\"%n"
                + "          }%n"
                + "        }%n"
                + "      }, {%n"
                + "        \"date\" : {%n"
                + "          \"terms\" : {%n"
                + "            \"script\" : {%n"
                + "              \"source\" :"
                + " \"{\\\"langType\\\":\\\"v2\\\",\\\"script\\\":\\\"dayname(date)\\\"}\",%n"
                + "              \"lang\" : \"opensearch_compounded_script\"%n"
                + "            },%n"
                + "            \"missing_bucket\" : true,%n"
                + "            \"missing_order\" : \"first\",%n"
                + "            \"order\" : \"asc\"%n"
                + "          }%n"
                + "        }%n"
                + "      } ]%n"
                + "    },%n"
                + "    \"aggregations\" : {%n"
                + "      \"avg(balance)\" : {%n"
                + "        \"avg\" : {%n"
                + "          \"script\" : {%n"
                + "            \"source\" :"
                + " \"{\\\"langType\\\":\\\"v2\\\",\\\"script\\\":\\\"abs(balance)\\\"}\",%n"
                + "            \"lang\" : \"opensearch_compounded_script\"%n"
                + "          }%n"
                + "        }%n"
                + "      }%n"
                + "    }%n"
                + "  }%n"
                + "}"),
        buildQuery(
            Arrays.asList(
                named(
                    "avg(balance)",
                    new AvgAggregator(Arrays.asList(DSL.abs(ref("balance", INTEGER))), INTEGER))),
            Arrays.asList(
                named("age", DSL.asin(ref("age", INTEGER))),
                named("date", DSL.dayname(ref("date", DATE))))));
  }

  @Test
  void should_build_composite_aggregation_follow_with_order_by_position() {
    assertEquals(
        format(
            "{%n"
                + "  \"composite_buckets\" : {%n"
                + "    \"composite\" : {%n"
                + "      \"size\" : 1000,%n"
                + "      \"sources\" : [ {%n"
                + "        \"name\" : {%n"
                + "          \"terms\" : {%n"
                + "            \"field\" : \"name\",%n"
                + "            \"missing_bucket\" : true,%n"
                + "            \"missing_order\" : \"last\",%n"
                + "            \"order\" : \"desc\"%n"
                + "          }%n"
                + "        }%n"
                + "      }, {%n"
                + "        \"age\" : {%n"
                + "          \"terms\" : {%n"
                + "            \"field\" : \"age\",%n"
                + "            \"missing_bucket\" : true,%n"
                + "            \"missing_order\" : \"first\",%n"
                + "            \"order\" : \"asc\"%n"
                + "          }%n"
                + "        }%n"
                + "      } ]%n"
                + "    },%n"
                + "    \"aggregations\" : {%n"
                + "      \"avg(balance)\" : {%n"
                + "        \"avg\" : {%n"
                + "          \"field\" : \"balance\"%n"
                + "        }%n"
                + "      }%n"
                + "    }%n"
                + "  }%n"
                + "}"),
        buildQuery(
            agg(named("avg(balance)", avg(ref("balance", INTEGER), INTEGER))),
            group(named("age", ref("age", INTEGER)), named("name", ref("name", STRING))),
            sort(
                ref("name", STRING),
                Sort.SortOption.DEFAULT_DESC,
                ref("age", INTEGER),
                Sort.SortOption.DEFAULT_ASC),
            true));
  }

  @Test
  void should_build_type_mapping_for_expression() {
    assertThat(
        buildTypeMapping(
            Arrays.asList(
                named(
                    "avg(balance)",
                    new AvgAggregator(Arrays.asList(DSL.abs(ref("balance", INTEGER))), INTEGER))),
            Arrays.asList(named("age", DSL.asin(ref("age", INTEGER))))),
        containsInAnyOrder(
            map("avg(balance)", OpenSearchDataType.of(INTEGER)),
            map("age", OpenSearchDataType.of(DOUBLE))));
  }

  @Test
  void should_build_aggregation_without_bucket() {
    assertEquals(
        format(
            "{%n"
                + "  \"avg(balance)\" : {%n"
                + "    \"avg\" : {%n"
                + "      \"field\" : \"balance\"%n"
                + "    }%n"
                + "  }%n"
                + "}"),
        buildQuery(
            Arrays.asList(
                named(
                    "avg(balance)",
                    new AvgAggregator(Arrays.asList(ref("balance", INTEGER)), INTEGER))),
            Collections.emptyList()));
  }

  @Test
  void should_build_filter_aggregation() {
    assertEquals(
        format(
            "{%n"
                + "  \"avg(age) filter(where age > 34)\" : {%n"
                + "    \"filter\" : {%n"
                + "      \"range\" : {%n"
                + "        \"age\" : {%n"
                + "          \"from\" : 20,%n"
                + "          \"to\" : null,%n"
                + "          \"include_lower\" : false,%n"
                + "          \"include_upper\" : true,%n"
                + "          \"boost\" : 1.0%n"
                + "        }%n"
                + "      }%n"
                + "    },%n"
                + "    \"aggregations\" : {%n"
                + "      \"avg(age) filter(where age > 34)\" : {%n"
                + "        \"avg\" : {%n"
                + "          \"field\" : \"age\"%n"
                + "        }%n"
                + "      }%n"
                + "    }%n"
                + "  }%n"
                + "}"),
        buildQuery(
            Arrays.asList(
                named(
                    "avg(age) filter(where age > 34)",
                    new AvgAggregator(Arrays.asList(ref("age", INTEGER)), INTEGER)
                        .condition(DSL.greater(ref("age", INTEGER), literal(20))))),
            Collections.emptyList()));
  }

  @Test
  void should_build_filter_aggregation_group_by() {
    assertEquals(
        format(
            "{%n"
                + "  \"gender\" : {%n"
                + "    \"terms\" : {%n"
                + "      \"field\" : \"gender\",%n"
                + "      \"size\" : 1000,%n"
<<<<<<< HEAD
                + "      \"min_doc_count\" : 1,%n"
                + "      \"shard_min_doc_count\" : 0,%n"
                + "      \"show_term_doc_count_error\" : false,%n"
                + "      \"order\" : {%n"
                + "        \"_key\" : \"asc\"%n"
                + "      }%n"
=======
                + "      \"sources\" : [ {%n"
                + "        \"gender\" : {%n"
                + "          \"terms\" : {%n"
                + "            \"field\" : \"gender\",%n"
                + "            \"missing_bucket\" : false,%n"
                + "            \"order\" : \"asc\"%n"
                + "          }%n"
                + "        }%n"
                + "      } ]%n"
>>>>>>> 5be225ed
                + "    },%n"
                + "    \"aggregations\" : {%n"
                + "      \"avg(age) filter(where age > 34)\" : {%n"
                + "        \"filter\" : {%n"
                + "          \"range\" : {%n"
                + "            \"age\" : {%n"
                + "              \"from\" : 20,%n"
                + "              \"to\" : null,%n"
                + "              \"include_lower\" : false,%n"
                + "              \"include_upper\" : true,%n"
                + "              \"boost\" : 1.0%n"
                + "            }%n"
                + "          }%n"
                + "        },%n"
                + "        \"aggregations\" : {%n"
                + "          \"avg(age) filter(where age > 34)\" : {%n"
                + "            \"avg\" : {%n"
                + "              \"field\" : \"age\"%n"
                + "            }%n"
                + "          }%n"
                + "        }%n"
                + "      }%n"
                + "    }%n"
                + "  }%n"
                + "}"),
        buildQuery(
            Arrays.asList(
                named(
                    "avg(age) filter(where age > 34)",
                    new AvgAggregator(Arrays.asList(ref("age", INTEGER)), INTEGER)
                        .condition(DSL.greater(ref("age", INTEGER), literal(20))))),
            Arrays.asList(named(ref("gender", OpenSearchDataType.of(STRING)))),
            false));
  }

  @Test
  void should_build_type_mapping_without_bucket() {
    assertThat(
        buildTypeMapping(
            Arrays.asList(
                named(
                    "avg(balance)",
                    new AvgAggregator(Arrays.asList(ref("balance", INTEGER)), INTEGER))),
            Collections.emptyList()),
        containsInAnyOrder(map("avg(balance)", OpenSearchDataType.of(INTEGER))));
  }

  @Test
  void should_build_histogram() {
    assertEquals(
        format(
            "{%n"
<<<<<<< HEAD
                + "  \"SpanExpression(field=age, value=10, unit=NONE)\" : {%n"
                + "    \"histogram\" : {%n"
                + "      \"field\" : \"age\",%n"
                + "      \"interval\" : 10.0,%n"
                + "      \"offset\" : 0.0,%n"
                + "      \"order\" : {%n"
                + "        \"_key\" : \"asc\"%n"
                + "      },%n"
                + "      \"keyed\" : false,%n"
                + "      \"min_doc_count\" : 0%n"
=======
                + "  \"composite_buckets\" : {%n"
                + "    \"composite\" : {%n"
                + "      \"size\" : 1000,%n"
                + "      \"sources\" : [ {%n"
                + "        \"SpanExpression(field=age, value=10, unit=NONE)\" : {%n"
                + "          \"histogram\" : {%n"
                + "            \"field\" : \"age\",%n"
                + "            \"missing_bucket\" : false,%n"
                + "            \"order\" : \"asc\",%n"
                + "            \"interval\" : 10.0%n"
                + "          }%n"
                + "        }%n"
                + "      } ]%n"
>>>>>>> 5be225ed
                + "    },%n"
                + "    \"aggregations\" : {%n"
                + "      \"count(a)\" : {%n"
                + "        \"value_count\" : {%n"
                + "          \"field\" : \"a\"%n"
                + "        }%n"
                + "      }%n"
                + "    }%n"
                + "  }%n"
                + "}"),
        buildQuery(
            Arrays.asList(
                named("count(a)", new CountAggregator(Arrays.asList(ref("a", INTEGER)), INTEGER))),
            Arrays.asList(named(span(ref("age", INTEGER), literal(10), ""))),
            false));
  }

  @Test
  void should_build_histogram_two_metrics() {
    assertEquals(
        format(
            "{%n"
<<<<<<< HEAD
                + "  \"SpanExpression(field=age, value=10, unit=NONE)\" : {%n"
                + "    \"histogram\" : {%n"
                + "      \"field\" : \"age\",%n"
                + "      \"interval\" : 10.0,%n"
                + "      \"offset\" : 0.0,%n"
                + "      \"order\" : {%n"
                + "        \"_key\" : \"asc\"%n"
                + "      },%n"
                + "      \"keyed\" : false,%n"
                + "      \"min_doc_count\" : 0%n"
=======
                + "  \"composite_buckets\" : {%n"
                + "    \"composite\" : {%n"
                + "      \"size\" : 1000,%n"
                + "      \"sources\" : [ {%n"
                + "        \"SpanExpression(field=age, value=10, unit=NONE)\" : {%n"
                + "          \"histogram\" : {%n"
                + "            \"field\" : \"age\",%n"
                + "            \"missing_bucket\" : false,%n"
                + "            \"order\" : \"asc\",%n"
                + "            \"interval\" : 10.0%n"
                + "          }%n"
                + "        }%n"
                + "      } ]%n"
>>>>>>> 5be225ed
                + "    },%n"
                + "    \"aggregations\" : {%n"
                + "      \"count(a)\" : {%n"
                + "        \"value_count\" : {%n"
                + "          \"field\" : \"a\"%n"
                + "        }%n"
                + "      },%n"
                + "      \"avg(b)\" : {%n"
                + "        \"avg\" : {%n"
                + "          \"field\" : \"b\"%n"
                + "        }%n"
                + "      }%n"
                + "    }%n"
                + "  }%n"
                + "}"),
        buildQuery(
            Arrays.asList(
                named("count(a)", new CountAggregator(Arrays.asList(ref("a", INTEGER)), INTEGER)),
                named("avg(b)", new AvgAggregator(Arrays.asList(ref("b", INTEGER)), INTEGER))),
            Arrays.asList(named(span(ref("age", INTEGER), literal(10), ""))),
            false));
  }

  @Test
  void fixed_interval_time_span() {
    assertEquals(
        format(
            "{%n"
<<<<<<< HEAD
                + "  \"SpanExpression(field=timestamp, value=1, unit=H)\" : {%n"
                + "    \"date_histogram\" : {%n"
                + "      \"field\" : \"timestamp\",%n"
                + "      \"fixed_interval\" : \"1h\",%n"
                + "      \"offset\" : 0,%n"
                + "      \"order\" : {%n"
                + "        \"_key\" : \"asc\"%n"
                + "      },%n"
                + "      \"keyed\" : false,%n"
                + "      \"min_doc_count\" : 0%n"
=======
                + "  \"composite_buckets\" : {%n"
                + "    \"composite\" : {%n"
                + "      \"size\" : 1000,%n"
                + "      \"sources\" : [ {%n"
                + "        \"SpanExpression(field=timestamp, value=1, unit=H)\" : {%n"
                + "          \"date_histogram\" : {%n"
                + "            \"field\" : \"timestamp\",%n"
                + "            \"missing_bucket\" : false,%n"
                + "            \"order\" : \"asc\",%n"
                + "            \"fixed_interval\" : \"1h\"%n"
                + "          }%n"
                + "        }%n"
                + "      } ]%n"
>>>>>>> 5be225ed
                + "    },%n"
                + "    \"aggregations\" : {%n"
                + "      \"count(a)\" : {%n"
                + "        \"value_count\" : {%n"
                + "          \"field\" : \"a\"%n"
                + "        }%n"
                + "      }%n"
                + "    }%n"
                + "  }%n"
                + "}"),
        buildQuery(
            Arrays.asList(
                named("count(a)", new CountAggregator(Arrays.asList(ref("a", INTEGER)), INTEGER))),
            Arrays.asList(named(span(ref("timestamp", TIMESTAMP), literal(1), "h"))),
            false));
  }

  @Test
  void calendar_interval_time_span() {
    assertEquals(
        format(
            "{%n"
<<<<<<< HEAD
                + "  \"SpanExpression(field=date, value=1, unit=W)\" : {%n"
                + "    \"date_histogram\" : {%n"
                + "      \"field\" : \"date\",%n"
                + "      \"calendar_interval\" : \"1w\",%n"
                + "      \"offset\" : 0,%n"
                + "      \"order\" : {%n"
                + "        \"_key\" : \"asc\"%n"
                + "      },%n"
                + "      \"keyed\" : false,%n"
                + "      \"min_doc_count\" : 0%n"
=======
                + "  \"composite_buckets\" : {%n"
                + "    \"composite\" : {%n"
                + "      \"size\" : 1000,%n"
                + "      \"sources\" : [ {%n"
                + "        \"SpanExpression(field=date, value=1, unit=W)\" : {%n"
                + "          \"date_histogram\" : {%n"
                + "            \"field\" : \"date\",%n"
                + "            \"missing_bucket\" : false,%n"
                + "            \"order\" : \"asc\",%n"
                + "            \"calendar_interval\" : \"1w\"%n"
                + "          }%n"
                + "        }%n"
                + "      } ]%n"
>>>>>>> 5be225ed
                + "    },%n"
                + "    \"aggregations\" : {%n"
                + "      \"count(a)\" : {%n"
                + "        \"value_count\" : {%n"
                + "          \"field\" : \"a\"%n"
                + "        }%n"
                + "      }%n"
                + "    }%n"
                + "  }%n"
                + "}"),
        buildQuery(
            Arrays.asList(
                named("count(a)", new CountAggregator(Arrays.asList(ref("a", INTEGER)), INTEGER))),
            Arrays.asList(named(span(ref("date", DATE), literal(1), "w"))),
            false));
  }

  @Test
  void general_span() {
    assertEquals(
        format(
            "{%n"
<<<<<<< HEAD
                + "  \"SpanExpression(field=age, value=1, unit=NONE)\" : {%n"
                + "    \"histogram\" : {%n"
                + "      \"field\" : \"age\",%n"
                + "      \"interval\" : 1.0,%n"
                + "      \"offset\" : 0.0,%n"
                + "      \"order\" : {%n"
                + "        \"_key\" : \"asc\"%n"
                + "      },%n"
                + "      \"keyed\" : false,%n"
                + "      \"min_doc_count\" : 0%n"
=======
                + "  \"composite_buckets\" : {%n"
                + "    \"composite\" : {%n"
                + "      \"size\" : 1000,%n"
                + "      \"sources\" : [ {%n"
                + "        \"SpanExpression(field=age, value=1, unit=NONE)\" : {%n"
                + "          \"histogram\" : {%n"
                + "            \"field\" : \"age\",%n"
                + "            \"missing_bucket\" : false,%n"
                + "            \"order\" : \"asc\",%n"
                + "            \"interval\" : 1.0%n"
                + "          }%n"
                + "        }%n"
                + "      } ]%n"
>>>>>>> 5be225ed
                + "    },%n"
                + "    \"aggregations\" : {%n"
                + "      \"count(a)\" : {%n"
                + "        \"value_count\" : {%n"
                + "          \"field\" : \"a\"%n"
                + "        }%n"
                + "      }%n"
                + "    }%n"
                + "  }%n"
                + "}"),
        buildQuery(
            Arrays.asList(
                named("count(a)", new CountAggregator(Arrays.asList(ref("a", INTEGER)), INTEGER))),
            Arrays.asList(named(span(ref("age", INTEGER), literal(1), ""))),
            false));
  }

  @Test
  void invalid_unit() {
    assertThrows(
        IllegalStateException.class,
        () ->
            buildQuery(
                Arrays.asList(
                    named(
                        "count(a)",
                        new CountAggregator(Arrays.asList(ref("a", INTEGER)), INTEGER))),
                Arrays.asList(named(span(ref("age", INTEGER), literal(1), "invalid_unit")))));
  }

  @SneakyThrows
  private String buildQuery(
      List<NamedAggregator> namedAggregatorList, List<NamedExpression> groupByList) {
    return buildQuery(namedAggregatorList, groupByList, true);
  }

  @SneakyThrows
  private String buildQuery(
      List<NamedAggregator> namedAggregatorList,
      List<NamedExpression> groupByList,
      boolean bucketNullable) {
    return buildQuery(namedAggregatorList, groupByList, null, bucketNullable);
  }

  @SneakyThrows
  private String buildQuery(
      List<NamedAggregator> namedAggregatorList,
      List<NamedExpression> groupByList,
      List<Pair<Sort.SortOption, Expression>> sortList,
      boolean bucketNullable) {
    ObjectMapper objectMapper = new ObjectMapper();
    return objectMapper
        .readTree(
            queryBuilder
                .buildAggregationBuilder(namedAggregatorList, groupByList, sortList, bucketNullable)
                .getLeft()
                .get(0)
                .toString())
        .toPrettyString();
  }

  private Set<Map.Entry<String, OpenSearchDataType>> buildTypeMapping(
      List<NamedAggregator> namedAggregatorList, List<NamedExpression> groupByList) {
    return queryBuilder.buildTypeMapping(namedAggregatorList, groupByList).entrySet();
  }

  private Map.Entry<String, ExprType> map(String name, ExprType type) {
    return new AbstractMap.SimpleEntry<String, ExprType>(name, type);
  }
}<|MERGE_RESOLUTION|>--- conflicted
+++ resolved
@@ -460,18 +460,9 @@
     assertEquals(
         format(
             "{%n"
-                + "  \"gender\" : {%n"
-                + "    \"terms\" : {%n"
-                + "      \"field\" : \"gender\",%n"
-                + "      \"size\" : 1000,%n"
-<<<<<<< HEAD
-                + "      \"min_doc_count\" : 1,%n"
-                + "      \"shard_min_doc_count\" : 0,%n"
-                + "      \"show_term_doc_count_error\" : false,%n"
-                + "      \"order\" : {%n"
-                + "        \"_key\" : \"asc\"%n"
-                + "      }%n"
-=======
+                + "  \"composite_buckets\" : {%n"
+                + "    \"composite\" : {%n"
+                + "      \"size\" : 1000,%n"
                 + "      \"sources\" : [ {%n"
                 + "        \"gender\" : {%n"
                 + "          \"terms\" : {%n"
@@ -481,7 +472,6 @@
                 + "          }%n"
                 + "        }%n"
                 + "      } ]%n"
->>>>>>> 5be225ed
                 + "    },%n"
                 + "    \"aggregations\" : {%n"
                 + "      \"avg(age) filter(where age > 34)\" : {%n"
@@ -534,18 +524,6 @@
     assertEquals(
         format(
             "{%n"
-<<<<<<< HEAD
-                + "  \"SpanExpression(field=age, value=10, unit=NONE)\" : {%n"
-                + "    \"histogram\" : {%n"
-                + "      \"field\" : \"age\",%n"
-                + "      \"interval\" : 10.0,%n"
-                + "      \"offset\" : 0.0,%n"
-                + "      \"order\" : {%n"
-                + "        \"_key\" : \"asc\"%n"
-                + "      },%n"
-                + "      \"keyed\" : false,%n"
-                + "      \"min_doc_count\" : 0%n"
-=======
                 + "  \"composite_buckets\" : {%n"
                 + "    \"composite\" : {%n"
                 + "      \"size\" : 1000,%n"
@@ -559,7 +537,6 @@
                 + "          }%n"
                 + "        }%n"
                 + "      } ]%n"
->>>>>>> 5be225ed
                 + "    },%n"
                 + "    \"aggregations\" : {%n"
                 + "      \"count(a)\" : {%n"
@@ -582,18 +559,6 @@
     assertEquals(
         format(
             "{%n"
-<<<<<<< HEAD
-                + "  \"SpanExpression(field=age, value=10, unit=NONE)\" : {%n"
-                + "    \"histogram\" : {%n"
-                + "      \"field\" : \"age\",%n"
-                + "      \"interval\" : 10.0,%n"
-                + "      \"offset\" : 0.0,%n"
-                + "      \"order\" : {%n"
-                + "        \"_key\" : \"asc\"%n"
-                + "      },%n"
-                + "      \"keyed\" : false,%n"
-                + "      \"min_doc_count\" : 0%n"
-=======
                 + "  \"composite_buckets\" : {%n"
                 + "    \"composite\" : {%n"
                 + "      \"size\" : 1000,%n"
@@ -607,7 +572,6 @@
                 + "          }%n"
                 + "        }%n"
                 + "      } ]%n"
->>>>>>> 5be225ed
                 + "    },%n"
                 + "    \"aggregations\" : {%n"
                 + "      \"count(a)\" : {%n"
@@ -636,18 +600,6 @@
     assertEquals(
         format(
             "{%n"
-<<<<<<< HEAD
-                + "  \"SpanExpression(field=timestamp, value=1, unit=H)\" : {%n"
-                + "    \"date_histogram\" : {%n"
-                + "      \"field\" : \"timestamp\",%n"
-                + "      \"fixed_interval\" : \"1h\",%n"
-                + "      \"offset\" : 0,%n"
-                + "      \"order\" : {%n"
-                + "        \"_key\" : \"asc\"%n"
-                + "      },%n"
-                + "      \"keyed\" : false,%n"
-                + "      \"min_doc_count\" : 0%n"
-=======
                 + "  \"composite_buckets\" : {%n"
                 + "    \"composite\" : {%n"
                 + "      \"size\" : 1000,%n"
@@ -661,7 +613,6 @@
                 + "          }%n"
                 + "        }%n"
                 + "      } ]%n"
->>>>>>> 5be225ed
                 + "    },%n"
                 + "    \"aggregations\" : {%n"
                 + "      \"count(a)\" : {%n"
@@ -684,18 +635,6 @@
     assertEquals(
         format(
             "{%n"
-<<<<<<< HEAD
-                + "  \"SpanExpression(field=date, value=1, unit=W)\" : {%n"
-                + "    \"date_histogram\" : {%n"
-                + "      \"field\" : \"date\",%n"
-                + "      \"calendar_interval\" : \"1w\",%n"
-                + "      \"offset\" : 0,%n"
-                + "      \"order\" : {%n"
-                + "        \"_key\" : \"asc\"%n"
-                + "      },%n"
-                + "      \"keyed\" : false,%n"
-                + "      \"min_doc_count\" : 0%n"
-=======
                 + "  \"composite_buckets\" : {%n"
                 + "    \"composite\" : {%n"
                 + "      \"size\" : 1000,%n"
@@ -709,7 +648,6 @@
                 + "          }%n"
                 + "        }%n"
                 + "      } ]%n"
->>>>>>> 5be225ed
                 + "    },%n"
                 + "    \"aggregations\" : {%n"
                 + "      \"count(a)\" : {%n"
@@ -732,18 +670,6 @@
     assertEquals(
         format(
             "{%n"
-<<<<<<< HEAD
-                + "  \"SpanExpression(field=age, value=1, unit=NONE)\" : {%n"
-                + "    \"histogram\" : {%n"
-                + "      \"field\" : \"age\",%n"
-                + "      \"interval\" : 1.0,%n"
-                + "      \"offset\" : 0.0,%n"
-                + "      \"order\" : {%n"
-                + "        \"_key\" : \"asc\"%n"
-                + "      },%n"
-                + "      \"keyed\" : false,%n"
-                + "      \"min_doc_count\" : 0%n"
-=======
                 + "  \"composite_buckets\" : {%n"
                 + "    \"composite\" : {%n"
                 + "      \"size\" : 1000,%n"
@@ -757,7 +683,6 @@
                 + "          }%n"
                 + "        }%n"
                 + "      } ]%n"
->>>>>>> 5be225ed
                 + "    },%n"
                 + "    \"aggregations\" : {%n"
                 + "      \"count(a)\" : {%n"
