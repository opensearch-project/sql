/*
 * Copyright OpenSearch Contributors
 * SPDX-License-Identifier: Apache-2.0
 */

package org.opensearch.sql.legacy;

import static com.google.common.base.Strings.isNullOrEmpty;

import java.io.BufferedReader;
import java.io.File;
import java.io.FileInputStream;
import java.io.IOException;
import java.io.InputStream;
import java.io.InputStreamReader;
import java.io.Reader;
import java.nio.charset.StandardCharsets;
import java.nio.file.Files;
import java.nio.file.Path;
import java.nio.file.Paths;
import java.util.ArrayList;
import java.util.LinkedList;
import java.util.List;
import java.util.Locale;
import java.util.stream.Collectors;
import org.json.JSONObject;
import org.opensearch.action.bulk.BulkRequest;
import org.opensearch.action.bulk.BulkResponse;
import org.opensearch.action.index.IndexRequest;
import org.opensearch.client.Request;
import org.opensearch.client.Response;
import org.opensearch.client.RestClient;
import org.opensearch.common.xcontent.XContentType;
import org.opensearch.transport.client.Client;

public class TestUtils {

  private static final String MAPPING_FILE_PATH = "src/test/resources/indexDefinitions/";

  /**
   * Create test index by REST client.
   *
   * @param client client connection
   * @param indexName test index name
   * @param mapping test index mapping or null if no predefined mapping
   */
  public static void createIndexByRestClient(RestClient client, String indexName, String mapping) {
    Request request = new Request("PUT", "/" + indexName);
    if (!isNullOrEmpty(mapping)) {
      request.setJsonEntity(mapping);
    }
    performRequest(client, request);
  }

  /**
   * https://github.com/elastic/elasticsearch/pull/49959<br>
   * Deprecate creation of dot-prefixed index names except for hidden and system indices. Create
   * hidden index by REST client.
   *
   * @param client client connection
   * @param indexName test index name
   * @param mapping test index mapping or null if no predefined mapping
   */
  public static void createHiddenIndexByRestClient(
      RestClient client, String indexName, String mapping) {
    Request request = new Request("PUT", "/" + indexName);
    JSONObject jsonObject = isNullOrEmpty(mapping) ? new JSONObject() : new JSONObject(mapping);
    jsonObject.put("settings", new JSONObject("{\"index\":{\"hidden\":true}}"));
    request.setJsonEntity(jsonObject.toString());

    performRequest(client, request);
  }

  /**
   * Check if index already exists by OpenSearch index exists API which returns: 200 - specified
   * indices or aliases exist 404 - one or more indices specified or aliases do not exist
   *
   * @param client client connection
   * @param indexName index name
   * @return true for index exist
   */
  public static boolean isIndexExist(RestClient client, String indexName) {
    try {
      Response response = client.performRequest(new Request("HEAD", "/" + indexName));
      return (response.getStatusLine().getStatusCode() == 200);
    } catch (IOException e) {
      throw new IllegalStateException("Failed to perform request", e);
    }
  }

  /**
   * Load test data set by REST client.
   *
   * @param client client connection
   * @param indexName index name
   * @param dataSetFilePath file path of test data set
   * @throws IOException
   */
  public static void loadDataByRestClient(
      RestClient client, String indexName, String dataSetFilePath) throws IOException {
    Path path = Paths.get(getResourceFilePath(dataSetFilePath));
    Request request = new Request("POST", "/" + indexName + "/_bulk?refresh=true");
    request.setJsonEntity(new String(Files.readAllBytes(path)));
    performRequest(client, request);
  }

  /**
   * Perform a request by REST client.
   *
   * @param client client connection
   * @param request request object
   */
  public static Response performRequest(RestClient client, Request request) {
    try {
      Response response = client.performRequest(request);
      int status = response.getStatusLine().getStatusCode();
      if (status >= 400) {
        throw new IllegalStateException("Failed to perform request. Error code: " + status);
      }
      return response;
    } catch (IOException e) {
      throw new IllegalStateException("Failed to perform request", e);
    }
  }

  public static String getAccountIndexMapping() {
    String mappingFile = "account_index_mapping.json";
    return getMappingFile(mappingFile);
  }

  public static String getPhraseIndexMapping() {
    String mappingFile = "phrase_index_mapping.json";
    return getMappingFile(mappingFile);
  }

  public static String getDogIndexMapping() {
    String mappingFile = "dog_index_mapping.json";
    return getMappingFile(mappingFile);
  }

  public static String getDogs2IndexMapping() {
    String mappingFile = "dog2_index_mapping.json";
    return getMappingFile(mappingFile);
  }

  public static String getDogs3IndexMapping() {
    String mappingFile = "dog3_index_mapping.json";
    return getMappingFile(mappingFile);
  }

  public static String getPeople2IndexMapping() {
    String mappingFile = "people2_index_mapping.json";
    return getMappingFile(mappingFile);
  }

  public static String getGameOfThronesIndexMapping() {
    String mappingFile = "game_of_thrones_index_mapping.json";
    return getMappingFile(mappingFile);
  }

  // System

  public static String getOdbcIndexMapping() {
    String mappingFile = "odbc_index_mapping.json";
    return getMappingFile(mappingFile);
  }

  public static String getLocationIndexMapping() {
    String mappingFile = "location_index_mapping.json";
    return getMappingFile(mappingFile);
  }

  public static String getEmployeeNestedTypeIndexMapping() {
    String mappingFile = "employee_nested_type_index_mapping.json";
    return getMappingFile(mappingFile);
  }

  public static String getNestedTypeIndexMapping() {
    String mappingFile = "nested_type_index_mapping.json";
    return getMappingFile(mappingFile);
  }

  public static String getJoinTypeIndexMapping() {
    String mappingFile = "join_type_index_mapping.json";
    return getMappingFile(mappingFile);
  }

  public static String getUnexpandedObjectIndexMapping() {
    String mappingFile = "unexpanded_object_index_mapping.json";
    return getMappingFile(mappingFile);
  }

  public static String getBankIndexMapping() {
    String mappingFile = "bank_index_mapping.json";
    return getMappingFile(mappingFile);
  }

  public static String getGeoIpIndexMapping() {
    String mappingFile = "geoip_index_mapping.json";
    return getMappingFile(mappingFile);
  }

  public static String getBankWithNullValuesIndexMapping() {
    String mappingFile = "bank_with_null_values_index_mapping.json";
    return getMappingFile(mappingFile);
  }

  public static String getStringIndexMapping() {
    String mappingFile = "string_index_mapping.json";
    return getMappingFile(mappingFile);
  }

  public static String getOrderIndexMapping() {
    String mappingFile = "order_index_mapping.json";
    return getMappingFile(mappingFile);
  }

  public static String getWeblogsIndexMapping() {
    String mappingFile = "weblogs_index_mapping.json";
    return getMappingFile(mappingFile);
  }

  public static String getDateIndexMapping() {
    String mappingFile = "date_index_mapping.json";
    return getMappingFile(mappingFile);
  }

  public static String getDateTimeIndexMapping() {
    String mappingFile = "date_time_index_mapping.json";
    return getMappingFile(mappingFile);
  }

  public static String getNestedSimpleIndexMapping() {
    String mappingFile = "nested_simple_index_mapping.json";
    return getMappingFile(mappingFile);
  }

  public static String getDeepNestedIndexMapping() {
    String mappingFile = "deep_nested_index_mapping.json";
    return getMappingFile(mappingFile);
  }

  public static String getDataTypeNumericIndexMapping() {
    String mappingFile = "datatypes_numeric_index_mapping.json";
    return getMappingFile(mappingFile);
  }

  public static String getDataTypeNonnumericIndexMapping() {
    String mappingFile = "datatypes_index_mapping.json";
    return getMappingFile(mappingFile);
  }

  public static String getGeopointIndexMapping() {
    String mappingFile = "geopoint_index_mapping.json";
    return getMappingFile(mappingFile);
  }

  public static String getJsonTestIndexMapping() {
    String mappingFile = "json_test_index_mapping.json";
    return getMappingFile(mappingFile);
  }

  public static String getAliasIndexMapping() {
    String mappingFile = "alias_index_mapping.json";
    return getMappingFile(mappingFile);
  }

  public static String getStateCountryIndexMapping() {
    String mappingFile = "state_country_index_mapping.json";
    return getMappingFile(mappingFile);
  }

  public static String getOccupationIndexMapping() {
    String mappingFile = "occupation_index_mapping.json";
    return getMappingFile(mappingFile);
  }

  public static String getHobbiesIndexMapping() {
    String mappingFile = "hobbies_index_mapping.json";
    return getMappingFile(mappingFile);
  }

  public static String getWorkerIndexMapping() {
    String mappingFile = "worker_index_mapping.json";
    return getMappingFile(mappingFile);
  }

  public static String getWorkInformationIndexMapping() {
    String mappingFile = "work_information_index_mapping.json";
    return getMappingFile(mappingFile);
  }

  public static String getDuplicationNullableIndexMapping() {
    String mappingFile = "duplication_nullable_index_mapping.json";
    return getMappingFile(mappingFile);
  }

<<<<<<< HEAD
  public static String getHdfsLogsIndexMapping() {
    String mappingFile = "hdfs_logs_index_mapping.json";
=======
  public static String getArrayIndexMapping() {
    String mappingFile = "array_index_mapping.json";
>>>>>>> 939dfe71
    return getMappingFile(mappingFile);
  }

  public static void loadBulk(Client client, String jsonPath, String defaultIndex)
      throws Exception {
    System.out.println(String.format("Loading file %s into opensearch cluster", jsonPath));
    String absJsonPath = getResourceFilePath(jsonPath);

    BulkRequest bulkRequest = new BulkRequest();
    try (final InputStream stream = new FileInputStream(absJsonPath);
        final Reader streamReader = new InputStreamReader(stream, StandardCharsets.UTF_8);
        final BufferedReader br = new BufferedReader(streamReader)) {

      while (true) {

        String actionLine = br.readLine();
        if (actionLine == null || actionLine.trim().isEmpty()) {
          break;
        }
        String sourceLine = br.readLine();
        JSONObject actionJson = new JSONObject(actionLine);

        IndexRequest indexRequest = new IndexRequest();
        indexRequest.index(defaultIndex);
        if (actionJson.getJSONObject("index").has("_id")) {
          String docId = actionJson.getJSONObject("index").getString("_id");
          indexRequest.id(docId);
        }
        if (actionJson.getJSONObject("index").has("_routing")) {
          String routing = actionJson.getJSONObject("index").getString("_routing");
          indexRequest.routing(routing);
        }
        indexRequest.source(sourceLine, XContentType.JSON);
        bulkRequest.add(indexRequest);
      }
    }

    BulkResponse bulkResponse = client.bulk(bulkRequest).actionGet();

    if (bulkResponse.hasFailures()) {
      throw new Exception(
          "Failed to load test data into index "
              + defaultIndex
              + ", "
              + bulkResponse.buildFailureMessage());
    }
    System.out.println(bulkResponse.getItems().length + " documents loaded.");
    // ensure the documents are searchable
    client.admin().indices().prepareRefresh(defaultIndex).execute().actionGet();
  }

  public static String getResourceFilePath(String relPath) {
    String projectRoot = System.getProperty("project.root", null);
    if (projectRoot == null) {
      return new File(relPath).getAbsolutePath();
    } else {
      return new File(projectRoot + "/" + relPath).getAbsolutePath();
    }
  }

  public static String getResponseBody(Response response) throws IOException {

    return getResponseBody(response, false);
  }

  public static String getResponseBody(Response response, boolean retainNewLines)
      throws IOException {
    final StringBuilder sb = new StringBuilder();

    try (final InputStream is = response.getEntity().getContent();
        final BufferedReader br =
            new BufferedReader(new InputStreamReader(is, StandardCharsets.UTF_8))) {

      String line;
      while ((line = br.readLine()) != null) {
        sb.append(line);
        if (retainNewLines) {
          sb.append(String.format(Locale.ROOT, "%n"));
        }
      }
    }
    return sb.toString();
  }

  public static String fileToString(
      final String filePathFromProjectRoot, final boolean removeNewLines) throws IOException {

    final String absolutePath = getResourceFilePath(filePathFromProjectRoot);

    try (final InputStream stream = new FileInputStream(absolutePath);
        final Reader streamReader = new InputStreamReader(stream, StandardCharsets.UTF_8);
        final BufferedReader br = new BufferedReader(streamReader)) {

      final StringBuilder stringBuilder = new StringBuilder();
      String line = br.readLine();

      while (line != null) {

        stringBuilder.append(line);
        if (!removeNewLines) {
          stringBuilder.append(String.format(Locale.ROOT, "%n"));
        }
        line = br.readLine();
      }

      return stringBuilder.toString();
    }
  }

  /**
   * Builds all permutations of the given list of Strings
   *
   * @param items list of strings to permute
   * @return list of permutations
   */
  public static List<List<String>> getPermutations(final List<String> items) {

    if (items.size() > 5) {
      throw new IllegalArgumentException("Inefficient test, please refactor");
    }

    final List<List<String>> result = new LinkedList<>();

    if (items.isEmpty() || 1 == items.size()) {

      final List<String> onlyElement = new ArrayList<>();
      if (1 == items.size()) {
        onlyElement.add(items.get(0));
      }
      result.add(onlyElement);
      return result;
    }

    for (int i = 0; i < items.size(); ++i) {

      final List<String> smallerSet = new ArrayList<>();

      if (i != 0) {
        smallerSet.addAll(items.subList(0, i));
      }
      if (i != items.size() - 1) {
        smallerSet.addAll(items.subList(i + 1, items.size()));
      }

      final String currentItem = items.get(i);
      result.addAll(
          getPermutations(smallerSet).stream()
              .map(
                  smallerSetPermutation -> {
                    final List<String> permutation = new ArrayList<>();
                    permutation.add(currentItem);
                    permutation.addAll(smallerSetPermutation);
                    return permutation;
                  })
              .collect(Collectors.toCollection(LinkedList::new)));
    }

    return result;
  }

  public static String getMappingFile(String fileName) {
    try {
      return fileToString(MAPPING_FILE_PATH + fileName, false);
    } catch (IOException e) {
      return null;
    }
  }

  public static String getTpchMappingFile(String fileName) {
    try {
      return TestUtils.fileToString("src/test/resources/tpch/mappings/" + fileName, false);
    } catch (IOException e) {
      return null;
    }
  }
}<|MERGE_RESOLUTION|>--- conflicted
+++ resolved
@@ -295,13 +295,13 @@
     return getMappingFile(mappingFile);
   }
 
-<<<<<<< HEAD
+  public static String getArrayIndexMapping() {
+    String mappingFile = "array_index_mapping.json";
+    return getMappingFile(mappingFile);
+  }
+
   public static String getHdfsLogsIndexMapping() {
     String mappingFile = "hdfs_logs_index_mapping.json";
-=======
-  public static String getArrayIndexMapping() {
-    String mappingFile = "array_index_mapping.json";
->>>>>>> 939dfe71
     return getMappingFile(mappingFile);
   }
 
