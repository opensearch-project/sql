/*
 * Copyright OpenSearch Contributors
 * SPDX-License-Identifier: Apache-2.0
 */


buildscript {
    ext {
        opensearch_version = System.getProperty("opensearch.version", "3.0.0-SNAPSHOT")
        isSnapshot = "true" == System.getProperty("build.snapshot", "true")
        buildVersionQualifier = System.getProperty("build.version_qualifier", "")
        version_tokens = opensearch_version.tokenize('-')
        opensearch_build = version_tokens[0] + '.0'
        prometheus_binary_version = "2.37.2"
        common_utils_version = System.getProperty("common_utils.version", opensearch_build)
        if (buildVersionQualifier) {
            opensearch_build += "-${buildVersionQualifier}"
        }
        if (isSnapshot) {
            // 2.0.0-rc1-SNAPSHOT -> 2.0.0.0-rc1-SNAPSHOT (opensearch_build)
            opensearch_build += "-SNAPSHOT"
        }
        getArchType = {
            if (System.getProperty("os.arch").startsWith("x") || System.getProperty("os.arch").startsWith("amd")) {
                return "amd64"
            }
            else {
                return "arm64"
            }
        }
        getOSFamilyType = {
            def os = org.gradle.internal.os.OperatingSystem.current();
            if (os.isMacOsX()) {
                return "darwin"
            }
            else if(os.isLinux()){
                return "linux"
            }
            else if(os.isWindows()) {
                return "windows"
            }
            else {
                return os.getFamilyName().toString()
            }
        }
        getPrometheusBinaryLocation = { ->
            return "https://github.com/prometheus/prometheus/releases/download/v${prometheus_binary_version}/prometheus-${prometheus_binary_version}."+ getOSFamilyType() + "-" + getArchType() + ".tar.gz"
        }
    }

    repositories {
        mavenLocal()
        maven { url "https://aws.oss.sonatype.org/content/repositories/snapshots" }
        mavenCentral()
    }

    dependencies {
        classpath "org.opensearch.gradle:build-tools:${opensearch_version}"
    }
}

plugins {
    id 'nebula.ospackage' version "8.3.0"
    id 'java-library'
    id 'checkstyle'
    id "io.freefair.lombok" version "6.4.0"
    id 'jacoco'
    id 'com.diffplug.spotless' version '6.19.0'
}

// import versions defined in https://github.com/opensearch-project/OpenSearch/blob/main/buildSrc/src/main/java/org/opensearch/gradle/OpenSearchJavaPlugin.java#L94
// versions https://github.com/opensearch-project/OpenSearch/blob/main/buildSrc/version.properties
apply plugin: 'opensearch.java'

// Repository on root level is for dependencies that project code depends on. And this block must be placed after plugins{}
repositories {
    mavenLocal()
    maven { url "https://aws.oss.sonatype.org/content/repositories/snapshots" }
    mavenCentral() // For Elastic Libs that you can use to get started coding until open OpenSearch libs are available
    maven { url 'https://jitpack.io' }
}

// Spotless checks will be added as PRs are applied to resolve each style issue is approved.
spotless {
    java {
        target fileTree('.') {
<<<<<<< HEAD
            include 'core/src/main/java/org/opensearch/sql/DataSourceSchemaName.java',
                    'core/src/test/java/org/opensearch/sql/data/**/*.java',
                    'core/src/test/java/org/opensearch/sql/config/**/*.java',
                    'core/src/test/java/org/opensearch/sql/analysis/**/*.java'
=======
            include '**/*.java'
>>>>>>> 605f3df5
            exclude '**/build/**', '**/build-*/**'
        }
//        importOrder()
//        licenseHeader("/*\n" +
//                " * Copyright OpenSearch Contributors\n" +
//                " * SPDX-License-Identifier: Apache-2.0\n" +
<<<<<<< HEAD
//                " */\n\n\n")
//        removeUnusedImports()
//        trimTrailingWhitespace()
//        endWithNewline()
        googleJavaFormat('1.17.0').reflowLongStrings().groupArtifact('com.google.googlejavaformat:google-java-format')
=======
//                " */\n\n")
        removeUnusedImports()
        trimTrailingWhitespace()
        endWithNewline()
//        googleJavaFormat('1.17.0').reflowLongStrings().groupArtifact('com.google.googlejavaformat:google-java-format')
>>>>>>> 605f3df5
    }
}

allprojects {
    version = opensearch_version.tokenize('-')[0] + '.0'
    if (buildVersionQualifier) {
        version += "-${buildVersionQualifier}"
    }

    if (isSnapshot) {
        version += "-SNAPSHOT"
    }

    plugins.withId('java') {
        sourceCompatibility = targetCompatibility = "11"
    }
    configurations.all {
        resolutionStrategy.force "org.jetbrains.kotlin:kotlin-stdlib:1.6.0"
        resolutionStrategy.force "org.jetbrains.kotlin:kotlin-stdlib-common:1.6.0"
    }
}

subprojects {
    repositories {
        mavenLocal()
        maven { url "https://aws.oss.sonatype.org/content/repositories/snapshots" }
        mavenCentral()
        maven { url "https://d1nvenhzbhpy0q.cloudfront.net/snapshots/lucene/" }
        maven { url 'https://jitpack.io' }
    }
}

// TODO: fix compiler warnings
compileJava.options.warnings = false
compileJava {
    options.compilerArgs.addAll(["-processor", 'lombok.launch.AnnotationProcessorHider$AnnotationProcessor'])
    doFirst {
        // TODO: do not fail build on warnings, need to fix all compiler warnings
        options.compilerArgs.remove('-Werror')
        // TODO: need to fix all java doc format
        options.compilerArgs.remove('-Xdoclint:all')
    }
}
// TODO: Similarly, need to fix compiling errors in test source code
compileTestJava.options.warnings = false
compileTestJava {
    options.compilerArgs.addAll(["-processor", 'lombok.launch.AnnotationProcessorHider$AnnotationProcessor'])
    doFirst {
        options.compilerArgs.remove('-Werror')
        options.compilerArgs.remove('-Xdoclint:all')
    }
}

jacoco {
    toolVersion = "0.8.7"
}
jacocoTestReport {
    reports {
        xml.enabled false
        csv.enabled false
    }
    afterEvaluate {
        classDirectories.setFrom(files(classDirectories.files.collect {
            fileTree(dir: it,
                    exclude: ['**/antlr/parser/**'])
        }))
    }
}
test.finalizedBy(project.tasks.jacocoTestReport)
jacocoTestCoverageVerification {
    violationRules {
        rule {
            limit {
                minimum = 0.5
            }

        }
    }
    afterEvaluate {
        classDirectories.setFrom(files(classDirectories.files.collect {
            fileTree(dir: it,
                    exclude: ['**/antlr/parser/**'])
        }))
    }
}
check.dependsOn jacocoTestCoverageVerification

// TODO: fix code style in main and test source code
allprojects {
    apply plugin: 'checkstyle'
    checkstyle {
        configFile rootProject.file("config/checkstyle/google_checks.xml")
        toolVersion "10.3.2"
        configProperties = [
                "org.checkstyle.google.suppressionfilter.config": rootProject.file("config/checkstyle/suppressions.xml")]
        ignoreFailures = false
    }
}
checkstyle {
    configFile file("config/checkstyle/checkstyle.xml")
}
checkstyleMain.ignoreFailures = false
checkstyleTest.ignoreFailures = true

configurations.all {
    resolutionStrategy.force 'junit:junit:4.13.2'
    exclude group: "commons-logging", module: "commons-logging"
    // enforce 1.1.3, https://www.whitesourcesoftware.com/vulnerability-database/WS-2019-0379
    resolutionStrategy.force 'commons-codec:commons-codec:1.13'
    resolutionStrategy.force 'com.google.guava:guava:32.0.1-jre'
}

// updateVersion: Task to auto increment to the next development iteration
task updateVersion {
    onlyIf { System.getProperty('newVersion') }
    doLast {
        ext.newVersion = System.getProperty('newVersion')
        println "Setting version to ${newVersion}."
        // String tokenization to support -SNAPSHOT
        ant.replaceregexp(file:'build.gradle', match: '"opensearch.version", "\\d.*"', replace: '"opensearch.version", "' + newVersion.tokenize('-')[0] + '-SNAPSHOT"', flags:'g', byline:true)
        ant.replaceregexp(match:'"version": "\\d+.\\d+.\\d+.\\d+', replace:'"version": ' + '"' + newVersion.tokenize('-')[0] + '.0', flags:'g', byline:true) {
            fileset(dir: projectDir) {
                include(name: "workbench/package.json")
                include(name: "workbench/opensearch_dashboards.json")
            }
        }
        ant.replaceregexp(file:'workbench/opensearch_dashboards.json', match:'"opensearchDashboardsVersion": "\\d+.\\d+.\\d+', replace:'"opensearchDashboardsVersion": ' + '"' + newVersion.tokenize('-')[0], flags:'g', byline:true)
    }
}<|MERGE_RESOLUTION|>--- conflicted
+++ resolved
@@ -84,33 +84,22 @@
 spotless {
     java {
         target fileTree('.') {
-<<<<<<< HEAD
             include 'core/src/main/java/org/opensearch/sql/DataSourceSchemaName.java',
                     'core/src/test/java/org/opensearch/sql/data/**/*.java',
                     'core/src/test/java/org/opensearch/sql/config/**/*.java',
                     'core/src/test/java/org/opensearch/sql/analysis/**/*.java'
-=======
-            include '**/*.java'
->>>>>>> 605f3df5
             exclude '**/build/**', '**/build-*/**'
         }
 //        importOrder()
 //        licenseHeader("/*\n" +
 //                " * Copyright OpenSearch Contributors\n" +
 //                " * SPDX-License-Identifier: Apache-2.0\n" +
-<<<<<<< HEAD
 //                " */\n\n\n")
-//        removeUnusedImports()
-//        trimTrailingWhitespace()
-//        endWithNewline()
-        googleJavaFormat('1.17.0').reflowLongStrings().groupArtifact('com.google.googlejavaformat:google-java-format')
-=======
-//                " */\n\n")
         removeUnusedImports()
         trimTrailingWhitespace()
         endWithNewline()
-//        googleJavaFormat('1.17.0').reflowLongStrings().groupArtifact('com.google.googlejavaformat:google-java-format')
->>>>>>> 605f3df5
+        googleJavaFormat('1.17.0').reflowLongStrings().groupArtifact('com.google.googlejavaformat:google-java-format')
+
     }
 }
 
