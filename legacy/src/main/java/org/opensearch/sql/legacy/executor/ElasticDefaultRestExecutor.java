--- conflicted
+++ resolved
@@ -56,30 +56,16 @@
       Client client, Map<String, String> params, QueryAction queryAction, RestChannel channel)
       throws Exception {
     ActionRequest request = requestBuilder.request();
-    boolean isSearchAfter =
-        LocalClusterState.state().getSettingValue(SQL_PAGINATION_API_SEARCH_AFTER);
 
     if (requestBuilder instanceof JoinRequestBuilder) {
-<<<<<<< HEAD
-      if (isSearchAfter) {
-        ((JoinRequestBuilder) requestBuilder).updateRequestWithPit(client);
-      }
-=======
->>>>>>> 0857a6bd
       ElasticJoinExecutor executor = ElasticJoinExecutor.createJoinExecutor(client, requestBuilder);
       executor.run();
       executor.sendResponse(channel);
     } else if (requestBuilder instanceof MultiQueryRequestBuilder) {
-      if (isSearchAfter) {
-        ((MultiQueryRequestBuilder) requestBuilder).updateRequestWithPit(client);
-      }
       ElasticHitsExecutor executor =
           MultiRequestExecutorFactory.createExecutor(
               client, (MultiQueryRequestBuilder) requestBuilder);
       executor.run();
-      if (isSearchAfter) {
-        ((MultiQueryRequestBuilder) requestBuilder).getPit().deletePointInTime(client);
-      }
       sendDefaultResponse(executor.getHits(), channel);
     } else if (request instanceof SearchRequest) {
       client.search((SearchRequest) request, new RestStatusToXContentListener<>(channel));
