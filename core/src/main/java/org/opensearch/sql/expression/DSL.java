--- conflicted
+++ resolved
@@ -498,8 +498,6 @@
     return compile(FunctionProperties.None, BuiltinFunctionName.YEAR, expressions);
   }
 
-<<<<<<< HEAD
-=======
   public static FunctionExpression divide(Expression... expressions) {
     return compile(FunctionProperties.None, BuiltinFunctionName.DIVIDE, expressions);
   }
@@ -512,7 +510,6 @@
     return  compile(FunctionProperties.None, BuiltinFunctionName.SEC_TO_TIME, expressions);
   }
 
->>>>>>> 4f9f5cad
   public static FunctionExpression substr(Expression... expressions) {
     return compile(FunctionProperties.None, BuiltinFunctionName.SUBSTR, expressions);
   }
