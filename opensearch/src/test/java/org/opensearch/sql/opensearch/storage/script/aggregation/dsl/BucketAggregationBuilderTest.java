/*
 * Copyright OpenSearch Contributors
 * SPDX-License-Identifier: Apache-2.0
 */

package org.opensearch.sql.opensearch.storage.script.aggregation.dsl;

import static org.junit.jupiter.api.Assertions.assertEquals;
import static org.mockito.Mockito.when;
import static org.opensearch.core.xcontent.ToXContent.EMPTY_PARAMS;
import static org.opensearch.sql.data.type.ExprCoreType.INTEGER;
import static org.opensearch.sql.data.type.ExprCoreType.STRING;
import static org.opensearch.sql.expression.DSL.literal;
import static org.opensearch.sql.expression.DSL.named;
import static org.opensearch.sql.expression.DSL.ref;

import java.util.List;
import java.util.Map;
import lombok.SneakyThrows;
import org.apache.commons.lang3.tuple.Triple;
import org.junit.jupiter.api.BeforeEach;
import org.junit.jupiter.api.DisplayNameGeneration;
import org.junit.jupiter.api.DisplayNameGenerator;
import org.junit.jupiter.api.Test;
import org.junit.jupiter.api.extension.ExtendWith;
import org.junit.jupiter.params.ParameterizedTest;
import org.junit.jupiter.params.provider.EnumSource;
import org.mockito.Mock;
import org.mockito.junit.jupiter.MockitoExtension;
import org.opensearch.common.xcontent.XContentFactory;
import org.opensearch.core.common.bytes.BytesReference;
import org.opensearch.core.xcontent.XContentBuilder;
import org.opensearch.search.aggregations.bucket.composite.CompositeValuesSourceBuilder;
import org.opensearch.search.aggregations.bucket.missing.MissingOrder;
import org.opensearch.search.sort.SortOrder;
import org.opensearch.sql.data.type.ExprCoreType;
import org.opensearch.sql.data.type.ExprType;
import org.opensearch.sql.expression.DSL;
import org.opensearch.sql.expression.NamedExpression;
import org.opensearch.sql.expression.parse.ParseExpression;
import org.opensearch.sql.opensearch.data.type.OpenSearchDataType;
import org.opensearch.sql.opensearch.data.type.OpenSearchTextType;
import org.opensearch.sql.opensearch.storage.serialization.ExpressionSerializer;

@DisplayNameGeneration(DisplayNameGenerator.ReplaceUnderscores.class)
@ExtendWith(MockitoExtension.class)
class BucketAggregationBuilderTest {

  @Mock private ExpressionSerializer serializer;

  private BucketAggregationBuilder aggregationBuilder;

  @BeforeEach
  void set_up() {
    aggregationBuilder = new BucketAggregationBuilder(serializer);
  }

  @Test
  void should_build_bucket_with_field() {
    assertEquals(
        "{\n"
            + "  \"terms\" : {\n"
            + "    \"field\" : \"age\",\n"
            + "    \"missing_bucket\" : true,\n"
            + "    \"missing_order\" : \"first\",\n"
            + "    \"order\" : \"asc\"\n"
            + "  }\n"
            + "}",
<<<<<<< HEAD
        buildQuery(
            List.of(
                asc(named("age", ref("age", INTEGER))))));
=======
        buildQuery(Arrays.asList(asc(named("age", ref("age", INTEGER))))));
>>>>>>> 7e3a718f
  }

  @Test
  void should_build_bucket_with_literal() {
    var literal = literal(1);
    when(serializer.serialize(literal)).thenReturn("mock-serialize");
    assertEquals(
        "{\n"
            + "  \"terms\" : {\n"
            + "    \"script\" : {\n"
            + "      \"source\" : \"mock-serialize\",\n"
            + "      \"lang\" : \"opensearch_query_expression\"\n"
            + "    },\n"
            + "    \"missing_bucket\" : true,\n"
            + "    \"missing_order\" : \"first\",\n"
            + "    \"order\" : \"asc\"\n"
            + "  }\n"
            + "}",
<<<<<<< HEAD
        buildQuery(
            List.of(
                asc(named(literal)))));
=======
        buildQuery(Arrays.asList(asc(named(literal)))));
>>>>>>> 7e3a718f
  }

  @Test
  void should_build_bucket_with_keyword_field() {
    assertEquals(
        "{\n"
            + "  \"terms\" : {\n"
            + "    \"field\" : \"name.words\",\n"
            + "    \"missing_bucket\" : true,\n"
            + "    \"missing_order\" : \"first\",\n"
            + "    \"order\" : \"asc\"\n"
            + "  }\n"
            + "}",
        buildQuery(
<<<<<<< HEAD
            List.of(
                asc(named("name", ref("name", OpenSearchTextType.of(Map.of("words",
                    OpenSearchDataType.of(OpenSearchDataType.MappingType.Keyword)))))))));
=======
            Arrays.asList(
                asc(
                    named(
                        "name",
                        ref(
                            "name",
                            OpenSearchTextType.of(
                                Map.of(
                                    "words",
                                    OpenSearchDataType.of(
                                        OpenSearchDataType.MappingType.Keyword)))))))));
>>>>>>> 7e3a718f
  }

  @Test
  void should_build_bucket_with_parse_expression() {
    ParseExpression parseExpression =
        DSL.regex(ref("name.keyword", STRING), DSL.literal("(?<name>\\w+)"), DSL.literal("name"));
    when(serializer.serialize(parseExpression)).thenReturn("mock-serialize");
    assertEquals(
        "{\n"
            + "  \"terms\" : {\n"
            + "    \"script\" : {\n"
            + "      \"source\" : \"mock-serialize\",\n"
            + "      \"lang\" : \"opensearch_query_expression\"\n"
            + "    },\n"
            + "    \"missing_bucket\" : true,\n"
            + "    \"missing_order\" : \"first\",\n"
            + "    \"order\" : \"asc\"\n"
            + "  }\n"
            + "}",
<<<<<<< HEAD
        buildQuery(
            List.of(
                asc(named("name", parseExpression)))));
=======
        buildQuery(Arrays.asList(asc(named("name", parseExpression)))));
>>>>>>> 7e3a718f
  }

  @ParameterizedTest(name = "{0}")
  @EnumSource(
      value = ExprCoreType.class,
      names = {"TIMESTAMP", "TIME", "DATE"})
  void terms_bucket_for_datetime_types_uses_long(ExprType dataType) {
    assertEquals(
        "{\n"
            + "  \"terms\" : {\n"
            + "    \"field\" : \"date\",\n"
            + "    \"missing_bucket\" : true,\n"
            + "    \"value_type\" : \"long\",\n"
            + "    \"missing_order\" : \"first\",\n"
            + "    \"order\" : \"asc\"\n"
            + "  }\n"
            + "}",
<<<<<<< HEAD
        buildQuery(
            List.of(
                asc(named("date", ref("date", dataType))))));
=======
        buildQuery(Arrays.asList(asc(named("date", ref("date", dataType))))));
>>>>>>> 7e3a718f
  }

  @SneakyThrows
  private String buildQuery(
      List<Triple<NamedExpression, SortOrder, MissingOrder>> groupByExpressions) {
    XContentBuilder builder = XContentFactory.jsonBuilder().prettyPrint();
    builder.startObject();
    CompositeValuesSourceBuilder<?> sourceBuilder =
        aggregationBuilder.build(groupByExpressions).get(0);
    sourceBuilder.toXContent(builder, EMPTY_PARAMS);
    builder.endObject();
    return BytesReference.bytes(builder).utf8ToString();
  }

  private Triple<NamedExpression, SortOrder, MissingOrder> asc(NamedExpression expression) {
    return Triple.of(expression, SortOrder.ASC, MissingOrder.FIRST);
  }
}<|MERGE_RESOLUTION|>--- conflicted
+++ resolved
@@ -66,13 +66,7 @@
             + "    \"order\" : \"asc\"\n"
             + "  }\n"
             + "}",
-<<<<<<< HEAD
-        buildQuery(
-            List.of(
-                asc(named("age", ref("age", INTEGER))))));
-=======
-        buildQuery(Arrays.asList(asc(named("age", ref("age", INTEGER))))));
->>>>>>> 7e3a718f
+        buildQuery(List.of(asc(named("age", ref("age", INTEGER))))));
   }
 
   @Test
@@ -91,13 +85,7 @@
             + "    \"order\" : \"asc\"\n"
             + "  }\n"
             + "}",
-<<<<<<< HEAD
-        buildQuery(
-            List.of(
-                asc(named(literal)))));
-=======
-        buildQuery(Arrays.asList(asc(named(literal)))));
->>>>>>> 7e3a718f
+        buildQuery(List.of(asc(named(literal)))));
   }
 
   @Test
@@ -112,12 +100,7 @@
             + "  }\n"
             + "}",
         buildQuery(
-<<<<<<< HEAD
             List.of(
-                asc(named("name", ref("name", OpenSearchTextType.of(Map.of("words",
-                    OpenSearchDataType.of(OpenSearchDataType.MappingType.Keyword)))))))));
-=======
-            Arrays.asList(
                 asc(
                     named(
                         "name",
@@ -128,7 +111,6 @@
                                     "words",
                                     OpenSearchDataType.of(
                                         OpenSearchDataType.MappingType.Keyword)))))))));
->>>>>>> 7e3a718f
   }
 
   @Test
@@ -148,13 +130,7 @@
             + "    \"order\" : \"asc\"\n"
             + "  }\n"
             + "}",
-<<<<<<< HEAD
-        buildQuery(
-            List.of(
-                asc(named("name", parseExpression)))));
-=======
-        buildQuery(Arrays.asList(asc(named("name", parseExpression)))));
->>>>>>> 7e3a718f
+        buildQuery(List.of(asc(named("name", parseExpression)))));
   }
 
   @ParameterizedTest(name = "{0}")
@@ -172,13 +148,7 @@
             + "    \"order\" : \"asc\"\n"
             + "  }\n"
             + "}",
-<<<<<<< HEAD
-        buildQuery(
-            List.of(
-                asc(named("date", ref("date", dataType))))));
-=======
-        buildQuery(Arrays.asList(asc(named("date", ref("date", dataType))))));
->>>>>>> 7e3a718f
+        buildQuery(List.of(asc(named("date", ref("date", dataType))))));
   }
 
   @SneakyThrows
