/*
 * Copyright OpenSearch Contributors
 * SPDX-License-Identifier: Apache-2.0
 */


package org.opensearch.sql.expression.datetime;

import static org.junit.jupiter.api.Assertions.assertEquals;
import static org.junit.jupiter.api.Assertions.assertThrows;
import static org.junit.jupiter.api.Assertions.assertTrue;
import static org.opensearch.sql.data.type.ExprCoreType.DATE;
import static org.opensearch.sql.data.type.ExprCoreType.DATETIME;
import static org.opensearch.sql.data.type.ExprCoreType.TIME;

import java.time.Duration;
import java.time.LocalDate;
import java.time.LocalDateTime;
import java.time.LocalTime;
import java.time.Period;
import java.time.temporal.Temporal;
import java.util.List;
import java.util.concurrent.Callable;
import java.util.function.BiFunction;
import java.util.function.Function;
import java.util.function.Supplier;
import java.util.stream.Stream;
import org.junit.jupiter.api.DynamicTest;
import org.junit.jupiter.api.Test;
import org.junit.jupiter.api.TestFactory;
import org.opensearch.sql.data.type.ExprCoreType;
import org.opensearch.sql.expression.DSL;
import org.opensearch.sql.expression.Expression;
import org.opensearch.sql.expression.ExpressionTestBase;
import org.opensearch.sql.expression.FunctionExpression;


<<<<<<< HEAD
class NowLikeFunctionTest extends ExpressionTestBase {
  @Test
  void now() {
    test_now_like_functions(dsl::now,
        DATETIME,
        false,
        () -> LocalDateTime.now(functionProperties.getQueryStartClock()));
=======
public class NowLikeFunctionTest extends ExpressionTestBase {
  private static Stream<Arguments> functionNames() {
    return Stream.of(
        Arguments.of((Function<Expression[], FunctionExpression>) DSL::now,
            "now", DATETIME, false, (Supplier<Temporal>)LocalDateTime::now),
        Arguments.of((Function<Expression[], FunctionExpression>) DSL::current_timestamp,
            "current_timestamp", DATETIME, false, (Supplier<Temporal>)LocalDateTime::now),
        Arguments.of((Function<Expression[], FunctionExpression>) DSL::localtimestamp,
            "localtimestamp", DATETIME, false, (Supplier<Temporal>)LocalDateTime::now),
        Arguments.of((Function<Expression[], FunctionExpression>) DSL::localtime,
            "localtime", DATETIME, false, (Supplier<Temporal>)LocalDateTime::now),
        Arguments.of((Function<Expression[], FunctionExpression>) DSL::sysdate,
            "sysdate", DATETIME, true, (Supplier<Temporal>)LocalDateTime::now),
        Arguments.of((Function<Expression[], FunctionExpression>) DSL::curtime,
            "curtime", TIME, false, (Supplier<Temporal>)LocalTime::now),
        Arguments.of((Function<Expression[], FunctionExpression>) DSL::current_time,
            "current_time", TIME, false, (Supplier<Temporal>)LocalTime::now),
        Arguments.of((Function<Expression[], FunctionExpression>) DSL::curdate,
            "curdate", DATE, false, (Supplier<Temporal>)LocalDate::now),
        Arguments.of((Function<Expression[], FunctionExpression>) DSL::current_date,
            "current_date", DATE, false, (Supplier<Temporal>)LocalDate::now));
>>>>>>> 81c9285c
  }

  @Test
  void current_timestamp() {
    test_now_like_functions(dsl::current_timestamp, DATETIME, false,
        () -> LocalDateTime.now(functionProperties.getQueryStartClock()));
  }

  @Test
  void localtimestamp() {
    test_now_like_functions(dsl::localtimestamp, DATETIME, false,
        () -> LocalDateTime.now(functionProperties.getQueryStartClock()));
  }

  @Test
  void localtime() {
    test_now_like_functions(dsl::localtime, DATETIME, false,
        () -> LocalDateTime.now(functionProperties.getQueryStartClock()));
  }

  @Test
  void sysdate() {
    test_now_like_functions(dsl::sysdate, DATETIME, true, LocalDateTime::now);
  }

  @Test
  void curtime() {
    test_now_like_functions(dsl::curtime, TIME, false,
        () -> LocalTime.now(functionProperties.getQueryStartClock()));
  }

  @Test
  void currdate() {

    test_now_like_functions(dsl::curdate,
        DATE, false,
        () -> LocalDate.now(functionProperties.getQueryStartClock()));
  }

  @Test
  void current_time() {
    test_now_like_functions(dsl::current_time,
        TIME,
        false,
        () -> LocalTime.now(functionProperties.getQueryStartClock()));
  }

  @Test
  void current_date() {
    test_now_like_functions(dsl::current_date, DATE, false,
        () -> LocalDate.now(functionProperties.getQueryStartClock()));
  }

  /**
   * Check how NOW-like functions are processed.
   *
   * @param function        Function
   * @param resType         Return type
   * @param hasFsp          Whether function has fsp argument
   * @param referenceGetter A callback to get reference value
   */
  void test_now_like_functions(Function<Expression[], FunctionExpression> function,
                               ExprCoreType resType,
                               Boolean hasFsp,
                               Supplier<Temporal> referenceGetter) {
    // Check return types:
    // `func()`
    FunctionExpression expr = function.apply(new Expression[] {});
    assertEquals(resType, expr.type());
    if (hasFsp) {
      // `func(fsp = 0)`
      expr = function.apply(new Expression[] {DSL.literal(0)});
      assertEquals(resType, expr.type());
      // `func(fsp = 6)`
      expr = function.apply(new Expression[] {DSL.literal(6)});
      assertEquals(resType, expr.type());

      for (var wrongFspValue : List.of(-1, 10)) {
        var exception = assertThrows(IllegalArgumentException.class,
            () -> function.apply(
                new Expression[] {DSL.literal(wrongFspValue)}).valueOf());
        assertEquals(String.format("Invalid `fsp` value: %d, allowed 0 to 6", wrongFspValue),
            exception.getMessage());
      }
    }

    // Check how calculations are precise:
    // `func()`
    Temporal sample = extractValue(function.apply(new Expression[] {}));
    Temporal reference = referenceGetter.get();
    assertTrue(Math.abs(getDiff(reference, sample)) <= 1);
    if (hasFsp) {
      // `func(fsp)`
      assertTrue(Math.abs(getDiff(
          extractValue(function.apply(new Expression[] {DSL.literal(0)})),
          referenceGetter.get()
      )) <= 1);
    }
  }

  @TestFactory
  Stream<DynamicTest> constantValueTestFactory() {
    BiFunction<String, Callable<FunctionExpression>, DynamicTest> buildTest = (name, action) ->
        DynamicTest.dynamicTest(
          String.format("multiple_invocations_same_value_test[%s]", name),
          () -> {
            var v1 = extractValue(action.call());
            Thread.sleep(1000);
            var v2 = extractValue(action.call());
            assertEquals(v1, v2);
          }
      );
    return Stream.of(
        buildTest.apply("now", dsl::now),
        buildTest.apply("current_timestamp", dsl::current_timestamp),
        buildTest.apply("current_time", dsl::current_time),
        buildTest.apply("curdate", dsl::curdate),
        buildTest.apply("curtime", dsl::curtime),
        buildTest.apply("localtimestamp", dsl::localtimestamp),
        buildTest.apply("localtime", dsl::localtime)
    );
  }

  @Test
  void sysdate_multiple_invocations_differ() throws InterruptedException {
    var v1 = extractValue(dsl.sysdate());
    Thread.sleep(1000);
    var v2 = extractValue(dsl.sysdate());
    assertEquals(1, getDiff(v1, v2));
  }

  private Temporal extractValue(FunctionExpression func) {
    switch ((ExprCoreType) func.type()) {
      case DATE:
        return func.valueOf().dateValue();
      case DATETIME:
        return func.valueOf().datetimeValue();
      case TIME:
        return func.valueOf().timeValue();
      // unreachable code
      default:
        throw new IllegalArgumentException(String.format("%s", func.type()));
    }
  }

  private long getDiff(Temporal sample, Temporal reference) {
    if (sample instanceof LocalDate) {
      return Period.between((LocalDate) sample, (LocalDate) reference).getDays();
    }
    return Duration.between(sample, reference).toSeconds();
  }
}<|MERGE_RESOLUTION|>--- conflicted
+++ resolved
@@ -35,79 +35,55 @@
 import org.opensearch.sql.expression.FunctionExpression;
 
 
-<<<<<<< HEAD
 class NowLikeFunctionTest extends ExpressionTestBase {
   @Test
   void now() {
-    test_now_like_functions(dsl::now,
+    test_now_like_functions(DSL::now,
         DATETIME,
         false,
         () -> LocalDateTime.now(functionProperties.getQueryStartClock()));
-=======
-public class NowLikeFunctionTest extends ExpressionTestBase {
-  private static Stream<Arguments> functionNames() {
-    return Stream.of(
-        Arguments.of((Function<Expression[], FunctionExpression>) DSL::now,
-            "now", DATETIME, false, (Supplier<Temporal>)LocalDateTime::now),
-        Arguments.of((Function<Expression[], FunctionExpression>) DSL::current_timestamp,
-            "current_timestamp", DATETIME, false, (Supplier<Temporal>)LocalDateTime::now),
-        Arguments.of((Function<Expression[], FunctionExpression>) DSL::localtimestamp,
-            "localtimestamp", DATETIME, false, (Supplier<Temporal>)LocalDateTime::now),
-        Arguments.of((Function<Expression[], FunctionExpression>) DSL::localtime,
-            "localtime", DATETIME, false, (Supplier<Temporal>)LocalDateTime::now),
-        Arguments.of((Function<Expression[], FunctionExpression>) DSL::sysdate,
-            "sysdate", DATETIME, true, (Supplier<Temporal>)LocalDateTime::now),
-        Arguments.of((Function<Expression[], FunctionExpression>) DSL::curtime,
-            "curtime", TIME, false, (Supplier<Temporal>)LocalTime::now),
-        Arguments.of((Function<Expression[], FunctionExpression>) DSL::current_time,
-            "current_time", TIME, false, (Supplier<Temporal>)LocalTime::now),
-        Arguments.of((Function<Expression[], FunctionExpression>) DSL::curdate,
-            "curdate", DATE, false, (Supplier<Temporal>)LocalDate::now),
-        Arguments.of((Function<Expression[], FunctionExpression>) DSL::current_date,
-            "current_date", DATE, false, (Supplier<Temporal>)LocalDate::now));
->>>>>>> 81c9285c
   }
 
   @Test
   void current_timestamp() {
-    test_now_like_functions(dsl::current_timestamp, DATETIME, false,
+    test_now_like_functions(DSL::current_timestamp, DATETIME, false,
         () -> LocalDateTime.now(functionProperties.getQueryStartClock()));
   }
 
   @Test
   void localtimestamp() {
-    test_now_like_functions(dsl::localtimestamp, DATETIME, false,
+    test_now_like_functions(DSL::localtimestamp, DATETIME, false,
         () -> LocalDateTime.now(functionProperties.getQueryStartClock()));
   }
 
   @Test
   void localtime() {
-    test_now_like_functions(dsl::localtime, DATETIME, false,
+    test_now_like_functions(DSL::localtime, DATETIME, false,
         () -> LocalDateTime.now(functionProperties.getQueryStartClock()));
   }
 
   @Test
   void sysdate() {
-    test_now_like_functions(dsl::sysdate, DATETIME, true, LocalDateTime::now);
+    test_now_like_functions(DSL::sysdate, DATETIME, true, LocalDateTime::now);
   }
 
   @Test
   void curtime() {
-    test_now_like_functions(dsl::curtime, TIME, false,
+    test_now_like_functions(DSL::curtime, TIME, false,
         () -> LocalTime.now(functionProperties.getQueryStartClock()));
   }
 
   @Test
   void currdate() {
 
-    test_now_like_functions(dsl::curdate,
+    test_now_like_functions(DSL::curdate,
         DATE, false,
         () -> LocalDate.now(functionProperties.getQueryStartClock()));
   }
 
   @Test
   void current_time() {
-    test_now_like_functions(dsl::current_time,
+    test_now_like_functions(DSL::current_time,
         TIME,
         false,
         () -> LocalTime.now(functionProperties.getQueryStartClock()));
@@ -115,7 +91,7 @@
 
   @Test
   void current_date() {
-    test_now_like_functions(dsl::current_date, DATE, false,
+    test_now_like_functions(DSL::current_date, DATE, false,
         () -> LocalDate.now(functionProperties.getQueryStartClock()));
   }
 
@@ -179,21 +155,21 @@
           }
       );
     return Stream.of(
-        buildTest.apply("now", dsl::now),
-        buildTest.apply("current_timestamp", dsl::current_timestamp),
-        buildTest.apply("current_time", dsl::current_time),
-        buildTest.apply("curdate", dsl::curdate),
-        buildTest.apply("curtime", dsl::curtime),
-        buildTest.apply("localtimestamp", dsl::localtimestamp),
-        buildTest.apply("localtime", dsl::localtime)
+        buildTest.apply("now", DSL::now),
+        buildTest.apply("current_timestamp", DSL::current_timestamp),
+        buildTest.apply("current_time", DSL::current_time),
+        buildTest.apply("curdate", DSL::curdate),
+        buildTest.apply("curtime", DSL::curtime),
+        buildTest.apply("localtimestamp", DSL::localtimestamp),
+        buildTest.apply("localtime", DSL::localtime)
     );
   }
 
   @Test
   void sysdate_multiple_invocations_differ() throws InterruptedException {
-    var v1 = extractValue(dsl.sysdate());
+    var v1 = extractValue(DSL.sysdate());
     Thread.sleep(1000);
-    var v2 = extractValue(dsl.sysdate());
+    var v2 = extractValue(DSL.sysdate());
     assertEquals(1, getDiff(v1, v2));
   }
 
