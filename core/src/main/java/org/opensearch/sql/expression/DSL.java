--- conflicted
+++ resolved
@@ -706,15 +706,11 @@
     return compile(BuiltinFunctionName.SIMPLE_QUERY_STRING, args);
   }
 
-<<<<<<< HEAD
+  public static FunctionExpression query(Expression... args) {
+    return compile(BuiltinFunctionName.QUERY, args);
+  }
+
   public static FunctionExpression query_string(Expression... args) {
-=======
-  public FunctionExpression query(Expression... args) {
-    return compile(BuiltinFunctionName.QUERY, args);
-  }
-
-  public FunctionExpression query_string(Expression... args) {
->>>>>>> 3c6b37ae
     return compile(BuiltinFunctionName.QUERY_STRING, args);
   }
 
