/*
 * SPDX-License-Identifier: Apache-2.0
 *
 * The OpenSearch Contributors require contributions made to
 * this file be licensed under the Apache-2.0 license or a
 * compatible open source license.
 *
 * Modifications Copyright OpenSearch Contributors. See
 * GitHub history for details.
 */

/*
 *
 *    Copyright 2020 Amazon.com, Inc. or its affiliates. All Rights Reserved.
 *
 *    Licensed under the Apache License, Version 2.0 (the "License").
 *    You may not use this file except in compliance with the License.
 *    A copy of the License is located at
 *
 *        http://www.apache.org/licenses/LICENSE-2.0
 *
 *    or in the "license" file accompanying this file. This file is distributed
 *    on an "AS IS" BASIS, WITHOUT WARRANTIES OR CONDITIONS OF ANY KIND, either
 *    express or implied. See the License for the specific language governing
 *    permissions and limitations under the License.
 *
 */

package org.opensearch.sql.opensearch.storage.script.aggregation.dsl;

import static org.junit.jupiter.api.Assertions.assertEquals;
import static org.junit.jupiter.api.Assertions.assertThrows;
import static org.mockito.Mockito.when;
import static org.opensearch.sql.data.type.ExprCoreType.INTEGER;
import static org.opensearch.sql.data.type.ExprCoreType.STRING;
import static org.opensearch.sql.expression.DSL.literal;
import static org.opensearch.sql.expression.DSL.named;
import static org.opensearch.sql.expression.DSL.ref;
import static org.opensearch.sql.expression.aggregation.StdDevAggregator.stddevPopulation;
import static org.opensearch.sql.expression.aggregation.StdDevAggregator.stddevSample;
import static org.opensearch.sql.expression.aggregation.VarianceAggregator.variancePopulation;
import static org.opensearch.sql.expression.aggregation.VarianceAggregator.varianceSample;

import com.fasterxml.jackson.databind.ObjectMapper;
import java.util.Arrays;
import java.util.Collections;
import java.util.List;
import lombok.SneakyThrows;
import org.junit.jupiter.api.BeforeEach;
import org.junit.jupiter.api.DisplayNameGeneration;
import org.junit.jupiter.api.DisplayNameGenerator;
import org.junit.jupiter.api.Test;
import org.junit.jupiter.api.extension.ExtendWith;
import org.mockito.Mock;
import org.mockito.junit.jupiter.MockitoExtension;
import org.opensearch.sql.expression.aggregation.AvgAggregator;
import org.opensearch.sql.expression.aggregation.CountAggregator;
import org.opensearch.sql.expression.aggregation.MaxAggregator;
import org.opensearch.sql.expression.aggregation.MinAggregator;
import org.opensearch.sql.expression.aggregation.NamedAggregator;
import org.opensearch.sql.expression.aggregation.SumAggregator;
import org.opensearch.sql.expression.aggregation.VarianceAggregator;
import org.opensearch.sql.expression.function.FunctionName;
import org.opensearch.sql.opensearch.storage.serialization.ExpressionSerializer;

@DisplayNameGeneration(DisplayNameGenerator.ReplaceUnderscores.class)
@ExtendWith(MockitoExtension.class)
class MetricAggregationBuilderTest {

  @Mock
  private ExpressionSerializer serializer;

  @Mock
  private NamedAggregator aggregator;

  private MetricAggregationBuilder aggregationBuilder;

  @BeforeEach
  void set_up() {
    aggregationBuilder = new MetricAggregationBuilder(serializer);
  }

  @Test
  void should_build_avg_aggregation() {
    assertEquals(
        "{\n"
            + "  \"avg(age)\" : {\n"
            + "    \"avg\" : {\n"
            + "      \"field\" : \"age\"\n"
            + "    }\n"
            + "  }\n"
            + "}",
        buildQuery(
            Arrays.asList(
                named("avg(age)",
                    new AvgAggregator(Arrays.asList(ref("age", INTEGER)), INTEGER)))));
  }

  @Test
  void should_build_sum_aggregation() {
    assertEquals(
        "{\n"
            + "  \"sum(age)\" : {\n"
            + "    \"sum\" : {\n"
            + "      \"field\" : \"age\"\n"
            + "    }\n"
            + "  }\n"
            + "}",
        buildQuery(
            Arrays.asList(
                named("sum(age)",
                    new SumAggregator(Arrays.asList(ref("age", INTEGER)), INTEGER)))));
  }

  @Test
  void should_build_count_aggregation() {
    assertEquals(
        "{\n"
            + "  \"count(age)\" : {\n"
            + "    \"value_count\" : {\n"
            + "      \"field\" : \"age\"\n"
            + "    }\n"
            + "  }\n"
            + "}",
        buildQuery(
            Arrays.asList(
                named("count(age)",
                    new CountAggregator(Arrays.asList(ref("age", INTEGER)), INTEGER)))));
  }

  @Test
  void should_build_count_star_aggregation() {
    assertEquals(
        "{\n"
            + "  \"count(*)\" : {\n"
            + "    \"value_count\" : {\n"
            + "      \"field\" : \"_index\"\n"
            + "    }\n"
            + "  }\n"
            + "}",
        buildQuery(
            Arrays.asList(
                named("count(*)",
                    new CountAggregator(Arrays.asList(literal("*")), INTEGER)))));
  }

  @Test
  void should_build_count_other_literal_aggregation() {
    assertEquals(
        "{\n"
            + "  \"count(1)\" : {\n"
            + "    \"value_count\" : {\n"
            + "      \"field\" : \"_index\"\n"
            + "    }\n"
            + "  }\n"
            + "}",
        buildQuery(
            Arrays.asList(
                named("count(1)",
                    new CountAggregator(Arrays.asList(literal(1)), INTEGER)))));
  }

  @Test
  void should_build_min_aggregation() {
    assertEquals(
        "{\n"
            + "  \"min(age)\" : {\n"
            + "    \"min\" : {\n"
            + "      \"field\" : \"age\"\n"
            + "    }\n"
            + "  }\n"
            + "}",
        buildQuery(
            Arrays.asList(
                named("min(age)",
                    new MinAggregator(Arrays.asList(ref("age", INTEGER)), INTEGER)))));
  }

  @Test
  void should_build_max_aggregation() {
    assertEquals(
        "{\n"
            + "  \"max(age)\" : {\n"
            + "    \"max\" : {\n"
            + "      \"field\" : \"age\"\n"
            + "    }\n"
            + "  }\n"
            + "}",
        buildQuery(
            Arrays.asList(
                named("max(age)",
                    new MaxAggregator(Arrays.asList(ref("age", INTEGER)), INTEGER)))));
  }

  @Test
<<<<<<< HEAD
  void should_build_cardinality_aggregation() {
    assertEquals(
        "{\n"
            + "  \"count(distinct name)\" : {\n"
            + "    \"cardinality\" : {\n"
            + "      \"field\" : \"name\"\n"
=======
  void should_build_varPop_aggregation() {
    assertEquals(
        "{\n"
            + "  \"var_pop(age)\" : {\n"
            + "    \"extended_stats\" : {\n"
            + "      \"field\" : \"age\",\n"
            + "      \"sigma\" : 2.0\n"
>>>>>>> 9ff27939
            + "    }\n"
            + "  }\n"
            + "}",
        buildQuery(
<<<<<<< HEAD
            Collections.singletonList(named("count(distinct name)", new CountAggregator(
                Collections.singletonList(ref("name", STRING)), STRING).distinct(true)))));
  }

  @Test
  void should_throw_exception_for_unsupported_distinct_aggregator() {
    assertThrows(IllegalStateException.class,
        () -> buildQuery(Collections.singletonList(named("avg(distinct age)", new AvgAggregator(
            Collections.singletonList(ref("name", STRING)), STRING).distinct(true)))),
        "unsupported distinct aggregator avg");
=======
            Arrays.asList(
                named("var_pop(age)",
                    variancePopulation(Arrays.asList(ref("age", INTEGER)), INTEGER)))));
  }

  @Test
  void should_build_varSamp_aggregation() {
    assertEquals(
        "{\n"
            + "  \"var_samp(age)\" : {\n"
            + "    \"extended_stats\" : {\n"
            + "      \"field\" : \"age\",\n"
            + "      \"sigma\" : 2.0\n"
            + "    }\n"
            + "  }\n"
            + "}",
        buildQuery(
            Arrays.asList(
                named("var_samp(age)",
                    varianceSample(Arrays.asList(ref("age", INTEGER)), INTEGER)))));
  }

  @Test
  void should_build_stddevPop_aggregation() {
    assertEquals(
        "{\n"
            + "  \"stddev_pop(age)\" : {\n"
            + "    \"extended_stats\" : {\n"
            + "      \"field\" : \"age\",\n"
            + "      \"sigma\" : 2.0\n"
            + "    }\n"
            + "  }\n"
            + "}",
        buildQuery(
            Arrays.asList(
                named("stddev_pop(age)",
                    stddevPopulation(Arrays.asList(ref("age", INTEGER)), INTEGER)))));
  }

  @Test
  void should_build_stddevSamp_aggregation() {
    assertEquals(
        "{\n"
            + "  \"stddev_samp(age)\" : {\n"
            + "    \"extended_stats\" : {\n"
            + "      \"field\" : \"age\",\n"
            + "      \"sigma\" : 2.0\n"
            + "    }\n"
            + "  }\n"
            + "}",
        buildQuery(
            Arrays.asList(
                named("stddev_samp(age)",
                    stddevSample(Arrays.asList(ref("age", INTEGER)), INTEGER)))));
>>>>>>> 9ff27939
  }

  @Test
  void should_throw_exception_for_unsupported_aggregator() {
    when(aggregator.getFunctionName()).thenReturn(new FunctionName("unsupported_agg"));
    when(aggregator.getArguments()).thenReturn(Arrays.asList(ref("age", INTEGER)));

    IllegalStateException exception =
        assertThrows(IllegalStateException.class,
            () -> buildQuery(Arrays.asList(named("unsupported_agg(age)", aggregator))));
    assertEquals("unsupported aggregator unsupported_agg", exception.getMessage());
  }

  @Test
  void should_throw_exception_for_unsupported_exception() {
    IllegalStateException exception =
        assertThrows(IllegalStateException.class, () -> buildQuery(Arrays.asList(
            named("count(age)",
                new CountAggregator(Arrays.asList(named("age", ref("age", INTEGER))), INTEGER)))));
    assertEquals(
        "metric aggregation doesn't support expression age",
        exception.getMessage());
  }

  @SneakyThrows
  private String buildQuery(List<NamedAggregator> namedAggregatorList) {
    ObjectMapper objectMapper = new ObjectMapper();
    return objectMapper.readTree(
        aggregationBuilder.build(namedAggregatorList).getLeft().toString())
        .toPrettyString();
  }
}<|MERGE_RESOLUTION|>--- conflicted
+++ resolved
@@ -59,7 +59,6 @@
 import org.opensearch.sql.expression.aggregation.MinAggregator;
 import org.opensearch.sql.expression.aggregation.NamedAggregator;
 import org.opensearch.sql.expression.aggregation.SumAggregator;
-import org.opensearch.sql.expression.aggregation.VarianceAggregator;
 import org.opensearch.sql.expression.function.FunctionName;
 import org.opensearch.sql.opensearch.storage.serialization.ExpressionSerializer;
 
@@ -193,14 +192,6 @@
   }
 
   @Test
-<<<<<<< HEAD
-  void should_build_cardinality_aggregation() {
-    assertEquals(
-        "{\n"
-            + "  \"count(distinct name)\" : {\n"
-            + "    \"cardinality\" : {\n"
-            + "      \"field\" : \"name\"\n"
-=======
   void should_build_varPop_aggregation() {
     assertEquals(
         "{\n"
@@ -208,12 +199,77 @@
             + "    \"extended_stats\" : {\n"
             + "      \"field\" : \"age\",\n"
             + "      \"sigma\" : 2.0\n"
->>>>>>> 9ff27939
-            + "    }\n"
-            + "  }\n"
-            + "}",
-        buildQuery(
-<<<<<<< HEAD
+            + "    }\n"
+            + "  }\n"
+            + "}",
+        buildQuery(
+            Arrays.asList(
+                named("var_pop(age)",
+                    variancePopulation(Arrays.asList(ref("age", INTEGER)), INTEGER)))));
+  }
+
+  @Test
+  void should_build_varSamp_aggregation() {
+    assertEquals(
+        "{\n"
+            + "  \"var_samp(age)\" : {\n"
+            + "    \"extended_stats\" : {\n"
+            + "      \"field\" : \"age\",\n"
+            + "      \"sigma\" : 2.0\n"
+            + "    }\n"
+            + "  }\n"
+            + "}",
+        buildQuery(
+            Arrays.asList(
+                named("var_samp(age)",
+                    varianceSample(Arrays.asList(ref("age", INTEGER)), INTEGER)))));
+  }
+
+  @Test
+  void should_build_stddevPop_aggregation() {
+    assertEquals(
+        "{\n"
+            + "  \"stddev_pop(age)\" : {\n"
+            + "    \"extended_stats\" : {\n"
+            + "      \"field\" : \"age\",\n"
+            + "      \"sigma\" : 2.0\n"
+            + "    }\n"
+            + "  }\n"
+            + "}",
+        buildQuery(
+            Arrays.asList(
+                named("stddev_pop(age)",
+                    stddevPopulation(Arrays.asList(ref("age", INTEGER)), INTEGER)))));
+  }
+
+  @Test
+  void should_build_stddevSamp_aggregation() {
+    assertEquals(
+        "{\n"
+            + "  \"stddev_samp(age)\" : {\n"
+            + "    \"extended_stats\" : {\n"
+            + "      \"field\" : \"age\",\n"
+            + "      \"sigma\" : 2.0\n"
+            + "    }\n"
+            + "  }\n"
+            + "}",
+        buildQuery(
+            Arrays.asList(
+                named("stddev_samp(age)",
+                    stddevSample(Arrays.asList(ref("age", INTEGER)), INTEGER)))));
+  }
+
+  @Test
+  void should_build_cardinality_aggregation() {
+    assertEquals(
+        "{\n"
+            + "  \"count(distinct name)\" : {\n"
+            + "    \"cardinality\" : {\n"
+            + "      \"field\" : \"name\"\n"
+            + "    }\n"
+            + "  }\n"
+            + "}",
+        buildQuery(
             Collections.singletonList(named("count(distinct name)", new CountAggregator(
                 Collections.singletonList(ref("name", STRING)), STRING).distinct(true)))));
   }
@@ -224,62 +280,6 @@
         () -> buildQuery(Collections.singletonList(named("avg(distinct age)", new AvgAggregator(
             Collections.singletonList(ref("name", STRING)), STRING).distinct(true)))),
         "unsupported distinct aggregator avg");
-=======
-            Arrays.asList(
-                named("var_pop(age)",
-                    variancePopulation(Arrays.asList(ref("age", INTEGER)), INTEGER)))));
-  }
-
-  @Test
-  void should_build_varSamp_aggregation() {
-    assertEquals(
-        "{\n"
-            + "  \"var_samp(age)\" : {\n"
-            + "    \"extended_stats\" : {\n"
-            + "      \"field\" : \"age\",\n"
-            + "      \"sigma\" : 2.0\n"
-            + "    }\n"
-            + "  }\n"
-            + "}",
-        buildQuery(
-            Arrays.asList(
-                named("var_samp(age)",
-                    varianceSample(Arrays.asList(ref("age", INTEGER)), INTEGER)))));
-  }
-
-  @Test
-  void should_build_stddevPop_aggregation() {
-    assertEquals(
-        "{\n"
-            + "  \"stddev_pop(age)\" : {\n"
-            + "    \"extended_stats\" : {\n"
-            + "      \"field\" : \"age\",\n"
-            + "      \"sigma\" : 2.0\n"
-            + "    }\n"
-            + "  }\n"
-            + "}",
-        buildQuery(
-            Arrays.asList(
-                named("stddev_pop(age)",
-                    stddevPopulation(Arrays.asList(ref("age", INTEGER)), INTEGER)))));
-  }
-
-  @Test
-  void should_build_stddevSamp_aggregation() {
-    assertEquals(
-        "{\n"
-            + "  \"stddev_samp(age)\" : {\n"
-            + "    \"extended_stats\" : {\n"
-            + "      \"field\" : \"age\",\n"
-            + "      \"sigma\" : 2.0\n"
-            + "    }\n"
-            + "  }\n"
-            + "}",
-        buildQuery(
-            Arrays.asList(
-                named("stddev_samp(age)",
-                    stddevSample(Arrays.asList(ref("age", INTEGER)), INTEGER)))));
->>>>>>> 9ff27939
   }
 
   @Test
