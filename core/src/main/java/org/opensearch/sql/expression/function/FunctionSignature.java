--- conflicted
+++ resolved
@@ -29,15 +29,10 @@
   /**
    * calculate the function signature match degree.
    *
-<<<<<<< HEAD
-   * @return EXACTLY_MATCH: exactly match NOT_MATCH: not match By widening rule, the small number
-   *     means better match
-=======
    * @return<br>
    *     EXACTLY_MATCH: exactly match<br>
    *     NOT_MATCH: not match<br>
    *     By widening rule, the small number means better match
->>>>>>> 6c07ac7e
    */
   public int match(FunctionSignature functionSignature) {
     List<ExprType> functionTypeList = functionSignature.getParamTypeList();
