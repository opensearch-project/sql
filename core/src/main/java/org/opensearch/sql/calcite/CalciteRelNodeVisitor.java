--- conflicted
+++ resolved
@@ -17,10 +17,7 @@
 import static org.opensearch.sql.calcite.utils.PlanUtils.ROW_NUMBER_COLUMN_FOR_DEDUP;
 import static org.opensearch.sql.calcite.utils.PlanUtils.ROW_NUMBER_COLUMN_FOR_MAIN;
 import static org.opensearch.sql.calcite.utils.PlanUtils.ROW_NUMBER_COLUMN_FOR_RARE_TOP;
-<<<<<<< HEAD
 import static org.opensearch.sql.calcite.utils.PlanUtils.ROW_NUMBER_COLUMN_FOR_STREAMSTATS;
-=======
->>>>>>> d20b4dbb
 import static org.opensearch.sql.calcite.utils.PlanUtils.ROW_NUMBER_COLUMN_FOR_SUBSEARCH;
 import static org.opensearch.sql.calcite.utils.PlanUtils.getRelation;
 import static org.opensearch.sql.calcite.utils.PlanUtils.getRexCall;
@@ -135,11 +132,8 @@
 import org.opensearch.sql.ast.tree.Search;
 import org.opensearch.sql.ast.tree.Sort;
 import org.opensearch.sql.ast.tree.Sort.SortOption;
-<<<<<<< HEAD
+import org.opensearch.sql.ast.tree.SPath;
 import org.opensearch.sql.ast.tree.StreamWindow;
-=======
-import org.opensearch.sql.ast.tree.SPath;
->>>>>>> d20b4dbb
 import org.opensearch.sql.ast.tree.SubqueryAlias;
 import org.opensearch.sql.ast.tree.TableFunction;
 import org.opensearch.sql.ast.tree.Trendline;
@@ -346,7 +340,8 @@
     if (expr instanceof SubqueryExpression) {
       return true;
     }
-    if (expr instanceof Let l) {
+    if (expr instanceof Let) {
+      Let l = (Let) expr;
       return containsSubqueryExpression(l.getExpression());
     }
     for (Node child : expr.getChild()) {
@@ -383,32 +378,19 @@
 
   private boolean isSingleAllFieldsProject(Project node) {
     return node.getProjectList().size() == 1
-<<<<<<< HEAD
-        && node.getProjectList().getFirst() instanceof AllFields;
-=======
         && node.getProjectList().get(0) instanceof AllFields;
->>>>>>> d20b4dbb
   }
 
   private RelNode handleAllFieldsProject(Project node, CalcitePlanContext context) {
     if (node.isExcluded()) {
       throw new IllegalArgumentException(
           "Invalid field exclusion: operation would exclude all fields from the result set");
-<<<<<<< HEAD
-    }
-    AllFields allFields = (AllFields) node.getProjectList().getFirst();
-    if (!(allFields instanceof AllFieldsExcludeMeta)) {
-      // Should not remove nested fields for AllFieldsExcludeMeta.
-      tryToRemoveNestedFields(context);
-    }
-=======
     }
     AllFields allFields = (AllFields) node.getProjectList().get(0);
     if (!(allFields instanceof AllFieldsExcludeMeta)) {
       // Should not remove nested fields for AllFieldsExcludeMeta.
       tryToRemoveNestedFields(context);
     }
->>>>>>> d20b4dbb
     tryToRemoveMetaFields(context, allFields instanceof AllFieldsExcludeMeta);
     return context.relBuilder.peek();
   }
@@ -421,32 +403,6 @@
     Set<String> addedFields = new HashSet<>();
 
     for (UnresolvedExpression expr : projectList) {
-<<<<<<< HEAD
-      switch (expr) {
-        case Field field -> {
-          String fieldName = field.getField().toString();
-          if (WildcardUtils.containsWildcard(fieldName)) {
-            List<String> matchingFields =
-                WildcardUtils.expandWildcardPattern(fieldName, currentFields).stream()
-                    .filter(f -> !isMetadataField(f))
-                    .filter(addedFields::add)
-                    .toList();
-            if (matchingFields.isEmpty()) {
-              continue;
-            }
-            matchingFields.forEach(f -> expandedFields.add(context.relBuilder.field(f)));
-          } else if (addedFields.add(fieldName)) {
-            expandedFields.add(rexVisitor.analyze(field, context));
-          }
-        }
-        case AllFields ignored -> {
-          currentFields.stream()
-              .filter(field -> !isMetadataField(field))
-              .filter(addedFields::add)
-              .forEach(field -> expandedFields.add(context.relBuilder.field(field)));
-        }
-        default -> throw new IllegalStateException(
-=======
       if (expr instanceof Field) {
         Field field = (Field) expr;
         String fieldName = field.getField().toString();
@@ -470,7 +426,6 @@
             .forEach(field -> expandedFields.add(context.relBuilder.field(field)));
       } else {
         throw new IllegalStateException(
->>>>>>> d20b4dbb
             "Unexpected expression type in project list: " + expr.getClass().getSimpleName());
       }
     }
@@ -496,18 +451,10 @@
       List<UnresolvedExpression> projectList, List<String> currentFields) {
     String firstWildcardPattern =
         projectList.stream()
-<<<<<<< HEAD
-            .filter(
-                expr ->
-                    expr instanceof Field field
-                        && WildcardUtils.containsWildcard(field.getField().toString()))
-            .map(expr -> ((Field) expr).getField().toString())
-=======
             .filter(expr -> expr instanceof Field)
             .map(expr -> (Field) expr)
             .filter(field -> WildcardUtils.containsWildcard(field.getField().toString()))
             .map(field -> field.getField().toString())
->>>>>>> d20b4dbb
             .findFirst()
             .orElse(null);
 
@@ -532,7 +479,7 @@
                   return -1 != lastDot && allFields.contains(field.substring(0, lastDot));
                 })
             .map(field -> (RexNode) context.relBuilder.field(field))
-            .toList();
+                .collect(Collectors.toList());
     if (!duplicatedNestedFields.isEmpty()) {
       // This is a workaround to avoid the bug in Calcite:
       // In {@link RelBuilder#project_(Iterable, Iterable, Iterable, boolean, Iterable)},
@@ -586,7 +533,7 @@
           originalFields.stream()
               .filter(OpenSearchConstants.METADATAFIELD_TYPE_MAP::containsKey)
               .map(metaField -> (RexNode) context.relBuilder.field(metaField))
-              .toList();
+                  .collect(Collectors.toList());
       // Remove metadata fields if there is and ensure there are other fields.
       if (!metaFieldsRef.isEmpty() && metaFieldsRef.size() != originalFields.size()) {
         context.relBuilder.projectExcept(metaFieldsRef);
@@ -771,13 +718,13 @@
                             node.getSourceField(),
                             ImmutableList.of(node.getPatternMaxSampleCount()))))
                 .map(aggFun -> aggVisitor.analyze(aggFun, context))
-                .toList();
+                    .collect(Collectors.toList());
         List<RexNode> groupByList = new ArrayList<>();
         groupByList.add(rexVisitor.analyze(patternField, context));
         groupByList.addAll(
             node.getPartitionByList().stream()
                 .map(expr -> rexVisitor.analyze(expr, context))
-                .toList());
+                    .collect(Collectors.toList()));
         context.relBuilder.aggregate(context.relBuilder.groupKey(groupByList), aggCalls);
 
         if (showNumberedToken) {
@@ -822,7 +769,7 @@
               .filter(entry -> PatternUtils.VALID_BRAIN_PARAMETERS.contains(entry.getKey()))
               .map(entry -> new Argument(entry.getKey(), entry.getValue()))
               .sorted(Comparator.comparing(Argument::getArgName))
-              .toList());
+                  .collect(Collectors.toList()));
       if (PatternMode.LABEL.equals(
           node.getPatternMode())) { // Label mode, resolve the plan as window function
         RexNode windowNode =
@@ -862,19 +809,19 @@
         List<RexNode> groupByList =
             node.getPartitionByList().stream()
                 .map(expr -> rexVisitor.analyze(expr, context))
-                .toList();
+                    .collect(Collectors.toList());
         context.relBuilder.aggregate(context.relBuilder.groupKey(groupByList), aggCall);
         buildExpandRelNode(
             context.relBuilder.field(node.getAlias()), node.getAlias(), node.getAlias(), context);
-        flattenParsedPattern(
-            node.getAlias(),
-            context.relBuilder.field(node.getAlias()),
-            context,
-            true,
-            showNumberedToken);
-      }
-    }
-    return context.relBuilder.peek();
+          flattenParsedPattern(
+              node.getAlias(),
+              context.relBuilder.field(node.getAlias()),
+              context,
+              true,
+              showNumberedToken);
+      }
+    }
+      return context.relBuilder.peek();
   }
 
   @Override
@@ -916,7 +863,7 @@
         originalFieldNames.stream()
             .filter(originalName -> shouldOverrideField(originalName, newNames))
             .map(a -> (RexNode) context.relBuilder.field(a))
-            .toList();
+                .collect(Collectors.toList());
     // 1. add the new fields, For example "age0, country0"
     context.relBuilder.projectPlus(newFields);
     // 2. drop the overriding field list, it's duplicated now. For example "age, country"
@@ -950,15 +897,9 @@
         .map(RelBuilder.AggCall::over)
         .map(RelBuilder.OverCall::toRex)
         .map(node -> getRexCall(node, this::isCountField))
-<<<<<<< HEAD
-        .map(list -> list.isEmpty() ? null : list.getFirst())
-        .map(PlanUtils::getInputRefs)
-        .toList();
-=======
         .map(list -> list.isEmpty() ? null : list.get(0))
         .map(PlanUtils::getInputRefs)
         .collect(Collectors.toList());
->>>>>>> d20b4dbb
   }
 
   /** Is count(FIELD) */
@@ -1025,43 +966,25 @@
     if (resolvedGroupByList.isEmpty()) {
       List<List<RexInputRef>> refsPerCount = extractInputRefList(resolvedAggCallList);
       List<RexInputRef> distinctRefsOfCounts;
-<<<<<<< HEAD
-      if (context.relBuilder.peek() instanceof org.apache.calcite.rel.core.Project project) {
-=======
       if (context.relBuilder.peek() instanceof org.apache.calcite.rel.core.Project) {
         org.apache.calcite.rel.core.Project project =
             (org.apache.calcite.rel.core.Project) context.relBuilder.peek();
->>>>>>> d20b4dbb
         List<RexNode> mappedInProject =
             refsPerCount.stream()
                 .flatMap(List::stream)
                 .map(ref -> project.getProjects().get(ref.getIndex()))
-<<<<<<< HEAD
-                .toList();
-        if (mappedInProject.stream().allMatch(RexInputRef.class::isInstance)) {
-          distinctRefsOfCounts =
-              mappedInProject.stream().map(RexInputRef.class::cast).distinct().toList();
-=======
                 .collect(Collectors.toList());
         if (mappedInProject.stream().allMatch(RexInputRef.class::isInstance)) {
           distinctRefsOfCounts =
               mappedInProject.stream().map(RexInputRef.class::cast).distinct().collect(Collectors.toList());
->>>>>>> d20b4dbb
         } else {
           distinctRefsOfCounts = List.of();
         }
       } else {
-<<<<<<< HEAD
-        distinctRefsOfCounts = refsPerCount.stream().flatMap(List::stream).distinct().toList();
-      }
-      if (distinctRefsOfCounts.size() == 1 && refsPerCount.stream().noneMatch(List::isEmpty)) {
-        context.relBuilder.filter(context.relBuilder.isNotNull(distinctRefsOfCounts.getFirst()));
-=======
         distinctRefsOfCounts = refsPerCount.stream().flatMap(List::stream).distinct().collect(Collectors.toList());
       }
       if (distinctRefsOfCounts.size() == 1 && refsPerCount.stream().noneMatch(List::isEmpty)) {
         context.relBuilder.filter(context.relBuilder.isNotNull(distinctRefsOfCounts.get(0)));
->>>>>>> d20b4dbb
       }
     }
 
@@ -1137,24 +1060,11 @@
         .map(this::extractAliasLiteral)
         .flatMap(Optional::stream)
         .map(RexLiteral::stringValue)
-<<<<<<< HEAD
-        .toList();
-=======
         .collect(Collectors.toList());
->>>>>>> d20b4dbb
   }
 
   /** Whether a rex node is an aliased input reference */
   private boolean isInputRef(RexNode node) {
-<<<<<<< HEAD
-    return switch (node.getKind()) {
-      case AS, DESCENDING, NULLS_FIRST, NULLS_LAST -> {
-        final List<RexNode> operands = ((RexCall) node).operands;
-        yield isInputRef(operands.getFirst());
-      }
-      default -> node instanceof RexInputRef;
-    };
-=======
     switch (node.getKind()) {
       case AS:
       case DESCENDING:
@@ -1166,7 +1076,6 @@
       default:
         return node instanceof RexInputRef;
     }
->>>>>>> d20b4dbb
   }
 
   /**
@@ -1182,9 +1091,9 @@
       List<UnresolvedExpression> aggExprList,
       CalcitePlanContext context) {
     List<AggCall> aggCallList =
-        aggExprList.stream().map(expr -> aggVisitor.analyze(expr, context)).toList();
+        aggExprList.stream().map(expr -> aggVisitor.analyze(expr, context)).collect(Collectors.toList());
     List<RexNode> groupByList =
-        groupExprList.stream().map(expr -> rexVisitor.analyze(expr, context)).toList();
+        groupExprList.stream().map(expr -> rexVisitor.analyze(expr, context)).collect(Collectors.toList());
     return Pair.of(groupByList, aggCallList);
   }
 
@@ -1203,11 +1112,7 @@
           getTimeSpanField(span).stream()
               .map(f -> rexVisitor.analyze(f, context))
               .map(context.relBuilder::isNotNull)
-<<<<<<< HEAD
-              .toList();
-=======
               .collect(Collectors.toList());
->>>>>>> d20b4dbb
       if (!timeSpanFilters.isEmpty()) {
         // add isNotNull filter before aggregation for time span
         context.relBuilder.filter(timeSpanFilters);
@@ -1226,20 +1131,12 @@
       toAddHintsOnAggregate = true;
       // add isNotNull filter before aggregation for non-nullable buckets
       List<RexNode> groupByList =
-<<<<<<< HEAD
-          groupExprList.stream().map(expr -> rexVisitor.analyze(expr, context)).toList();
-=======
           groupExprList.stream().map(expr -> rexVisitor.analyze(expr, context)).collect(Collectors.toList());
->>>>>>> d20b4dbb
       context.relBuilder.filter(
           PlanUtils.getSelectColumns(groupByList).stream()
               .map(context.relBuilder::field)
               .map(context.relBuilder::isNotNull)
-<<<<<<< HEAD
-              .toList());
-=======
               .collect(Collectors.toList()));
->>>>>>> d20b4dbb
     }
 
     Pair<List<RexNode>, List<AggCall>> aggregationAttributes =
@@ -1267,11 +1164,7 @@
             .map(ref -> ref.getValueAs(String.class))
             .map(context.relBuilder::field)
             .map(f -> (RexNode) f)
-<<<<<<< HEAD
-            .toList();
-=======
             .collect(Collectors.toList());
->>>>>>> d20b4dbb
     reordered.addAll(aliasedGroupByList);
     context.relBuilder.project(reordered);
 
@@ -1280,20 +1173,12 @@
 
   private Optional<UnresolvedExpression> getTimeSpanField(UnresolvedExpression expr) {
     if (Objects.isNull(expr)) return Optional.empty();
-<<<<<<< HEAD
-    if (expr instanceof Span span && SpanUnit.isTimeUnit(span.getUnit())) {
-      return Optional.of(span.getField());
-    }
-    if (expr instanceof Alias alias) {
-      return getTimeSpanField(alias.getDelegated());
-=======
     if (expr instanceof Span)
       if (SpanUnit.isTimeUnit(((Span)expr).getUnit())) {
         return Optional.of(((Span)expr).getField());
       }
     if (expr instanceof Alias) {
       return getTimeSpanField(((Alias)expr).getDelegated());
->>>>>>> d20b4dbb
     }
     return Optional.empty();
   }
@@ -1327,11 +1212,7 @@
       List<String> leftColumns = context.relBuilder.peek(1).getRowType().getFieldNames();
       List<String> rightColumns = context.relBuilder.peek().getRowType().getFieldNames();
       List<String> duplicatedFieldNames =
-<<<<<<< HEAD
-          leftColumns.stream().filter(rightColumns::contains).toList();
-=======
           leftColumns.stream().filter(rightColumns::contains).collect(Collectors.toList());
->>>>>>> d20b4dbb
       RexNode joinCondition;
       if (node.getJoinFields().isPresent()) {
         joinCondition =
@@ -1358,20 +1239,12 @@
         toBeRemovedFields =
             duplicatedFieldNames.stream()
                 .map(field -> JoinAndLookupUtils.analyzeFieldsForLookUp(field, true, context))
-<<<<<<< HEAD
-                .toList();
-=======
                 .collect(Collectors.toList());
->>>>>>> d20b4dbb
       } else {
         toBeRemovedFields =
             duplicatedFieldNames.stream()
                 .map(field -> JoinAndLookupUtils.analyzeFieldsForLookUp(field, false, context))
-<<<<<<< HEAD
-                .toList();
-=======
                 .collect(Collectors.toList());
->>>>>>> d20b4dbb
       }
       Literal max = node.getArgumentMap().get("max");
       if (max != null && !max.equals(Literal.ZERO)) {
@@ -1384,17 +1257,10 @@
             node.getJoinFields().isPresent()
                 ? node.getJoinFields().get().stream()
                     .map(a -> (RexNode) context.relBuilder.field(a.getField().toString()))
-<<<<<<< HEAD
-                    .toList()
-                : duplicatedFieldNames.stream()
-                    .map(a -> (RexNode) context.relBuilder.field(a))
-                    .toList();
-=======
                 .collect(Collectors.toList())
                 : duplicatedFieldNames.stream()
                     .map(a -> (RexNode) context.relBuilder.field(a))
                 .collect(Collectors.toList());
->>>>>>> d20b4dbb
         buildDedupNotNull(context, dedupeFields, allowedDuplication);
       }
       context.relBuilder.join(
@@ -1428,7 +1294,7 @@
       // If the plan convert to Spark plan, and there are two table1: database1.table1 and
       // database2.table1. The query with column `table1.id` can only be resolved in the namespace
       // of "database1". User should run `using database1` before the query which access `table1.id`
-      String rightTableQualifiedName = rightTableName.getLast();
+      String rightTableQualifiedName = rightTableName.get(rightTableName.size() - 1);
       // new columns with alias or table;
       List<String> rightColumnsWithAliasIfConflict =
           rightColumns.stream()
@@ -1439,11 +1305,7 @@
                               .map(a -> a + "." + col)
                               .orElse(rightTableQualifiedName + "." + col)
                           : col)
-<<<<<<< HEAD
-              .toList();
-=======
                   .collect(Collectors.toList());
->>>>>>> d20b4dbb
 
       Literal max = node.getArgumentMap().get("max");
       if (max != null && !max.equals(Literal.ZERO)) {
@@ -1486,11 +1348,7 @@
     return rightColumnIndexes.stream()
         .map(allColumnNamesOfRight::get)
         .map(n -> (RexNode) relBuilder.field(n))
-<<<<<<< HEAD
-        .toList();
-=======
         .collect(Collectors.toList());
->>>>>>> d20b4dbb
   }
 
   private static RexNode buildJoinConditionByFieldName(
@@ -1529,15 +1387,15 @@
     List<String> toBeRemovedLookupFieldNames =
         node.getMappingAliasMap().keySet().stream()
             .filter(k -> !node.getOutputAliasMap().containsKey(k))
-            .toList();
+                .collect(Collectors.toList());
     List<String> providedFieldNames =
         lookupTableFieldNames.stream()
             .filter(k -> !toBeRemovedLookupFieldNames.contains(k))
-            .toList();
+                .collect(Collectors.toList());
     List<RexNode> toBeRemovedLookupFields =
         toBeRemovedLookupFieldNames.stream()
             .map(d -> (RexNode) context.relBuilder.field(2, 1, d))
-            .toList();
+                .collect(Collectors.toList());
     List<RexNode> toBeRemovedFields = new ArrayList<>(toBeRemovedLookupFields);
 
     // 4. Find duplicated fields between source table fields and lookup table provided fields.
@@ -1548,19 +1406,19 @@
     List<RexNode> duplicatedSourceFields =
         duplicatedFieldNamesMap.keySet().stream()
             .map(field -> JoinAndLookupUtils.analyzeFieldsForLookUp(field, true, context))
-            .toList();
+                .collect(Collectors.toList());
     // Duplicated fields in source-field should always be removed.
     toBeRemovedFields.addAll(duplicatedSourceFields);
     // Construct a new field name for the new provided-fields.
     List<String> expectedProvidedFieldNames =
-        providedFieldNames.stream().map(k -> node.getOutputAliasMap().getOrDefault(k, k)).toList();
+        providedFieldNames.stream().map(k -> node.getOutputAliasMap().getOrDefault(k, k)).collect(Collectors.toList());
 
     List<RexNode> newCoalesceList = new ArrayList<>();
     if (!duplicatedFieldNamesMap.isEmpty() && node.getOutputStrategy() == OutputStrategy.APPEND) {
       List<RexNode> duplicatedProvidedFields =
           duplicatedFieldNamesMap.values().stream()
               .map(field -> JoinAndLookupUtils.analyzeFieldsForLookUp(field, false, context))
-              .toList();
+                  .collect(Collectors.toList());
       for (int i = 0; i < duplicatedProvidedFields.size(); ++i) {
         newCoalesceList.add(
             context.rexBuilder.coalesce(
@@ -1576,7 +1434,7 @@
           new ArrayList<>(
               expectedProvidedFieldNames.stream()
                   .filter(k -> !duplicatedFieldNamesMap.containsKey(k))
-                  .toList());
+                      .collect(Collectors.toList()));
       newExpectedFieldNames.addAll(duplicatedFieldNamesMap.keySet());
       expectedProvidedFieldNames = newExpectedFieldNames;
     }
@@ -1616,11 +1474,11 @@
       throw new IllegalArgumentException("Number of duplicate events must be greater than 0");
     }
     if (consecutive) {
-      throw new CalciteUnsupportedException("Consecutive deduplication is unsupported in Calcite");
+      throw new UnsupportedOperationException("Consecutive deduplication is not supported");
     }
     // Columns to deduplicate
     List<RexNode> dedupeFields =
-        node.getFields().stream().map(f -> rexVisitor.analyze(f, context)).toList();
+        node.getFields().stream().map(f -> rexVisitor.analyze(f, context)).collect(Collectors.toList());
     if (keepEmpty) {
       buildDedupOrNull(context, dedupeFields, allowedDuplication);
     } else {
@@ -1656,11 +1514,7 @@
     // Filter (isnull('a) OR isnull('b) OR '_row_number_dedup_ <= n)
     context.relBuilder.filter(
         context.relBuilder.or(
-<<<<<<< HEAD
-            context.relBuilder.or(dedupeFields.stream().map(context.relBuilder::isNull).toList()),
-=======
             context.relBuilder.or(dedupeFields.stream().map(context.relBuilder::isNull).collect(Collectors.toList())),
->>>>>>> d20b4dbb
             context.relBuilder.lessThanOrEqual(
                 _row_number_dedup_, context.relBuilder.literal(allowedDuplication))));
     // DropColumns('_row_number_dedup_)
@@ -1679,11 +1533,7 @@
      */
     // Filter (isnotnull('a) AND isnotnull('b))
     context.relBuilder.filter(
-<<<<<<< HEAD
-        context.relBuilder.and(dedupeFields.stream().map(context.relBuilder::isNotNull).toList()));
-=======
         context.relBuilder.and(dedupeFields.stream().map(context.relBuilder::isNotNull).collect(Collectors.toList())));
->>>>>>> d20b4dbb
     // Window [row_number() windowspecdefinition('a, 'b, 'a ASC NULLS FIRST, 'b ASC NULLS FIRST,
     // specifiedwindowoundedpreceding$(), currentrow$())) AS _row_number_dedup_], ['a, 'b], ['a ASC
     // NULLS FIRST, 'b ASC NULLS FIRST]
@@ -1710,7 +1560,7 @@
   public RelNode visitWindow(Window node, CalcitePlanContext context) {
     visitChildren(node, context);
     List<RexNode> overExpressions =
-        node.getWindowFunctionList().stream().map(w -> rexVisitor.analyze(w, context)).toList();
+        node.getWindowFunctionList().stream().map(w -> rexVisitor.analyze(w, context)).collect(Collectors.toList());
     context.relBuilder.projectPlus(overExpressions);
     return context.relBuilder.peek();
   }
@@ -1739,342 +1589,346 @@
     }
   }
 
-  @Override
-  public RelNode visitStreamWindow(StreamWindow node, CalcitePlanContext context) {
-    visitChildren(node, context);
-
-    List<UnresolvedExpression> groupList = node.getGroupList();
-    boolean hasGroup = groupList != null && !groupList.isEmpty();
-    boolean hasWindow = node.getWindow() > 0;
-    boolean hasReset = node.getResetBefore() != null || node.getResetAfter() != null;
-
-    // Local helper column names
-    final String RESET_BEFORE_FLAG_COL = "__reset_before_flag__"; // flag for reset_before
-    final String RESET_AFTER_FLAG_COL = "__reset_after_flag__"; // flag for reset_after
-    final String SEGMENT_ID_COL = "__seg_id__"; // segment id
-
-    // CASE: reset
-    if (hasReset) {
-      // 1. Build helper columns: seq, before/after flags, segment_id
-      RelNode leftWithSeg = buildResetHelperColumns(context, node);
-
-      // 2. Run correlate + aggregate with reset-specific filter and cleanup
-      return buildStreamWindowJoinPlan(
-          context,
-          leftWithSeg,
-          node,
-          groupList,
-          ROW_NUMBER_COLUMN_FOR_STREAMSTATS,
-          SEGMENT_ID_COL,
-          new String[] {
-            ROW_NUMBER_COLUMN_FOR_STREAMSTATS,
-            RESET_BEFORE_FLAG_COL,
-            RESET_AFTER_FLAG_COL,
-            SEGMENT_ID_COL
-          });
-    }
-
-<<<<<<< HEAD
-    // CASE: global=true + window>0 + has group
-    if (node.isGlobal() && hasWindow && hasGroup) {
-      // 1. Add global sequence column for sliding window
-      RexNode streamSeq =
-          context
-              .relBuilder
-              .aggregateCall(SqlStdOperatorTable.ROW_NUMBER)
-              .over()
-              .rowsTo(RexWindowBounds.CURRENT_ROW)
-              .as(ROW_NUMBER_COLUMN_FOR_STREAMSTATS);
-      context.relBuilder.projectPlus(streamSeq);
-      RelNode left = context.relBuilder.build();
-
-      // 2. Run correlate + aggregate
-      return buildStreamWindowJoinPlan(
-          context,
-          left,
-          node,
-          groupList,
-          ROW_NUMBER_COLUMN_FOR_STREAMSTATS,
-          null,
-          new String[] {ROW_NUMBER_COLUMN_FOR_STREAMSTATS});
-    }
-
-    // Default
-    if (hasGroup) {
-      // only build sequence when there is by condition
-      RexNode streamSeq =
-          context
-              .relBuilder
-              .aggregateCall(SqlStdOperatorTable.ROW_NUMBER)
-              .over()
-              .rowsTo(RexWindowBounds.CURRENT_ROW)
-              .as(ROW_NUMBER_COLUMN_FOR_STREAMSTATS);
-      context.relBuilder.projectPlus(streamSeq);
-    }
-
-    List<RexNode> overExpressions =
-        node.getWindowFunctionList().stream().map(w -> rexVisitor.analyze(w, context)).toList();
-    context.relBuilder.projectPlus(overExpressions);
-
-    // resort when there is by condition
-    if (hasGroup) {
-      context.relBuilder.sort(context.relBuilder.field(ROW_NUMBER_COLUMN_FOR_STREAMSTATS));
-      context.relBuilder.projectExcept(context.relBuilder.field(ROW_NUMBER_COLUMN_FOR_STREAMSTATS));
-    }
-
-    return context.relBuilder.peek();
-  }
-
-  private RelNode buildStreamWindowJoinPlan(
-      CalcitePlanContext context,
-      RelNode leftWithHelpers,
-      StreamWindow node,
-      List<UnresolvedExpression> groupList,
-      String seqCol,
-      String segmentCol,
-      String[] helperColsToCleanup) {
-
-    final Holder<@Nullable RexCorrelVariable> v = Holder.empty();
-    context.relBuilder.push(leftWithHelpers);
-    context.relBuilder.variable(v::set);
-
-    context.relBuilder.push(leftWithHelpers);
-    RexNode rightSeq = context.relBuilder.field(seqCol);
-    RexNode outerSeq = context.relBuilder.field(v.get(), seqCol);
-
-    RexNode filter;
-    if (segmentCol != null) { // reset condition
-      RexNode segRight = context.relBuilder.field(segmentCol);
-      RexNode segOuter = context.relBuilder.field(v.get(), segmentCol);
-      RexNode frame = buildResetFrameFilter(context, node, outerSeq, rightSeq, segOuter, segRight);
-      RexNode group = buildGroupFilter(context, groupList, v.get());
-      filter = (group == null) ? frame : context.relBuilder.and(frame, group);
-    } else { // global + window + by condition
-      RexNode frame = buildFrameFilter(context, node, outerSeq, rightSeq);
-      RexNode group = buildGroupFilter(context, groupList, v.get());
-      filter = context.relBuilder.and(frame, group);
-    }
-    context.relBuilder.filter(filter);
-
-    // aggregate all window functions on right side
-    List<AggCall> aggCalls = buildAggCallsForWindowFunctions(node.getWindowFunctionList(), context);
-    context.relBuilder.aggregate(context.relBuilder.groupKey(), aggCalls);
-    RelNode rightAgg = context.relBuilder.build();
-
-    // correlate LEFT with RIGHT using seq + group fields
-    context.relBuilder.push(leftWithHelpers);
-    context.relBuilder.push(rightAgg);
-    List<RexNode> requiredLeft = buildRequiredLeft(context, seqCol, groupList);
-    if (segmentCol != null) { // also require seg_id for reset segmentation equality
-      requiredLeft = new ArrayList<>(requiredLeft);
-      requiredLeft.add(context.relBuilder.field(2, 0, segmentCol));
-    }
-    context.relBuilder.correlate(JoinRelType.LEFT, v.get().id, requiredLeft);
-
-    // resort to original order
-    boolean hasGroup = !groupList.isEmpty();
-    // resort when 1. global + window + by condition 2.reset + by condition
-    if (hasGroup) {
-      context.relBuilder.sort(context.relBuilder.field(seqCol));
-    }
-
-    // cleanup helper columns
-    List<RexNode> cleanup = new ArrayList<>();
-    for (String c : helperColsToCleanup) {
-      cleanup.add(context.relBuilder.field(c));
-    }
-    context.relBuilder.projectExcept(cleanup);
-    return context.relBuilder.peek();
-  }
-
-  private RelNode buildResetHelperColumns(CalcitePlanContext context, StreamWindow node) {
-    // 1. global sequence to define order
-    RexNode rowNum =
-        context
-            .relBuilder
-            .aggregateCall(SqlStdOperatorTable.ROW_NUMBER)
-            .over()
-            .rowsTo(RexWindowBounds.CURRENT_ROW)
-            .as(ROW_NUMBER_COLUMN_FOR_STREAMSTATS);
-    context.relBuilder.projectPlus(rowNum);
-
-    // 2. before/after flags
-    RexNode beforePred =
-        (node.getResetBefore() == null)
-            ? context.relBuilder.literal(false)
-            : rexVisitor.analyze(node.getResetBefore(), context);
-    RexNode afterPred =
-        (node.getResetAfter() == null)
-            ? context.relBuilder.literal(false)
-            : rexVisitor.analyze(node.getResetAfter(), context);
-    RexNode beforeFlag =
-        context.relBuilder.call(
-            SqlStdOperatorTable.CASE,
-            beforePred,
-            context.relBuilder.literal(1),
-            context.relBuilder.literal(0));
-    RexNode afterFlag =
-        context.relBuilder.call(
-            SqlStdOperatorTable.CASE,
-            afterPred,
-            context.relBuilder.literal(1),
-            context.relBuilder.literal(0));
-    context.relBuilder.projectPlus(context.relBuilder.alias(beforeFlag, "__reset_before_flag__"));
-    context.relBuilder.projectPlus(context.relBuilder.alias(afterFlag, "__reset_after_flag__"));
-
-    // 3. session id = SUM(beforeFlag) over (to current) + SUM(afterFlag) over (to 1 preceding)
-    RexNode sumBefore =
-        context
-            .relBuilder
-            .aggregateCall(
-                SqlStdOperatorTable.SUM, context.relBuilder.field("__reset_before_flag__"))
-            .over()
-            .rowsTo(RexWindowBounds.CURRENT_ROW)
-            .toRex();
-    RexNode sumAfterPrev =
-        context
-            .relBuilder
-            .aggregateCall(
-                SqlStdOperatorTable.SUM, context.relBuilder.field("__reset_after_flag__"))
-            .over()
-            .rowsBetween(
-                RexWindowBounds.UNBOUNDED_PRECEDING,
-                RexWindowBounds.preceding(context.relBuilder.literal(1)))
-            .toRex();
-    sumBefore =
-        context.relBuilder.call(
-            SqlStdOperatorTable.COALESCE, sumBefore, context.relBuilder.literal(0));
-    sumAfterPrev =
-        context.relBuilder.call(
-            SqlStdOperatorTable.COALESCE, sumAfterPrev, context.relBuilder.literal(0));
-
-    RexNode segId = context.relBuilder.call(SqlStdOperatorTable.PLUS, sumBefore, sumAfterPrev);
-    context.relBuilder.projectPlus(context.relBuilder.alias(segId, "__seg_id__"));
-    return context.relBuilder.build();
-  }
-
-  private RexNode buildFrameFilter(
-      CalcitePlanContext context, StreamWindow node, RexNode outerSeq, RexNode rightSeq) {
-    // window always >0
-    // frame: either [outer-(w-1), outer] or [outer-w, outer-1]
-    if (node.isCurrent()) {
-      RexNode lower =
-          context.relBuilder.call(
-              SqlStdOperatorTable.MINUS,
-              outerSeq,
-              context.relBuilder.literal(node.getWindow() - 1));
-      return context.relBuilder.between(rightSeq, lower, outerSeq);
-    } else {
-      RexNode lower =
-          context.relBuilder.call(
-              SqlStdOperatorTable.MINUS, outerSeq, context.relBuilder.literal(node.getWindow()));
-      RexNode upper =
-          context.relBuilder.call(
-              SqlStdOperatorTable.MINUS, outerSeq, context.relBuilder.literal(1));
-      return context.relBuilder.between(rightSeq, lower, upper);
-    }
-  }
-
-  private RexNode buildResetFrameFilter(
-      CalcitePlanContext context,
-      StreamWindow node,
-      RexNode outerSeq,
-      RexNode rightSeq,
-      RexNode segIdOuter,
-      RexNode segIdRight) {
-    // 1. Compute sequence range (handle running window semantics when window == 0)
-    RexNode seqFilter;
-    if (node.getWindow() == 0) {
-      // running: current => rightSeq <= outerSeq; excluding current => rightSeq < outerSeq
-      seqFilter =
-          node.isCurrent()
-              ? context.relBuilder.lessThanOrEqual(rightSeq, outerSeq)
-              : context.relBuilder.lessThan(rightSeq, outerSeq);
-    } else {
-      // Reuse normal frame filter logic when window > 0
-      seqFilter = buildFrameFilter(context, node, outerSeq, rightSeq);
-    }
-    // 2. Ensure same segment (seg_id) for reset partitioning
-    RexNode segFilter = context.relBuilder.equals(segIdRight, segIdOuter);
-    // 3. Combine filters
-    return context.relBuilder.and(seqFilter, segFilter);
-  }
-
-  private RexNode buildGroupFilter(
-      CalcitePlanContext context, List<UnresolvedExpression> groupList, RexCorrelVariable correl) {
-    // build conjunctive equality filters: right.g_i = outer.g_i
-    if (groupList.isEmpty()) {
-      return null;
-    }
-    List<RexNode> equalsList =
-        groupList.stream()
-            .map(
-                expr -> {
-                  String groupName = extractGroupFieldName(expr);
-                  RexNode rightGroup = context.relBuilder.field(groupName);
-                  RexNode outerGroup = context.relBuilder.field(correl, groupName);
-                  return context.relBuilder.equals(rightGroup, outerGroup);
-                })
-            .toList();
-    return context.relBuilder.and(equalsList);
-  }
-
-  private String extractGroupFieldName(UnresolvedExpression groupExpr) {
-    if (groupExpr instanceof Alias groupAlias
-        && groupAlias.getDelegated() instanceof Field groupField) {
-      return groupField.getField().toString();
-    } else if (groupExpr instanceof Field groupField) {
-      return groupField.getField().toString();
-    } else {
-      throw new IllegalArgumentException(
-          "Unsupported group expression: only field or alias(field) is supported");
-    }
-  }
-
-  private List<AggCall> buildAggCallsForWindowFunctions(
-      List<UnresolvedExpression> windowExprs, CalcitePlanContext context) {
-    List<AggCall> aggCalls = new ArrayList<>();
-    for (UnresolvedExpression expr : windowExprs) {
-      if (expr instanceof Alias a && a.getDelegated() instanceof WindowFunction wf) {
-        Function func = (Function) wf.getFunction();
-        List<UnresolvedExpression> args = func.getFuncArgs();
-        // first argument is the input field, others are function params
-        UnresolvedExpression field = args.isEmpty() ? null : args.get(0);
-        List<UnresolvedExpression> rest =
-            args.size() <= 1 ? List.of() : args.subList(1, args.size());
-        AggregateFunction aggFunc = new AggregateFunction(func.getFuncName(), field, rest);
-        AggCall call = aggVisitor.analyze(new Alias(a.getName(), aggFunc), context);
-        aggCalls.add(call);
-      } else {
-        throw new IllegalArgumentException("Unsupported window function in streamstats");
-      }
-    }
-    return aggCalls;
-  }
-
-  private List<RexNode> buildRequiredLeft(
-      CalcitePlanContext context, String seqCol, List<UnresolvedExpression> groupList) {
-    List<RexNode> requiredLeft = new ArrayList<>();
-    // reference to left seq column
-    requiredLeft.add(context.relBuilder.field(2, 0, seqCol));
-    for (UnresolvedExpression groupExpr : groupList) {
-      String groupName = extractGroupFieldName(groupExpr);
-      requiredLeft.add(context.relBuilder.field(2, 0, groupName));
-    }
-    return requiredLeft;
-  }
+    @Override
+    public RelNode visitStreamWindow(StreamWindow node, CalcitePlanContext context) {
+        visitChildren(node, context);
+
+        List<UnresolvedExpression> groupList = node.getGroupList();
+        boolean hasGroup = groupList != null && !groupList.isEmpty();
+        boolean hasWindow = node.getWindow() > 0;
+        boolean hasReset = node.getResetBefore() != null || node.getResetAfter() != null;
+
+        // Local helper column names
+        final String RESET_BEFORE_FLAG_COL = "__reset_before_flag__"; // flag for reset_before
+        final String RESET_AFTER_FLAG_COL = "__reset_after_flag__"; // flag for reset_after
+        final String SEGMENT_ID_COL = "__seg_id__"; // segment id
+
+        // CASE: reset
+        if (hasReset) {
+            // 1. Build helper columns: seq, before/after flags, segment_id
+            RelNode leftWithSeg = buildResetHelperColumns(context, node);
+
+            // 2. Run correlate + aggregate with reset-specific filter and cleanup
+            return buildStreamWindowJoinPlan(
+                context,
+                leftWithSeg,
+                node,
+                groupList,
+                ROW_NUMBER_COLUMN_FOR_STREAMSTATS,
+                SEGMENT_ID_COL,
+                new String[] {
+                    ROW_NUMBER_COLUMN_FOR_STREAMSTATS,
+                    RESET_BEFORE_FLAG_COL,
+                    RESET_AFTER_FLAG_COL,
+                    SEGMENT_ID_COL
+                });
+        }
+
+        // CASE: global=true + window>0 + has group
+        if (node.isGlobal() && hasWindow && hasGroup) {
+            // 1. Add global sequence column for sliding window
+            RexNode streamSeq =
+                context
+                    .relBuilder
+                    .aggregateCall(SqlStdOperatorTable.ROW_NUMBER)
+                    .over()
+                    .rowsTo(RexWindowBounds.CURRENT_ROW)
+                    .as(ROW_NUMBER_COLUMN_FOR_STREAMSTATS);
+            context.relBuilder.projectPlus(streamSeq);
+            RelNode left = context.relBuilder.build();
+
+            // 2. Run correlate + aggregate
+            return buildStreamWindowJoinPlan(
+                context,
+                left,
+                node,
+                groupList,
+                ROW_NUMBER_COLUMN_FOR_STREAMSTATS,
+                null,
+                new String[] {ROW_NUMBER_COLUMN_FOR_STREAMSTATS});
+        }
+
+        // Default
+        if (hasGroup) {
+            // only build sequence when there is by condition
+            RexNode streamSeq =
+                context
+                    .relBuilder
+                    .aggregateCall(SqlStdOperatorTable.ROW_NUMBER)
+                    .over()
+                    .rowsTo(RexWindowBounds.CURRENT_ROW)
+                    .as(ROW_NUMBER_COLUMN_FOR_STREAMSTATS);
+            context.relBuilder.projectPlus(streamSeq);
+        }
+
+        List<RexNode> overExpressions =
+            node.getWindowFunctionList().stream().map(w -> rexVisitor.analyze(w, context)).collect(Collectors.toList());
+        context.relBuilder.projectPlus(overExpressions);
+
+        // resort when there is by condition
+        if (hasGroup) {
+            context.relBuilder.sort(context.relBuilder.field(ROW_NUMBER_COLUMN_FOR_STREAMSTATS));
+            context.relBuilder.projectExcept(context.relBuilder.field(ROW_NUMBER_COLUMN_FOR_STREAMSTATS));
+        }
+
+        return context.relBuilder.peek();
+    }
+
+    private RelNode buildStreamWindowJoinPlan(
+        CalcitePlanContext context,
+        RelNode leftWithHelpers,
+        StreamWindow node,
+        List<UnresolvedExpression> groupList,
+        String seqCol,
+        String segmentCol,
+        String[] helperColsToCleanup) {
+
+        final Holder<@Nullable RexCorrelVariable> v = Holder.empty();
+        context.relBuilder.push(leftWithHelpers);
+        context.relBuilder.variable(v::set);
+
+        context.relBuilder.push(leftWithHelpers);
+        RexNode rightSeq = context.relBuilder.field(seqCol);
+        RexNode outerSeq = context.relBuilder.field(v.get(), seqCol);
+
+        RexNode filter;
+        if (segmentCol != null) { // reset condition
+            RexNode segRight = context.relBuilder.field(segmentCol);
+            RexNode segOuter = context.relBuilder.field(v.get(), segmentCol);
+            RexNode frame = buildResetFrameFilter(context, node, outerSeq, rightSeq, segOuter, segRight);
+            RexNode group = buildGroupFilter(context, groupList, v.get());
+            filter = (group == null) ? frame : context.relBuilder.and(frame, group);
+        } else { // global + window + by condition
+            RexNode frame = buildFrameFilter(context, node, outerSeq, rightSeq);
+            RexNode group = buildGroupFilter(context, groupList, v.get());
+            filter = context.relBuilder.and(frame, group);
+        }
+        context.relBuilder.filter(filter);
+
+        // aggregate all window functions on right side
+        List<AggCall> aggCalls = buildAggCallsForWindowFunctions(node.getWindowFunctionList(), context);
+        context.relBuilder.aggregate(context.relBuilder.groupKey(), aggCalls);
+        RelNode rightAgg = context.relBuilder.build();
+
+        // correlate LEFT with RIGHT using seq + group fields
+        context.relBuilder.push(leftWithHelpers);
+        context.relBuilder.push(rightAgg);
+        List<RexNode> requiredLeft = buildRequiredLeft(context, seqCol, groupList);
+        if (segmentCol != null) { // also require seg_id for reset segmentation equality
+            requiredLeft = new ArrayList<>(requiredLeft);
+            requiredLeft.add(context.relBuilder.field(2, 0, segmentCol));
+        }
+        context.relBuilder.correlate(JoinRelType.LEFT, v.get().id, requiredLeft);
+
+        // resort to original order
+        boolean hasGroup = !groupList.isEmpty();
+        // resort when 1. global + window + by condition 2.reset + by condition
+        if (hasGroup) {
+            context.relBuilder.sort(context.relBuilder.field(seqCol));
+        }
+
+        // cleanup helper columns
+        List<RexNode> cleanup = new ArrayList<>();
+        for (String c : helperColsToCleanup) {
+            cleanup.add(context.relBuilder.field(c));
+        }
+        context.relBuilder.projectExcept(cleanup);
+        return context.relBuilder.peek();
+    }
+
+    private RelNode buildResetHelperColumns(CalcitePlanContext context, StreamWindow node) {
+        // 1. global sequence to define order
+        RexNode rowNum =
+            context
+                .relBuilder
+                .aggregateCall(SqlStdOperatorTable.ROW_NUMBER)
+                .over()
+                .rowsTo(RexWindowBounds.CURRENT_ROW)
+                .as(ROW_NUMBER_COLUMN_FOR_STREAMSTATS);
+        context.relBuilder.projectPlus(rowNum);
+
+        // 2. before/after flags
+        RexNode beforePred =
+            (node.getResetBefore() == null)
+                ? context.relBuilder.literal(false)
+                : rexVisitor.analyze(node.getResetBefore(), context);
+        RexNode afterPred =
+            (node.getResetAfter() == null)
+                ? context.relBuilder.literal(false)
+                : rexVisitor.analyze(node.getResetAfter(), context);
+        RexNode beforeFlag =
+            context.relBuilder.call(
+                SqlStdOperatorTable.CASE,
+                beforePred,
+                context.relBuilder.literal(1),
+                context.relBuilder.literal(0));
+        RexNode afterFlag =
+            context.relBuilder.call(
+                SqlStdOperatorTable.CASE,
+                afterPred,
+                context.relBuilder.literal(1),
+                context.relBuilder.literal(0));
+        context.relBuilder.projectPlus(context.relBuilder.alias(beforeFlag, "__reset_before_flag__"));
+        context.relBuilder.projectPlus(context.relBuilder.alias(afterFlag, "__reset_after_flag__"));
+
+        // 3. session id = SUM(beforeFlag) over (to current) + SUM(afterFlag) over (to 1 preceding)
+        RexNode sumBefore =
+            context
+                .relBuilder
+                .aggregateCall(
+                    SqlStdOperatorTable.SUM, context.relBuilder.field("__reset_before_flag__"))
+                .over()
+                .rowsTo(RexWindowBounds.CURRENT_ROW)
+                .toRex();
+        RexNode sumAfterPrev =
+            context
+                .relBuilder
+                .aggregateCall(
+                    SqlStdOperatorTable.SUM, context.relBuilder.field("__reset_after_flag__"))
+                .over()
+                .rowsBetween(
+                    RexWindowBounds.UNBOUNDED_PRECEDING,
+                    RexWindowBounds.preceding(context.relBuilder.literal(1)))
+                .toRex();
+        sumBefore =
+            context.relBuilder.call(
+                SqlStdOperatorTable.COALESCE, sumBefore, context.relBuilder.literal(0));
+        sumAfterPrev =
+            context.relBuilder.call(
+                SqlStdOperatorTable.COALESCE, sumAfterPrev, context.relBuilder.literal(0));
+
+        RexNode segId = context.relBuilder.call(SqlStdOperatorTable.PLUS, sumBefore, sumAfterPrev);
+        context.relBuilder.projectPlus(context.relBuilder.alias(segId, "__seg_id__"));
+        return context.relBuilder.build();
+    }
+
+    private RexNode buildFrameFilter(
+        CalcitePlanContext context, StreamWindow node, RexNode outerSeq, RexNode rightSeq) {
+        // window always >0
+        // frame: either [outer-(w-1), outer] or [outer-w, outer-1]
+        if (node.isCurrent()) {
+            RexNode lower =
+                context.relBuilder.call(
+                    SqlStdOperatorTable.MINUS,
+                    outerSeq,
+                    context.relBuilder.literal(node.getWindow() - 1));
+            return context.relBuilder.between(rightSeq, lower, outerSeq);
+        } else {
+            RexNode lower =
+                context.relBuilder.call(
+                    SqlStdOperatorTable.MINUS, outerSeq, context.relBuilder.literal(node.getWindow()));
+            RexNode upper =
+                context.relBuilder.call(
+                    SqlStdOperatorTable.MINUS, outerSeq, context.relBuilder.literal(1));
+            return context.relBuilder.between(rightSeq, lower, upper);
+        }
+    }
+
+    private RexNode buildResetFrameFilter(
+        CalcitePlanContext context,
+        StreamWindow node,
+        RexNode outerSeq,
+        RexNode rightSeq,
+        RexNode segIdOuter,
+        RexNode segIdRight) {
+        // 1. Compute sequence range (handle running window semantics when window == 0)
+        RexNode seqFilter;
+        if (node.getWindow() == 0) {
+            // running: current => rightSeq <= outerSeq; excluding current => rightSeq < outerSeq
+            seqFilter =
+                node.isCurrent()
+                    ? context.relBuilder.lessThanOrEqual(rightSeq, outerSeq)
+                    : context.relBuilder.lessThan(rightSeq, outerSeq);
+        } else {
+            // Reuse normal frame filter logic when window > 0
+            seqFilter = buildFrameFilter(context, node, outerSeq, rightSeq);
+        }
+        // 2. Ensure same segment (seg_id) for reset partitioning
+        RexNode segFilter = context.relBuilder.equals(segIdRight, segIdOuter);
+        // 3. Combine filters
+        return context.relBuilder.and(seqFilter, segFilter);
+    }
+
+    private RexNode buildGroupFilter(
+        CalcitePlanContext context, List<UnresolvedExpression> groupList, RexCorrelVariable correl) {
+        // build conjunctive equality filters: right.g_i = outer.g_i
+        if (groupList.isEmpty()) {
+            return null;
+        }
+        List<RexNode> equalsList =
+            groupList.stream()
+                .map(
+                    expr -> {
+                        String groupName = extractGroupFieldName(expr);
+                        RexNode rightGroup = context.relBuilder.field(groupName);
+                        RexNode outerGroup = context.relBuilder.field(correl, groupName);
+                        return context.relBuilder.equals(rightGroup, outerGroup);
+                    })
+                .collect(Collectors.toList());
+        return context.relBuilder.and(equalsList);
+    }
+
+    private String extractGroupFieldName(UnresolvedExpression groupExpr) {
+        if (groupExpr instanceof Alias) {
+            Alias groupAlias = (Alias) groupExpr;
+            if (groupAlias.getDelegated() instanceof Field) {
+                Field groupField = (Field) groupAlias.getDelegated();
+                return groupField.getField().toString();
+            }
+        } else if (groupExpr instanceof Field) {
+            Field groupField = (Field) groupExpr;
+            return groupField.getField().toString();
+        }
+        throw new IllegalArgumentException(
+            "Unsupported group expression: only field or alias(field) is supported");
+    }
+
+    private List<AggCall> buildAggCallsForWindowFunctions(
+        List<UnresolvedExpression> windowExprs, CalcitePlanContext context) {
+        List<AggCall> aggCalls = new ArrayList<>();
+        for (UnresolvedExpression expr : windowExprs) {
+            if (expr instanceof Alias) {
+                Alias a = (Alias) expr;
+                if (a.getDelegated() instanceof WindowFunction) {
+                    WindowFunction wf = (WindowFunction) a.getDelegated();
+                    Function func = (Function) wf.getFunction();
+                    List<UnresolvedExpression> args = func.getFuncArgs();
+                    // first argument is the input field, others are function params
+                    UnresolvedExpression field = args.isEmpty() ? null : args.get(0);
+                    List<UnresolvedExpression> rest =
+                        args.size() <= 1 ? List.of() : args.subList(1, args.size());
+                    AggregateFunction aggFunc = new AggregateFunction(func.getFuncName(), field, rest);
+                    AggCall call = aggVisitor.analyze(new Alias(a.getName(), aggFunc), context);
+                    aggCalls.add(call);
+                }
+            } else {
+                throw new IllegalArgumentException("Unsupported window function in streamstats");
+            }
+        }
+        return aggCalls;
+    }
+
+    private List<RexNode> buildRequiredLeft(
+        CalcitePlanContext context, String seqCol, List<UnresolvedExpression> groupList) {
+        List<RexNode> requiredLeft = new ArrayList<>();
+        // reference to left seq column
+        requiredLeft.add(context.relBuilder.field(2, 0, seqCol));
+        for (UnresolvedExpression groupExpr : groupList) {
+            String groupName = extractGroupFieldName(groupExpr);
+            requiredLeft.add(context.relBuilder.field(2, 0, groupName));
+        }
+        return requiredLeft;
+    }
 
   @Override
   public RelNode visitFillNull(FillNull node, CalcitePlanContext context) {
     visitChildren(node, context);
     if (node.getFields().size()
-        != new HashSet<>(node.getFields().stream().map(f -> f.getField().toString()).toList())
+        != new HashSet<>(node.getFields().stream().map(f -> f.getField().toString()).collect(Collectors.toList()))
             .size()) {
       throw new IllegalArgumentException("The field list cannot be duplicated in fillnull");
     }
 
-=======
->>>>>>> d20b4dbb
     // Validate type compatibility when replacementForAll is present
     if (node.getReplacementForAll().isPresent()) {
       List<RelDataTypeField> fieldsList = context.relBuilder.peek().getRowType().getFieldList();
@@ -2157,7 +2011,7 @@
     if (!node.isOverride()) {
       // 6. if override = false, drop all the duplicated columns in subsearch before join
       List<String> subsearchProjectList =
-          subsearchFields.stream().filter(r -> !mainFields.contains(r)).toList();
+          subsearchFields.stream().filter(r -> !mainFields.contains(r)).collect(Collectors.toList());
       context.relBuilder.project(context.relBuilder.fields(subsearchProjectList));
     }
 
@@ -2351,7 +2205,7 @@
     // 1. group the group-by list + field list and add a count() aggregation
     List<UnresolvedExpression> groupExprList = new ArrayList<>(node.getGroupExprList());
     List<UnresolvedExpression> fieldList =
-        node.getFields().stream().map(f -> (UnresolvedExpression) f).toList();
+        node.getFields().stream().map(f -> (UnresolvedExpression) f).collect(Collectors.toList());
     groupExprList.addAll(fieldList);
     List<UnresolvedExpression> aggExprList =
         List.of(AstDSL.alias(countFieldName, AstDSL.aggregate("count", null)));
@@ -2363,22 +2217,14 @@
       toAddHintsOnAggregate = true;
       // add isNotNull filter before aggregation to filter out null bucket
       List<RexNode> groupByList =
-<<<<<<< HEAD
-          groupExprList.stream().map(expr -> rexVisitor.analyze(expr, context)).toList();
-=======
           groupExprList.stream()
               .map(expr -> rexVisitor.analyze(expr, context))
               .collect(Collectors.toList());
->>>>>>> d20b4dbb
       context.relBuilder.filter(
           PlanUtils.getSelectColumns(groupByList).stream()
               .map(context.relBuilder::field)
               .map(context.relBuilder::isNotNull)
-<<<<<<< HEAD
-              .toList());
-=======
               .collect(Collectors.toList()));
->>>>>>> d20b4dbb
     }
     aggregateWithTrimming(groupExprList, aggExprList, context);
 
@@ -2471,7 +2317,7 @@
     List<RelDataTypeField> fieldsToExpand =
         relBuilder.peek().getRowType().getFieldList().stream()
             .filter(f -> f.getName().startsWith(fieldName + "."))
-            .toList();
+                .collect(Collectors.toList());
 
     List<String> expandedFieldNames;
     if (node.getAliases() != null) {
@@ -2884,7 +2730,7 @@
 
               RexNode thenExpr;
               switch (trendlineComputation.getComputationType()) {
-                case TrendlineType.SMA:
+                case SMA:
                   // THEN avg(field) over (ROWS (windowSize-1) PRECEDING)
                   thenExpr =
                       PlanUtils.makeOver(
@@ -2896,7 +2742,7 @@
                           List.of(),
                           windowFrame);
                   break;
-                case TrendlineType.WMA:
+                case WMA:
                   // THEN wma expression
                   thenExpr =
                       buildWmaRexNode(
