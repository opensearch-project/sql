--- conflicted
+++ resolved
@@ -37,7 +37,6 @@
   static Stream<List<Expression>> generateValidData() {
     return Stream.of(
         List.of(
-<<<<<<< HEAD
             namedArgument("field",
                 new ReferenceExpression("title", OpenSearchTextType.of())),
             OpenSearchDSL.namedArgument("query", "query_value*"),
@@ -46,13 +45,6 @@
             OpenSearchDSL.namedArgument("rewrite", "constant_score_boolean")
         )
     );
-=======
-            namedArgument("field", new ReferenceExpression("title", OpenSearchTextType.of())),
-            namedArgument("query", "query_value*"),
-            namedArgument("boost", "0.7"),
-            namedArgument("case_insensitive", "false"),
-            namedArgument("rewrite", "constant_score_boolean")));
->>>>>>> ed2b6830
   }
 
   @ParameterizedTest
@@ -80,22 +72,12 @@
 
   @Test
   public void test_SemanticCheckException_when_invalid_parameter() {
-<<<<<<< HEAD
     List<Expression> arguments = List.of(
         namedArgument("field",
             new ReferenceExpression("title", OpenSearchTextType.of())),
         OpenSearchDSL.namedArgument("query", "query_value*"),
         OpenSearchDSL.namedArgument("unsupported", "unsupported_value"));
     Assertions.assertThrows(SemanticCheckException.class,
-=======
-    List<Expression> arguments =
-        List.of(
-            namedArgument("field", new ReferenceExpression("title", OpenSearchTextType.of())),
-            namedArgument("query", "query_value*"),
-            namedArgument("unsupported", "unsupported_value"));
-    Assertions.assertThrows(
-        SemanticCheckException.class,
->>>>>>> ed2b6830
         () -> wildcardQueryQuery.build(new WildcardQueryExpression(arguments)));
   }
 
