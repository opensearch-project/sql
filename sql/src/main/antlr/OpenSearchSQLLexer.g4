--- conflicted
+++ resolved
@@ -279,11 +279,8 @@
 IN_TERMS:                           'IN_TERMS';
 MATCHPHRASE:                        'MATCHPHRASE';
 MATCH_PHRASE:                       'MATCH_PHRASE';
-<<<<<<< HEAD
+SIMPLE_QUERY_STRING:                'SIMPLE_QUERY_STRING';
 MATCH_PHRASE_PREFIX:                'MATCH_PHRASE_PREFIX';
-=======
-SIMPLE_QUERY_STRING:                'SIMPLE_QUERY_STRING';
->>>>>>> d81ef73c
 MATCHQUERY:                         'MATCHQUERY';
 MATCH_QUERY:                        'MATCH_QUERY';
 MINUTE_OF_DAY:                      'MINUTE_OF_DAY';
