/*
 * Copyright OpenSearch Contributors
 * SPDX-License-Identifier: Apache-2.0
 */

package org.opensearch.sql.executor.pagination;

import org.opensearch.sql.ast.AbstractNodeVisitor;
import org.opensearch.sql.ast.Node;
import org.opensearch.sql.ast.expression.Alias;
import org.opensearch.sql.ast.expression.AllFields;
import org.opensearch.sql.ast.expression.And;
import org.opensearch.sql.ast.expression.Argument;
import org.opensearch.sql.ast.expression.Between;
import org.opensearch.sql.ast.expression.Case;
import org.opensearch.sql.ast.expression.Cast;
import org.opensearch.sql.ast.expression.Compare;
import org.opensearch.sql.ast.expression.EqualTo;
import org.opensearch.sql.ast.expression.Field;
import org.opensearch.sql.ast.expression.Function;
import org.opensearch.sql.ast.expression.HighlightFunction;
import org.opensearch.sql.ast.expression.In;
import org.opensearch.sql.ast.expression.Interval;
import org.opensearch.sql.ast.expression.Literal;
import org.opensearch.sql.ast.expression.Not;
import org.opensearch.sql.ast.expression.Or;
import org.opensearch.sql.ast.expression.QualifiedName;
import org.opensearch.sql.ast.expression.RelevanceFieldList;
import org.opensearch.sql.ast.expression.UnresolvedArgument;
import org.opensearch.sql.ast.expression.UnresolvedAttribute;
import org.opensearch.sql.ast.expression.When;
import org.opensearch.sql.ast.expression.WindowFunction;
import org.opensearch.sql.ast.expression.Xor;
import org.opensearch.sql.ast.tree.Aggregation;
import org.opensearch.sql.ast.tree.Filter;
import org.opensearch.sql.ast.tree.Limit;
import org.opensearch.sql.ast.tree.Project;
import org.opensearch.sql.ast.tree.Relation;
import org.opensearch.sql.ast.tree.Sort;
import org.opensearch.sql.ast.tree.Values;
import org.opensearch.sql.expression.function.BuiltinFunctionName;

/**
<<<<<<< HEAD
 * Use this unresolved plan visitor to check if a plan can be serialized by PaginatedPlanCache. If
 *
 * <pre>plan.accept(new CanPaginateVisitor(...))</pre>
 *
 * returns <em>true</em>, then PaginatedPlanCache.convertToCursor will succeed. Otherwise, it will
 * fail. The purpose of this visitor is to activate legacy engine fallback mechanism. Currently, V2
 * engine does not support queries with: - aggregation (GROUP BY clause or aggregation functions
 * like min/max) - in memory aggregation (window function) - LIMIT/OFFSET clause(s) - without FROM
 * clause - JOIN - a subquery V2 also requires that the table being queried should be an OpenSearch
 * index. See PaginatedPlanCache.canConvertToCursor for usage.
=======
 * Use this unresolved plan visitor to check if a plan can be serialized by PaginatedPlanCache.<br>
 * If
 *
 * <pre>plan.accept(new CanPaginateVisitor(...))</pre>
 *
 * returns <em>true</em>, <em>PaginatedPlanCache.convertToCursor</em> will succeed.<br>
 * Otherwise, it will fail.<br>
 * The purpose of this visitor is to activate legacy engine fallback mechanism.<br>
 * Currently, V2 engine does not support queries with:<br>
 *
 * <ul>
 *   <li>aggregation (GROUP BY clause or aggregation functions like min/max)
 *   <li>in memory aggregation (window function)
 *   <li>LIMIT/OFFSET clause(s)
 *   <li>without FROM clause
 *   <li>JOIN
 *   <li>a subquery
 * </ul>
 *
 * V2 also requires that the table being queried should be an OpenSearch index.<br>
 * See PaginatedPlanCache.canConvertToCursor for usage.
>>>>>>> 6c07ac7e
 */
public class CanPaginateVisitor extends AbstractNodeVisitor<Boolean, Object> {

  @Override
  public Boolean visitRelation(Relation node, Object context) {
    if (!node.getChild().isEmpty()) {
      // Relation instance should never have a child, but check just in case.
      return Boolean.FALSE;
    }

    return Boolean.TRUE;
  }

  protected Boolean canPaginate(Node node, Object context) {
    var childList = node.getChild();
    if (childList != null) {
      return childList.stream().allMatch(n -> n.accept(this, context));
    }
    return Boolean.TRUE;
  }

  // Only column references in ORDER BY clause are supported in pagination,
  // because expressions can't be pushed down due to #1471.
  // https://github.com/opensearch-project/sql/issues/1471
  @Override
  public Boolean visitSort(Sort node, Object context) {
    return node.getSortList().stream()
            .allMatch(f -> f.getField() instanceof QualifiedName && visitField(f, context))
        && canPaginate(node, context);
  }

  // For queries with WHERE clause:
  @Override
  public Boolean visitFilter(Filter node, Object context) {
    return canPaginate(node, context) && node.getCondition().accept(this, context);
  }

  // Queries with GROUP BY clause are not supported
  @Override
  public Boolean visitAggregation(Aggregation node, Object context) {
    return Boolean.FALSE;
  }

  // For queries without FROM clause:
  @Override
  public Boolean visitValues(Values node, Object context) {
    return Boolean.TRUE;
  }

  // Queries with LIMIT/OFFSET clauses are unsupported
  @Override
  public Boolean visitLimit(Limit node, Object context) {
    return Boolean.FALSE;
  }

  @Override
  public Boolean visitLiteral(Literal node, Object context) {
    return canPaginate(node, context);
  }

  @Override
  public Boolean visitField(Field node, Object context) {
    return canPaginate(node, context)
        && node.getFieldArgs().stream().allMatch(n -> n.accept(this, context));
  }

  @Override
  public Boolean visitAlias(Alias node, Object context) {
    return canPaginate(node, context) && node.getDelegated().accept(this, context);
  }

  @Override
  public Boolean visitAllFields(AllFields node, Object context) {
    return canPaginate(node, context);
  }

  @Override
  public Boolean visitQualifiedName(QualifiedName node, Object context) {
    return canPaginate(node, context);
  }

  @Override
  public Boolean visitEqualTo(EqualTo node, Object context) {
    return canPaginate(node, context);
  }

  @Override
  public Boolean visitRelevanceFieldList(RelevanceFieldList node, Object context) {
    return canPaginate(node, context);
  }

  @Override
  public Boolean visitInterval(Interval node, Object context) {
    return canPaginate(node, context);
  }

  @Override
  public Boolean visitCompare(Compare node, Object context) {
    return canPaginate(node, context);
  }

  @Override
  public Boolean visitNot(Not node, Object context) {
    return canPaginate(node, context);
  }

  @Override
  public Boolean visitOr(Or node, Object context) {
    return canPaginate(node, context);
  }

  @Override
  public Boolean visitAnd(And node, Object context) {
    return canPaginate(node, context);
  }

  @Override
  public Boolean visitArgument(Argument node, Object context) {
    return canPaginate(node, context);
  }

  @Override
  public Boolean visitXor(Xor node, Object context) {
    return canPaginate(node, context);
  }

  @Override
  public Boolean visitFunction(Function node, Object context) {
    // https://github.com/opensearch-project/sql/issues/1718
    if (node.getFuncName()
        .equalsIgnoreCase(BuiltinFunctionName.NESTED.getName().getFunctionName())) {
      return Boolean.FALSE;
    }
    return canPaginate(node, context);
  }

  @Override
  public Boolean visitIn(In node, Object context) {
    return canPaginate(node, context)
        && node.getValueList().stream().allMatch(n -> n.accept(this, context));
  }

  @Override
  public Boolean visitBetween(Between node, Object context) {
    return canPaginate(node, context);
  }

  @Override
  public Boolean visitCase(Case node, Object context) {
    return canPaginate(node, context);
  }

  @Override
  public Boolean visitWhen(When node, Object context) {
    return canPaginate(node, context);
  }

  @Override
  public Boolean visitCast(Cast node, Object context) {
    return canPaginate(node, context) && node.getConvertedType().accept(this, context);
  }

  @Override
  public Boolean visitHighlightFunction(HighlightFunction node, Object context) {
    return canPaginate(node, context);
  }

  @Override
  public Boolean visitUnresolvedArgument(UnresolvedArgument node, Object context) {
    return canPaginate(node, context);
  }

  @Override
  public Boolean visitUnresolvedAttribute(UnresolvedAttribute node, Object context) {
    return canPaginate(node, context);
  }

  @Override
  public Boolean visitChildren(Node node, Object context) {
    // for all not listed (= unchecked) - false
    return Boolean.FALSE;
  }

  @Override
  public Boolean visitWindowFunction(WindowFunction node, Object context) {
    // don't support in-memory aggregation
    // SELECT max(age) OVER (PARTITION BY city) ...
    return Boolean.FALSE;
  }

  @Override
  public Boolean visitProject(Project node, Object context) {
    if (!node.getProjectList().stream().allMatch(n -> n.accept(this, context))) {
      return Boolean.FALSE;
    }

    var children = node.getChild();
    if (children.size() != 1) {
      return Boolean.FALSE;
    }

    return children.get(0).accept(this, context);
  }
}<|MERGE_RESOLUTION|>--- conflicted
+++ resolved
@@ -41,18 +41,6 @@
 import org.opensearch.sql.expression.function.BuiltinFunctionName;
 
 /**
-<<<<<<< HEAD
- * Use this unresolved plan visitor to check if a plan can be serialized by PaginatedPlanCache. If
- *
- * <pre>plan.accept(new CanPaginateVisitor(...))</pre>
- *
- * returns <em>true</em>, then PaginatedPlanCache.convertToCursor will succeed. Otherwise, it will
- * fail. The purpose of this visitor is to activate legacy engine fallback mechanism. Currently, V2
- * engine does not support queries with: - aggregation (GROUP BY clause or aggregation functions
- * like min/max) - in memory aggregation (window function) - LIMIT/OFFSET clause(s) - without FROM
- * clause - JOIN - a subquery V2 also requires that the table being queried should be an OpenSearch
- * index. See PaginatedPlanCache.canConvertToCursor for usage.
-=======
  * Use this unresolved plan visitor to check if a plan can be serialized by PaginatedPlanCache.<br>
  * If
  *
@@ -74,7 +62,6 @@
  *
  * V2 also requires that the table being queried should be an OpenSearch index.<br>
  * See PaginatedPlanCache.canConvertToCursor for usage.
->>>>>>> 6c07ac7e
  */
 public class CanPaginateVisitor extends AbstractNodeVisitor<Boolean, Object> {
 
