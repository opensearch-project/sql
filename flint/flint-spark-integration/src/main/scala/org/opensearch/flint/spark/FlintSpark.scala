/*
 * Copyright OpenSearch Contributors
 * SPDX-License-Identifier: Apache-2.0
 */

package org.opensearch.flint.spark

<<<<<<< HEAD
import scala.collection.JavaConverters._

import org.json4s.{Formats, JArray, NoTypeHints}
import org.json4s.native.JsonMethods.parse
import org.json4s.native.Serialization
import org.opensearch.flint.core.{FlintClient, FlintClientBuilder, FlintOptions}
import org.opensearch.flint.core.FlintOptions._
=======
import org.opensearch.flint.core.{FlintClient, FlintClientBuilder}
>>>>>>> 56e65203
import org.opensearch.flint.core.metadata.FlintMetadata
import org.opensearch.flint.spark.FlintSpark._
import org.opensearch.flint.spark.skipping.{FlintSparkSkippingIndex, FlintSparkSkippingStrategy}
import org.opensearch.flint.spark.skipping.FlintSparkSkippingIndex.SKIPPING_INDEX_TYPE
import org.opensearch.flint.spark.skipping.partition.PartitionSkippingStrategy

import org.apache.spark.sql.{DataFrame, SparkSession}
import org.apache.spark.sql.catalog.Column
<<<<<<< HEAD
import org.apache.spark.sql.flint.FlintPartitionWriter.BATCH_SIZE
=======
import org.apache.spark.sql.flint.config.FlintSparkConf
>>>>>>> 56e65203

/**
 * Flint Spark integration API entrypoint.
 */
class FlintSpark(val spark: SparkSession) {

  /** Flint client configuration options */
  private val flintClientOptions =
    Map(
      HOST -> spark.conf.get(FLINT_INDEX_STORE_LOCATION, FLINT_INDEX_STORE_LOCATION_DEFAULT),
      PORT -> spark.conf.get(FLINT_INDEX_STORE_PORT, FLINT_INDEX_STORE_PORT_DEFAULT),
      BATCH_SIZE -> spark.conf.get(BATCH_SIZE, "1000"),
      REFRESH_POLICY -> spark.conf.get(REFRESH_POLICY, DEFAULT_REFRESH_POLICY)).asJava

  /** Flint client for low-level index operation */
<<<<<<< HEAD
  private val flintClient: FlintClient = {
    FlintClientBuilder.build(new FlintOptions(flintClientOptions))
  }
=======
  private val flintClient: FlintClient = FlintClientBuilder.build(FlintSparkConf(spark.conf))
>>>>>>> 56e65203

  /** Required by json4s parse function */
  implicit val formats: Formats = Serialization.formats(NoTypeHints)

  /**
   * Create index builder for creating index with fluent API.
   *
   * @return
   *   index builder
   */
  def skippingIndex(): IndexBuilder = {
    new IndexBuilder(this)
  }

  /**
   * Create the given index with metadata.
   *
   * @param index
   *   Flint index to create
   */
  def createIndex(index: FlintSparkIndex): Unit = {
    val indexName = index.name()
    if (flintClient.exists(indexName)) {
      throw new IllegalStateException(
        s"A table can only have one Flint skipping index: Flint index $indexName is found")
    }
    flintClient.createIndex(indexName, index.metadata())
  }

  /**
   * Start refreshing index data
   *
   * @param indexName
   *   index name
   * @return
   *   refreshing job ID
   */
  def refreshIndex(indexName: String): String = {
    val index = describeIndex(indexName)
      .getOrElse(throw new IllegalStateException(s"Index $indexName doesn't exist"))

    // TODO: Use Foreach sink for now. Need to move this to FlintSparkSkippingIndex
    //  if this is permanent solution. Otherwise, not applicable to covering index.
    spark.readStream
      .table(getSourceTableName(index))
      .writeStream
      .outputMode("append")
      .foreachBatch { (batchDF: DataFrame, _: Long) =>
        index
          .build(batchDF)
          .write
          .format("flint")
          .options(flintClientOptions)
          .mode("overwrite")
          .save(indexName)
      }
      .start()
      .id
      .toString
  }

  /**
   * Describe a Flint index.
   *
   * @param indexName
   *   index name
   * @return
   *   Flint index
   */
  def describeIndex(indexName: String): Option[FlintSparkIndex] = {
    if (flintClient.exists(indexName)) {
      val metadata = flintClient.getIndexMetadata(indexName)
      Some(deserialize(metadata))
    } else {
      Option.empty
    }
  }

  /**
   * Delete index.
   *
   * @param indexName
   *   index name
   * @return
   *   true if exist and deleted, otherwise false
   */
  def deleteIndex(indexName: String): Boolean = {
    if (flintClient.exists(indexName)) {
      flintClient.deleteIndex(indexName)
      true
    } else {
      false
    }
  }

  // TODO: Remove all parsing logic below once Flint spec finalized and FlintMetadata strong typed
  private def getSourceTableName(index: FlintSparkIndex): String = {
    val json = parse(index.metadata().getContent)
    (json \ "_meta" \ "source").extract[String]
  }

  /*
   * For now, deserialize skipping strategies out of Flint metadata json
   * ex. extract Seq(Partition("year", "int"), ValueList("name")) from
   *  { "_meta": { "indexedColumns": [ {...partition...}, {...value list...} ] } }
   *
   */
  private def deserialize(metadata: FlintMetadata): FlintSparkIndex = {
    implicit val formats: Formats = Serialization.formats(NoTypeHints)

    val meta = parse(metadata.getContent) \ "_meta"
    val tableName = (meta \ "source").extract[String]
    val indexType = (meta \ "kind").extract[String]
    val indexedColumns = (meta \ "indexedColumns").asInstanceOf[JArray]

    indexType match {
      case SKIPPING_INDEX_TYPE =>
        val strategies = indexedColumns.arr.map { colInfo =>
          val skippingType = (colInfo \ "kind").extract[String]
          val columnName = (colInfo \ "columnName").extract[String]
          val columnType = (colInfo \ "columnType").extract[String]

          skippingType match {
            case "partition" =>
              new PartitionSkippingStrategy(columnName = columnName, columnType = columnType)
            case other =>
              throw new IllegalStateException(s"Unknown skipping strategy: $other")
          }
        }
        new FlintSparkSkippingIndex(tableName, strategies)
    }
  }
}

object FlintSpark {

  /**
   * Helper class for index class construct. For now only skipping index supported.
   */
  class IndexBuilder(flint: FlintSpark) {
    var tableName: String = ""
    var indexedColumns: Seq[FlintSparkSkippingStrategy] = Seq()

    lazy val allColumns: Map[String, Column] = {
      flint.spark.catalog
        .listColumns(tableName)
        .collect()
        .map(col => (col.name, col))
        .toMap
    }

    /**
     * Configure which source table the index is based on.
     *
     * @param tableName
     *   source table name
     * @return
     *   index builder
     */
    def onTable(tableName: String): IndexBuilder = {
      this.tableName = tableName
      this
    }

    /**
     * Add partition skipping indexed columns.
     *
     * @param colNames
     *   indexed column names
     * @return
     *   index builder
     */
    def addPartitionIndex(colNames: String*): IndexBuilder = {
      colNames
        .map(colName =>
          allColumns.getOrElse(
            colName,
            throw new IllegalArgumentException(s"Column $colName does not exist")))
        .map(col =>
          new PartitionSkippingStrategy(columnName = col.name, columnType = col.dataType))
        .foreach(indexedCol => indexedColumns = indexedColumns :+ indexedCol)
      this
    }

    /**
     * Create index.
     */
    def create(): Unit = {
      require(tableName.nonEmpty, "table name cannot be empty")

      flint.createIndex(new FlintSparkSkippingIndex(tableName, indexedColumns))
    }
  }
}<|MERGE_RESOLUTION|>--- conflicted
+++ resolved
@@ -5,17 +5,10 @@
 
 package org.opensearch.flint.spark
 
-<<<<<<< HEAD
-import scala.collection.JavaConverters._
-
 import org.json4s.{Formats, JArray, NoTypeHints}
 import org.json4s.native.JsonMethods.parse
 import org.json4s.native.Serialization
-import org.opensearch.flint.core.{FlintClient, FlintClientBuilder, FlintOptions}
-import org.opensearch.flint.core.FlintOptions._
-=======
 import org.opensearch.flint.core.{FlintClient, FlintClientBuilder}
->>>>>>> 56e65203
 import org.opensearch.flint.core.metadata.FlintMetadata
 import org.opensearch.flint.spark.FlintSpark._
 import org.opensearch.flint.spark.skipping.{FlintSparkSkippingIndex, FlintSparkSkippingStrategy}
@@ -24,33 +17,15 @@
 
 import org.apache.spark.sql.{DataFrame, SparkSession}
 import org.apache.spark.sql.catalog.Column
-<<<<<<< HEAD
-import org.apache.spark.sql.flint.FlintPartitionWriter.BATCH_SIZE
-=======
 import org.apache.spark.sql.flint.config.FlintSparkConf
->>>>>>> 56e65203
 
 /**
  * Flint Spark integration API entrypoint.
  */
 class FlintSpark(val spark: SparkSession) {
 
-  /** Flint client configuration options */
-  private val flintClientOptions =
-    Map(
-      HOST -> spark.conf.get(FLINT_INDEX_STORE_LOCATION, FLINT_INDEX_STORE_LOCATION_DEFAULT),
-      PORT -> spark.conf.get(FLINT_INDEX_STORE_PORT, FLINT_INDEX_STORE_PORT_DEFAULT),
-      BATCH_SIZE -> spark.conf.get(BATCH_SIZE, "1000"),
-      REFRESH_POLICY -> spark.conf.get(REFRESH_POLICY, DEFAULT_REFRESH_POLICY)).asJava
-
   /** Flint client for low-level index operation */
-<<<<<<< HEAD
-  private val flintClient: FlintClient = {
-    FlintClientBuilder.build(new FlintOptions(flintClientOptions))
-  }
-=======
   private val flintClient: FlintClient = FlintClientBuilder.build(FlintSparkConf(spark.conf))
->>>>>>> 56e65203
 
   /** Required by json4s parse function */
   implicit val formats: Formats = Serialization.formats(NoTypeHints)
@@ -103,7 +78,6 @@
           .build(batchDF)
           .write
           .format("flint")
-          .options(flintClientOptions)
           .mode("overwrite")
           .save(indexName)
       }
