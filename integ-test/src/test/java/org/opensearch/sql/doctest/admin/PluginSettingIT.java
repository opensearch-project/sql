/*
 * SPDX-License-Identifier: Apache-2.0
 *
 * The OpenSearch Contributors require contributions made to
 * this file be licensed under the Apache-2.0 license or a
 * compatible open source license.
 *
 * Modifications Copyright OpenSearch Contributors. See
 * GitHub history for details.
 */

/*
 *   Copyright 2019 Amazon.com, Inc. or its affiliates. All Rights Reserved.
 *
 *   Licensed under the Apache License, Version 2.0 (the "License").
 *   You may not use this file except in compliance with the License.
 *   A copy of the License is located at
 *
 *       http://www.apache.org/licenses/LICENSE-2.0
 *
 *   or in the "license" file accompanying this file. This file is distributed
 *   on an "AS IS" BASIS, WITHOUT WARRANTIES OR CONDITIONS OF ANY KIND, either
 *   express or implied. See the License for the specific language governing
 *   permissions and limitations under the License.
 */

package org.opensearch.sql.doctest.admin;

import static org.opensearch.common.settings.Setting.Property;
import static org.opensearch.common.settings.Setting.Property.Dynamic;
import static org.opensearch.common.settings.Setting.Property.Final;
import static org.opensearch.common.settings.Setting.Property.IndexScope;
import static org.opensearch.common.settings.Setting.Property.NodeScope;
import static org.opensearch.common.settings.Settings.EMPTY;
import static org.opensearch.sql.doctest.core.request.SqlRequestFormat.CURL_REQUEST;
import static org.opensearch.sql.doctest.core.request.SqlRequestFormat.IGNORE_REQUEST;
import static org.opensearch.sql.doctest.core.response.SqlResponseFormat.IGNORE_RESPONSE;
import static org.opensearch.sql.doctest.core.response.SqlResponseFormat.PRETTY_JSON_RESPONSE;
import static org.opensearch.sql.legacy.plugin.SqlSettings.CURSOR_KEEPALIVE;
import static org.opensearch.sql.legacy.plugin.SqlSettings.QUERY_SLOWLOG;
import static org.opensearch.sql.legacy.plugin.SqlSettings.SQL_ENABLED;

import java.util.Arrays;
import java.util.EnumSet;
import java.util.stream.Collectors;
import org.opensearch.common.settings.Setting;
import org.opensearch.sql.doctest.core.DocTest;
import org.opensearch.sql.doctest.core.annotation.DocTestConfig;
import org.opensearch.sql.doctest.core.annotation.Section;
import org.opensearch.sql.doctest.core.builder.Example;
import org.opensearch.sql.doctest.core.builder.ListItems;
import org.opensearch.sql.legacy.executor.Format;
import org.opensearch.sql.legacy.plugin.SqlSettings;
import org.opensearch.sql.legacy.utils.StringUtils;

/**
 * Doc test for plugin settings.
 */
@DocTestConfig(template = "admin/settings.rst", testData = {"accounts.json"})
public class PluginSettingIT extends DocTest {

  private static final SqlSettings SETTINGS = new SqlSettings();

  @Section(1)
  public void sqlEnabledSetting() {
    docSetting(
        SQL_ENABLED,
        "You can disable SQL plugin to reject all coming requests.",
        false,
        "SELECT * FROM accounts"
    );
  }

  @Section(2)
  public void slowLogSetting() {
    docSetting(
        QUERY_SLOWLOG,
        "You can configure the time limit (seconds) for slow query which would be logged as " +
            "'Slow query: elapsed=xxx (ms)' in opensearch.log.",
        10
    );
  }

<<<<<<< HEAD
  @Section(6)
  public void responseFormatSetting() {
    docSetting(
        QUERY_RESPONSE_FORMAT,
        String.format("User can set default response format of the query. " +
            "The supported format includes: %s.", Arrays.stream(Format.values())
            .map(Format::getFormatName)
            .collect(Collectors.joining(","))),
        Format.JSON.getFormatName(),
        "SELECT firstname, lastname, age FROM accounts ORDER BY age LIMIT 2"
=======
  @Section(7)
  public void cursorEnabledSetting() {
    docSetting(
        CURSOR_ENABLED,
        "User can enable/disable pagination for all queries that are supported.",
        true
    );
  }

  @Section(8)
  public void cursorDefaultFetchSizeSetting() {
    docSetting(
        CURSOR_FETCH_SIZE,
        "User can set the default fetch_size for all queries that are supported by pagination. " +
            "Explicit `fetch_size` passed in request will override this value",
        50
>>>>>>> fbbea6d0
    );
  }

  @Section(9)
  public void cursorDefaultContextKeepAliveSetting() {
    docSetting(
        CURSOR_KEEPALIVE,
        "User can set this value to indicate how long the cursor context should be kept open. " +
            "Cursor contexts are resource heavy, and a lower value should be used if possible.",
        "5m"
    );
  }

  /**
   * Generate content for sample queries with setting changed to new value.
   * Finally setting will be reverted to avoid potential impact on other test cases.
   */
  private void docSetting(String name, String description, Object sampleValue,
                          String... sampleQueries) {
    try {
      section(
          title(name),
          description(description + "\n\n" + listSettingDetails(name)),
          createExamplesForSettingChangeQueryAndOtherSampleQueries(name, sampleValue, sampleQueries)
      );
    } finally {
      // Make sure the change is removed
      try {
        put(name, null).queryResponse();
      } catch (Exception e) {
        // Ignore
      }
    }
  }

  private Example[] createExamplesForSettingChangeQueryAndOtherSampleQueries(String name,
                                                                             Object sampleValue,
                                                                             String[] sampleQueries) {
    Example[] examples = new Example[sampleQueries.length + 1];
    examples[0] = example("You can update the setting with a new value like this.",
        put(name, sampleValue),
        queryFormat(CURL_REQUEST, PRETTY_JSON_RESPONSE),
        explainFormat(IGNORE_REQUEST, IGNORE_RESPONSE));

    for (int i = 0; i < sampleQueries.length; i++) {
      examples[i + 1] = example("Query result after the setting updated is like:",
          post(sampleQueries[i]),
          queryFormat(CURL_REQUEST, PRETTY_JSON_RESPONSE),
          explainFormat(IGNORE_REQUEST, IGNORE_RESPONSE));
    }
    return examples;
  }

  private String listSettingDetails(String name) {
    Setting<?> setting = SETTINGS.getSetting(name);
    ListItems list = new ListItems();

    list.addItem(StringUtils.format("The default value is %s.", setting.getDefault(EMPTY)));

    EnumSet<Property> properties = setting.getProperties();
    if (properties.contains(NodeScope)) {
      list.addItem("This setting is node scope.");
    } else if (properties.contains(IndexScope)) {
      list.addItem("This setting is index scope.");
    }

    if (properties.contains(Dynamic)) {
      list.addItem("This setting can be updated dynamically.");
    } else if (properties.contains(Final)) {
      list.addItem("This setting is not updatable.");
    }
    return list.toString();
  }

}<|MERGE_RESOLUTION|>--- conflicted
+++ resolved
@@ -40,16 +40,13 @@
 import static org.opensearch.sql.legacy.plugin.SqlSettings.QUERY_SLOWLOG;
 import static org.opensearch.sql.legacy.plugin.SqlSettings.SQL_ENABLED;
 
-import java.util.Arrays;
 import java.util.EnumSet;
-import java.util.stream.Collectors;
 import org.opensearch.common.settings.Setting;
 import org.opensearch.sql.doctest.core.DocTest;
 import org.opensearch.sql.doctest.core.annotation.DocTestConfig;
 import org.opensearch.sql.doctest.core.annotation.Section;
 import org.opensearch.sql.doctest.core.builder.Example;
 import org.opensearch.sql.doctest.core.builder.ListItems;
-import org.opensearch.sql.legacy.executor.Format;
 import org.opensearch.sql.legacy.plugin.SqlSettings;
 import org.opensearch.sql.legacy.utils.StringUtils;
 
@@ -78,38 +75,6 @@
         "You can configure the time limit (seconds) for slow query which would be logged as " +
             "'Slow query: elapsed=xxx (ms)' in opensearch.log.",
         10
-    );
-  }
-
-<<<<<<< HEAD
-  @Section(6)
-  public void responseFormatSetting() {
-    docSetting(
-        QUERY_RESPONSE_FORMAT,
-        String.format("User can set default response format of the query. " +
-            "The supported format includes: %s.", Arrays.stream(Format.values())
-            .map(Format::getFormatName)
-            .collect(Collectors.joining(","))),
-        Format.JSON.getFormatName(),
-        "SELECT firstname, lastname, age FROM accounts ORDER BY age LIMIT 2"
-=======
-  @Section(7)
-  public void cursorEnabledSetting() {
-    docSetting(
-        CURSOR_ENABLED,
-        "User can enable/disable pagination for all queries that are supported.",
-        true
-    );
-  }
-
-  @Section(8)
-  public void cursorDefaultFetchSizeSetting() {
-    docSetting(
-        CURSOR_FETCH_SIZE,
-        "User can set the default fetch_size for all queries that are supported by pagination. " +
-            "Explicit `fetch_size` passed in request will override this value",
-        50
->>>>>>> fbbea6d0
     );
   }
 
