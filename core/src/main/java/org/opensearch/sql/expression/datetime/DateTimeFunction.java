/*
 * Copyright OpenSearch Contributors
 * SPDX-License-Identifier: Apache-2.0
 */


package org.opensearch.sql.expression.datetime;

import static java.time.temporal.ChronoUnit.DAYS;
import static java.time.temporal.ChronoUnit.MINUTES;
import static java.time.temporal.ChronoUnit.MONTHS;
import static java.time.temporal.ChronoUnit.SECONDS;
import static org.opensearch.sql.data.type.ExprCoreType.DATE;
import static org.opensearch.sql.data.type.ExprCoreType.DATETIME;
import static org.opensearch.sql.data.type.ExprCoreType.DOUBLE;
import static org.opensearch.sql.data.type.ExprCoreType.INTEGER;
import static org.opensearch.sql.data.type.ExprCoreType.INTERVAL;
import static org.opensearch.sql.data.type.ExprCoreType.LONG;
import static org.opensearch.sql.data.type.ExprCoreType.STRING;
import static org.opensearch.sql.data.type.ExprCoreType.TIME;
import static org.opensearch.sql.data.type.ExprCoreType.TIMESTAMP;
import static org.opensearch.sql.expression.function.FunctionDSL.define;
import static org.opensearch.sql.expression.function.FunctionDSL.impl;
import static org.opensearch.sql.expression.function.FunctionDSL.implWithProperties;
import static org.opensearch.sql.expression.function.FunctionDSL.nullMissingHandling;
import static org.opensearch.sql.expression.function.FunctionDSL.nullMissingHandlingWithProperties;
import static org.opensearch.sql.utils.DateTimeFormatters.DATE_FORMATTER_LONG_YEAR;
import static org.opensearch.sql.utils.DateTimeFormatters.DATE_FORMATTER_SHORT_YEAR;
import static org.opensearch.sql.utils.DateTimeFormatters.DATE_TIME_FORMATTER_LONG_YEAR;
import static org.opensearch.sql.utils.DateTimeFormatters.DATE_TIME_FORMATTER_SHORT_YEAR;
import static org.opensearch.sql.utils.DateTimeFormatters.DATE_TIME_FORMATTER_STRICT_WITH_TZ;
import static org.opensearch.sql.utils.DateTimeUtils.extractDate;
import static org.opensearch.sql.utils.DateTimeUtils.extractDateTime;

import java.math.BigDecimal;
import java.math.RoundingMode;
import java.text.DecimalFormat;
import java.time.Clock;
import java.time.DateTimeException;
import java.time.Duration;
import java.time.Instant;
import java.time.LocalDate;
import java.time.LocalDateTime;
import java.time.LocalTime;
import java.time.ZoneId;
import java.time.ZoneOffset;
import java.time.ZonedDateTime;
import java.time.format.DateTimeFormatter;
import java.time.format.DateTimeParseException;
import java.time.format.TextStyle;
import java.util.Locale;
import java.util.TimeZone;
import java.util.concurrent.TimeUnit;
import lombok.experimental.UtilityClass;
import org.opensearch.sql.data.model.ExprDateValue;
import org.opensearch.sql.data.model.ExprDatetimeValue;
import org.opensearch.sql.data.model.ExprDoubleValue;
import org.opensearch.sql.data.model.ExprIntegerValue;
import org.opensearch.sql.data.model.ExprLongValue;
import org.opensearch.sql.data.model.ExprNullValue;
import org.opensearch.sql.data.model.ExprStringValue;
import org.opensearch.sql.data.model.ExprTimeValue;
import org.opensearch.sql.data.model.ExprTimestampValue;
import org.opensearch.sql.data.model.ExprValue;
import org.opensearch.sql.data.type.ExprCoreType;
import org.opensearch.sql.exception.ExpressionEvaluationException;
import org.opensearch.sql.expression.function.BuiltinFunctionName;
import org.opensearch.sql.expression.function.BuiltinFunctionRepository;
import org.opensearch.sql.expression.function.DefaultFunctionResolver;
import org.opensearch.sql.expression.function.FunctionDSL;
import org.opensearch.sql.expression.function.FunctionName;
import org.opensearch.sql.expression.function.FunctionProperties;
import org.opensearch.sql.expression.function.FunctionResolver;
import org.opensearch.sql.utils.DateTimeUtils;

/**
 * The definition of date and time functions.
 * 1) have the clear interface for function define.
 * 2) the implementation should rely on ExprValue.
 */
@UtilityClass
@SuppressWarnings("unchecked")
public class DateTimeFunction {
  // The number of days from year zero to year 1970.
  private static final Long DAYS_0000_TO_1970 = (146097 * 5L) - (30L * 365L + 7L);

  // MySQL doesn't process any datetime/timestamp values which are greater than
  // 32536771199.999999, or equivalent '3001-01-18 23:59:59.999999' UTC
  private static final Double MYSQL_MAX_TIMESTAMP = 32536771200d;

  // Mode used for week/week_of_year function by default when no argument is provided
  private static final ExprIntegerValue DEFAULT_WEEK_OF_YEAR_MODE = new ExprIntegerValue(0);

  /**
   * Register Date and Time Functions.
   *
   * @param repository {@link BuiltinFunctionRepository}.
   */
  public void register(BuiltinFunctionRepository repository) {
    repository.register(adddate());
    repository.register(addtime());
    repository.register(convert_tz());
    repository.register(curtime());
    repository.register(curdate());
    repository.register(current_date());
    repository.register(current_time());
    repository.register(current_timestamp());
    repository.register(date());
    repository.register(datediff());
    repository.register(datetime());
    repository.register(date_add());
    repository.register(date_sub());
    repository.register(day());
    repository.register(dayName());
    repository.register(dayOfMonth(BuiltinFunctionName.DAYOFMONTH));
    repository.register(dayOfMonth(BuiltinFunctionName.DAY_OF_MONTH));
    repository.register(dayOfWeek(BuiltinFunctionName.DAYOFWEEK.getName()));
    repository.register(dayOfWeek(BuiltinFunctionName.DAY_OF_WEEK.getName()));
    repository.register(dayOfYear(BuiltinFunctionName.DAYOFYEAR));
    repository.register(dayOfYear(BuiltinFunctionName.DAY_OF_YEAR));
    repository.register(from_days());
    repository.register(from_unixtime());
    repository.register(hour());
    repository.register(localtime());
    repository.register(localtimestamp());
    repository.register(makedate());
    repository.register(maketime());
    repository.register(microsecond());
    repository.register(minute(BuiltinFunctionName.MINUTE));
    repository.register(minute_of_day());
    repository.register(minute(BuiltinFunctionName.MINUTE_OF_HOUR));
    repository.register(month(BuiltinFunctionName.MONTH));
    repository.register(month(BuiltinFunctionName.MONTH_OF_YEAR));
    repository.register(monthName());
    repository.register(now());
    repository.register(period_add());
    repository.register(period_diff());
    repository.register(quarter());
    repository.register(second(BuiltinFunctionName.SECOND));
    repository.register(second(BuiltinFunctionName.SECOND_OF_MINUTE));
    repository.register(subdate());
    repository.register(subtime());
    repository.register(sysdate());
    repository.register(time());
    repository.register(time_to_sec());
    repository.register(timediff());
    repository.register(timestamp());
    repository.register(utc_date());
    repository.register(utc_time());
    repository.register(utc_timestamp());
    repository.register(date_format());
    repository.register(to_days());
    repository.register(unix_timestamp());
    repository.register(week(BuiltinFunctionName.WEEK));
    repository.register(week(BuiltinFunctionName.WEEK_OF_YEAR));
    repository.register(year());
  }

  /**
   * NOW() returns a constant time that indicates the time at which the statement began to execute.
   * `fsp` argument support is removed until refactoring to avoid bug where `now()`, `now(x)` and
   * `now(y) return different values.
   */
  private FunctionResolver now(FunctionName functionName) {
    return define(functionName,
        implWithProperties(
            functionProperties -> new ExprDatetimeValue(
                formatNow(functionProperties.getQueryStartClock())), DATETIME)
    );
  }

  private FunctionResolver now() {
    return now(BuiltinFunctionName.NOW.getName());
  }

  private FunctionResolver current_timestamp() {
    return now(BuiltinFunctionName.CURRENT_TIMESTAMP.getName());
  }

  private FunctionResolver localtimestamp() {
    return now(BuiltinFunctionName.LOCALTIMESTAMP.getName());
  }

  private FunctionResolver localtime() {
    return now(BuiltinFunctionName.LOCALTIME.getName());
  }

  /**
   * SYSDATE() returns the time at which it executes.
   */
  private FunctionResolver sysdate() {
    return define(BuiltinFunctionName.SYSDATE.getName(),
        implWithProperties(functionProperties
            -> new ExprDatetimeValue(formatNow(Clock.systemDefaultZone())), DATETIME),
        FunctionDSL.implWithProperties((functionProperties, v) -> new ExprDatetimeValue(
            formatNow(Clock.systemDefaultZone(), v.integerValue())), DATETIME, INTEGER)
    );
  }

  /**
   * Synonym for @see `now`.
   */
  private FunctionResolver curtime(FunctionName functionName) {
    return define(functionName,
        implWithProperties(functionProperties -> new ExprTimeValue(
            formatNow(functionProperties.getQueryStartClock()).toLocalTime()), TIME));
  }

  private FunctionResolver curtime() {
    return curtime(BuiltinFunctionName.CURTIME.getName());
  }

  private FunctionResolver current_time() {
    return curtime(BuiltinFunctionName.CURRENT_TIME.getName());
  }

  private FunctionResolver curdate(FunctionName functionName) {
    return define(functionName,
        implWithProperties(functionProperties -> new ExprDateValue(
            formatNow(functionProperties.getQueryStartClock()).toLocalDate()), DATE));
  }

  private FunctionResolver curdate() {
    return curdate(BuiltinFunctionName.CURDATE.getName());
  }

  private FunctionResolver current_date() {
    return curdate(BuiltinFunctionName.CURRENT_DATE.getName());
  }

  /**
   * Specify a start date and add a temporal amount to the date.
   * The return type depends on the date type and the interval unit. Detailed supported signatures:
   * (STRING/DATE/DATETIME/TIMESTAMP, INTERVAL) -> DATETIME
   * (DATE, LONG) -> DATE
   * (STRING/DATETIME/TIMESTAMP, LONG) -> DATETIME
   */
  private DefaultFunctionResolver add_date(FunctionName functionName) {
    return define(functionName,
        impl(nullMissingHandling(DateTimeFunction::exprAddDateInterval),
            DATETIME, STRING, INTERVAL),
        impl(nullMissingHandling(DateTimeFunction::exprAddDateInterval), DATETIME, DATE, INTERVAL),
        impl(nullMissingHandling(DateTimeFunction::exprAddDateInterval),
            DATETIME, DATETIME, INTERVAL),
        impl(nullMissingHandling(DateTimeFunction::exprAddDateInterval),
            DATETIME, TIMESTAMP, INTERVAL),
        impl(nullMissingHandling(DateTimeFunction::exprAddDateDays), DATE, DATE, LONG),
        impl(nullMissingHandling(DateTimeFunction::exprAddDateDays), DATETIME, DATETIME, LONG),
        impl(nullMissingHandling(DateTimeFunction::exprAddDateDays), DATETIME, TIMESTAMP, LONG),
        impl(nullMissingHandling(DateTimeFunction::exprAddDateDays), DATETIME, STRING, LONG)
    );
  }

  private DefaultFunctionResolver adddate() {
    return add_date(BuiltinFunctionName.ADDDATE.getName());
  }

  /**
   * Adds expr2 to expr1 and returns the result.
   * (TIME, TIME/DATE/DATETIME/TIMESTAMP) -> TIME
   * (DATE/DATETIME/TIMESTAMP, TIME/DATE/DATETIME/TIMESTAMP) -> DATETIME
   * TODO: MySQL has these signatures too
   * (STRING, STRING/TIME) -> STRING               // second arg - string with time only
   * (x, STRING) -> NULL                           // second arg - string with timestamp
   * (x, STRING/DATE) -> x                         // second arg - string with date only
   */
  private DefaultFunctionResolver addtime() {
    return define(BuiltinFunctionName.ADDTIME.getName(),
        implWithProperties(nullMissingHandlingWithProperties(DateTimeFunction::exprAddTime),
            TIME, TIME, TIME),
        implWithProperties(nullMissingHandlingWithProperties(DateTimeFunction::exprAddTime),
            TIME, TIME, DATE),
        implWithProperties(nullMissingHandlingWithProperties(DateTimeFunction::exprAddTime),
            TIME, TIME, DATETIME),
        implWithProperties(nullMissingHandlingWithProperties(DateTimeFunction::exprAddTime),
            TIME, TIME, TIMESTAMP),
        implWithProperties(nullMissingHandlingWithProperties(DateTimeFunction::exprAddTime),
            DATETIME, DATETIME, TIME),
        implWithProperties(nullMissingHandlingWithProperties(DateTimeFunction::exprAddTime),
            DATETIME, DATETIME, DATE),
        implWithProperties(nullMissingHandlingWithProperties(DateTimeFunction::exprAddTime),
            DATETIME, DATETIME, DATETIME),
        implWithProperties(nullMissingHandlingWithProperties(DateTimeFunction::exprAddTime),
            DATETIME, DATETIME, TIMESTAMP),
        implWithProperties(nullMissingHandlingWithProperties(DateTimeFunction::exprAddTime),
            DATETIME, DATE, TIME),
        implWithProperties(nullMissingHandlingWithProperties(DateTimeFunction::exprAddTime),
            DATETIME, DATE, DATE),
        implWithProperties(nullMissingHandlingWithProperties(DateTimeFunction::exprAddTime),
            DATETIME, DATE, DATETIME),
        implWithProperties(nullMissingHandlingWithProperties(DateTimeFunction::exprAddTime),
            DATETIME, DATE, TIMESTAMP),
        implWithProperties(nullMissingHandlingWithProperties(DateTimeFunction::exprAddTime),
            DATETIME, TIMESTAMP, TIME),
        implWithProperties(nullMissingHandlingWithProperties(DateTimeFunction::exprAddTime),
            DATETIME, TIMESTAMP, DATE),
        implWithProperties(nullMissingHandlingWithProperties(DateTimeFunction::exprAddTime),
            DATETIME, TIMESTAMP, DATETIME),
        implWithProperties(nullMissingHandlingWithProperties(DateTimeFunction::exprAddTime),
            DATETIME, TIMESTAMP, TIMESTAMP)
    );
  }

  /**
   * Converts date/time from a specified timezone to another specified timezone.
   * The supported signatures:
   * (DATETIME, STRING, STRING) -> DATETIME
   * (STRING, STRING, STRING) -> DATETIME
   */
  private DefaultFunctionResolver convert_tz() {
    return define(BuiltinFunctionName.CONVERT_TZ.getName(),
        impl(nullMissingHandling(DateTimeFunction::exprConvertTZ),
            DATETIME, DATETIME, STRING, STRING),
        impl(nullMissingHandling(DateTimeFunction::exprConvertTZ),
            DATETIME, STRING, STRING, STRING)
    );
  }

  /**
   * Extracts the date part of a date and time value.
   * Also to construct a date type. The supported signatures:
   * STRING/DATE/DATETIME/TIMESTAMP -> DATE
   */
  private DefaultFunctionResolver date() {
    return define(BuiltinFunctionName.DATE.getName(),
        impl(nullMissingHandling(DateTimeFunction::exprDate), DATE, STRING),
        impl(nullMissingHandling(DateTimeFunction::exprDate), DATE, DATE),
        impl(nullMissingHandling(DateTimeFunction::exprDate), DATE, DATETIME),
        impl(nullMissingHandling(DateTimeFunction::exprDate), DATE, TIMESTAMP));
  }

  /*
   * Calculates the difference of date part of given values.
   * (DATE/DATETIME/TIMESTAMP/TIME, DATE/DATETIME/TIMESTAMP/TIME) -> LONG
   */
  private DefaultFunctionResolver datediff() {
    return define(BuiltinFunctionName.DATEDIFF.getName(),
        implWithProperties(nullMissingHandlingWithProperties(DateTimeFunction::exprDateDiff),
            LONG, DATE, DATE),
        implWithProperties(nullMissingHandlingWithProperties(DateTimeFunction::exprDateDiff),
            LONG, DATETIME, DATE),
        implWithProperties(nullMissingHandlingWithProperties(DateTimeFunction::exprDateDiff),
            LONG, DATE, DATETIME),
        implWithProperties(nullMissingHandlingWithProperties(DateTimeFunction::exprDateDiff),
            LONG, DATETIME, DATETIME),
        implWithProperties(nullMissingHandlingWithProperties(DateTimeFunction::exprDateDiff),
            LONG, DATE, TIME),
        implWithProperties(nullMissingHandlingWithProperties(DateTimeFunction::exprDateDiff),
            LONG, TIME, DATE),
        implWithProperties(nullMissingHandlingWithProperties(DateTimeFunction::exprDateDiff),
            LONG, TIME, TIME),
        implWithProperties(nullMissingHandlingWithProperties(DateTimeFunction::exprDateDiff),
            LONG, TIMESTAMP, DATE),
        implWithProperties(nullMissingHandlingWithProperties(DateTimeFunction::exprDateDiff),
            LONG, DATE, TIMESTAMP),
        implWithProperties(nullMissingHandlingWithProperties(DateTimeFunction::exprDateDiff),
            LONG, TIMESTAMP, TIMESTAMP),
        implWithProperties(nullMissingHandlingWithProperties(DateTimeFunction::exprDateDiff),
            LONG, TIMESTAMP, TIME),
        implWithProperties(nullMissingHandlingWithProperties(DateTimeFunction::exprDateDiff),
            LONG, TIME, TIMESTAMP),
        implWithProperties(nullMissingHandlingWithProperties(DateTimeFunction::exprDateDiff),
            LONG, TIMESTAMP, DATETIME),
        implWithProperties(nullMissingHandlingWithProperties(DateTimeFunction::exprDateDiff),
            LONG, DATETIME, TIMESTAMP),
        implWithProperties(nullMissingHandlingWithProperties(DateTimeFunction::exprDateDiff),
            LONG, TIME, DATETIME),
        implWithProperties(nullMissingHandlingWithProperties(DateTimeFunction::exprDateDiff),
            LONG, DATETIME, TIME));
  }

  /**
   * Specify a datetime with time zone field and a time zone to convert to.
   * Returns a local date time.
   * (STRING, STRING) -> DATETIME
   * (STRING) -> DATETIME
   */
  private FunctionResolver datetime() {
    return define(BuiltinFunctionName.DATETIME.getName(),
        impl(nullMissingHandling(DateTimeFunction::exprDateTime),
            DATETIME, STRING, STRING),
        impl(nullMissingHandling(DateTimeFunction::exprDateTimeNoTimezone),
            DATETIME, STRING)
    );
  }

  private DefaultFunctionResolver date_add() {
    return add_date(BuiltinFunctionName.DATE_ADD.getName());
  }

  /**
   * Specify a start date and subtract a temporal amount to the date.
   * The return type depends on the date type and the interval unit. Detailed supported signatures:
   * (STRING/DATE/DATETIME/TIMESTAMP, INTERVAL) -> DATETIME
   * (DATE, LONG) -> DATE
   * (STRING/DATETIME/TIMESTAMP, LONG) -> DATETIME
   */
  private DefaultFunctionResolver sub_date(FunctionName functionName) {
    return define(functionName,
        impl(nullMissingHandling(DateTimeFunction::exprSubDateInterval),
            DATETIME, STRING, INTERVAL),
        impl(nullMissingHandling(DateTimeFunction::exprSubDateInterval), DATETIME, DATE, INTERVAL),
        impl(nullMissingHandling(DateTimeFunction::exprSubDateInterval),
            DATETIME, DATETIME, INTERVAL),
        impl(nullMissingHandling(DateTimeFunction::exprSubDateInterval),
            DATETIME, TIMESTAMP, INTERVAL),
        impl(nullMissingHandling(DateTimeFunction::exprSubDateDays), DATE, DATE, LONG),
        impl(nullMissingHandling(DateTimeFunction::exprSubDateDays), DATETIME, DATETIME, LONG),
        impl(nullMissingHandling(DateTimeFunction::exprSubDateDays), DATETIME, TIMESTAMP, LONG),
        impl(nullMissingHandling(DateTimeFunction::exprSubDateDays), DATETIME, STRING, LONG)
    );
  }

  private DefaultFunctionResolver date_sub() {
    return sub_date(BuiltinFunctionName.DATE_SUB.getName());
  }

  /**
   * DAY(STRING/DATE/DATETIME/TIMESTAMP). return the day of the month (1-31).
   */
  private DefaultFunctionResolver day() {
    return define(BuiltinFunctionName.DAY.getName(),
        impl(nullMissingHandling(DateTimeFunction::exprDayOfMonth), INTEGER, DATE),
        impl(nullMissingHandling(DateTimeFunction::exprDayOfMonth), INTEGER, DATETIME),
        impl(nullMissingHandling(DateTimeFunction::exprDayOfMonth), INTEGER, TIMESTAMP),
        impl(nullMissingHandling(DateTimeFunction::exprDayOfMonth), INTEGER, STRING)
    );
  }

  /**
   * DAYNAME(STRING/DATE/DATETIME/TIMESTAMP).
   * return the name of the weekday for date, including Monday, Tuesday, Wednesday,
   * Thursday, Friday, Saturday and Sunday.
   */
  private DefaultFunctionResolver dayName() {
    return define(BuiltinFunctionName.DAYNAME.getName(),
        impl(nullMissingHandling(DateTimeFunction::exprDayName), STRING, DATE),
        impl(nullMissingHandling(DateTimeFunction::exprDayName), STRING, DATETIME),
        impl(nullMissingHandling(DateTimeFunction::exprDayName), STRING, TIMESTAMP),
        impl(nullMissingHandling(DateTimeFunction::exprDayName), STRING, STRING)
    );
  }

  /**
   * DAYOFMONTH(STRING/DATE/DATETIME/TIMESTAMP). return the day of the month (1-31).
   */
  private DefaultFunctionResolver dayOfMonth(BuiltinFunctionName name) {
    return define(name.getName(),
        implWithProperties(nullMissingHandlingWithProperties(
            (functionProperties, arg) -> DateTimeFunction.dayOfMonthToday(
                functionProperties.getQueryStartClock())), INTEGER, TIME),
        impl(nullMissingHandling(DateTimeFunction::exprDayOfMonth), INTEGER, DATE),
        impl(nullMissingHandling(DateTimeFunction::exprDayOfMonth), INTEGER, DATETIME),
        impl(nullMissingHandling(DateTimeFunction::exprDayOfMonth), INTEGER, STRING),
        impl(nullMissingHandling(DateTimeFunction::exprDayOfMonth), INTEGER, TIMESTAMP)
    );
  }

  /**
   * DAYOFWEEK(STRING/DATE/DATETIME/TIME/TIMESTAMP).
   * return the weekday index for date (1 = Sunday, 2 = Monday, …, 7 = Saturday).
   */
  private DefaultFunctionResolver dayOfWeek(FunctionName name) {
    return define(name,
        implWithProperties(nullMissingHandlingWithProperties(
            (functionProperties, arg) -> DateTimeFunction.dayOfWeekToday(
                functionProperties.getQueryStartClock())), INTEGER, TIME),
        impl(nullMissingHandling(DateTimeFunction::exprDayOfWeek), INTEGER, DATE),
        impl(nullMissingHandling(DateTimeFunction::exprDayOfWeek), INTEGER, DATETIME),
        impl(nullMissingHandling(DateTimeFunction::exprDayOfWeek), INTEGER, TIMESTAMP),
        impl(nullMissingHandling(DateTimeFunction::exprDayOfWeek), INTEGER, STRING)
    );
  }

  /**
   * DAYOFYEAR(STRING/DATE/DATETIME/TIMESTAMP).
   * return the day of the year for date (1-366).
   */
  private DefaultFunctionResolver dayOfYear(BuiltinFunctionName dayOfYear) {
    return define(dayOfYear.getName(),
        implWithProperties(nullMissingHandlingWithProperties((functionProperties, arg)
            -> DateTimeFunction.dayOfYearToday(
            functionProperties.getQueryStartClock())), INTEGER, TIME),
        impl(nullMissingHandling(DateTimeFunction::exprDayOfYear), INTEGER, DATE),
        impl(nullMissingHandling(DateTimeFunction::exprDayOfYear), INTEGER, DATETIME),
        impl(nullMissingHandling(DateTimeFunction::exprDayOfYear), INTEGER, TIMESTAMP),
        impl(nullMissingHandling(DateTimeFunction::exprDayOfYear), INTEGER, STRING)
    );
  }

  /**
   * FROM_DAYS(LONG). return the date value given the day number N.
   */
  private DefaultFunctionResolver from_days() {
    return define(BuiltinFunctionName.FROM_DAYS.getName(),
        impl(nullMissingHandling(DateTimeFunction::exprFromDays), DATE, LONG));
  }

  private FunctionResolver from_unixtime() {
    return define(BuiltinFunctionName.FROM_UNIXTIME.getName(),
        impl(nullMissingHandling(DateTimeFunction::exprFromUnixTime), DATETIME, DOUBLE),
        impl(nullMissingHandling(DateTimeFunction::exprFromUnixTimeFormat),
            STRING, DOUBLE, STRING));
  }

  /**
   * HOUR(STRING/TIME/DATETIME/TIMESTAMP). return the hour value for time.
   */
  private DefaultFunctionResolver hour() {
    return define(BuiltinFunctionName.HOUR.getName(),
        impl(nullMissingHandling(DateTimeFunction::exprHour), INTEGER, STRING),
        impl(nullMissingHandling(DateTimeFunction::exprHour), INTEGER, TIME),
        impl(nullMissingHandling(DateTimeFunction::exprHour), INTEGER, DATETIME),
        impl(nullMissingHandling(DateTimeFunction::exprHour), INTEGER, TIMESTAMP)
    );
  }

  private FunctionResolver makedate() {
    return define(BuiltinFunctionName.MAKEDATE.getName(),
        impl(nullMissingHandling(DateTimeFunction::exprMakeDate), DATE, DOUBLE, DOUBLE));
  }

  private FunctionResolver maketime() {
    return define(BuiltinFunctionName.MAKETIME.getName(),
        impl(nullMissingHandling(DateTimeFunction::exprMakeTime), TIME, DOUBLE, DOUBLE, DOUBLE));
  }

  /**
   * MICROSECOND(STRING/TIME/DATETIME/TIMESTAMP). return the microsecond value for time.
   */
  private DefaultFunctionResolver microsecond() {
    return define(BuiltinFunctionName.MICROSECOND.getName(),
        impl(nullMissingHandling(DateTimeFunction::exprMicrosecond), INTEGER, STRING),
        impl(nullMissingHandling(DateTimeFunction::exprMicrosecond), INTEGER, TIME),
        impl(nullMissingHandling(DateTimeFunction::exprMicrosecond), INTEGER, DATETIME),
        impl(nullMissingHandling(DateTimeFunction::exprMicrosecond), INTEGER, TIMESTAMP)
    );
  }

  /**
   * MINUTE(STRING/TIME/DATETIME/TIMESTAMP). return the minute value for time.
   */
  private DefaultFunctionResolver minute(BuiltinFunctionName name) {
    return define(name.getName(),
        impl(nullMissingHandling(DateTimeFunction::exprMinute), INTEGER, STRING),
        impl(nullMissingHandling(DateTimeFunction::exprMinute), INTEGER, TIME),
        impl(nullMissingHandling(DateTimeFunction::exprMinute), INTEGER, DATETIME),
        impl(nullMissingHandling(DateTimeFunction::exprMinute), INTEGER, DATE),
        impl(nullMissingHandling(DateTimeFunction::exprMinute), INTEGER, TIMESTAMP)
    );
  }

  /**
   * MINUTE(STRING/TIME/DATETIME/TIMESTAMP). return the minute value for time.
   */
  private DefaultFunctionResolver minute_of_day() {
    return define(BuiltinFunctionName.MINUTE_OF_DAY.getName(),
        impl(nullMissingHandling(DateTimeFunction::exprMinuteOfDay), INTEGER, STRING),
        impl(nullMissingHandling(DateTimeFunction::exprMinuteOfDay), INTEGER, TIME),
        impl(nullMissingHandling(DateTimeFunction::exprMinuteOfDay), INTEGER, DATE),
        impl(nullMissingHandling(DateTimeFunction::exprMinuteOfDay), INTEGER, DATETIME),
        impl(nullMissingHandling(DateTimeFunction::exprMinuteOfDay), INTEGER, TIMESTAMP)
    );
  }

  /**
   * MONTH(STRING/DATE/DATETIME/TIMESTAMP). return the month for date (1-12).
   */
  private DefaultFunctionResolver month(BuiltinFunctionName month) {
    return define(month.getName(),
        implWithProperties(nullMissingHandlingWithProperties((functionProperties, arg)
            -> DateTimeFunction.monthOfYearToday(
            functionProperties.getQueryStartClock())), INTEGER, TIME),
        impl(nullMissingHandling(DateTimeFunction::exprMonth), INTEGER, DATE),
        impl(nullMissingHandling(DateTimeFunction::exprMonth), INTEGER, DATETIME),
        impl(nullMissingHandling(DateTimeFunction::exprMonth), INTEGER, TIMESTAMP),
        impl(nullMissingHandling(DateTimeFunction::exprMonth), INTEGER, STRING)
    );
  }

  /**
   * MONTHNAME(STRING/DATE/DATETIME/TIMESTAMP). return the full name of the month for date.
   */
  private DefaultFunctionResolver monthName() {
    return define(BuiltinFunctionName.MONTHNAME.getName(),
        impl(nullMissingHandling(DateTimeFunction::exprMonthName), STRING, DATE),
        impl(nullMissingHandling(DateTimeFunction::exprMonthName), STRING, DATETIME),
        impl(nullMissingHandling(DateTimeFunction::exprMonthName), STRING, TIMESTAMP),
        impl(nullMissingHandling(DateTimeFunction::exprMonthName), STRING, STRING)
    );
  }

  /**
   * Add N months to period P (in the format YYMM or YYYYMM). Returns a value in the format YYYYMM.
   * (INTEGER, INTEGER) -> INTEGER
   */
  private DefaultFunctionResolver period_add() {
    return define(BuiltinFunctionName.PERIOD_ADD.getName(),
        impl(nullMissingHandling(DateTimeFunction::exprPeriodAdd), INTEGER, INTEGER, INTEGER)
    );
  }

  /**
   * Returns the number of months between periods P1 and P2.
   * P1 and P2 should be in the format YYMM or YYYYMM.
   * (INTEGER, INTEGER) -> INTEGER
   */
  private DefaultFunctionResolver period_diff() {
    return define(BuiltinFunctionName.PERIOD_DIFF.getName(),
        impl(nullMissingHandling(DateTimeFunction::exprPeriodDiff), INTEGER, INTEGER, INTEGER)
    );
  }

  /**
   * QUARTER(STRING/DATE/DATETIME/TIMESTAMP). return the month for date (1-4).
   */
  private DefaultFunctionResolver quarter() {
    return define(BuiltinFunctionName.QUARTER.getName(),
        impl(nullMissingHandling(DateTimeFunction::exprQuarter), INTEGER, DATE),
        impl(nullMissingHandling(DateTimeFunction::exprQuarter), INTEGER, DATETIME),
        impl(nullMissingHandling(DateTimeFunction::exprQuarter), INTEGER, TIMESTAMP),
        impl(nullMissingHandling(DateTimeFunction::exprQuarter), INTEGER, STRING)
    );
  }

  /**
   * SECOND(STRING/TIME/DATETIME/TIMESTAMP). return the second value for time.
   */
  private DefaultFunctionResolver second(BuiltinFunctionName name) {
    return define(name.getName(),
        impl(nullMissingHandling(DateTimeFunction::exprSecond), INTEGER, STRING),
        impl(nullMissingHandling(DateTimeFunction::exprSecond), INTEGER, TIME),
        impl(nullMissingHandling(DateTimeFunction::exprSecond), INTEGER, DATE),
        impl(nullMissingHandling(DateTimeFunction::exprSecond), INTEGER, DATETIME),
        impl(nullMissingHandling(DateTimeFunction::exprSecond), INTEGER, TIMESTAMP)
    );
  }

  private DefaultFunctionResolver subdate() {
    return sub_date(BuiltinFunctionName.SUBDATE.getName());
  }

  /**
   * Subtracts expr2 from expr1 and returns the result.
   * (TIME, TIME/DATE/DATETIME/TIMESTAMP) -> TIME
   * (DATE/DATETIME/TIMESTAMP, TIME/DATE/DATETIME/TIMESTAMP) -> DATETIME
   * TODO: MySQL has these signatures too
   * (STRING, STRING/TIME) -> STRING               // second arg - string with time only
   * (x, STRING) -> NULL                           // second arg - string with timestamp
   * (x, STRING/DATE) -> x                         // second arg - string with date only
   */
  private DefaultFunctionResolver subtime() {
    return define(BuiltinFunctionName.SUBTIME.getName(),
        implWithProperties(nullMissingHandlingWithProperties(DateTimeFunction::exprSubTime),
            TIME, TIME, TIME),
        implWithProperties(nullMissingHandlingWithProperties(DateTimeFunction::exprSubTime),
            TIME, TIME, DATE),
        implWithProperties(nullMissingHandlingWithProperties(DateTimeFunction::exprSubTime),
            TIME, TIME, DATETIME),
        implWithProperties(nullMissingHandlingWithProperties(DateTimeFunction::exprSubTime),
            TIME, TIME, TIMESTAMP),
        implWithProperties(nullMissingHandlingWithProperties(DateTimeFunction::exprSubTime),
            DATETIME, DATETIME, TIME),
        implWithProperties(nullMissingHandlingWithProperties(DateTimeFunction::exprSubTime),
            DATETIME, DATETIME, DATE),
        implWithProperties(nullMissingHandlingWithProperties(DateTimeFunction::exprSubTime),
            DATETIME, DATETIME, DATETIME),
        implWithProperties(nullMissingHandlingWithProperties(DateTimeFunction::exprSubTime),
            DATETIME, DATETIME, TIMESTAMP),
        implWithProperties(nullMissingHandlingWithProperties(DateTimeFunction::exprSubTime),
            DATETIME, DATE, TIME),
        implWithProperties(nullMissingHandlingWithProperties(DateTimeFunction::exprSubTime),
            DATETIME, DATE, DATE),
        implWithProperties(nullMissingHandlingWithProperties(DateTimeFunction::exprSubTime),
            DATETIME, DATE, DATETIME),
        implWithProperties(nullMissingHandlingWithProperties(DateTimeFunction::exprSubTime),
            DATETIME, DATE, TIMESTAMP),
        implWithProperties(nullMissingHandlingWithProperties(DateTimeFunction::exprSubTime),
            DATETIME, TIMESTAMP, TIME),
        implWithProperties(nullMissingHandlingWithProperties(DateTimeFunction::exprSubTime),
            DATETIME, TIMESTAMP, DATE),
        implWithProperties(nullMissingHandlingWithProperties(DateTimeFunction::exprSubTime),
            DATETIME, TIMESTAMP, DATETIME),
        implWithProperties(nullMissingHandlingWithProperties(DateTimeFunction::exprSubTime),
            DATETIME, TIMESTAMP, TIMESTAMP)
    );
  }

  /**
   * Extracts the time part of a date and time value.
   * Also to construct a time type. The supported signatures:
   * STRING/DATE/DATETIME/TIME/TIMESTAMP -> TIME
   */
  private DefaultFunctionResolver time() {
    return define(BuiltinFunctionName.TIME.getName(),
        impl(nullMissingHandling(DateTimeFunction::exprTime), TIME, STRING),
        impl(nullMissingHandling(DateTimeFunction::exprTime), TIME, DATE),
        impl(nullMissingHandling(DateTimeFunction::exprTime), TIME, DATETIME),
        impl(nullMissingHandling(DateTimeFunction::exprTime), TIME, TIME),
        impl(nullMissingHandling(DateTimeFunction::exprTime), TIME, TIMESTAMP));
  }

  /**
   * Returns different between two times as a time.
   * (TIME, TIME) -> TIME
   * MySQL has these signatures too
   * (DATE, DATE) -> TIME                      // result is > 24 hours
   * (DATETIME, DATETIME) -> TIME              // result is > 24 hours
   * (TIMESTAMP, TIMESTAMP) -> TIME            // result is > 24 hours
   * (x, x) -> NULL                            // when args have different types
   * (STRING, STRING) -> TIME                  // argument strings contain same types only
   * (STRING, STRING) -> NULL                  // argument strings are different types
   */
  private DefaultFunctionResolver timediff() {
    return define(BuiltinFunctionName.TIMEDIFF.getName(),
        impl(nullMissingHandling(DateTimeFunction::exprTimeDiff), TIME, TIME, TIME));
  }

  /**
   * TIME_TO_SEC(STRING/TIME/DATETIME/TIMESTAMP). return the time argument, converted to seconds.
   */
  private DefaultFunctionResolver time_to_sec() {
    return define(BuiltinFunctionName.TIME_TO_SEC.getName(),
        impl(nullMissingHandling(DateTimeFunction::exprTimeToSec), LONG, STRING),
        impl(nullMissingHandling(DateTimeFunction::exprTimeToSec), LONG, TIME),
        impl(nullMissingHandling(DateTimeFunction::exprTimeToSec), LONG, TIMESTAMP),
        impl(nullMissingHandling(DateTimeFunction::exprTimeToSec), LONG, DATETIME)
    );
  }

  /**
   * Extracts the timestamp of a date and time value.
   * Also to construct a date type. The supported signatures:
   * STRING/DATE/DATETIME/TIMESTAMP -> DATE
   */
  private DefaultFunctionResolver timestamp() {
    return define(BuiltinFunctionName.TIMESTAMP.getName(),
        impl(nullMissingHandling(DateTimeFunction::exprTimestamp), TIMESTAMP, STRING),
        impl(nullMissingHandling(DateTimeFunction::exprTimestamp), TIMESTAMP, DATE),
        impl(nullMissingHandling(DateTimeFunction::exprTimestamp), TIMESTAMP, DATETIME),
        impl(nullMissingHandling(DateTimeFunction::exprTimestamp), TIMESTAMP, TIMESTAMP));
  }

  /**
   * TO_DAYS(STRING/DATE/DATETIME/TIMESTAMP). return the day number of the given date.
   */
  private DefaultFunctionResolver to_days() {
    return define(BuiltinFunctionName.TO_DAYS.getName(),
        impl(nullMissingHandling(DateTimeFunction::exprToDays), LONG, STRING),
        impl(nullMissingHandling(DateTimeFunction::exprToDays), LONG, TIMESTAMP),
        impl(nullMissingHandling(DateTimeFunction::exprToDays), LONG, DATE),
        impl(nullMissingHandling(DateTimeFunction::exprToDays), LONG, DATETIME));
  }

  private FunctionResolver unix_timestamp() {
    return define(BuiltinFunctionName.UNIX_TIMESTAMP.getName(),
        implWithProperties(functionProperties
            -> DateTimeFunction.unixTimeStamp(functionProperties.getQueryStartClock()), LONG),
        impl(nullMissingHandling(DateTimeFunction::unixTimeStampOf), DOUBLE, DATE),
        impl(nullMissingHandling(DateTimeFunction::unixTimeStampOf), DOUBLE, DATETIME),
        impl(nullMissingHandling(DateTimeFunction::unixTimeStampOf), DOUBLE, TIMESTAMP),
        impl(nullMissingHandling(DateTimeFunction::unixTimeStampOf), DOUBLE, DOUBLE)
    );
  }

  /**
   * UTC_DATE(). return the current UTC Date in format yyyy-MM-dd
   */
  private DefaultFunctionResolver utc_date() {
    return define(BuiltinFunctionName.UTC_DATE.getName(),
        implWithProperties(functionProperties
            -> exprUtcDate(functionProperties), DATE));
  }

  /**
   * UTC_TIME(). return the current UTC Time in format HH:mm:ss
   */
  private DefaultFunctionResolver utc_time() {
    return define(BuiltinFunctionName.UTC_TIME.getName(),
        implWithProperties(functionProperties
            -> exprUtcTime(functionProperties), TIME));
  }

  /**
   * UTC_TIMESTAMP(). return the current UTC TimeStamp in format yyyy-MM-dd HH:mm:ss
   */
  private DefaultFunctionResolver utc_timestamp() {
    return define(BuiltinFunctionName.UTC_TIMESTAMP.getName(),
        implWithProperties(functionProperties
            -> exprUtcTimeStamp(functionProperties), DATETIME));
  }

  /**
   * WEEK(DATE[,mode]). return the week number for date.
   */
  private DefaultFunctionResolver week(BuiltinFunctionName week) {
    return define(week.getName(),
        implWithProperties(nullMissingHandlingWithProperties((functionProperties, arg)
            -> DateTimeFunction.weekOfYearToday(
            DEFAULT_WEEK_OF_YEAR_MODE,
            functionProperties.getQueryStartClock())), INTEGER, TIME),
        impl(nullMissingHandling(DateTimeFunction::exprWeekWithoutMode), INTEGER, DATE),
        impl(nullMissingHandling(DateTimeFunction::exprWeekWithoutMode), INTEGER, DATETIME),
        impl(nullMissingHandling(DateTimeFunction::exprWeekWithoutMode), INTEGER, TIMESTAMP),
        impl(nullMissingHandling(DateTimeFunction::exprWeekWithoutMode), INTEGER, STRING),
        implWithProperties(nullMissingHandlingWithProperties((functionProperties, time, modeArg)
            -> DateTimeFunction.weekOfYearToday(
                modeArg,
            functionProperties.getQueryStartClock())), INTEGER, TIME, INTEGER),
        impl(nullMissingHandling(DateTimeFunction::exprWeek), INTEGER, DATE, INTEGER),
        impl(nullMissingHandling(DateTimeFunction::exprWeek), INTEGER, DATETIME, INTEGER),
        impl(nullMissingHandling(DateTimeFunction::exprWeek), INTEGER, TIMESTAMP, INTEGER),
        impl(nullMissingHandling(DateTimeFunction::exprWeek), INTEGER, STRING, INTEGER)
    );
  }

  /**
   * YEAR(STRING/DATE/DATETIME/TIMESTAMP). return the year for date (1000-9999).
   */
  private DefaultFunctionResolver year() {
    return define(BuiltinFunctionName.YEAR.getName(),
        impl(nullMissingHandling(DateTimeFunction::exprYear), INTEGER, DATE),
        impl(nullMissingHandling(DateTimeFunction::exprYear), INTEGER, DATETIME),
        impl(nullMissingHandling(DateTimeFunction::exprYear), INTEGER, TIMESTAMP),
        impl(nullMissingHandling(DateTimeFunction::exprYear), INTEGER, STRING)
    );
  }

  /**
   * Formats date according to format specifier. First argument is date, second is format.
   * Detailed supported signatures:
   * (STRING, STRING) -> STRING
   * (DATE, STRING) -> STRING
   * (DATETIME, STRING) -> STRING
   * (TIMESTAMP, STRING) -> STRING
   */
  private DefaultFunctionResolver date_format() {
    return define(BuiltinFunctionName.DATE_FORMAT.getName(),
        impl(nullMissingHandling(DateTimeFormatterUtil::getFormattedDate),
            STRING, STRING, STRING),
        impl(nullMissingHandling(DateTimeFormatterUtil::getFormattedDate),
            STRING, DATE, STRING),
        impl(nullMissingHandling(DateTimeFormatterUtil::getFormattedDate),
            STRING, DATETIME, STRING),
        impl(nullMissingHandling(DateTimeFormatterUtil::getFormattedDate),
            STRING, TIMESTAMP, STRING)
    );
  }

<<<<<<< HEAD
  private ExprValue dayOfMonthToday(Clock clock) {
    return new ExprIntegerValue(LocalDateTime.now(clock).getDayOfMonth());
=======
  private ExprValue dayOfYearToday(Clock clock) {
    return new ExprIntegerValue(LocalDateTime.now(clock).getDayOfYear());
  }

  private ExprValue weekOfYearToday(ExprValue mode, Clock clock) {
    return new ExprIntegerValue(
        CalendarLookup.getWeekNumber(mode.integerValue(), LocalDateTime.now(clock).toLocalDate()));
>>>>>>> 6e72f181
  }

  /**
   * Day of Week implementation for ExprValue when passing in an arguemt of type TIME.
   *
   * @param clock Current clock taken from function properties
   * @return ExprValue.
   */
  private ExprValue dayOfWeekToday(Clock clock) {
    return new ExprIntegerValue((formatNow(clock).getDayOfWeek().getValue() % 7) + 1);
  }

  /**
   * ADDDATE function implementation for ExprValue.
   *
   * @param date ExprValue of String/Date/Datetime/Timestamp type.
   * @param expr ExprValue of Interval type, the temporal amount to add.
   * @return Datetime resulted from expr added to date.
   */
  private ExprValue exprAddDateInterval(ExprValue date, ExprValue expr) {
    ExprValue exprValue = new ExprDatetimeValue(date.datetimeValue().plus(expr.intervalValue()));
    return (exprValue.timeValue().toSecondOfDay() == 0 ? new ExprDateValue(exprValue.dateValue())
        : exprValue);
  }

  /**
   * ADDDATE function implementation for ExprValue.
   *
   * @param date ExprValue of String/Date/Datetime/Timestamp type.
   * @param days ExprValue of Long type, representing the number of days to add.
   * @return Date/Datetime resulted from days added to date.
   */
  private ExprValue exprAddDateDays(ExprValue date, ExprValue days) {
    ExprValue exprValue = new ExprDatetimeValue(date.datetimeValue().plusDays(days.longValue()));
    return (exprValue.timeValue().toSecondOfDay() == 0 ? new ExprDateValue(exprValue.dateValue())
        : exprValue);
  }

  /**
   * Adds or subtracts time to/from date and returns the result.
   *
   * @param functionProperties A FunctionProperties object.
   * @param temporal A Date/Time/Datetime/Timestamp value to change.
   * @param temporalDelta A Date/Time/Datetime/Timestamp object to add/subtract time from.
   * @param isAdd A flag: true to add, false to subtract.
   * @return A value calculated.
   */
  private ExprValue exprApplyTime(FunctionProperties functionProperties,
                                  ExprValue temporal, ExprValue temporalDelta, Boolean isAdd) {
    var interval = Duration.between(LocalTime.MIN, temporalDelta.timeValue());
    var result = isAdd
        ? extractDateTime(temporal, functionProperties).plus(interval)
        : extractDateTime(temporal, functionProperties).minus(interval);
    return temporal.type() == TIME
        ? new ExprTimeValue(result.toLocalTime())
        : new ExprDatetimeValue(result);
  }

  /**
   * Adds time to date and returns the result.
   *
   * @param functionProperties A FunctionProperties object.
   * @param temporal A Date/Time/Datetime/Timestamp value to change.
   * @param temporalDelta A Date/Time/Datetime/Timestamp object to add time from.
   * @return A value calculated.
   */
  private ExprValue exprAddTime(FunctionProperties functionProperties,
                                ExprValue temporal, ExprValue temporalDelta) {
    return exprApplyTime(functionProperties, temporal, temporalDelta, true);
  }

  /**
   * CONVERT_TZ function implementation for ExprValue.
   * Returns null for time zones outside of +13:00 and -12:00.
   *
   * @param startingDateTime ExprValue of DateTime that is being converted from
   * @param fromTz           ExprValue of time zone, representing the time to convert from.
   * @param toTz             ExprValue of time zone, representing the time to convert to.
   * @return DateTime that has been converted to the to_tz timezone.
   */
  private ExprValue exprConvertTZ(ExprValue startingDateTime, ExprValue fromTz, ExprValue toTz) {
    if (startingDateTime.type() == ExprCoreType.STRING) {
      startingDateTime = exprDateTimeNoTimezone(startingDateTime);
    }
    try {
      ZoneId convertedFromTz = ZoneId.of(fromTz.stringValue());
      ZoneId convertedToTz = ZoneId.of(toTz.stringValue());

      // isValidMySqlTimeZoneId checks if the timezone is within the range accepted by
      // MySQL standard.
      if (!DateTimeUtils.isValidMySqlTimeZoneId(convertedFromTz)
          || !DateTimeUtils.isValidMySqlTimeZoneId(convertedToTz)) {
        return ExprNullValue.of();
      }
      ZonedDateTime zonedDateTime =
          startingDateTime.datetimeValue().atZone(convertedFromTz);
      return new ExprDatetimeValue(
          zonedDateTime.withZoneSameInstant(convertedToTz).toLocalDateTime());


      // Catches exception for invalid timezones.
      // ex. "+0:00" is an invalid timezone and would result in this exception being thrown.
    } catch (ExpressionEvaluationException | DateTimeException e) {
      return ExprNullValue.of();
    }
  }

  /**
   * Date implementation for ExprValue.
   *
   * @param exprValue ExprValue of Date type or String type.
   * @return ExprValue.
   */
  private ExprValue exprDate(ExprValue exprValue) {
    if (exprValue instanceof ExprStringValue) {
      return new ExprDateValue(exprValue.stringValue());
    } else {
      return new ExprDateValue(exprValue.dateValue());
    }
  }

  /**
   * Calculate the value in days from one date to the other.
   * Only the date parts of the values are used in the calculation.
   *
   * @param first The first value.
   * @param second The second value.
   * @return The diff.
   */
  private ExprValue exprDateDiff(FunctionProperties functionProperties,
                                 ExprValue first, ExprValue second) {
    // java inverses the value, so we have to swap 1 and 2
    return new ExprLongValue(DAYS.between(
        extractDate(second, functionProperties),
        extractDate(first, functionProperties)));
  }

  /**
   * DateTime implementation for ExprValue.
   *
   * @param dateTime ExprValue of String type.
   * @param timeZone ExprValue of String type (or null).
   * @return ExprValue of date type.
   */
  private ExprValue exprDateTime(ExprValue dateTime, ExprValue timeZone) {
    String defaultTimeZone = TimeZone.getDefault().getID();


    try {
      LocalDateTime ldtFormatted =
          LocalDateTime.parse(dateTime.stringValue(), DATE_TIME_FORMATTER_STRICT_WITH_TZ);
      if (timeZone.isNull()) {
        return new ExprDatetimeValue(ldtFormatted);
      }

      // Used if datetime field is invalid format.
    } catch (DateTimeParseException e) {
      return ExprNullValue.of();
    }

    ExprValue convertTZResult;
    ExprDatetimeValue ldt;
    String toTz;

    try {
      ZonedDateTime zdtWithZoneOffset =
          ZonedDateTime.parse(dateTime.stringValue(), DATE_TIME_FORMATTER_STRICT_WITH_TZ);
      ZoneId fromTZ = zdtWithZoneOffset.getZone();

      ldt = new ExprDatetimeValue(zdtWithZoneOffset.toLocalDateTime());
      toTz = String.valueOf(fromTZ);
    } catch (DateTimeParseException e) {
      ldt = new ExprDatetimeValue(dateTime.stringValue());
      toTz = defaultTimeZone;
    }
    convertTZResult = exprConvertTZ(
        ldt,
        new ExprStringValue(toTz),
        timeZone);

    return convertTZResult;
  }

  /**
   * DateTime implementation for ExprValue without a timezone to convert to.
   *
   * @param dateTime ExprValue of String type.
   * @return ExprValue of date type.
   */
  private ExprValue exprDateTimeNoTimezone(ExprValue dateTime) {
    return exprDateTime(dateTime, ExprNullValue.of());
  }

  /**
   * Name of the Weekday implementation for ExprValue.
   *
   * @param date ExprValue of Date/String type.
   * @return ExprValue.
   */
  private ExprValue exprDayName(ExprValue date) {
    return new ExprStringValue(
        date.dateValue().getDayOfWeek().getDisplayName(TextStyle.FULL, Locale.getDefault()));
  }

  /**
   * Day of Month implementation for ExprValue.
   *
   * @param date ExprValue of Date/Datetime/String/Time/Timestamp type.
   * @return ExprValue.
   */
  private ExprValue exprDayOfMonth(ExprValue date) {
    return new ExprIntegerValue(date.dateValue().getDayOfMonth());
  }

  /**
   * Day of Week implementation for ExprValue.
   *
   * @param date ExprValue of Date/Datetime/String/Timstamp type.
   * @return ExprValue.
   */
  private ExprValue exprDayOfWeek(ExprValue date) {
    return new ExprIntegerValue((date.dateValue().getDayOfWeek().getValue() % 7) + 1);
  }

  /**
   * Day of Year implementation for ExprValue.
   *
   * @param date ExprValue of Date/String type.
   * @return ExprValue.
   */
  private ExprValue exprDayOfYear(ExprValue date) {
    return new ExprIntegerValue(date.dateValue().getDayOfYear());
  }

  /**
   * From_days implementation for ExprValue.
   *
   * @param exprValue Day number N.
   * @return ExprValue.
   */
  private ExprValue exprFromDays(ExprValue exprValue) {
    return new ExprDateValue(LocalDate.ofEpochDay(exprValue.longValue() - DAYS_0000_TO_1970));
  }

  private ExprValue exprFromUnixTime(ExprValue time) {
    if (0 > time.doubleValue()) {
      return ExprNullValue.of();
    }
    // According to MySQL documentation:
    //     effective maximum is 32536771199.999999, which returns '3001-01-18 23:59:59.999999' UTC.
    //     Regardless of platform or version, a greater value for first argument than the effective
    //     maximum returns 0.
    if (MYSQL_MAX_TIMESTAMP <= time.doubleValue()) {
      return ExprNullValue.of();
    }
    return new ExprDatetimeValue(exprFromUnixTimeImpl(time));
  }

  private LocalDateTime exprFromUnixTimeImpl(ExprValue time) {
    return LocalDateTime.ofInstant(
            Instant.ofEpochSecond((long)Math.floor(time.doubleValue())),
            ZoneId.of("UTC"))
        .withNano((int)((time.doubleValue() % 1) * 1E9));
  }

  private ExprValue exprFromUnixTimeFormat(ExprValue time, ExprValue format) {
    var value = exprFromUnixTime(time);
    if (value.equals(ExprNullValue.of())) {
      return ExprNullValue.of();
    }
    return DateTimeFormatterUtil.getFormattedDate(value, format);
  }

  /**
   * Hour implementation for ExprValue.
   *
   * @param time ExprValue of Time/String type.
   * @return ExprValue.
   */
  private ExprValue exprHour(ExprValue time) {
    return new ExprIntegerValue(time.timeValue().getHour());
  }

  /**
   * Following MySQL, function receives arguments of type double and rounds them before use.
   * Furthermore:
   *  - zero year interpreted as 2000
   *  - negative year is not accepted
   *  - @dayOfYear should be greater than 1
   *  - if @dayOfYear is greater than 365/366, calculation goes to the next year(s)
   *
   * @param yearExpr year
   * @param dayOfYearExp day of the @year, starting from 1
   * @return Date - ExprDateValue object with LocalDate
   */
  private ExprValue exprMakeDate(ExprValue yearExpr, ExprValue dayOfYearExp) {
    var year = Math.round(yearExpr.doubleValue());
    var dayOfYear = Math.round(dayOfYearExp.doubleValue());
    // We need to do this to comply with MySQL
    if (0 >= dayOfYear || 0 > year) {
      return ExprNullValue.of();
    }
    if (0 == year) {
      year = 2000;
    }
    return new ExprDateValue(LocalDate.ofYearDay((int)year, 1).plusDays(dayOfYear - 1));
  }

  /**
   * Following MySQL, function receives arguments of type double. @hour and @minute are rounded,
   * while @second used as is, including fraction part.
   * @param hourExpr hour
   * @param minuteExpr minute
   * @param secondExpr second
   * @return Time - ExprTimeValue object with LocalTime
   */
  private ExprValue exprMakeTime(ExprValue hourExpr, ExprValue minuteExpr, ExprValue secondExpr) {
    var hour = Math.round(hourExpr.doubleValue());
    var minute = Math.round(minuteExpr.doubleValue());
    var second = secondExpr.doubleValue();
    if (0 > hour || 0 > minute || 0 > second) {
      return ExprNullValue.of();
    }
    return new ExprTimeValue(LocalTime.parse(String.format("%02d:%02d:%012.9f",
        hour, minute, second), DateTimeFormatter.ISO_TIME));
  }

  /**
   * Microsecond implementation for ExprValue.
   *
   * @param time ExprValue of Time/String type.
   * @return ExprValue.
   */
  private ExprValue exprMicrosecond(ExprValue time) {
    return new ExprIntegerValue(
        TimeUnit.MICROSECONDS.convert(time.timeValue().getNano(), TimeUnit.NANOSECONDS));
  }

  /**
   * Minute implementation for ExprValue.
   *
   * @param time ExprValue of Time/String type.
   * @return ExprValue.
   */
  private ExprValue exprMinute(ExprValue time) {
    return new ExprIntegerValue(
        (MINUTES.between(LocalTime.MIN, time.timeValue()) % 60));
  }

  /**
   * Minute_of_day implementation for ExprValue.
   *
   * @param time ExprValue of Time/String type.
   * @return ExprValue.
   */
  private ExprValue exprMinuteOfDay(ExprValue time) {
    return new ExprIntegerValue(
        MINUTES.between(LocalTime.MIN, time.timeValue()));
  }

  /**
   * Month for date implementation for ExprValue.
   *
   * @param date ExprValue of Date/String type.
   * @return ExprValue.
   */
  private ExprValue exprMonth(ExprValue date) {
    return new ExprIntegerValue(date.dateValue().getMonthValue());
  }

  /**
   * Name of the Month implementation for ExprValue.
   *
   * @param date ExprValue of Date/String type.
   * @return ExprValue.
   */
  private ExprValue exprMonthName(ExprValue date) {
    return new ExprStringValue(
        date.dateValue().getMonth().getDisplayName(TextStyle.FULL, Locale.getDefault()));
  }

  private LocalDate parseDatePeriod(Integer period) {
    var input = period.toString();
    // MySQL undocumented: if year is not specified or has 1 digit - 2000/200x is assumed
    if (input.length() <= 5) {
      input = String.format("200%05d", period);
    }
    try {
      return LocalDate.parse(input, DATE_FORMATTER_SHORT_YEAR);
    } catch (DateTimeParseException ignored) {
      // nothing to do, try another format
    }
    try {
      return LocalDate.parse(input, DATE_FORMATTER_LONG_YEAR);
    } catch (DateTimeParseException ignored) {
      return null;
    }
  }

  /**
   * Adds N months to period P (in the format YYMM or YYYYMM).
   * Returns a value in the format YYYYMM.
   *
   * @param period Period in the format YYMM or YYYYMM.
   * @param months Amount of months to add.
   * @return ExprIntegerValue.
   */
  private ExprValue exprPeriodAdd(ExprValue period, ExprValue months) {
    // We should add a day to make string parsable and remove it afterwards
    var input =  period.integerValue() * 100 + 1; // adds 01 to end of the string
    var parsedDate = parseDatePeriod(input);
    if (parsedDate == null) {
      return ExprNullValue.of();
    }
    var res = DATE_FORMATTER_LONG_YEAR.format(parsedDate.plusMonths(months.integerValue()));
    return new ExprIntegerValue(Integer.parseInt(
        res.substring(0, res.length() - 2))); // Remove the day part, .eg. 20070101 -> 200701
  }

  /**
   * Returns the number of months between periods P1 and P2.
   * P1 and P2 should be in the format YYMM or YYYYMM.
   *
   * @param period1 Period in the format YYMM or YYYYMM.
   * @param period2 Period in the format YYMM or YYYYMM.
   * @return ExprIntegerValue.
   */
  private ExprValue exprPeriodDiff(ExprValue period1, ExprValue period2) {
    var parsedDate1 = parseDatePeriod(period1.integerValue() * 100 + 1);
    var parsedDate2 = parseDatePeriod(period2.integerValue() * 100 + 1);
    if (parsedDate1 == null || parsedDate2 == null) {
      return ExprNullValue.of();
    }
    return new ExprIntegerValue(MONTHS.between(parsedDate2, parsedDate1));
  }

  /**
   * Quarter for date implementation for ExprValue.
   *
   * @param date ExprValue of Date/String type.
   * @return ExprValue.
   */
  private ExprValue exprQuarter(ExprValue date) {
    int month = date.dateValue().getMonthValue();
    return new ExprIntegerValue((month / 3) + ((month % 3) == 0 ? 0 : 1));
  }

  /**
   * Second implementation for ExprValue.
   *
   * @param time ExprValue of Time/String type.
   * @return ExprValue.
   */
  private ExprValue exprSecond(ExprValue time) {
    return new ExprIntegerValue(
        (SECONDS.between(LocalTime.MIN, time.timeValue()) % 60));
  }

  /**
   * SUBDATE function implementation for ExprValue.
   *
   * @param date ExprValue of String/Date/Datetime/Timestamp type.
   * @param days ExprValue of Long type, representing the number of days to subtract.
   * @return Date/Datetime resulted from days subtracted to date.
   */
  private ExprValue exprSubDateDays(ExprValue date, ExprValue days) {
    ExprValue exprValue = new ExprDatetimeValue(date.datetimeValue().minusDays(days.longValue()));
    return (exprValue.timeValue().toSecondOfDay() == 0 ? new ExprDateValue(exprValue.dateValue())
        : exprValue);
  }

  /**
   * SUBDATE function implementation for ExprValue.
   *
   * @param date ExprValue of String/Date/Datetime/Timestamp type.
   * @param expr ExprValue of Interval type, the temporal amount to subtract.
   * @return Datetime resulted from expr subtracted to date.
   */
  private ExprValue exprSubDateInterval(ExprValue date, ExprValue expr) {
    ExprValue exprValue = new ExprDatetimeValue(date.datetimeValue().minus(expr.intervalValue()));
    return (exprValue.timeValue().toSecondOfDay() == 0 ? new ExprDateValue(exprValue.dateValue())
        : exprValue);
  }

  /**
   * Subtracts expr2 from expr1 and returns the result.
   *
   * @param temporal A Date/Time/Datetime/Timestamp value to change.
   * @param temporalDelta A Date/Time/Datetime/Timestamp to subtract time from.
   * @return A value calculated.
   */
  private ExprValue exprSubTime(FunctionProperties functionProperties,
                                ExprValue temporal, ExprValue temporalDelta) {
    return exprApplyTime(functionProperties, temporal, temporalDelta, false);
  }

  /**
   * Time implementation for ExprValue.
   *
   * @param exprValue ExprValue of Time type or String.
   * @return ExprValue.
   */
  private ExprValue exprTime(ExprValue exprValue) {
    if (exprValue instanceof ExprStringValue) {
      return new ExprTimeValue(exprValue.stringValue());
    } else {
      return new ExprTimeValue(exprValue.timeValue());
    }
  }

  /**
   * Calculate the time difference between two times.
   *
   * @param first The first value.
   * @param second The second value.
   * @return The diff.
   */
  private ExprValue exprTimeDiff(ExprValue first, ExprValue second) {
    // java inverses the value, so we have to swap 1 and 2
    return new ExprTimeValue(LocalTime.MIN.plus(
        Duration.between(second.timeValue(), first.timeValue())));
  }

  /**
   * Timestamp implementation for ExprValue.
   *
   * @param exprValue ExprValue of Timestamp type or String type.
   * @return ExprValue.
   */
  private ExprValue exprTimestamp(ExprValue exprValue) {
    if (exprValue instanceof ExprStringValue) {
      return new ExprTimestampValue(exprValue.stringValue());
    } else {
      return new ExprTimestampValue(exprValue.timestampValue());
    }
  }

  /**
   * Time To Sec implementation for ExprValue.
   *
   * @param time ExprValue of Time/String type.
   * @return ExprValue.
   */
  private ExprValue exprTimeToSec(ExprValue time) {
    return new ExprLongValue(time.timeValue().toSecondOfDay());
  }

  /**
   * UTC_DATE implementation for ExprValue.
   *
   * @param functionProperties FunctionProperties.
   * @return ExprValue.
   */
  private ExprValue exprUtcDate(FunctionProperties functionProperties) {
    return new ExprDateValue(exprUtcTimeStamp(functionProperties).dateValue());
  }

  /**
   * UTC_TIME implementation for ExprValue.
   *
   * @param functionProperties FunctionProperties.
   * @return ExprValue.
   */
  private ExprValue exprUtcTime(FunctionProperties functionProperties) {
    return new ExprTimeValue(exprUtcTimeStamp(functionProperties).timeValue());
  }

  /**
   * UTC_TIMESTAMP implementation for ExprValue.
   *
   * @param functionProperties FunctionProperties.
   * @return ExprValue.
   */
  private ExprValue exprUtcTimeStamp(FunctionProperties functionProperties) {
    var zdt = ZonedDateTime.now(functionProperties.getQueryStartClock())
        .withZoneSameInstant(ZoneId.of("UTC"));
    return new ExprDatetimeValue(zdt.toLocalDateTime());
  }

  /**
   * To_days implementation for ExprValue.
   *
   * @param date ExprValue of Date/String type.
   * @return ExprValue.
   */
  private ExprValue exprToDays(ExprValue date) {
    return new ExprLongValue(date.dateValue().toEpochDay() + DAYS_0000_TO_1970);
  }

  /**
   * Week for date implementation for ExprValue.
   *
   * @param date ExprValue of Date/Datetime/Timestamp/String type.
   * @param mode ExprValue of Integer type.
   */
  private ExprValue exprWeek(ExprValue date, ExprValue mode) {
    return new ExprIntegerValue(
        CalendarLookup.getWeekNumber(mode.integerValue(), date.dateValue()));
  }

  private ExprValue unixTimeStamp(Clock clock) {
    return new ExprLongValue(Instant.now(clock).getEpochSecond());
  }

  private ExprValue unixTimeStampOf(ExprValue value) {
    var res = unixTimeStampOfImpl(value);
    if (res == null) {
      return ExprNullValue.of();
    }
    if (res < 0) {
      // According to MySQL returns 0 if year < 1970, don't return negative values as java does.
      return new ExprDoubleValue(0);
    }
    if (res >= MYSQL_MAX_TIMESTAMP) {
      // Return 0 also for dates > '3001-01-19 03:14:07.999999' UTC (32536771199.999999 sec)
      return new ExprDoubleValue(0);
    }
    return new ExprDoubleValue(res);
  }

  private Double unixTimeStampOfImpl(ExprValue value) {
    // Also, according to MySQL documentation:
    //    The date argument may be a DATE, DATETIME, or TIMESTAMP ...
    switch ((ExprCoreType)value.type()) {
      case DATE: return value.dateValue().toEpochSecond(LocalTime.MIN, ZoneOffset.UTC) + 0d;
      case DATETIME: return value.datetimeValue().toEpochSecond(ZoneOffset.UTC)
          + value.datetimeValue().getNano() / 1E9;
      case TIMESTAMP: return value.timestampValue().getEpochSecond()
          + value.timestampValue().getNano() / 1E9;
      default:
        //     ... or a number in YYMMDD, YYMMDDhhmmss, YYYYMMDD, or YYYYMMDDhhmmss format.
        //     If the argument includes a time part, it may optionally include a fractional
        //     seconds part.

        var format = new DecimalFormat("0.#");
        format.setMinimumFractionDigits(0);
        format.setMaximumFractionDigits(6);
        String input = format.format(value.doubleValue());
        double fraction = 0;
        if (input.contains(".")) {
          // Keeping fraction second part and adding it to the result, don't parse it
          // Because `toEpochSecond` returns only `long`
          // input = 12345.6789 becomes input = 12345 and fraction = 0.6789
          fraction = value.doubleValue() - Math.round(Math.ceil(value.doubleValue()));
          input = input.substring(0, input.indexOf('.'));
        }
        try {
          var res = LocalDateTime.parse(input, DATE_TIME_FORMATTER_SHORT_YEAR);
          return res.toEpochSecond(ZoneOffset.UTC) + fraction;
        } catch (DateTimeParseException ignored) {
          // nothing to do, try another format
        }
        try {
          var res = LocalDateTime.parse(input, DATE_TIME_FORMATTER_LONG_YEAR);
          return res.toEpochSecond(ZoneOffset.UTC) + fraction;
        } catch (DateTimeParseException ignored) {
          // nothing to do, try another format
        }
        try {
          var res = LocalDate.parse(input, DATE_FORMATTER_SHORT_YEAR);
          return res.toEpochSecond(LocalTime.MIN, ZoneOffset.UTC) + 0d;
        } catch (DateTimeParseException ignored) {
          // nothing to do, try another format
        }
        try {
          var res = LocalDate.parse(input, DATE_FORMATTER_LONG_YEAR);
          return res.toEpochSecond(LocalTime.MIN, ZoneOffset.UTC) + 0d;
        } catch (DateTimeParseException ignored) {
          return null;
        }
    }
  }

  /**
   * Week for date implementation for ExprValue.
   * When mode is not specified default value mode 0 is used for default_week_format.
   *
   * @param date ExprValue of Date/Datetime/Timestamp/String type.
   * @return ExprValue.
   */
  private ExprValue exprWeekWithoutMode(ExprValue date) {
    return exprWeek(date, new ExprIntegerValue(0));
  }

  /**
   * Year for date implementation for ExprValue.
   *
   * @param date ExprValue of Date/String type.
   * @return ExprValue.
   */
  private ExprValue exprYear(ExprValue date) {
    return new ExprIntegerValue(date.dateValue().getYear());
  }

  private ExprValue monthOfYearToday(Clock clock) {
    return new ExprIntegerValue(LocalDateTime.now(clock).getMonthValue());
  }

  private LocalDateTime formatNow(Clock clock) {
    return formatNow(clock, 0);
  }

  /**
   * Prepare LocalDateTime value. Truncate fractional second part according to the argument.
   * @param fsp argument is given to specify a fractional seconds precision from 0 to 6,
   *            the return value includes a fractional seconds part of that many digits.
   * @return LocalDateTime object.
   */
  private LocalDateTime formatNow(Clock clock,  Integer fsp) {
    var res = LocalDateTime.now(clock);
    var defaultPrecision = 9; // There are 10^9 nanoseconds in one second
    if (fsp < 0 || fsp > 6) { // Check that the argument is in the allowed range [0, 6]
      throw new IllegalArgumentException(
          String.format("Invalid `fsp` value: %d, allowed 0 to 6", fsp));
    }
    var nano = new BigDecimal(res.getNano())
        .setScale(fsp - defaultPrecision, RoundingMode.DOWN).intValue();
    return res.withNano(nano);
  }
}<|MERGE_RESOLUTION|>--- conflicted
+++ resolved
@@ -847,10 +847,11 @@
     );
   }
 
-<<<<<<< HEAD
+
   private ExprValue dayOfMonthToday(Clock clock) {
     return new ExprIntegerValue(LocalDateTime.now(clock).getDayOfMonth());
-=======
+  }
+
   private ExprValue dayOfYearToday(Clock clock) {
     return new ExprIntegerValue(LocalDateTime.now(clock).getDayOfYear());
   }
@@ -858,7 +859,6 @@
   private ExprValue weekOfYearToday(ExprValue mode, Clock clock) {
     return new ExprIntegerValue(
         CalendarLookup.getWeekNumber(mode.integerValue(), LocalDateTime.now(clock).toLocalDate()));
->>>>>>> 6e72f181
   }
 
   /**
