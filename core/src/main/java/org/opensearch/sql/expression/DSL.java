--- conflicted
+++ resolved
@@ -658,13 +658,12 @@
     return compile(BuiltinFunctionName.MATCH_PHRASE, args);
   }
 
-<<<<<<< HEAD
   public FunctionExpression multi_match(Expression... args) {
     return compile(BuiltinFunctionName.MULTI_MATCH, args);
-=======
+  }
+
   public FunctionExpression simple_query_string(Expression... args) {
     return compile(BuiltinFunctionName.SIMPLE_QUERY_STRING, args);
->>>>>>> d81ef73c
   }
 
   private FunctionExpression compile(BuiltinFunctionName bfn, Expression... args) {
