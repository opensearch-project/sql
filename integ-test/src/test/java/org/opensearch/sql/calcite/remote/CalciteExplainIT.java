--- conflicted
+++ resolved
@@ -687,17 +687,10 @@
   public void testExplainRegexMatchInWhereWithScriptPushdown() throws IOException {
     enabledOnlyWhenPushdownIsEnabled();
     String query =
-<<<<<<< HEAD
-        String.format("source=%s | where regex_match(name, 'hello')", TEST_INDEX_STRINGS);
+        String.format("source=%s | where regexp_match(name, 'hello')", TEST_INDEX_STRINGS);
     var result = explainQueryYaml(query);
-    String expected = loadFromFile("expectedOutput/calcite/explain_regex_match_in_where.yaml");
-    assertYamlEqualsIgnoreId(expected, result);
-=======
-        String.format("source=%s | where regexp_match(name, 'hello')", TEST_INDEX_STRINGS);
-    var result = explainQueryToString(query);
-    String expected = loadFromFile("expectedOutput/calcite/explain_regexp_match_in_where.json");
-    assertJsonEqualsIgnoreId(expected, result);
->>>>>>> b5fe1c11
+    String expected = loadFromFile("expectedOutput/calcite/explain_regexp_match_in_where.yaml");
+    assertYamlEqualsIgnoreId(expected, result);
   }
 
   @Test
