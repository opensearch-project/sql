--- conflicted
+++ resolved
@@ -21,10 +21,7 @@
 import org.opensearch.search.aggregations.bucket.composite.CompositeAggregation;
 import org.opensearch.search.aggregations.bucket.histogram.InternalAutoDateHistogram;
 import org.opensearch.search.aggregations.bucket.range.Range;
-<<<<<<< HEAD
-=======
 import org.opensearch.search.aggregations.bucket.terms.InternalMultiTerms;
->>>>>>> 373b394c
 
 /**
  * Use BucketAggregationParser for {@link MultiBucketsAggregation}, where it returns multiple
@@ -131,15 +128,12 @@
     Map<String, Object> extracted;
     if (bucket instanceof CompositeAggregation.Bucket compositeBucket) {
       extracted = compositeBucket.getKey();
-<<<<<<< HEAD
-=======
     } else if (bucket instanceof InternalMultiTerms.Bucket) {
       List<String> keys = Arrays.asList(name.split("\\|"));
       extracted =
           IntStream.range(0, keys.size())
               .boxed()
               .collect(Collectors.toMap(keys::get, ((List<Object>) bucket.getKey())::get));
->>>>>>> 373b394c
     } else {
       extracted = Map.of(name, bucket.getKey());
     }
