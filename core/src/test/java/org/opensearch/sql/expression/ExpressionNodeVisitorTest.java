/*
 * SPDX-License-Identifier: Apache-2.0
 *
 * The OpenSearch Contributors require contributions made to
 * this file be licensed under the Apache-2.0 license or a
 * compatible open source license.
 *
 * Modifications Copyright OpenSearch Contributors. See
 * GitHub history for details.
 */

/*
 *    Copyright 2020 Amazon.com, Inc. or its affiliates. All Rights Reserved.
 *
 *    Licensed under the Apache License, Version 2.0 (the "License").
 *    You may not use this file except in compliance with the License.
 *    A copy of the License is located at
 *
 *      http://www.apache.org/licenses/LICENSE-2.0
 *
 *    or in the "license" file accompanying this file. This file is distributed
 *    on an "AS IS" BASIS, WITHOUT WARRANTIES OR CONDITIONS OF ANY KIND, either
 *    express or implied. See the License for the specific language governing
 *    permissions and limitations under the License.
 *
 */

package org.opensearch.sql.expression;

import static org.junit.jupiter.api.Assertions.assertEquals;
import static org.junit.jupiter.api.Assertions.assertNull;
import static org.opensearch.sql.data.type.ExprCoreType.INTEGER;
import static org.opensearch.sql.data.type.ExprCoreType.STRING;
import static org.opensearch.sql.expression.DSL.literal;
import static org.opensearch.sql.expression.DSL.named;
import static org.opensearch.sql.expression.DSL.ref;

import com.google.common.collect.ImmutableList;
import java.util.Collections;
import java.util.List;
import org.junit.jupiter.api.DisplayNameGeneration;
import org.junit.jupiter.api.DisplayNameGenerator;
import org.junit.jupiter.api.Test;
import org.opensearch.sql.expression.aggregation.Aggregator;
import org.opensearch.sql.expression.aggregation.AvgAggregator;
import org.opensearch.sql.expression.conditional.cases.CaseClause;
import org.opensearch.sql.expression.conditional.cases.WhenClause;
import org.opensearch.sql.expression.config.ExpressionConfig;

@DisplayNameGeneration(DisplayNameGenerator.ReplaceUnderscores.class)
class ExpressionNodeVisitorTest {

  private final DSL dsl = new ExpressionConfig().dsl(new ExpressionConfig().functionRepository());

  @Test
  void should_return_null_by_default() {
    ExpressionNodeVisitor<Object, Object> visitor = new ExpressionNodeVisitor<Object, Object>(){};
    assertNull(literal(10).accept(visitor, null));
    assertNull(ref("name", STRING).accept(visitor, null));
    assertNull(named("bool", literal(true)).accept(visitor, null));
    assertNull(dsl.abs(literal(-10)).accept(visitor, null));
    assertNull(dsl.sum(literal(10)).accept(visitor, null));
    assertNull(named("avg", new AvgAggregator(Collections.singletonList(ref("age", INTEGER)),
        INTEGER)).accept(visitor, null));
    assertNull(new CaseClause(ImmutableList.of(), null).accept(visitor, null));
    assertNull(new WhenClause(literal("test"), literal(10)).accept(visitor, null));
<<<<<<< HEAD
    assertNull(DSL.span(ref("age", INTEGER), literal(1), "").accept(visitor, null));
=======
    assertNull(dsl.namedArgument("field", literal("message")).accept(visitor, null));
>>>>>>> 1d1c0d84
  }

  @Test
  void can_visit_all_types_of_expression_node() {
    Expression expr =
        dsl.sum(
            dsl.add(
                ref("balance", INTEGER),
                literal(10)));

    Expression actual = expr.accept(new ExpressionNodeVisitor<Expression, Object>() {
      @Override
      public Expression visitLiteral(LiteralExpression node, Object context) {
        return node;
      }

      @Override
      public Expression visitReference(ReferenceExpression node, Object context) {
        return node;
      }

      @Override
      public Expression visitFunction(FunctionExpression node, Object context) {
        return dsl.add(visitArguments(node.getArguments(), context));
      }

      @Override
      public Expression visitAggregator(Aggregator<?> node, Object context) {
        return dsl.sum(visitArguments(node.getArguments(), context));
      }

      private Expression[] visitArguments(List<Expression> arguments, Object context) {
        return arguments.stream()
                        .map(arg -> arg.accept(this, context))
                        .toArray(Expression[]::new);
      }
    }, null);

    assertEquals(expr, actual);
  }

}<|MERGE_RESOLUTION|>--- conflicted
+++ resolved
@@ -64,11 +64,8 @@
         INTEGER)).accept(visitor, null));
     assertNull(new CaseClause(ImmutableList.of(), null).accept(visitor, null));
     assertNull(new WhenClause(literal("test"), literal(10)).accept(visitor, null));
-<<<<<<< HEAD
+    assertNull(dsl.namedArgument("field", literal("message")).accept(visitor, null));
     assertNull(DSL.span(ref("age", INTEGER), literal(1), "").accept(visitor, null));
-=======
-    assertNull(dsl.namedArgument("field", literal("message")).accept(visitor, null));
->>>>>>> 1d1c0d84
   }
 
   @Test
