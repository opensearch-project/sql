/*
 * Copyright OpenSearch Contributors
 * SPDX-License-Identifier: Apache-2.0
 */

package org.opensearch.sql.opensearch.storage.script.filter.lucene.relevance;

import com.google.common.collect.ImmutableMap;
import java.util.Map;
import org.opensearch.index.query.MatchQueryBuilder;
import org.opensearch.index.query.Operator;
import org.opensearch.index.query.QueryBuilders;

/**
 * Initializes MatchQueryBuilder from a FunctionExpression.
 */
public class MatchQuery extends RelevanceQuery<MatchQueryBuilder> {
  /**
<<<<<<< HEAD
   * Default constructor for MatchQuery configures how
   * RelevanceQuery.build process supported named arguments.
=======
   *  Default constructor for MatchQuery configures how RelevanceQuery.build() handles
   * named arguments.
>>>>>>> 26058b84
   */
  public MatchQuery() {
    super(ImmutableMap.<String, QueryBuilderStep<MatchQueryBuilder>>builder()
        .put("analyzer", (b, v) -> b.analyzer(v.stringValue()))
        .put("auto_generate_synonyms_phrase_query",
            (b, v) -> b.autoGenerateSynonymsPhraseQuery(Boolean.parseBoolean(v.stringValue())))
        .put("fuzziness", (b, v) -> b.fuzziness(v.stringValue()))
        .put("max_expansions", (b, v) -> b.maxExpansions(Integer.parseInt(v.stringValue())))
        .put("prefix_length", (b, v) -> b.prefixLength(Integer.parseInt(v.stringValue())))
        .put("fuzzy_transpositions",
            (b, v) -> b.fuzzyTranspositions(Boolean.parseBoolean(v.stringValue())))
        .put("fuzzy_rewrite", (b, v) -> b.fuzzyRewrite(v.stringValue()))
        .put("lenient", (b, v) -> b.lenient(Boolean.parseBoolean(v.stringValue())))
        .put("operator", (b, v) -> b.operator(Operator.fromString(v.stringValue())))
        .put("minimum_should_match", (b, v) -> b.minimumShouldMatch(v.stringValue()))
        .put("zero_terms_query", (b, v) -> b.zeroTermsQuery(
            org.opensearch.index.search.MatchQuery.ZeroTermsQuery.valueOf(v.stringValue())))
        .put("boost", (b, v) -> b.boost(Float.parseFloat(v.stringValue())))
        .build());
  }

  @Override
  protected MatchQueryBuilder createQueryBuilder(String field, String query) {
    return QueryBuilders.matchQuery(field, query);
  }
}<|MERGE_RESOLUTION|>--- conflicted
+++ resolved
@@ -16,13 +16,8 @@
  */
 public class MatchQuery extends RelevanceQuery<MatchQueryBuilder> {
   /**
-<<<<<<< HEAD
-   * Default constructor for MatchQuery configures how
-   * RelevanceQuery.build process supported named arguments.
-=======
    *  Default constructor for MatchQuery configures how RelevanceQuery.build() handles
    * named arguments.
->>>>>>> 26058b84
    */
   public MatchQuery() {
     super(ImmutableMap.<String, QueryBuilderStep<MatchQueryBuilder>>builder()
