/*
 * Copyright OpenSearch Contributors
 * SPDX-License-Identifier: Apache-2.0
 */

package org.opensearch.sql.opensearch.planner.rules;

import java.util.HashMap;
import java.util.Map;
import java.util.Optional;
import java.util.function.Predicate;
import org.apache.calcite.adapter.enumerable.EnumerableProject;
import org.apache.calcite.plan.RelOptRuleCall;
import org.apache.calcite.plan.RelRule;
import org.apache.calcite.plan.RelTrait;
import org.apache.calcite.plan.RelTraitSet;
import org.apache.calcite.plan.volcano.AbstractConverter;
import org.apache.calcite.plan.volcano.RelSubset;
import org.apache.calcite.rel.RelCollation;
import org.apache.calcite.rel.RelCollationTraitDef;
import org.apache.calcite.rel.RelFieldCollation;
import org.apache.calcite.rel.RelNode;
import org.apache.calcite.rel.core.Project;
import org.apache.commons.lang3.tuple.Pair;
import org.immutables.value.Value;
import org.opensearch.sql.calcite.plan.OpenSearchRuleConfig;
import org.opensearch.sql.calcite.utils.PlanUtils;
import org.opensearch.sql.opensearch.storage.scan.CalciteEnumerableIndexScan;
import org.opensearch.sql.opensearch.util.OpenSearchRelOptUtil;

/**
 * When ENUMERABLE convention physical node is converted from logical node, each enumerable node's
 * collation is recalculated based on input collations. However, if SortProjectExprTransposeRule
 * takes effect, the input collation is changed to a sort over field instead of original sort over
 * expression. It changes the collation requirement of the whole query.
 *
 * <p>Another problem is if sort expression is pushed down to scan, the Enumerable project doesn't
 * know the collation is already satisfied.
 *
 * <p>AbstractConverter physical node is supposed to resolve the problem of inconsistent collation
 * requirement between physical node input and output. This optimization rule finds equivalent
 * output expression collations and input field collations. If their collation traits are satisfied,
 * generate a new RelSubset without top sort
 */
@Value.Enclosing
public class ExpandCollationOnProjectExprRule
    extends RelRule<ExpandCollationOnProjectExprRule.Config> {

  protected ExpandCollationOnProjectExprRule(Config config) {
    super(config);
  }

  @Override
  public void onMatch(RelOptRuleCall call) {
    final AbstractConverter converter = call.rel(0);
    final Project project = call.rel(1);
    final RelTraitSet toTraits = converter.getTraitSet();
    final RelCollation toCollation = toTraits.getTrait(RelCollationTraitDef.INSTANCE);

    assert toCollation != null && toCollation.getFieldCollations() != null
        : "Output field collations should not be null";

    Map<Integer, Optional<Pair<Integer, Boolean>>> orderEquivInfoMap = new HashMap<>();
    for (RelFieldCollation relFieldCollation : toCollation.getFieldCollations()) {
      orderEquivInfoMap.put(
          relFieldCollation.getFieldIndex(),
          OpenSearchRelOptUtil.getOrderEquivalentInputInfo(
              project.getProjects().get(relFieldCollation.getFieldIndex())));
    }

    // Branch 1: Check if complex expressions are already sorted by scan and assign collation
    if (handleComplexExpressionsSortedByScan(
        call, project, toTraits, toCollation, orderEquivInfoMap)) {
      return;
    }

    // Branch 2: Handle simple expressions that can be transformed to field sorts
    handleSimpleExpressionFieldSorts(call, project, toTraits, toCollation, orderEquivInfoMap);
  }

  /**
   * Handle the case where complex expressions are already sorted by the scan. In this case, we can
   * directly assign toTrait to the new EnumerableProject.
   *
   * @return true if handled, false if not applicable
   */
  private boolean handleComplexExpressionsSortedByScan(
      RelOptRuleCall call,
      Project project,
      RelTraitSet toTraits,
      RelCollation toCollation,
      Map<Integer, Optional<Pair<Integer, Boolean>>> orderEquivInfoMap) {

    // Check if toCollation is null or not a simple RelCollation with field collations
    if (toCollation == null || toCollation.getFieldCollations().isEmpty()) {
      return false;
    }

    // Extract the actual enumerable scan from the input, handling RelSubset case
    CalciteEnumerableIndexScan scan = extractEnumerableScanFromInput(project.getInput());
    if (scan == null) {
      return false;
    }

    // Check if the scan can provide the required sort collation
    if (OpenSearchRelOptUtil.canScanProvideSortCollation(
        scan, project, toCollation, orderEquivInfoMap)) {
      // The scan has already provided the sorting for complex expressions
      // We can directly assign toTrait to new EnumerableProject
      Project newProject =
          project.copy(toTraits, project.getInput(), project.getProjects(), project.getRowType());
      call.transformTo(newProject);
      return true;
    }
    return false;
  }

  /**
   * Handle simple expressions that can be transformed to field sorts using
   * getOrderEquivalentInputInfo.
   */
  private void handleSimpleExpressionFieldSorts(
      RelOptRuleCall call,
      Project project,
      RelTraitSet toTraits,
      RelCollation toCollation,
      Map<Integer, Optional<Pair<Integer, Boolean>>> orderEquivInfoMap) {

    RelTrait fromTrait = project.getInput().getTraitSet().getTrait(RelCollationTraitDef.INSTANCE);

    // In case of fromTrait is an instance of RelCompositeTrait, it most likely finds equivalence by
    // default.
    // Let it go through default ExpandConversionRule to determine trait satisfaction.
    if (fromTrait instanceof RelCollation) {
      RelCollation fromCollation = (RelCollation) fromTrait;
      // TODO: Handle the case where multi expr collations are mapped to the same source field
      if (toCollation == null
          || toCollation.getFieldCollations().isEmpty()
          || fromCollation.getFieldCollations().size() < toCollation.getFieldCollations().size()) {
        return;
      }

      for (int i = 0; i < toCollation.getFieldCollations().size(); i++) {
        RelFieldCollation toCollationFieldCollation = toCollation.getFieldCollations().get(i);
        if (!OpenSearchRelOptUtil.sourceCollationSatisfiesTargetCollation(
            fromCollation.getFieldCollations().get(i),
            toCollationFieldCollation,
            orderEquivInfoMap.get(toCollationFieldCollation.getFieldIndex()))) {
          return;
        }
      }

      // After collation equivalence analysis, fromTrait satisfies toTrait. Copy the target trait
      // set to new EnumerableProject.
      Project newProject =
          project.copy(toTraits, project.getInput(), project.getProjects(), project.getRowType());
      call.transformTo(newProject);
    }
  }

  /**
   * Extract CalciteEnumerableIndexScan from the input RelNode, handling RelSubset case. Since this
   * rule matches EnumerableProject, we expect CalciteEnumerableIndexScan during physical
   * optimization.
   *
   * @param input The input RelNode to extract scan from
   * @return CalciteEnumerableIndexScan if found, null otherwise
   */
  private static CalciteEnumerableIndexScan extractEnumerableScanFromInput(RelNode input) {

    // Case 1: Direct CalciteEnumerableIndexScan (physical scan)
    if (input instanceof CalciteEnumerableIndexScan) {
      return (CalciteEnumerableIndexScan) input;
    }

    // Case 2: RelSubset with best plan being a CalciteEnumerableIndexScan
    if (input instanceof RelSubset) {
      RelSubset subset = (RelSubset) input;
      RelNode bestPlan = subset.getBest();
      if (bestPlan != null) {
        // Recursively check the best plan
        return extractEnumerableScanFromInput(bestPlan);
      }
    }

    return null;
  }

  @Value.Immutable
  public interface Config extends OpenSearchRuleConfig {

    /**
     * Only match ENUMERABLE convention RelNode combination like below to narrow the optimization
     * searching space: - AbstractConverter - EnumerableProject
     */
    ExpandCollationOnProjectExprRule.Config DEFAULT =
        ImmutableExpandCollationOnProjectExprRule.Config.builder()
            .build()
            .withOperandSupplier(
                b0 ->
                    b0.operand(AbstractConverter.class)
                        .oneInput(
                            b1 ->
                                b1.operand(EnumerableProject.class)
<<<<<<< HEAD
                                    .predicate(PlanUtils::containsRexCall)
                                    .predicate(p -> !p.containsOver())
=======
                                    .predicate(
                                        Predicate.not(Project::containsOver)
                                            .and(PlanUtils::projectContainsExpr))
>>>>>>> bf370670
                                    .anyInputs()));

    @Override
    default ExpandCollationOnProjectExprRule toRule() {
      return new ExpandCollationOnProjectExprRule(this);
    }
  }
}<|MERGE_RESOLUTION|>--- conflicted
+++ resolved
@@ -202,14 +202,9 @@
                         .oneInput(
                             b1 ->
                                 b1.operand(EnumerableProject.class)
-<<<<<<< HEAD
-                                    .predicate(PlanUtils::containsRexCall)
-                                    .predicate(p -> !p.containsOver())
-=======
                                     .predicate(
                                         Predicate.not(Project::containsOver)
-                                            .and(PlanUtils::projectContainsExpr))
->>>>>>> bf370670
+                                            .and(PlanUtils::containsRexCall))
                                     .anyInputs()));
 
     @Override
