--- conflicted
+++ resolved
@@ -1123,7 +1123,31 @@
   }
 
   @Test
-<<<<<<< HEAD
+  public void testReplaceCommandExplain() throws IOException {
+    String expected = loadExpectedPlan("explain_replace_command.yaml");
+    assertYamlEqualsJsonIgnoreId(
+        expected,
+        explainQueryToString(
+            String.format(
+                "source=%s | replace 'IL' WITH 'Illinois' IN state | fields state",
+                TEST_INDEX_ACCOUNT)));
+  }
+
+  // Test cases for verifying the fix of https://github.com/opensearch-project/sql/issues/4571
+  @Test
+  public void testPushDownMinOrMaxAggOnDerivedField() throws IOException {
+    enabledOnlyWhenPushdownIsEnabled();
+    String expected = loadExpectedPlan("explain_min_max_agg_on_derived_field.yaml");
+    assertYamlEqualsJsonIgnoreId(
+        expected,
+        explainQueryToString(
+            String.format(
+                "source=%s | eval balance2 = CEIL(balance/10000.0) "
+                    + "| stats MIN(balance2), MAX(balance2)",
+                TEST_INDEX_ACCOUNT)));
+  }
+
+  @Test
   public void testCasePushdownAsRangeQueryExplain() throws IOException {
     // CASE 1: Range - Metric
     // 1.1 Range - Metric
@@ -1244,29 +1268,5 @@
                     + " else 'great') | stats bucket_nullable=false avg(value), count() by"
                     + " timestamp, value_range, category",
                 TEST_INDEX_TIME_DATA)));
-=======
-  public void testReplaceCommandExplain() throws IOException {
-    String expected = loadExpectedPlan("explain_replace_command.yaml");
-    assertYamlEqualsJsonIgnoreId(
-        expected,
-        explainQueryToString(
-            String.format(
-                "source=%s | replace 'IL' WITH 'Illinois' IN state | fields state",
-                TEST_INDEX_ACCOUNT)));
-  }
-
-  // Test cases for verifying the fix of https://github.com/opensearch-project/sql/issues/4571
-  @Test
-  public void testPushDownMinOrMaxAggOnDerivedField() throws IOException {
-    enabledOnlyWhenPushdownIsEnabled();
-    String expected = loadExpectedPlan("explain_min_max_agg_on_derived_field.yaml");
-    assertYamlEqualsJsonIgnoreId(
-        expected,
-        explainQueryToString(
-            String.format(
-                "source=%s | eval balance2 = CEIL(balance/10000.0) "
-                    + "| stats MIN(balance2), MAX(balance2)",
-                TEST_INDEX_ACCOUNT)));
->>>>>>> 0257aa5d
   }
 }