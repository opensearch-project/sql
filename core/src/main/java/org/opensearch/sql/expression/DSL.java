--- conflicted
+++ resolved
@@ -337,20 +337,15 @@
     return compile(FunctionProperties.None, BuiltinFunctionName.DAYOFYEAR, expressions);
   }
 
-<<<<<<< HEAD
   public static FunctionExpression day_of_month(
       FunctionProperties functionProperties,
       Expression... expressions) {
     return compile(functionProperties, BuiltinFunctionName.DAY_OF_MONTH, expressions);
   }
 
-  public static FunctionExpression day_of_year(Expression... expressions) {
-    return compile(FunctionProperties.None, BuiltinFunctionName.DAY_OF_YEAR, expressions);
-=======
   public static FunctionExpression day_of_year(
       FunctionProperties functionProperties, Expression... expressions) {
     return compile(functionProperties, BuiltinFunctionName.DAY_OF_YEAR, expressions);
->>>>>>> 6e72f181
   }
 
   public static FunctionExpression day_of_week(
