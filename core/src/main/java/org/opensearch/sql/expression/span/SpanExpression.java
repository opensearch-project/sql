--- conflicted
+++ resolved
@@ -39,11 +39,6 @@
   }
 
   /**
-<<<<<<< HEAD
-   * Return type follows the following table. FIELD VALUE RETURN_TYPE int/long integer int/long
-   * (field type) int/long double double float/double integer float/double (field type) float/double
-   * double float/double (field type) other any field type
-=======
    * Return type follows the following table.
    *
    * <table>
@@ -78,7 +73,6 @@
    *       <th>field type</th>
    *   </tr>
    *  </table>
->>>>>>> 6c07ac7e
    */
   @Override
   public ExprType type() {
