/*
 * Copyright OpenSearch Contributors
 * SPDX-License-Identifier: Apache-2.0
 */

package org.opensearch.sql.calcite.utils;

import static java.lang.Math.E;
import static org.opensearch.sql.calcite.utils.UserDefinedFunctionUtils.TransferUserDefinedFunction;
import static org.opensearch.sql.calcite.utils.UserDefinedFunctionUtils.createNullableReturnType;
import static org.opensearch.sql.calcite.utils.UserDefinedFunctionUtils.getLeastRestrictiveReturnTypeAmongArgsAt;
import static org.opensearch.sql.calcite.utils.UserDefinedFunctionUtils.getReturnTypeInference;
import static org.opensearch.sql.calcite.utils.UserDefinedFunctionUtils.transferStringExprToDateValue;

import com.google.common.collect.ImmutableList;
import java.math.BigDecimal;
import java.time.LocalDate;
import java.time.LocalDateTime;
import java.time.LocalTime;
import java.time.ZoneId;
import java.time.ZoneOffset;
import java.util.ArrayList;
import java.util.List;
import java.util.Locale;
import java.util.Objects;
import java.util.Set;
import java.util.stream.Collectors;
import java.util.stream.Stream;
import org.apache.calcite.avatica.util.TimeUnit;
import org.apache.calcite.avatica.util.TimeUnitRange;
import org.apache.calcite.rel.type.RelDataType;
import org.apache.calcite.rel.type.RelDataTypeFactory;
import org.apache.calcite.rex.RexBuilder;
import org.apache.calcite.rex.RexLiteral;
import org.apache.calcite.rex.RexNode;
import org.apache.calcite.sql.SqlIntervalQualifier;
import org.apache.calcite.sql.SqlOperator;
import org.apache.calcite.sql.fun.SqlLibraryOperators;
import org.apache.calcite.sql.fun.SqlStdOperatorTable;
import org.apache.calcite.sql.fun.SqlTrimFunction;
import org.apache.calcite.sql.parser.SqlParserPos;
import org.apache.calcite.sql.type.ReturnTypes;
import org.apache.calcite.sql.type.SqlTypeName;
import org.apache.calcite.util.DateString;
import org.apache.calcite.util.NlsString;
import org.apache.calcite.util.TimestampString;
import org.opensearch.sql.calcite.CalcitePlanContext;
import org.opensearch.sql.calcite.ExtendedRexBuilder;
import org.opensearch.sql.calcite.udf.SpanFunction;
import org.opensearch.sql.calcite.udf.conditionUDF.IfFunction;
import org.opensearch.sql.calcite.udf.conditionUDF.IfNullFunction;
import org.opensearch.sql.calcite.udf.conditionUDF.NullIfFunction;
import org.opensearch.sql.calcite.udf.datetimeUDF.ConvertTZFunction;
import org.opensearch.sql.calcite.udf.datetimeUDF.DateAddSubFunction;
import org.opensearch.sql.calcite.udf.datetimeUDF.DateDiffFunction;
import org.opensearch.sql.calcite.udf.datetimeUDF.DateFormatFunction;
import org.opensearch.sql.calcite.udf.datetimeUDF.DatetimeFunction;
import org.opensearch.sql.calcite.udf.datetimeUDF.ExtractFunction;
import org.opensearch.sql.calcite.udf.datetimeUDF.FromDaysFunction;
import org.opensearch.sql.calcite.udf.datetimeUDF.FromUnixTimestampFunction;
import org.opensearch.sql.calcite.udf.datetimeUDF.GetFormatFunction;
import org.opensearch.sql.calcite.udf.datetimeUDF.MakeDateFunction;
import org.opensearch.sql.calcite.udf.datetimeUDF.MakeTimeFunction;
import org.opensearch.sql.calcite.udf.datetimeUDF.MinuteOfDay;
import org.opensearch.sql.calcite.udf.datetimeUDF.PeriodAddFunction;
import org.opensearch.sql.calcite.udf.datetimeUDF.PeriodDiffFunction;
import org.opensearch.sql.calcite.udf.datetimeUDF.PeriodNameFunction;
import org.opensearch.sql.calcite.udf.datetimeUDF.SecondToTimeFunction;
import org.opensearch.sql.calcite.udf.datetimeUDF.StrToDateFunction;
import org.opensearch.sql.calcite.udf.datetimeUDF.SysdateFunction;
import org.opensearch.sql.calcite.udf.datetimeUDF.TimeAddSubFunction;
import org.opensearch.sql.calcite.udf.datetimeUDF.TimeDiffFunction;
import org.opensearch.sql.calcite.udf.datetimeUDF.TimeFormatFunction;
import org.opensearch.sql.calcite.udf.datetimeUDF.TimeToSecondFunction;
import org.opensearch.sql.calcite.udf.datetimeUDF.TimestampAddFunction;
import org.opensearch.sql.calcite.udf.datetimeUDF.TimestampDiffFunction;
import org.opensearch.sql.calcite.udf.datetimeUDF.TimestampFunction;
import org.opensearch.sql.calcite.udf.datetimeUDF.ToDaysFunction;
import org.opensearch.sql.calcite.udf.datetimeUDF.ToSecondsFunction;
import org.opensearch.sql.calcite.udf.datetimeUDF.UnixTimeStampFunction;
import org.opensearch.sql.calcite.udf.datetimeUDF.UtcDateFunction;
import org.opensearch.sql.calcite.udf.datetimeUDF.UtcTimeFunction;
import org.opensearch.sql.calcite.udf.datetimeUDF.UtcTimeStampFunction;
import org.opensearch.sql.calcite.udf.datetimeUDF.WeekDayFunction;
import org.opensearch.sql.calcite.udf.datetimeUDF.WeekFunction;
import org.opensearch.sql.calcite.udf.datetimeUDF.YearWeekFunction;
import org.opensearch.sql.calcite.udf.mathUDF.CRC32Function;
import org.opensearch.sql.calcite.udf.mathUDF.ConvFunction;
import org.opensearch.sql.calcite.udf.mathUDF.EulerFunction;
import org.opensearch.sql.calcite.udf.mathUDF.ModFunction;
import org.opensearch.sql.calcite.udf.mathUDF.SqrtFunction;
import org.opensearch.sql.calcite.utils.datetime.DateTimeParser;

public interface BuiltinFunctionUtils {

  Set<String> TIME_EXCLUSIVE_OPS =
      Set.of("SECOND", "SECOND_OF_MINUTE", "MINUTE", "MINUTE_OF_HOUR", "HOUR", "HOUR_OF_DAY");
  Set<String> DATE_EXCLUSIVE_OPS =
      Set.of("DAY", "DAY_OF_MONTH", "DAYOFMONTH", "MONTH", "MONTH_OF_YEAR", "YEAR", "QUARTER");

  static SqlOperator translate(String op) {
    String capitalOP = op.toUpperCase(Locale.ROOT);
    switch (capitalOP) {
      case "AND":
        return SqlStdOperatorTable.AND;
      case "OR":
        return SqlStdOperatorTable.OR;
      case "NOT":
        return SqlStdOperatorTable.NOT;
      case "XOR":
      case "!=":
        return SqlStdOperatorTable.NOT_EQUALS;
      case "=":
        return SqlStdOperatorTable.EQUALS;
      case "<>":
      case ">":
        return SqlStdOperatorTable.GREATER_THAN;
      case ">=":
        return SqlStdOperatorTable.GREATER_THAN_OR_EQUAL;
      case "<":
        return SqlStdOperatorTable.LESS_THAN;
      case "<=":
        return SqlStdOperatorTable.LESS_THAN_OR_EQUAL;
      case "REGEXP":
        return SqlLibraryOperators.REGEXP;
      case "+":
        return SqlStdOperatorTable.PLUS;
      case "-":
        return SqlStdOperatorTable.MINUS;
      case "*":
        return SqlStdOperatorTable.MULTIPLY;
      case "/":
        return SqlStdOperatorTable.DIVIDE;
        // Built-in String Functions
      case "CONCAT":
        return SqlLibraryOperators.CONCAT_FUNCTION;
      case "CONCAT_WS":
        return SqlLibraryOperators.CONCAT_WS;
      case "LIKE":
        return SqlLibraryOperators.ILIKE;
      case "LTRIM", "RTRIM", "TRIM":
        return SqlStdOperatorTable.TRIM;
      case "LENGTH":
        return SqlStdOperatorTable.CHAR_LENGTH;
      case "LOWER":
        return SqlStdOperatorTable.LOWER;
      case "POSITION":
        return SqlStdOperatorTable.POSITION;
      case "REVERSE":
        return SqlLibraryOperators.REVERSE;
      case "RIGHT":
        return SqlLibraryOperators.RIGHT;
      case "SUBSTRING":
        return SqlStdOperatorTable.SUBSTRING;
      case "UPPER":
        return SqlStdOperatorTable.UPPER;
        // Built-in Math Functions
      case "ABS":
        return SqlStdOperatorTable.ABS;
      case "ACOS":
        return SqlStdOperatorTable.ACOS;
      case "ASIN":
        return SqlStdOperatorTable.ASIN;
      case "ATAN", "ATAN2":
        return SqlStdOperatorTable.ATAN2;
      case "CEILING":
        return SqlStdOperatorTable.CEIL;
      case "CONV":
        // The CONV function in PPL converts between numerical bases,
        // while SqlStdOperatorTable.CONVERT converts between charsets.
        return TransferUserDefinedFunction(ConvFunction.class, "CONVERT", ReturnTypes.VARCHAR);
      case "COS":
        return SqlStdOperatorTable.COS;
      case "COT":
        return SqlStdOperatorTable.COT;
      case "CRC32":
        return TransferUserDefinedFunction(CRC32Function.class, "CRC32", ReturnTypes.BIGINT);
      case "DEGREES":
        return SqlStdOperatorTable.DEGREES;
      case "E":
        return TransferUserDefinedFunction(EulerFunction.class, "E", ReturnTypes.DOUBLE);
      case "EXP":
        return SqlStdOperatorTable.EXP;
      case "FLOOR":
        return SqlStdOperatorTable.FLOOR;
      case "LN":
        return SqlStdOperatorTable.LN;
      case "LOG":
        return SqlLibraryOperators.LOG;
      case "LOG2":
        return SqlLibraryOperators.LOG2;
      case "LOG10":
        return SqlStdOperatorTable.LOG10;
      case "MOD", "%":
        // The MOD function in PPL supports floating-point parameters, e.g., MOD(5.5, 2) = 1.5,
        // MOD(3.1, 2.1) = 1.1,
        // whereas SqlStdOperatorTable.MOD supports only integer / long parameters.
        return TransferUserDefinedFunction(
            ModFunction.class,
            "MOD",
            getLeastRestrictiveReturnTypeAmongArgsAt(List.of(0, 1), true));
      case "PI":
        return SqlStdOperatorTable.PI;
      case "POW", "POWER":
        return SqlStdOperatorTable.POWER;
      case "RADIANS":
        return SqlStdOperatorTable.RADIANS;
      case "RAND":
        return SqlStdOperatorTable.RAND;
      case "ROUND":
        return SqlStdOperatorTable.ROUND;
      case "SIGN":
        return SqlStdOperatorTable.SIGN;
      case "SIN":
        return SqlStdOperatorTable.SIN;
      case "SQRT":
        // SqlStdOperatorTable.SQRT is declared but not implemented, therefore we use a custom
        // implementation.
        return TransferUserDefinedFunction(
            SqrtFunction.class, "SQRT", ReturnTypes.DOUBLE_FORCE_NULLABLE);
      case "CBRT":
        return SqlStdOperatorTable.CBRT;
        // Built-in Date Functions
      case "CURRENT_TIMESTAMP", "NOW", "LOCALTIMESTAMP", "LOCALTIME":
        return SqlStdOperatorTable.CURRENT_TIMESTAMP;
      case "CURTIME", "CURRENT_TIME":
        return SqlStdOperatorTable.CURRENT_TIME;
      case "CURRENT_DATE", "CURDATE":
        return SqlStdOperatorTable.CURRENT_DATE;
      case "DATE":
        return SqlLibraryOperators.DATE;
      case "DATE_ADD":
        return TransferUserDefinedFunction(
            DateAddSubFunction.class, "DATE_ADD", ReturnTypes.TIMESTAMP);
      case "ADDDATE":
        return TransferUserDefinedFunction(
            DateAddSubFunction.class,
            "ADDDATE",
            DateAddSubFunction.getReturnTypeForAddOrSubDate());
      case "SUBDATE":
        return TransferUserDefinedFunction(
            DateAddSubFunction.class,
            "SUBDATE",
            DateAddSubFunction.getReturnTypeForAddOrSubDate());
      case "DATE_SUB":
        return TransferUserDefinedFunction(
            DateAddSubFunction.class, "DATE_SUB", ReturnTypes.TIMESTAMP);
      case "ADDTIME", "SUBTIME":
        return TransferUserDefinedFunction(
            TimeAddSubFunction.class,
            capitalOP,
            UserDefinedFunctionUtils.getReturnTypeForTimeAddSub());
      case "DAY_OF_WEEK", "DAY_OF_YEAR", "DAYOFWEEK", "DAYOFYEAR":
        // SqlStdOperatorTable.DAYOFWEEK, SqlStdOperatorTable.DAYOFYEAR is not implemented in
        // RexImpTable. Therefore, we replace it with their lower-level
        // calls SqlStdOperatorTable.EXTRACT and convert the arguments accordingly.
        return SqlStdOperatorTable.EXTRACT;
      case "EXTRACT":
        // Reuse OpenSearch PPL's implementation
        return TransferUserDefinedFunction(ExtractFunction.class, "EXTRACT", ReturnTypes.BIGINT);
      case "CONVERT_TZ":
        return TransferUserDefinedFunction(
            ConvertTZFunction.class, "CONVERT_TZ", ReturnTypes.TIMESTAMP);
      case "DATETIME":
        return TransferUserDefinedFunction(
            DatetimeFunction.class, "DATETIME", ReturnTypes.TIMESTAMP);

      case "FROM_DAYS":
        return TransferUserDefinedFunction(FromDaysFunction.class, "FROM_DAYS", ReturnTypes.DATE);
      case "DATE_FORMAT":
        return TransferUserDefinedFunction(
            DateFormatFunction.class, "DATE_FORMAT", ReturnTypes.VARCHAR);
      case "GET_FORMAT":
        return TransferUserDefinedFunction(
            GetFormatFunction.class, "GET_FORMAT", ReturnTypes.VARCHAR);
      case "MAKETIME":
        return TransferUserDefinedFunction(MakeTimeFunction.class, "MAKETIME", ReturnTypes.TIME);
      case "MAKEDATE":
        return TransferUserDefinedFunction(
            MakeDateFunction.class, "MAKEDATE", createNullableReturnType(SqlTypeName.DATE));
      case "MINUTE_OF_DAY":
        return TransferUserDefinedFunction(MinuteOfDay.class, "MINUTE_OF_DAY", ReturnTypes.INTEGER);
      case "PERIOD_ADD":
        return TransferUserDefinedFunction(
            PeriodAddFunction.class, "PERIOD_ADD", ReturnTypes.INTEGER);
      case "PERIOD_DIFF":
        return TransferUserDefinedFunction(
            PeriodDiffFunction.class, "PERIOD_DIFF", ReturnTypes.INTEGER);
      case "STR_TO_DATE":
        return TransferUserDefinedFunction(
            StrToDateFunction.class,
            "STR_TO_DATE",
            createNullableReturnType(SqlTypeName.TIMESTAMP));
      case "WEEK", "WEEK_OF_YEAR":
<<<<<<< HEAD
        // WEEK in PPL support an additional mode argument, therefore we need to use a custom
        // implementation.
        return TransferUserDefinedFunction(WeekFunction.class, "WEEK", ReturnTypes.INTEGER);
=======
        return TransferUserDefinedFunction(WeekFunction.class, "WEEK", createNullableReturnType(SqlTypeName.INTEGER));
>>>>>>> c89b38b8
        // UDF Functions
      case "SPAN":
        return TransferUserDefinedFunction(
            SpanFunction.class, "SPAN", ReturnTypes.ARG0_FORCE_NULLABLE);
        // Built-in condition functions
      case "IF":
        return TransferUserDefinedFunction(IfFunction.class, "if", getReturnTypeInference(1));
      case "IFNULL":
        return TransferUserDefinedFunction(
            IfNullFunction.class, "ifnull", getReturnTypeInference(1));
      case "NULLIF":
        return TransferUserDefinedFunction(
            NullIfFunction.class, "ifnull", getReturnTypeInference(0));
      case "IS NOT NULL":
        return SqlStdOperatorTable.IS_NOT_NULL;
      case "IS NULL":
        return SqlStdOperatorTable.IS_NULL;
        // TODO Add more, ref RexImpTable
      case "DAYNAME":
        return TransferUserDefinedFunction(PeriodNameFunction.class, "DAYNAME", ReturnTypes.CHAR);
      case "MONTHNAME":
        return TransferUserDefinedFunction(PeriodNameFunction.class, "MONTHNAME", ReturnTypes.CHAR);
      case "LAST_DAY":
        return SqlStdOperatorTable.LAST_DAY;
      case "UNIX_TIMESTAMP":
        return TransferUserDefinedFunction(
            UnixTimeStampFunction.class, "unix_timestamp", createNullableReturnType(SqlTypeName.DOUBLE));
      case "SYSDATE":
        return TransferUserDefinedFunction(SysdateFunction.class, "SYSDATE", ReturnTypes.TIMESTAMP);
      case "TIME":
        return SqlLibraryOperators.TIME;
      case "TIMEDIFF":
        return TransferUserDefinedFunction(TimeDiffFunction.class, "TIMEDIFF", ReturnTypes.TIME);
      case "TIME_TO_SEC":
        return TransferUserDefinedFunction(
            TimeToSecondFunction.class, "TIME_TO_SEC", ReturnTypes.BIGINT);
      case "TIME_FORMAT":
        return TransferUserDefinedFunction(
            TimeFormatFunction.class, "TIME_FORMAT", ReturnTypes.CHAR);
      case "TIMESTAMP":
        // return SqlLibraryOperators.TIMESTAMP;
        return TransferUserDefinedFunction(
            TimestampFunction.class, "timestamp", ReturnTypes.TIMESTAMP);
      case "TIMESTAMPADD":
        // return SqlLibraryOperators.TIMESTAMP;
        return TransferUserDefinedFunction(
            TimestampAddFunction.class, "TIMESTAMPADD", ReturnTypes.TIMESTAMP);
      case "TIMESTAMPDIFF":
        return TransferUserDefinedFunction(
            TimestampDiffFunction.class, "TIMESTAMPDIFF", ReturnTypes.BIGINT);
      case "DATEDIFF":
        return TransferUserDefinedFunction(DateDiffFunction.class, "DATEDIFF", ReturnTypes.BIGINT);
      case "TO_SECONDS":
        return TransferUserDefinedFunction(
            ToSecondsFunction.class, "TO_SECONDS", ReturnTypes.BIGINT);
      case "TO_DAYS":
        return TransferUserDefinedFunction(ToDaysFunction.class, "TO_DAYS", ReturnTypes.BIGINT);
      case "SEC_TO_TIME":
        return TransferUserDefinedFunction(
            SecondToTimeFunction.class, "SEC_TO_TIME", ReturnTypes.TIME);
      case "YEAR",
          "QUARTER",
          "MINUTE",
          "HOUR",
          "HOUR_OF_DAY",
          "MONTH",
          "MONTH_OF_YEAR",
          "DAY_OF_MONTH",
          "DAYOFMONTH",
          "DAY",
          "MINUTE_OF_HOUR",
          "SECOND",
          "SECOND_OF_MINUTE":
        return SqlLibraryOperators.DATE_PART;
      case "YEARWEEK":
        return TransferUserDefinedFunction(
            YearWeekFunction.class, "YEARWEEK", ReturnTypes.INTEGER);
      case "FROM_UNIXTIME":
        return TransferUserDefinedFunction(
            FromUnixTimestampFunction.class,
            "FROM_UNIXTIME",
            FromUnixTimestampFunction.interReturnTypes());
      case "WEEKDAY":
        return TransferUserDefinedFunction(WeekDayFunction.class, "WEEKDAY", createNullableReturnType(SqlTypeName.INTEGER));
      case "UTC_TIMESTAMP":
        return TransferUserDefinedFunction(
            UtcTimeStampFunction.class, "utc_timestamp", ReturnTypes.TIMESTAMP);
      case "UTC_TIME":
        return TransferUserDefinedFunction(UtcTimeFunction.class, "utc_time", ReturnTypes.TIME);
      case "UTC_DATE":
        return TransferUserDefinedFunction(UtcDateFunction.class, "utc_date", ReturnTypes.DATE);
      default:
        throw new IllegalArgumentException("Unsupported operator: " + op);
    }
  }

  /**
   * Translates function arguments to align with Calcite's expectations, ensuring compatibility with
   * PPL (Piped Processing Language). This is necessary because Calcite's input argument order or
   * default values may differ from PPL's function definitions.
   *
   * @param op The function name as a string.
   * @param argList A list of {@link RexNode} representing the parsed arguments from the PPL
   *     statement.
   * @param context The {@link CalcitePlanContext} providing necessary utilities such as {@code
   *     rexBuilder}.
   * @return A modified list of {@link RexNode} that correctly maps to Calcite’s function
   *     expectations.
   */
  static List<RexNode> translateArgument(
      String op, List<RexNode> argList, CalcitePlanContext context) {
    String capitalOP = op.toUpperCase(Locale.ROOT);
    switch (capitalOP) {
      case "TRIM":
        List<RexNode> trimArgs =
            new ArrayList<>(
                List.of(
                    context.rexBuilder.makeFlag(SqlTrimFunction.Flag.BOTH),
                    context.rexBuilder.makeLiteral(" ")));
        trimArgs.addAll(argList);
        return trimArgs;
      case "LTRIM":
        List<RexNode> LTrimArgs =
            new ArrayList<>(
                List.of(
                    context.rexBuilder.makeFlag(SqlTrimFunction.Flag.LEADING),
                    context.rexBuilder.makeLiteral(" ")));
        LTrimArgs.addAll(argList);
        return LTrimArgs;
      case "RTRIM":
        List<RexNode> RTrimArgs =
            new ArrayList<>(
                List.of(
                    context.rexBuilder.makeFlag(SqlTrimFunction.Flag.TRAILING),
                    context.rexBuilder.makeLiteral(" ")));
        RTrimArgs.addAll(argList);
        return RTrimArgs;
      case "ATAN":
        List<RexNode> AtanArgs = new ArrayList<>(argList);
        if (AtanArgs.size() == 1) {
          BigDecimal divideNumber = BigDecimal.valueOf(1);
          AtanArgs.add(context.rexBuilder.makeBigintLiteral(divideNumber));
        }
        return AtanArgs;
      case "LOG":
        List<RexNode> LogArgs = new ArrayList<>();
        RelDataTypeFactory typeFactory = context.rexBuilder.getTypeFactory();
        if (argList.size() == 1) {
          LogArgs.add(argList.getFirst());
          LogArgs.add(
              context.rexBuilder.makeExactLiteral(
                  BigDecimal.valueOf(E), typeFactory.createSqlType(SqlTypeName.DOUBLE)));
        } else if (argList.size() == 2) {
          LogArgs.add(argList.get(1));
          LogArgs.add(argList.get(0));
        } else {
          throw new IllegalArgumentException("Log cannot accept argument list: " + argList);
        }
        return LogArgs;
      case "DATE":
        List<RexNode> DateArgs = new ArrayList<>();
        RexNode timestampExpr = argList.get(0);
        if (timestampExpr instanceof RexLiteral) {
          RexLiteral dateLiteral = (RexLiteral) timestampExpr;
          String dateStringValue = dateLiteral.getValueAs(String.class);
          List<Integer> dateValueList = transferStringExprToDateValue(dateStringValue);
          DateArgs.add(
              context.rexBuilder.makeLiteral(
                  dateValueList.get(0),
                  context.rexBuilder.getTypeFactory().createSqlType(SqlTypeName.INTEGER)));
          DateArgs.add(
              context.rexBuilder.makeLiteral(
                  dateValueList.get(1),
                  context.rexBuilder.getTypeFactory().createSqlType(SqlTypeName.INTEGER)));
          DateArgs.add(
              context.rexBuilder.makeLiteral(
                  dateValueList.get(2),
                  context.rexBuilder.getTypeFactory().createSqlType(SqlTypeName.INTEGER)));
        } else {
          DateArgs.add(timestampExpr);
        }
        return DateArgs;
      case "LAST_DAY":
        List<RexNode> LastDateArgs = new ArrayList<>();
        RexNode lastDayTimestampExpr = argList.get(0);
        if (lastDayTimestampExpr instanceof RexLiteral) {
          RexLiteral dateLiteral = (RexLiteral) lastDayTimestampExpr;
          String dateStringValue = dateLiteral.getValueAs(String.class);
          List<Integer> dateValues = transferStringExprToDateValue(dateStringValue);
          DateString dateString =
              new DateString(dateValues.get(0), dateValues.get(1), dateValues.get(2));
          RexNode dateNode = context.rexBuilder.makeDateLiteral(dateString);
          LastDateArgs.add(dateNode);
        } else {
          LastDateArgs.add(lastDayTimestampExpr);
        }
        return LastDateArgs;
      case "TIMESTAMP",
          "TIMEDIFF",
          "TIME_TO_SEC",
          "TIME_FORMAT",
          "YEARWEEK",
          "WEEKDAY",
          "TO_SECONDS",
          "TO_DAYS",
           "CONVERT_TZ":
        List<RexNode> timestampArgs = new ArrayList<>(argList);
        timestampArgs.addAll(
            argList.stream()
                .map(p -> context.rexBuilder.makeFlag(p.getType().getSqlTypeName()))
                .collect(Collectors.toList()));
        return timestampArgs;
      case "TIMESTAMPADD":
        List<RexNode> timestampAddArgs = new ArrayList<>(argList);
        timestampAddArgs.add(
            context.rexBuilder.makeFlag(argList.get(2).getType().getSqlTypeName()));
        return timestampAddArgs;
      case "TIMESTAMPDIFF":
        List<RexNode> timestampDiffArgs = new ArrayList<>();
        timestampDiffArgs.add(argList.getFirst());
        timestampDiffArgs.addAll(buildArgsWithTypes(context.rexBuilder, argList, 1, 2));
        return timestampDiffArgs;
      case "DATEDIFF":
        // datediff differs with timestamp diff in that it
        return buildArgsWithTypes(context.rexBuilder, argList, 0, 1);
      case "DAYNAME", "MONTHNAME":
        List<RexNode> periodNameArgs = new ArrayList<>();
        periodNameArgs.add(argList.getFirst());
        periodNameArgs.add(context.rexBuilder.makeLiteral(capitalOP));
        periodNameArgs.add(
            context.rexBuilder.makeFlag(argList.getFirst().getType().getSqlTypeName()));
        return periodNameArgs;
      case "YEAR",
          "QUARTER",
          "MINUTE",
          "HOUR",
          "HOUR_OF_DAY",
          "DAY",
          "DAY_OF_MONTH",
          "DAYOFMONTH",
          "MONTH",
          "MONTH_OF_YEAR",
          "SECOND",
          "SECOND_OF_MINUTE",
          "MINUTE_OF_HOUR":
        List<RexNode> extractArgs = new ArrayList<>();
        TimeUnitRange timeUnitRange;
        if (op.equalsIgnoreCase("MINUTE_OF_HOUR")) {
          timeUnitRange = TimeUnitRange.MINUTE;
        } else if (op.equalsIgnoreCase("SECOND_OF_MINUTE")) {
          timeUnitRange = TimeUnitRange.SECOND;
        } else if (op.equalsIgnoreCase("DAY_OF_MONTH") || op.equalsIgnoreCase("DAYOFMONTH")) {
          timeUnitRange = TimeUnitRange.DAY;
        } else if (op.equalsIgnoreCase("HOUR_OF_DAY")) {
          timeUnitRange = TimeUnitRange.HOUR;
        } else if (op.equalsIgnoreCase("MONTH_OF_YEAR")) {
          timeUnitRange = TimeUnitRange.MONTH;
        } else {
          timeUnitRange = TimeUnitRange.valueOf(capitalOP);
        }
        extractArgs.add(context.rexBuilder.makeFlag(timeUnitRange));
        if (argList.getFirst() instanceof RexLiteral) {
          Object stringExpr = ((RexLiteral) argList.getFirst()).getValue();
          if (!(argList.getFirst().getType().getSqlTypeName() == SqlTypeName.CHAR
              || argList.getFirst().getType().getSqlTypeName() == SqlTypeName.VARCHAR)) {
            throw new IllegalArgumentException(
                op + " need first argument string/datetime/time/timestamp");
          }
          String expression;
          if (stringExpr instanceof NlsString) {
            expression = ((NlsString) stringExpr).getValue();
          } else {
            expression = Objects.requireNonNull(stringExpr).toString();
          }

          LocalDateTime dt;
          if (TIME_EXCLUSIVE_OPS.contains(capitalOP)) {
            LocalTime t = DateTimeParser.parseTime(expression);
            dt = LocalDateTime.of(LocalDate.now(ZoneId.of("UTC")), t);
          } else {
            LocalDate d = DateTimeParser.parseDate(expression);
            dt = d.atStartOfDay();
          }
          extractArgs.add(
              context.rexBuilder.makeTimestampLiteral(
                  createTimestampString(dt), RelDataType.PRECISION_NOT_SPECIFIED));
        } else {
          extractArgs.add(argList.getFirst());
        }
        return extractArgs;
      case "DATE_SUB":
        List<RexNode> dateSubArgs = transformDateManipulationArgs(argList, context.rexBuilder);
        // A flag that represents isAdd
        dateSubArgs.add(context.rexBuilder.makeLiteral(false));
        dateSubArgs.add(context.rexBuilder.makeFlag(SqlTypeName.TIMESTAMP));
        return dateSubArgs;
      case "DATE_ADD":
        List<RexNode> dateAddArgs = transformDateManipulationArgs(argList, context.rexBuilder);
        dateAddArgs.add(context.rexBuilder.makeLiteral(true));
        dateAddArgs.add(context.rexBuilder.makeFlag(SqlTypeName.TIMESTAMP));
        return dateAddArgs;
      case "ADDTIME":
        SqlTypeName arg0Type = argList.getFirst().getType().getSqlTypeName();
        SqlTypeName arg1Type = argList.get(1).getType().getSqlTypeName();
        RexNode type0 = context.rexBuilder.makeFlag(arg0Type);
        RexNode type1 = context.rexBuilder.makeFlag(arg1Type);
        RexNode isAdd = context.rexBuilder.makeLiteral(true);
        return List.of(argList.getFirst(), type0, argList.get(1), type1, isAdd);
      case "ADDDATE":
        return transformAddOrSubDateArgs(argList, context.rexBuilder, true);
      case "SUBDATE":
        return transformAddOrSubDateArgs(argList, context.rexBuilder, false);
      case "SUBTIME":
        List<RexNode> subTimeArgs = transformTimeManipulationArgs(argList, context.rexBuilder);
        subTimeArgs.add(context.rexBuilder.makeLiteral(false));
        return subTimeArgs;
      case "TIME":
        List<RexNode> timeArgs = new ArrayList<>();
        RexNode timeExpr = argList.getFirst();
        RexNode timeNode;
        if (timeExpr instanceof RexLiteral timeLiteral) {
          // Convert time string to milliseconds that can be recognized by the builtin TIME function
          String timeStringValue = Objects.requireNonNull(timeLiteral.getValueAs(String.class));
          LocalDateTime dateTime = DateTimeParser.parse(timeStringValue);
          timeNode =
              context.rexBuilder.makeBigintLiteral(
                  BigDecimal.valueOf(dateTime.toInstant(ZoneOffset.UTC).toEpochMilli()));
          timeArgs.add(timeNode);
        }
        // Convert date to timestamp
        else if (timeExpr.getType().getSqlTypeName().equals(SqlTypeName.DATE)) {
          timeNode =
              context.rexBuilder.makeCall(
                  TransferUserDefinedFunction(
                      TimestampFunction.class, "timestamp", ReturnTypes.TIMESTAMP),
                  translateArgument("TIMESTAMP", ImmutableList.of(timeExpr), context));
        } else {
          timeNode = timeExpr;
        }
        return ImmutableList.of(timeNode);
      case "DATE_FORMAT", "FORMAT_TIMESTAMP":
        RexNode dateExpr = argList.get(0);
        RexNode dateFormatPatternExpr = argList.get(1);
        RexNode datetimeNode;
        RexNode datetimeType;
        // Convert to timestamp if is string
        if (dateExpr instanceof RexLiteral dateLiteral) {
          String dateStringValue = Objects.requireNonNull(dateLiteral.getValueAs(String.class));
          datetimeNode =
              context.rexBuilder.makeTimestampLiteral(
                  createTimestampString(DateTimeParser.parse(dateStringValue)), 6);
          datetimeType = context.rexBuilder.makeFlag(SqlTypeName.TIMESTAMP);
        } else {
          datetimeNode = dateExpr;
          datetimeType = context.rexBuilder.makeFlag(dateExpr.getType().getSqlTypeName());
        }
        return ImmutableList.of(datetimeNode, datetimeType, dateFormatPatternExpr);
      case "UNIX_TIMESTAMP":
        List<RexNode> UnixArgs = new ArrayList<>(argList);
        UnixArgs.add(context.rexBuilder.makeFlag(argList.getFirst().getType().getSqlTypeName()));
        return UnixArgs;
      case "DAY_OF_WEEK", "DAYOFWEEK":
        RexNode dowUnit =
            context.rexBuilder.makeIntervalLiteral(
                new SqlIntervalQualifier(TimeUnit.DOW, null, SqlParserPos.ZERO));
        return List.of(
            dowUnit, convertToDateLiteralIfString(context.rexBuilder, argList.getFirst()));
      case "DAY_OF_YEAR", "DAYOFYEAR":
        RexNode domUnit =
            context.rexBuilder.makeIntervalLiteral(
                new SqlIntervalQualifier(TimeUnit.DOY, null, SqlParserPos.ZERO));
        return List.of(
            domUnit, convertToDateLiteralIfString(context.rexBuilder, argList.getFirst()));
      case "WEEK", "WEEK_OF_YEAR":
        RexNode woyMode;
        if (argList.size() >= 2) {
          woyMode = argList.get(1);
        } else {
          woyMode =
              context.rexBuilder.makeLiteral(
                  0, context.rexBuilder.getTypeFactory().createSqlType(SqlTypeName.INTEGER));
        }
        return List.of(argList.getFirst(), woyMode, context.rexBuilder.makeFlag(argList.getFirst().getType().getSqlTypeName()));
      case "MINUTE_OF_DAY":
        // Convert STRING/TIME/TIMESTAMP to TIMESTAMP
        return ImmutableList.of(
            makeConversionCall("TIMESTAMP", ImmutableList.of(argList.getFirst()), context));
      case "EXTRACT":
        // Convert the second argument to TIMESTAMP
        return ImmutableList.of(
            argList.getFirst(),
            makeConversionCall("TIMESTAMP", ImmutableList.of(argList.get(1)), context));
      case "DATETIME":
        // Convert timestamp to a string to reuse OS PPL V2's implementation
        RexNode argTimestamp = argList.getFirst();
        if (argTimestamp.getType().getSqlTypeName().equals(SqlTypeName.TIMESTAMP)) {
          argTimestamp =
              makeConversionCall(
                  "DATE_FORMAT",
                  ImmutableList.of(argTimestamp, context.rexBuilder.makeLiteral("%Y-%m-%d %T")),
                  context);
        }
        return Stream.concat(Stream.of(argTimestamp), argList.stream().skip(1)).toList();
      default:
        return argList;
    }
  }

  private static RexNode makeConversionCall(
      String funcName, List<RexNode> arguments, CalcitePlanContext context) {
    SqlOperator operator = translate(funcName);
    List<RexNode> translatedArguments = translateArgument(funcName, arguments, context);
    return context.rexBuilder.makeCall(operator, translatedArguments);
  }

  static RelDataType deriveReturnType(
      String funcName, RexBuilder rexBuilder, SqlOperator operator, List<? extends RexNode> exprs) {
    RelDataType returnType = switch (funcName.toUpperCase()) {
        // This effectively invalidates the operand type check, which leads to unnecessary
        // incompatible parameter type errors
      case "DATEDIFF" -> rexBuilder.getTypeFactory().createSqlType(SqlTypeName.BIGINT);
      case "TIMESTAMPADD" -> rexBuilder.getTypeFactory().createSqlType(SqlTypeName.TIMESTAMP);
      case "TIMESTAMPDIFF" -> rexBuilder.getTypeFactory().createSqlType(SqlTypeName.BIGINT);
      case "YEAR",
          "MINUTE",
          "HOUR",
          "HOUR_OF_DAY",
          "MONTH",
          "MONTH_OF_YEAR",
          "DAY_OF_YEAR",
          "DAYOFYEAR",
          "DAY_OF_MONTH",
          "DAYOFMONTH",
          "DAY_OF_WEEK",
          "DAYOFWEEK",
          "DAY",
          "MINUTE_OF_HOUR",
          "QUARTER",
          "SECOND",
          "SECOND_OF_MINUTE" -> rexBuilder.getTypeFactory().createTypeWithNullability(rexBuilder.getTypeFactory().createSqlType(SqlTypeName.INTEGER), true);
      default -> rexBuilder.deriveReturnType(operator, exprs);
    };
    // Make all return types nullable
    return rexBuilder.getTypeFactory().createTypeWithNullability(returnType, true);
  }

  private static RexNode convertToDateIfNecessary(CalcitePlanContext context, RexNode expr) {
    if (!expr.getType().getSqlTypeName().equals(SqlTypeName.DATE)) {
      return makeConversionCall("DATE", ImmutableList.of(expr), context);
    }
    return expr;
  }

  private static RexNode convertToDateLiteralIfString(
      RexBuilder rexBuilder, RexNode dateOrTimestampExpr) {
    if (dateOrTimestampExpr instanceof RexLiteral dateLiteral) {
      String dateStringValue = Objects.requireNonNull(dateLiteral.getValueAs(String.class));
      List<Integer> dateValues = transferStringExprToDateValue(dateStringValue);
      DateString dateString =
          new DateString(dateValues.get(0), dateValues.get(1), dateValues.get(2));
      return rexBuilder.makeDateLiteral(dateString);
    }
    return dateOrTimestampExpr;
  }

  private static List<RexNode> transformDateManipulationArgs(
      List<RexNode> argList, ExtendedRexBuilder rexBuilder) {
    List<RexNode> dateAddArgs = new ArrayList<>();
    RexNode baseTimestampExpr = argList.get(0);
    RexNode intervalExpr = argList.get(1);
    // 1. Add time unit
    RexLiteral timeFrameName =
        rexBuilder.makeFlag(
            Objects.requireNonNull(intervalExpr.getType().getIntervalQualifier()).getUnit());
    dateAddArgs.add(timeFrameName);
    // 2. Add interval
    RexLiteral intervalArg =
        rexBuilder.makeBigintLiteral(((RexLiteral) intervalExpr).getValueAs(BigDecimal.class));
    dateAddArgs.add(intervalArg);
    // 3. Add timestamp
    if (baseTimestampExpr instanceof RexLiteral dateLiteral) {
      String dateStringValue = Objects.requireNonNull(dateLiteral.getValueAs(String.class));
      LocalDateTime dateTime = Objects.requireNonNull(DateTimeParser.parse(dateStringValue));
      TimestampString timestampString = createTimestampString(dateTime);
      RexNode timestampNode =
          rexBuilder.makeTimestampLiteral(timestampString, RelDataType.PRECISION_NOT_SPECIFIED);
      dateAddArgs.add(timestampNode);
      // 4. Add timestamp type
      dateAddArgs.add(rexBuilder.makeFlag(SqlTypeName.TIMESTAMP));
    } else {
      dateAddArgs.add(baseTimestampExpr);
      // 4. Add original sql type
      dateAddArgs.add(rexBuilder.makeFlag(baseTimestampExpr.getType().getSqlTypeName()));
    }
    return dateAddArgs;
  }

  private static List<RexNode> transformAddOrSubDateArgs(
      List<RexNode> argList, ExtendedRexBuilder rexBuilder, Boolean isAdd) {
    List<RexNode> addOrSubDateArgs = new ArrayList<>();
    addOrSubDateArgs.add(argList.getFirst());
    SqlTypeName addType = argList.get(1).getType().getSqlTypeName();
    if (addType == SqlTypeName.BIGINT
        || addType == SqlTypeName.DECIMAL
        || addType == SqlTypeName.INTEGER) {
      Number value = ((RexLiteral) argList.get(1)).getValueAs(Number.class);
      addOrSubDateArgs.add(
          rexBuilder.makeIntervalLiteral(
              new BigDecimal(value.toString()),
              new SqlIntervalQualifier(TimeUnit.DAY, null, SqlParserPos.ZERO)));
    } else {
      addOrSubDateArgs.add(argList.get(1));
    }
    List<RexNode> addOrSubDateRealInput =
        transformDateManipulationArgs(addOrSubDateArgs, rexBuilder);
    addOrSubDateRealInput.add(rexBuilder.makeLiteral(isAdd));
    if (argList.getFirst().getType().getSqlTypeName() == SqlTypeName.DATE
        && (addType == SqlTypeName.BIGINT
            || addType == SqlTypeName.DECIMAL
            || addType == SqlTypeName.INTEGER)) {
      addOrSubDateRealInput.add(rexBuilder.makeFlag(SqlTypeName.DATE));
      addOrSubDateRealInput.add(
          rexBuilder.makeLiteral(0, rexBuilder.getTypeFactory().createSqlType(SqlTypeName.DATE)));
    } else {
      addOrSubDateRealInput.add(rexBuilder.makeFlag(SqlTypeName.TIMESTAMP));
      addOrSubDateRealInput.add(
          rexBuilder.makeLiteral(
              0L, rexBuilder.getTypeFactory().createSqlType(SqlTypeName.TIMESTAMP)));
    }
    return addOrSubDateRealInput;
  }

  private static List<RexNode> transformTimeManipulationArgs(
      List<RexNode> argList, ExtendedRexBuilder rexBuilder) {
    SqlTypeName arg0Type = argList.getFirst().getType().getSqlTypeName();
    SqlTypeName arg1Type = argList.get(1).getType().getSqlTypeName();
    RexNode type0 = rexBuilder.makeFlag(arg0Type);
    RexNode type1 = rexBuilder.makeFlag(arg1Type);
    return new ArrayList<>(List.of(argList.getFirst(), type0, argList.get(1), type1));
  }

  private static TimestampString createTimestampString(LocalDateTime dateTime) {
    return new TimestampString(
            dateTime.getYear(),
            dateTime.getMonthValue(),
            dateTime.getDayOfMonth(),
            dateTime.getHour(),
            dateTime.getMinute(),
            dateTime.getSecond())
        .withNanos(dateTime.getNano());
  }

  /**
   * Builds a list of RexNodes where each selected argument is followed by a RexNode representing
   * its SQL type.
   *
   * @param rexBuilder the RexBuilder instance used to create type flags
   * @param args the original list of arguments
   * @return A new list of RexNodes: [arg, typeFlag, arg, typeFlag, ...]
   */
  private static List<RexNode> buildArgsWithTypes(
      RexBuilder rexBuilder, List<RexNode> args, int... indexes) {
    List<RexNode> result = new ArrayList<>();
    for (int index : indexes) {
      RexNode arg = args.get(index);
      result.add(arg);
      result.add(rexBuilder.makeFlag(arg.getType().getSqlTypeName()));
    }
    return result;
  }
}<|MERGE_RESOLUTION|>--- conflicted
+++ resolved
@@ -292,13 +292,9 @@
             "STR_TO_DATE",
             createNullableReturnType(SqlTypeName.TIMESTAMP));
       case "WEEK", "WEEK_OF_YEAR":
-<<<<<<< HEAD
         // WEEK in PPL support an additional mode argument, therefore we need to use a custom
         // implementation.
         return TransferUserDefinedFunction(WeekFunction.class, "WEEK", ReturnTypes.INTEGER);
-=======
-        return TransferUserDefinedFunction(WeekFunction.class, "WEEK", createNullableReturnType(SqlTypeName.INTEGER));
->>>>>>> c89b38b8
         // UDF Functions
       case "SPAN":
         return TransferUserDefinedFunction(
@@ -325,7 +321,7 @@
         return SqlStdOperatorTable.LAST_DAY;
       case "UNIX_TIMESTAMP":
         return TransferUserDefinedFunction(
-            UnixTimeStampFunction.class, "unix_timestamp", createNullableReturnType(SqlTypeName.DOUBLE));
+            UnixTimeStampFunction.class, "unix_timestamp", ReturnTypes.DOUBLE);
       case "SYSDATE":
         return TransferUserDefinedFunction(SysdateFunction.class, "SYSDATE", ReturnTypes.TIMESTAMP);
       case "TIME":
@@ -382,7 +378,7 @@
             "FROM_UNIXTIME",
             FromUnixTimestampFunction.interReturnTypes());
       case "WEEKDAY":
-        return TransferUserDefinedFunction(WeekDayFunction.class, "WEEKDAY", createNullableReturnType(SqlTypeName.INTEGER));
+        return TransferUserDefinedFunction(WeekDayFunction.class, "WEEKDAY", ReturnTypes.INTEGER);
       case "UTC_TIMESTAMP":
         return TransferUserDefinedFunction(
             UtcTimeStampFunction.class, "utc_timestamp", ReturnTypes.TIMESTAMP);
@@ -738,7 +734,7 @@
           "MINUTE_OF_HOUR",
           "QUARTER",
           "SECOND",
-          "SECOND_OF_MINUTE" -> rexBuilder.getTypeFactory().createTypeWithNullability(rexBuilder.getTypeFactory().createSqlType(SqlTypeName.INTEGER), true);
+          "SECOND_OF_MINUTE" -> rexBuilder.getTypeFactory().createSqlType(SqlTypeName.INTEGER);
       default -> rexBuilder.deriveReturnType(operator, exprs);
     };
     // Make all return types nullable
