--- conflicted
+++ resolved
@@ -666,13 +666,12 @@
     return compile(BuiltinFunctionName.SIMPLE_QUERY_STRING, args);
   }
 
-<<<<<<< HEAD
   public FunctionExpression query_string(Expression... args) {
     return compile(BuiltinFunctionName.QUERY_STRING, args);
-=======
+  }
+
   public FunctionExpression match_bool_prefix(Expression... args) {
     return compile(BuiltinFunctionName.MATCH_BOOL_PREFIX, args);
->>>>>>> 058159d8
   }
 
   private FunctionExpression compile(BuiltinFunctionName bfn, Expression... args) {
