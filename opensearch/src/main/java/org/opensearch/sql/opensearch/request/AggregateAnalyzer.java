/*
 * Copyright OpenSearch Contributors
 * SPDX-License-Identifier: Apache-2.0
 */

/*
 * This file contains code from the Apache Spark project (original license below).
 * It contains modifications, which are licensed as above:
 */

/*
 * Licensed to the Apache Software Foundation (ASF) under one or more
 * contributor license agreements.  See the NOTICE file distributed with
 * this work for additional information regarding copyright ownership.
 * The ASF licenses this file to you under the Apache License, Version 2.0
 * (the "License"); you may not use this file except in compliance with
 * the License.  You may obtain a copy of the License at
 *
 * http://www.apache.org/licenses/LICENSE-2.0
 *
 * Unless required by applicable law or agreed to in writing, software
 * distributed under the License is distributed on an "AS IS" BASIS,
 * WITHOUT WARRANTIES OR CONDITIONS OF ANY KIND, either express or implied.
 * See the License for the specific language governing permissions and
 * limitations under the License.
 */

package org.opensearch.sql.opensearch.request;

import static java.util.Objects.requireNonNull;
import static org.opensearch.sql.data.type.ExprCoreType.DATE;
import static org.opensearch.sql.data.type.ExprCoreType.TIME;
import static org.opensearch.sql.data.type.ExprCoreType.TIMESTAMP;
import static org.opensearch.sql.expression.function.PPLBuiltinOperators.WIDTH_BUCKET;

import com.google.common.base.Throwables;
import com.google.common.collect.ImmutableList;
import java.util.ArrayList;
import java.util.Collections;
import java.util.HashSet;
import java.util.List;
import java.util.Map;
import java.util.Optional;
import java.util.Set;
import java.util.function.Function;
import lombok.RequiredArgsConstructor;
import org.apache.calcite.plan.RelOptCluster;
import org.apache.calcite.rel.core.Aggregate;
import org.apache.calcite.rel.core.AggregateCall;
import org.apache.calcite.rel.core.Project;
import org.apache.calcite.rel.type.RelDataType;
import org.apache.calcite.rex.RexCall;
import org.apache.calcite.rex.RexInputRef;
import org.apache.calcite.rex.RexLiteral;
import org.apache.calcite.rex.RexNode;
import org.apache.calcite.sql.SqlKind;
import org.apache.commons.lang3.tuple.Pair;
import org.opensearch.script.Script;
import org.opensearch.search.aggregations.AggregationBuilder;
import org.opensearch.search.aggregations.AggregationBuilders;
import org.opensearch.search.aggregations.AggregatorFactories;
import org.opensearch.search.aggregations.AggregatorFactories.Builder;
import org.opensearch.search.aggregations.BucketOrder;
import org.opensearch.search.aggregations.bucket.composite.CompositeValuesSourceBuilder;
import org.opensearch.search.aggregations.bucket.composite.TermsValuesSourceBuilder;
import org.opensearch.search.aggregations.bucket.histogram.AutoDateHistogramAggregationBuilder;
import org.opensearch.search.aggregations.bucket.missing.MissingOrder;
import org.opensearch.search.aggregations.bucket.range.RangeAggregationBuilder;
import org.opensearch.search.aggregations.bucket.terms.TermsAggregationBuilder;
import org.opensearch.search.aggregations.metrics.ExtendedStats;
import org.opensearch.search.aggregations.metrics.PercentilesAggregationBuilder;
import org.opensearch.search.aggregations.metrics.TopHitsAggregationBuilder;
import org.opensearch.search.aggregations.metrics.ValueCountAggregationBuilder;
import org.opensearch.search.aggregations.support.ValueType;
import org.opensearch.search.aggregations.support.ValuesSourceAggregationBuilder;
import org.opensearch.search.sort.SortOrder;
import org.opensearch.sql.ast.expression.Argument;
import org.opensearch.sql.ast.expression.SpanUnit;
import org.opensearch.sql.calcite.utils.OpenSearchTypeFactory;
import org.opensearch.sql.data.type.ExprCoreType;
import org.opensearch.sql.data.type.ExprType;
import org.opensearch.sql.expression.function.BuiltinFunctionName;
import org.opensearch.sql.opensearch.data.type.OpenSearchDataType;
import org.opensearch.sql.opensearch.request.PredicateAnalyzer.NamedFieldExpression;
import org.opensearch.sql.opensearch.response.agg.ArgMaxMinParser;
import org.opensearch.sql.opensearch.response.agg.BucketAggregationParser;
import org.opensearch.sql.opensearch.response.agg.CountAsTotalHitsParser;
import org.opensearch.sql.opensearch.response.agg.MetricParser;
import org.opensearch.sql.opensearch.response.agg.NoBucketAggregationParser;
import org.opensearch.sql.opensearch.response.agg.OpenSearchAggregationResponseParser;
import org.opensearch.sql.opensearch.response.agg.SinglePercentileParser;
import org.opensearch.sql.opensearch.response.agg.SingleValueParser;
import org.opensearch.sql.opensearch.response.agg.StatsParser;
import org.opensearch.sql.opensearch.response.agg.TopHitsParser;
import org.opensearch.sql.opensearch.storage.script.aggregation.dsl.CompositeAggregationBuilder;

/**
 * Aggregate analyzer. Convert aggregate to AggregationBuilder {@link AggregationBuilder} and its
 * related Parser {@link OpenSearchAggregationResponseParser}.
 */
public class AggregateAnalyzer {

  /** metadata field used when there is no argument. Only apply to COUNT. */
  private static final String METADATA_FIELD = "_index";

  /** Internal exception. */
  @SuppressWarnings("serial")
  public static final class AggregateAnalyzerException extends RuntimeException {

    AggregateAnalyzerException(String message) {
      super(message);
    }

    AggregateAnalyzerException(Throwable cause) {
      super(cause);
    }
  }

  /**
   * Exception that is thrown when a {@link Aggregate} cannot be processed (or converted into an
   * OpenSearch aggregate query).
   */
  public static class ExpressionNotAnalyzableException extends Exception {
    ExpressionNotAnalyzableException(String message, Throwable cause) {
      super(message, cause);
    }
  }

  private AggregateAnalyzer() {}

  @RequiredArgsConstructor
  static class AggregateBuilderHelper {
    final RelDataType rowType;
    final Map<String, ExprType> fieldTypes;
    final RelOptCluster cluster;
    final boolean bucketNullable;
    final int bucketSize;

    <T extends ValuesSourceAggregationBuilder<T>> T build(RexNode node, T aggBuilder) {
      return build(node, aggBuilder::field, aggBuilder::script);
    }

    <T extends CompositeValuesSourceBuilder<T>> T build(RexNode node, T sourceBuilder) {
      return build(node, sourceBuilder::field, sourceBuilder::script);
    }

    <T> T build(RexNode node, Function<String, T> fieldBuilder, Function<Script, T> scriptBuilder) {
      if (node == null) return fieldBuilder.apply(METADATA_FIELD);
      else if (node instanceof RexInputRef ref) {
        return fieldBuilder.apply(
            new NamedFieldExpression(ref.getIndex(), rowType.getFieldNames(), fieldTypes)
                .getReferenceForTermQuery());
      } else if (node instanceof RexCall || node instanceof RexLiteral) {
        return scriptBuilder.apply(
            (new PredicateAnalyzer.ScriptQueryExpression(node, rowType, fieldTypes, cluster))
                .getScript());
      }
      throw new IllegalStateException(
          String.format("Metric aggregation doesn't support RexNode %s", node));
    }

    NamedFieldExpression inferNamedField(RexNode node) {
      if (node instanceof RexInputRef ref) {
        return new NamedFieldExpression(ref.getIndex(), rowType.getFieldNames(), fieldTypes);
      }
      throw new IllegalStateException(
          String.format("Cannot infer field name from RexNode %s", node));
    }

    <T> T inferValue(RexNode node, Class<T> clazz) {
      if (node instanceof RexLiteral literal) {
        return literal.getValueAs(clazz);
      }
      throw new IllegalStateException(String.format("Cannot infer value from RexNode %s", node));
    }
  }

  // TODO: should we support filter aggregation? For PPL, we don't have filter in stats command
  public static Pair<List<AggregationBuilder>, OpenSearchAggregationResponseParser> analyze(
      Aggregate aggregate,
      Project project,
      RelDataType rowType,
      Map<String, ExprType> fieldTypes,
      List<String> outputFields,
      RelOptCluster cluster,
      int bucketSize)
      throws ExpressionNotAnalyzableException {
    requireNonNull(aggregate, "aggregate");
    try {
      boolean bucketNullable =
          Boolean.parseBoolean(
              aggregate.getHints().stream()
                  .filter(hits -> hits.hintName.equals("stats_args"))
                  .map(hint -> hint.kvOptions.getOrDefault(Argument.BUCKET_NULLABLE, "true"))
                  .findFirst()
                  .orElseGet(() -> "true"));
      List<Integer> groupList = aggregate.getGroupSet().asList();
      AggregateBuilderHelper helper =
          new AggregateBuilderHelper(rowType, fieldTypes, cluster, bucketNullable, bucketSize);
      List<String> aggFieldNames = outputFields.subList(groupList.size(), outputFields.size());
      // Process all aggregate calls
      Pair<Builder, List<MetricParser>> builderAndParser =
          processAggregateCalls(aggFieldNames, aggregate.getAggCallList(), project, helper);
      Builder metricBuilder = builderAndParser.getLeft();
      List<MetricParser> metricParsers = builderAndParser.getRight();

      // both count() and count(FIELD) can apply doc_count optimization in non-bucket aggregation,
      // but only count() can apply doc_count optimization in bucket aggregation.
      boolean countAllOnly = !groupList.isEmpty();
      Pair<List<String>, Builder> countAggNameAndBuilderPair =
          removeCountAggregationBuilders(metricBuilder, countAllOnly);
      Builder newMetricBuilder = countAggNameAndBuilderPair.getRight();
      List<String> countAggNames = countAggNameAndBuilderPair.getLeft();

      // No group-by clause -- no parent aggregations are attached:
      //   - stats count()
      //   - stats avg(), count()
      // Metric
      if (aggregate.getGroupSet().isEmpty()) {
        if (newMetricBuilder == null) {
          // The optimization must require all count aggregations are removed,
          // and they have only one field name
          return Pair.of(List.of(), new CountAsTotalHitsParser(countAggNames));
        } else {
          return Pair.of(
              ImmutableList.copyOf(newMetricBuilder.getAggregatorFactories()),
              new NoBucketAggregationParser(metricParsers));
        }
      } else {
        // Used to track the current sub-builder as analysis progresses
        Builder subBuilder = newMetricBuilder;
        // Push auto date span & case in group-by list into nested aggregations
        Pair<Set<Integer>, AggregationBuilder> aggPushedAndAggBuilder =
            createNestedAggregation(groupList, project, subBuilder, helper);
        Set<Integer> aggPushed = aggPushedAndAggBuilder.getLeft();
        AggregationBuilder pushedAggBuilder = aggPushedAndAggBuilder.getRight();
        // The group-by list after removing pushed aggregations
        groupList = groupList.stream().filter(i -> !aggPushed.contains(i)).toList();
        if (pushedAggBuilder != null) {
          subBuilder = new Builder().addAggregator(pushedAggBuilder);
        }

        // No composite aggregation at top-level -- auto date span & case in group-by list are
        // pushed into nested aggregations:
        //   - stats avg() by range_field
        //   - stats count() by auto_date_span
        //   - stats count() by ...auto_date_spans, ...range_fields
        // [AutoDateHistogram | RangeAgg]+
        //   Metric
        if (groupList.isEmpty()) {
          return Pair.of(
              ImmutableList.copyOf(subBuilder.getAggregatorFactories()),
              new BucketAggregationParser(metricParsers, countAggNames));
        }
        // Composite aggregation at top level -- it has composite aggregation, with or without its
        // incompatible value sources as sub-aggregations:
        //   - stats avg() by term_fields
        //   - stats avg() by date_histogram
        //   - stats count() by auto_date_span, range_field, term_fields
        // CompositeAgg
        //   [AutoDateHistogram | RangeAgg]*
        //     Metric
        else {
          List<CompositeValuesSourceBuilder<?>> buckets =
              createCompositeBuckets(groupList, project, helper);
<<<<<<< HEAD
          if (buckets.size() != groupList.size()) {
            throw new UnsupportedOperationException(
                "Not all the left aggregations can be converted to value sources of composite"
                    + " aggregation");
          }
          AggregationBuilder compositeBuilder =
              AggregationBuilders.composite("composite_buckets", buckets)
                  .size(AGGREGATION_BUCKET_SIZE);
          if (subBuilder != null) {
            compositeBuilder.subAggregations(subBuilder);
=======
          aggregationBuilder =
              AggregationBuilders.composite("composite_buckets", buckets).size(bucketSize);
          if (newMetricBuilder != null) {
            aggregationBuilder.subAggregations(metricBuilder);
          }
          return Pair.of(
              Collections.singletonList(aggregationBuilder),
              new CompositeAggregationParser(metricParserList, countAggNames));
        } catch (CompositeAggUnSupportedException e) {
          if (bucketNullable) {
            throw new UnsupportedOperationException(e.getMessage());
>>>>>>> 0257aa5d
          }
          return Pair.of(
              Collections.singletonList(compositeBuilder),
              new BucketAggregationParser(metricParsers, countAggNames));
        }
      }
    } catch (Throwable e) {
      Throwables.throwIfInstanceOf(e, UnsupportedOperationException.class);
      throw new ExpressionNotAnalyzableException("Can't convert " + aggregate, e);
    }
  }

  /**
   * Remove all ValueCountAggregationBuilder from metric builder, and return the name list for the
   * removed count aggs with the updated metric builder.
   *
   * @param metricBuilder metrics builder
   * @param countAllOnly remove count() only, or count(FIELD) will be removed.
   * @return a pair of name list for the removed count aggs and updated metric builder. If the count
   *     aggregations cannot satisfy the requirement to remove, it will return an empty name list
   *     with the original metric builder.
   */
  private static Pair<List<String>, Builder> removeCountAggregationBuilders(
      Builder metricBuilder, boolean countAllOnly) {
    List<ValueCountAggregationBuilder> countAggregatorFactories =
        metricBuilder.getAggregatorFactories().stream()
            .filter(ValueCountAggregationBuilder.class::isInstance)
            .map(ValueCountAggregationBuilder.class::cast)
            .filter(vc -> vc.script() == null)
            .filter(vc -> !countAllOnly || vc.fieldName().equals("_index"))
            .toList();
    List<AggregationBuilder> copy = new ArrayList<>(metricBuilder.getAggregatorFactories());
    copy.removeAll(countAggregatorFactories);
    Builder newMetricBuilder = new AggregatorFactories.Builder();
    copy.forEach(newMetricBuilder::addAggregator);

    if (countAllOnly || supportCountFiled(countAggregatorFactories, metricBuilder)) {
      List<String> countAggNameList =
          countAggregatorFactories.stream().map(ValuesSourceAggregationBuilder::getName).toList();
      if (newMetricBuilder.getAggregatorFactories().isEmpty()) {
        newMetricBuilder = null;
      }
      return Pair.of(countAggNameList, newMetricBuilder);
    }
    return Pair.of(List.of(), metricBuilder);
  }

  private static boolean supportCountFiled(
      List<ValueCountAggregationBuilder> countAggBuilderList, Builder metricBuilder) {
    return countAggBuilderList.size() == metricBuilder.getAggregatorFactories().size()
        && countAggBuilderList.stream()
                .map(ValuesSourceAggregationBuilder::fieldName)
                .distinct()
                .count()
            == 1;
  }

  private static Pair<Builder, List<MetricParser>> processAggregateCalls(
      List<String> aggFieldNames,
      List<AggregateCall> aggCalls,
      Project project,
      AggregateAnalyzer.AggregateBuilderHelper helper)
      throws PredicateAnalyzer.ExpressionNotAnalyzableException {
    Builder metricBuilder = new AggregatorFactories.Builder();
    List<MetricParser> metricParserList = new ArrayList<>();
    AggregateFilterAnalyzer aggFilterAnalyzer = new AggregateFilterAnalyzer(helper, project);

    for (int i = 0; i < aggCalls.size(); i++) {
      AggregateCall aggCall = aggCalls.get(i);
      List<RexNode> args = convertAggArgThroughProject(aggCall, project);
      String aggFieldName = aggFieldNames.get(i);

      Pair<AggregationBuilder, MetricParser> builderAndParser =
          createAggregationBuilderAndParser(aggCall, args, aggFieldName, helper);
      builderAndParser = aggFilterAnalyzer.analyze(builderAndParser, aggCall, aggFieldName);
      metricBuilder.addAggregator(builderAndParser.getLeft());
      metricParserList.add(builderAndParser.getRight());
    }
    return Pair.of(metricBuilder, metricParserList);
  }

  private static List<RexNode> convertAggArgThroughProject(AggregateCall aggCall, Project project) {
    return project == null
        ? List.of()
        : aggCall.getArgList().stream().map(project.getProjects()::get).toList();
  }

  private static Pair<AggregationBuilder, MetricParser> createAggregationBuilderAndParser(
      AggregateCall aggCall,
      List<RexNode> args,
      String aggFieldName,
      AggregateAnalyzer.AggregateBuilderHelper helper) {
    if (aggCall.isDistinct()) {
      return createDistinctAggregation(aggCall, args, aggFieldName, helper);
    } else {
      return createRegularAggregation(aggCall, args, aggFieldName, helper);
    }
  }

  private static Pair<AggregationBuilder, MetricParser> createDistinctAggregation(
      AggregateCall aggCall,
      List<RexNode> args,
      String aggFieldName,
      AggregateBuilderHelper helper) {

    return switch (aggCall.getAggregation().kind) {
      case COUNT -> Pair.of(
          helper.build(
              !args.isEmpty() ? args.getFirst() : null,
              AggregationBuilders.cardinality(aggFieldName)),
          new SingleValueParser(aggFieldName));
      default -> throw new AggregateAnalyzer.AggregateAnalyzerException(
          String.format("unsupported distinct aggregator %s", aggCall.getAggregation()));
    };
  }

  private static Pair<AggregationBuilder, MetricParser> createRegularAggregation(
      AggregateCall aggCall,
      List<RexNode> args,
      String aggFieldName,
      AggregateBuilderHelper helper) {

    return switch (aggCall.getAggregation().kind) {
      case AVG -> Pair.of(
          helper.build(args.getFirst(), AggregationBuilders.avg(aggFieldName)),
          new SingleValueParser(aggFieldName));
        // 1. Only case SUM, skip SUM0 / COUNT since calling avg() in DSL should be faster.
        // 2. To align with databases, SUM0 is not preferred now.
      case SUM -> Pair.of(
          helper.build(args.getFirst(), AggregationBuilders.sum(aggFieldName)),
          new SingleValueParser(aggFieldName));
      case COUNT -> Pair.of(
          helper.build(
              !args.isEmpty() ? args.getFirst() : null, AggregationBuilders.count(aggFieldName)),
          new SingleValueParser(aggFieldName));
      case MIN -> {
        ExprType fieldType =
            OpenSearchTypeFactory.convertRelDataTypeToExprType(args.getFirst().getType());
        if (supportsMaxMinAggregation(fieldType)) {
          yield Pair.of(
              helper.build(args.getFirst(), AggregationBuilders.min(aggFieldName)),
              new SingleValueParser(aggFieldName));
        } else {
          yield Pair.of(
              AggregationBuilders.topHits(aggFieldName)
                  .fetchSource(helper.inferNamedField(args.getFirst()).getRootName(), null)
                  .size(1)
                  .from(0)
                  .sort(
                      helper.inferNamedField(args.getFirst()).getReferenceForTermQuery(),
                      SortOrder.ASC),
              new TopHitsParser(aggFieldName, true));
        }
      }
      case MAX -> {
        ExprType fieldType =
            OpenSearchTypeFactory.convertRelDataTypeToExprType(args.getFirst().getType());
        if (supportsMaxMinAggregation(fieldType)) {
          yield Pair.of(
              helper.build(args.getFirst(), AggregationBuilders.max(aggFieldName)),
              new SingleValueParser(aggFieldName));
        } else {
          yield Pair.of(
              AggregationBuilders.topHits(aggFieldName)
                  .fetchSource(helper.inferNamedField(args.getFirst()).getRootName(), null)
                  .size(1)
                  .from(0)
                  .sort(
                      helper.inferNamedField(args.getFirst()).getReferenceForTermQuery(),
                      SortOrder.DESC),
              new TopHitsParser(aggFieldName, true));
        }
      }
      case VAR_SAMP -> Pair.of(
          helper.build(args.getFirst(), AggregationBuilders.extendedStats(aggFieldName)),
          new StatsParser(ExtendedStats::getVarianceSampling, aggFieldName));
      case VAR_POP -> Pair.of(
          helper.build(args.getFirst(), AggregationBuilders.extendedStats(aggFieldName)),
          new StatsParser(ExtendedStats::getVariancePopulation, aggFieldName));
      case STDDEV_SAMP -> Pair.of(
          helper.build(args.getFirst(), AggregationBuilders.extendedStats(aggFieldName)),
          new StatsParser(ExtendedStats::getStdDeviationSampling, aggFieldName));
      case STDDEV_POP -> Pair.of(
          helper.build(args.getFirst(), AggregationBuilders.extendedStats(aggFieldName)),
          new StatsParser(ExtendedStats::getStdDeviationPopulation, aggFieldName));
      case ARG_MAX -> Pair.of(
          AggregationBuilders.topHits(aggFieldName)
              .fetchSource(helper.inferNamedField(args.getFirst()).getRootName(), null)
              .size(1)
              .from(0)
              .sort(
                  helper.inferNamedField(args.get(1)).getRootName(),
                  org.opensearch.search.sort.SortOrder.DESC),
          new ArgMaxMinParser(aggFieldName));
      case ARG_MIN -> Pair.of(
          AggregationBuilders.topHits(aggFieldName)
              .fetchSource(helper.inferNamedField(args.getFirst()).getRootName(), null)
              .size(1)
              .from(0)
              .sort(
                  helper.inferNamedField(args.get(1)).getRootName(),
                  org.opensearch.search.sort.SortOrder.ASC),
          new ArgMaxMinParser(aggFieldName));
      case OTHER_FUNCTION -> {
        BuiltinFunctionName functionName =
            BuiltinFunctionName.ofAggregation(aggCall.getAggregation().getName()).get();
        yield switch (functionName) {
          case TAKE -> Pair.of(
              AggregationBuilders.topHits(aggFieldName)
                  .fetchSource(helper.inferNamedField(args.getFirst()).getRootName(), null)
                  .size(helper.inferValue(args.getLast(), Integer.class))
                  .from(0),
              new TopHitsParser(aggFieldName));
          case FIRST -> {
            TopHitsAggregationBuilder firstBuilder =
                AggregationBuilders.topHits(aggFieldName).size(1).from(0);
            if (!args.isEmpty()) {
              firstBuilder.fetchSource(helper.inferNamedField(args.getFirst()).getRootName(), null);
            }
            yield Pair.of(firstBuilder, new TopHitsParser(aggFieldName, true));
          }
          case LAST -> {
            TopHitsAggregationBuilder lastBuilder =
                AggregationBuilders.topHits(aggFieldName)
                    .size(1)
                    .from(0)
                    .sort("_doc", org.opensearch.search.sort.SortOrder.DESC);
            if (!args.isEmpty()) {
              lastBuilder.fetchSource(helper.inferNamedField(args.getFirst()).getRootName(), null);
            }
            yield Pair.of(lastBuilder, new TopHitsParser(aggFieldName, true));
          }
          case PERCENTILE_APPROX -> {
            PercentilesAggregationBuilder aggBuilder =
                helper
                    .build(args.getFirst(), AggregationBuilders.percentiles(aggFieldName))
                    .percentiles(helper.inferValue(args.get(1), Double.class));
            /* See {@link PercentileApproxFunction}, PERCENTILE_APPROX accepts args of [FIELD, PERCENTILE, TYPE, COMPRESSION(optional)] */
            if (args.size() > 3) {
              aggBuilder.compression(helper.inferValue(args.getLast(), Double.class));
            }
            yield Pair.of(aggBuilder, new SinglePercentileParser(aggFieldName));
          }
          default -> throw new AggregateAnalyzer.AggregateAnalyzerException(
              String.format("Unsupported push-down aggregator %s", aggCall.getAggregation()));
        };
      }
      default -> throw new AggregateAnalyzer.AggregateAnalyzerException(
          String.format("unsupported aggregator %s", aggCall.getAggregation()));
    };
  }

  private static boolean supportsMaxMinAggregation(ExprType fieldType) {
    ExprType coreType =
        (fieldType instanceof OpenSearchDataType)
            ? ((OpenSearchDataType) fieldType).getExprType()
            : fieldType;

    return ExprCoreType.numberTypes().contains(coreType)
        || coreType == ExprCoreType.DATE
        || coreType == ExprCoreType.TIME
        || coreType == ExprCoreType.TIMESTAMP;
  }

  private static List<CompositeValuesSourceBuilder<?>> createCompositeBuckets(
      List<Integer> groupList, Project project, AggregateAnalyzer.AggregateBuilderHelper helper) {
    ImmutableList.Builder<CompositeValuesSourceBuilder<?>> resultBuilder = ImmutableList.builder();
    groupList.forEach(
        groupIndex -> resultBuilder.add(createCompositeBucket(groupIndex, project, helper)));
    return resultBuilder.build();
  }

  /**
   * Creates nested bucket aggregations for expressions that are not qualified as value sources for
   * composite aggregations.
   *
   * <p>This method processes a list of group by expressions and identifies those that cannot be
   * used as value sources in composite aggregations but can be pushed down as sub-aggregations,
   * such as auto date histograms and range buckets.
   *
   * <p>The aggregation hierarchy follows this pattern:
   *
   * <pre>
   * AutoDateHistogram | RangeAggregation
   *   └── AutoDateHistogram | RangeAggregation (nested)
   *       └── ... (more composite-incompatible aggregations)
   *           └── Metric Aggregation (at the bottom)
   * </pre>
   *
   * @param groupList the list of group by field indices from the query
   * @param project the projection containing the expressions to analyze
   * @param metricBuilder the metric aggregation builder to be placed at the bottom of the hierarchy
   * @param helper the aggregation builder helper containing row type and utility methods
   * @return a pair containing:
   *     <ul>
   *       <li>A set of integers representing the indices of group fields that were successfully
   *           pushed as sub-aggregations
   *       <li>The root aggregation builder, or null if no such expressions were found
   *     </ul>
   */
  private static Pair<Set<Integer>, AggregationBuilder> createNestedAggregation(
      List<Integer> groupList,
      Project project,
      Builder metricBuilder,
      AggregateAnalyzer.AggregateBuilderHelper helper) {
    AggregationBuilder rootAggBuilder = null;
    AggregationBuilder tailAggBuilder = null;

    Set<Integer> aggPushed = new HashSet<>();
    for (Integer i : groupList) {
      RexNode agg = project.getProjects().get(i);
      String name = project.getNamedProjects().get(i).getValue();
      AggregationBuilder aggBuilder = createCompositeIncompatibleAggregation(agg, name, helper);
      if (aggBuilder != null) {
        aggPushed.add(i);
        if (rootAggBuilder == null) {
          rootAggBuilder = aggBuilder;
        } else {
          tailAggBuilder.subAggregation(aggBuilder);
        }
        tailAggBuilder = aggBuilder;
      }
    }
    if (tailAggBuilder != null && metricBuilder != null) {
      tailAggBuilder.subAggregations(metricBuilder);
    }
    return Pair.of(aggPushed, rootAggBuilder);
  }

  /**
   * Creates an aggregation builder for expressions that are not qualified as composite aggregation
   * value sources.
   *
   * <p>This method analyzes RexNode expressions and creates appropriate OpenSearch aggregation
   * builders for cases where they can not be value sources of a composite aggregation.
   *
   * <p>The method supports the following aggregation types:
   *
   * <pre>
   * - Auto Date Histogram Aggregation: For temporal bucketing with automatic interval selection
   * - Range Aggregation: For CASE expressions that define value ranges
   * </pre>
   *
   * @param agg the RexNode expression to analyze and convert
   * @param name the name to assign to the created aggregation builder
   * @param helper the aggregation builder helper containing row type and utility methods
   * @return the appropriate ValuesSourceAggregationBuilder for the expression, or null if no
   *     compatible aggregation type is found
   */
  private static ValuesSourceAggregationBuilder<?> createCompositeIncompatibleAggregation(
      RexNode agg, String name, AggregateBuilderHelper helper) {
    ValuesSourceAggregationBuilder<?> aggBuilder = null;
    if (isAutoDateSpan(agg)) {
      aggBuilder = analyzeAutoDateSpan(agg, name, helper);
    } else if (isCase(agg)) {
      Optional<RangeAggregationBuilder> rangeAggBuilder =
          CaseRangeAnalyzer.create(name, helper.rowType).analyze((RexCall) agg);
      if (rangeAggBuilder.isPresent()) {
        aggBuilder = rangeAggBuilder.get();
      }
    }
    return aggBuilder;
  }

  private static AutoDateHistogramAggregationBuilder analyzeAutoDateSpan(
      RexNode spanAgg, String name, AggregateAnalyzer.AggregateBuilderHelper helper) {
    RexCall rexCall = (RexCall) spanAgg;
    RexInputRef rexInputRef = (RexInputRef) rexCall.getOperands().getFirst();
    RexLiteral valueLiteral = (RexLiteral) rexCall.getOperands().get(1);
    return new AutoDateHistogramAggregationBuilder(name)
        .field(helper.inferNamedField(rexInputRef).getRootName())
        .setNumBuckets(requireNonNull(valueLiteral.getValueAs(Integer.class)));
  }

  private static boolean isAutoDateSpan(RexNode rex) {
    return rex instanceof RexCall rexCall
        && rexCall.getKind() == SqlKind.OTHER_FUNCTION
        && rexCall.getOperator().equals(WIDTH_BUCKET);
  }

  private static boolean isCase(RexNode rex) {
    return rex instanceof RexCall rexCall && rexCall.getKind() == SqlKind.CASE;
  }

  private static CompositeValuesSourceBuilder<?> createCompositeBucket(
      Integer groupIndex, Project project, AggregateAnalyzer.AggregateBuilderHelper helper) {
    RexNode rex = project.getProjects().get(groupIndex);
    String bucketName = project.getRowType().getFieldNames().get(groupIndex);
    if (rex instanceof RexCall rexCall
        && rexCall.getKind() == SqlKind.OTHER_FUNCTION
        && rexCall.getOperator().getName().equalsIgnoreCase(BuiltinFunctionName.SPAN.name())
        && rexCall.getOperands().size() == 3
        && rexCall.getOperands().getFirst() instanceof RexInputRef rexInputRef
        && rexCall.getOperands().get(1) instanceof RexLiteral valueLiteral
        && rexCall.getOperands().get(2) instanceof RexLiteral unitLiteral) {
      return CompositeAggregationBuilder.buildHistogram(
          bucketName,
          helper.inferNamedField(rexInputRef).getRootName(),
          valueLiteral.getValueAs(Double.class),
          SpanUnit.of(unitLiteral.getValueAs(String.class)),
          MissingOrder.FIRST,
          helper.bucketNullable);
    } else {
      return createTermsSourceBuilder(bucketName, rex, helper);
    }
  }

  private static CompositeValuesSourceBuilder<?> createTermsSourceBuilder(
      String bucketName, RexNode group, AggregateBuilderHelper helper) {
    TermsValuesSourceBuilder termsBuilder =
        new TermsValuesSourceBuilder(bucketName).order(SortOrder.ASC);
    if (helper.bucketNullable) {
      termsBuilder.missingBucket(true).missingOrder(MissingOrder.FIRST);
    }
    CompositeValuesSourceBuilder<?> sourceBuilder = helper.build(group, termsBuilder);

    return withValueTypeHint(
        sourceBuilder,
        sourceBuilder::userValuetypeHint,
        group.getType(),
        group instanceof RexInputRef);
  }

  private static ValuesSourceAggregationBuilder<?> createTermsAggregationBuilder(
      String bucketName, RexNode group, AggregateBuilderHelper helper) {
    TermsAggregationBuilder sourceBuilder =
        helper.build(
            group,
            new TermsAggregationBuilder(bucketName)
                .size(helper.bucketSize)
                .order(BucketOrder.key(true)));
    return withValueTypeHint(
        sourceBuilder,
        sourceBuilder::userValueTypeHint,
        group.getType(),
        group instanceof RexInputRef);
  }

  private static <T> T withValueTypeHint(
      T sourceBuilder,
      Function<ValueType, T> withValueTypeHint,
      RelDataType groupType,
      boolean isSourceField) {
    ExprType exprType = OpenSearchTypeFactory.convertRelDataTypeToExprType(groupType);
    // Time types values are converted to LONG in ExpressionAggregationScript::execute
    if (List.of(TIMESTAMP, TIME, DATE).contains(exprType)) {
      return withValueTypeHint.apply(ValueType.LONG);
    }
    // No need to set type hints for source fields
    if (isSourceField) {
      return sourceBuilder;
    }
    ValueType valueType = ValueType.lenientParse(exprType.typeName().toLowerCase());
    // The default value type is STRING, don't set that explicitly to avoid plan change.
    return valueType == null || valueType == ValueType.STRING
        ? sourceBuilder
        : withValueTypeHint.apply(valueType);
  }
}<|MERGE_RESOLUTION|>--- conflicted
+++ resolved
@@ -263,30 +263,15 @@
         else {
           List<CompositeValuesSourceBuilder<?>> buckets =
               createCompositeBuckets(groupList, project, helper);
-<<<<<<< HEAD
           if (buckets.size() != groupList.size()) {
             throw new UnsupportedOperationException(
                 "Not all the left aggregations can be converted to value sources of composite"
                     + " aggregation");
           }
           AggregationBuilder compositeBuilder =
-              AggregationBuilders.composite("composite_buckets", buckets)
-                  .size(AGGREGATION_BUCKET_SIZE);
+              AggregationBuilders.composite("composite_buckets", buckets).size(bucketSize);
           if (subBuilder != null) {
             compositeBuilder.subAggregations(subBuilder);
-=======
-          aggregationBuilder =
-              AggregationBuilders.composite("composite_buckets", buckets).size(bucketSize);
-          if (newMetricBuilder != null) {
-            aggregationBuilder.subAggregations(metricBuilder);
-          }
-          return Pair.of(
-              Collections.singletonList(aggregationBuilder),
-              new CompositeAggregationParser(metricParserList, countAggNames));
-        } catch (CompositeAggUnSupportedException e) {
-          if (bucketNullable) {
-            throw new UnsupportedOperationException(e.getMessage());
->>>>>>> 0257aa5d
           }
           return Pair.of(
               Collections.singletonList(compositeBuilder),
