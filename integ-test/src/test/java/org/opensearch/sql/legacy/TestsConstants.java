/*
 * Copyright OpenSearch Contributors
 * SPDX-License-Identifier: Apache-2.0
 */

package org.opensearch.sql.legacy;

/** Created by omershelef on 18/12/14. */
public class TestsConstants {

  public static final String PERSISTENT = "persistent";
  public static final String TRANSIENT = "transient";

  public static final String TEST_INDEX = "opensearch-sql_test_index";

  public static final String TEST_INDEX_ONLINE = TEST_INDEX + "_online";
  public static final String TEST_INDEX_ACCOUNT = TEST_INDEX + "_account";
  public static final String TEST_INDEX_PHRASE = TEST_INDEX + "_phrase";
  public static final String TEST_INDEX_DOG = TEST_INDEX + "_dog";
  public static final String TEST_INDEX_DOG2 = TEST_INDEX + "_dog2";
  public static final String TEST_INDEX_DOG3 = TEST_INDEX + "_dog3";
  public static final String TEST_INDEX_DOGSUBQUERY = TEST_INDEX + "_subquery";
  public static final String TEST_INDEX_PEOPLE = TEST_INDEX + "_people";
  public static final String TEST_INDEX_PEOPLE2 = TEST_INDEX + "_people2";
  public static final String TEST_INDEX_GAME_OF_THRONES = TEST_INDEX + "_game_of_thrones";
  public static final String TEST_INDEX_SYSTEM = TEST_INDEX + "_system";
  public static final String TEST_INDEX_ODBC = TEST_INDEX + "_odbc";
  public static final String TEST_INDEX_LOCATION = TEST_INDEX + "_location";
  public static final String TEST_INDEX_LOCATION2 = TEST_INDEX + "_location2";
  public static final String TEST_INDEX_NESTED_TYPE = TEST_INDEX + "_nested_type";
  public static final String TEST_INDEX_NESTED_TYPE_WITHOUT_ARRAYS =
      TEST_INDEX + "_nested_type_without_arrays";
  public static final String TEST_INDEX_NESTED_SIMPLE = TEST_INDEX + "_nested_simple";
  public static final String TEST_INDEX_NESTED_WITH_QUOTES =
      TEST_INDEX + "_nested_type_with_quotes";
  public static final String TEST_INDEX_EMPLOYEE_NESTED = TEST_INDEX + "_employee_nested";
  public static final String TEST_INDEX_JOIN_TYPE = TEST_INDEX + "_join_type";
  public static final String TEST_INDEX_UNEXPANDED_OBJECT = TEST_INDEX + "_unexpanded_object";
  public static final String TEST_INDEX_BANK = TEST_INDEX + "_bank";
  public static final String TEST_INDEX_BANK_TWO = TEST_INDEX_BANK + "_two";
  public static final String TEST_INDEX_BANK_WITH_NULL_VALUES =
      TEST_INDEX_BANK + "_with_null_values";
  public static final String TEST_INDEX_BANK_CSV_SANITIZE = TEST_INDEX_BANK + "_csv_sanitize";
  public static final String TEST_INDEX_BANK_RAW_SANITIZE = TEST_INDEX_BANK + "_raw_sanitize";
  public static final String TEST_INDEX_ORDER = TEST_INDEX + "_order";
  public static final String TEST_INDEX_WEBLOGS = TEST_INDEX + "_weblogs";
  public static final String TEST_INDEX_DATE = TEST_INDEX + "_date";
  public static final String TEST_INDEX_DATE_TIME = TEST_INDEX + "_datetime";
  public static final String TEST_INDEX_DEEP_NESTED = TEST_INDEX + "_deep_nested";
  public static final String TEST_INDEX_STRINGS = TEST_INDEX + "_strings";
  public static final String TEST_INDEX_DATATYPE_NUMERIC = TEST_INDEX + "_datatypes_numeric";
  public static final String TEST_INDEX_DATATYPE_NONNUMERIC = TEST_INDEX + "_datatypes_nonnumeric";
  public static final String TEST_INDEX_BEER = TEST_INDEX + "_beer";
  public static final String TEST_INDEX_NULL_MISSING = TEST_INDEX + "_null_missing";
  public static final String TEST_INDEX_CALCS = TEST_INDEX + "_calcs";
  public static final String TEST_INDEX_DATE_FORMATS = TEST_INDEX + "_date_formats";
  public static final String TEST_INDEX_WILDCARD = TEST_INDEX + "_wildcard";
  public static final String TEST_INDEX_MULTI_NESTED_TYPE = TEST_INDEX + "_multi_nested";
  public static final String TEST_INDEX_NESTED_WITH_NULLS = TEST_INDEX + "_nested_with_nulls";
  public static final String TEST_INDEX_GEOPOINT = TEST_INDEX + "_geopoint";
<<<<<<< HEAD
  public static final String TEST_INDEX_ALIAS = TEST_INDEX + "_alias";
=======
  public static final String TEST_INDEX_JSON_TEST = TEST_INDEX + "_json_test";
>>>>>>> b738faf7
  public static final String DATASOURCES = ".ql-datasources";

  public static final String DATE_FORMAT = "yyyy-MM-dd'T'HH:mm:ss.SSS'Z'";
  public static final String TS_DATE_FORMAT = "yyyy-MM-dd HH:mm:ss.SSS";
  public static final String SIMPLE_DATE_FORMAT = "yyyy-MM-dd";
}<|MERGE_RESOLUTION|>--- conflicted
+++ resolved
@@ -58,11 +58,8 @@
   public static final String TEST_INDEX_MULTI_NESTED_TYPE = TEST_INDEX + "_multi_nested";
   public static final String TEST_INDEX_NESTED_WITH_NULLS = TEST_INDEX + "_nested_with_nulls";
   public static final String TEST_INDEX_GEOPOINT = TEST_INDEX + "_geopoint";
-<<<<<<< HEAD
+  public static final String TEST_INDEX_JSON_TEST = TEST_INDEX + "_json_test";
   public static final String TEST_INDEX_ALIAS = TEST_INDEX + "_alias";
-=======
-  public static final String TEST_INDEX_JSON_TEST = TEST_INDEX + "_json_test";
->>>>>>> b738faf7
   public static final String DATASOURCES = ".ql-datasources";
 
   public static final String DATE_FORMAT = "yyyy-MM-dd'T'HH:mm:ss.SSS'Z'";
