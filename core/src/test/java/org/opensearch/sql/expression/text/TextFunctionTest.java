--- conflicted
+++ resolved
@@ -34,7 +34,6 @@
 import org.opensearch.sql.expression.FunctionExpression;
 
 public class TextFunctionTest extends ExpressionTestBase {
-<<<<<<< HEAD
 
   private static Stream<SubstringInfo> getStringsForSubstr() {
     return Stream.of(
@@ -71,9 +70,7 @@
   }
 
   private static Stream<List<String>> getStringsForConcat() {
-    return Stream.of(
-        ImmutableList.of("hello", "world"),
-        ImmutableList.of("123", "5325"));
+    return Stream.of(ImmutableList.of("hello", "world"), ImmutableList.of("123", "5325"));
   }
 
   private static Stream<List<String>> getMultipleStringsForConcat() {
@@ -81,47 +78,6 @@
         ImmutableList.of("he", "llo", "wo", "rld", "!"),
         ImmutableList.of("0", "123", "53", "25", "7"));
   }
-
-=======
-  @Mock Environment<Expression, ExprValue> env;
-
-  @Mock Expression nullRef;
-
-  @Mock Expression missingRef;
-
-  private static List<SubstringInfo> SUBSTRING_STRINGS =
-      ImmutableList.of(
-          new SubstringInfo("", 1, 1, ""),
-          new SubstringInfo("Quadratically", 5, null, "ratically"),
-          new SubstringInfo("foobarbar", 4, null, "barbar"),
-          new SubstringInfo("Quadratically", 5, 6, "ratica"),
-          new SubstringInfo("Quadratically", 5, 600, "ratically"),
-          new SubstringInfo("Quadratically", 500, 1, ""),
-          new SubstringInfo("Quadratically", 500, null, ""),
-          new SubstringInfo("Sakila", -3, null, "ila"),
-          new SubstringInfo("Sakila", -5, 3, "aki"),
-          new SubstringInfo("Sakila", -4, 2, "ki"),
-          new SubstringInfo("Quadratically", 0, null, ""),
-          new SubstringInfo("Sakila", 0, 2, ""),
-          new SubstringInfo("Sakila", 2, 0, ""),
-          new SubstringInfo("Sakila", 0, 0, ""));
-  private static List<String> UPPER_LOWER_STRINGS =
-      ImmutableList.of(
-          "test", " test", "test ", " test ", "TesT", "TEST", " TEST", "TEST ", " TEST ", " ", "");
-  private static List<StringPatternPair> STRING_PATTERN_PAIRS =
-      ImmutableList.of(
-          new StringPatternPair("Michael!", "Michael!"),
-          new StringPatternPair("hello", "world"),
-          new StringPatternPair("world", "hello"));
-  private static List<String> TRIM_STRINGS =
-      ImmutableList.of(" test", "     test", "test     ", "test", "     test    ", "", " ");
-  private static List<List<String>> CONCAT_STRING_LISTS =
-      ImmutableList.of(ImmutableList.of("hello", "world"), ImmutableList.of("123", "5325"));
-  private static List<List<String>> CONCAT_STRING_LISTS_WITH_MANY_STRINGS =
-      ImmutableList.of(
-          ImmutableList.of("he", "llo", "wo", "rld", "!"),
-          ImmutableList.of("0", "123", "53", "25", "7"));
->>>>>>> bb3c340a
 
   interface SubstrSubstring {
     FunctionExpression getFunction(SubstringInfo strInfo);
@@ -236,50 +192,10 @@
     assertEquals(nullValue(), eval(DSL.concat(DSL.literal("1"), nullRef)));
   }
 
-<<<<<<< HEAD
   @ParameterizedTest
   @MethodSource("getStringsForConcat")
   void concat_ws(List<String> strings) {
     testConcatString(strings, ",");
-=======
-  @Test
-  void concat_ws() {
-    CONCAT_STRING_LISTS.forEach(s -> testConcatString(s, ","));
-
-    when(nullRef.type()).thenReturn(STRING);
-    when(missingRef.type()).thenReturn(STRING);
-    assertEquals(
-        missingValue(), eval(DSL.concat_ws(missingRef, DSL.literal("1"), DSL.literal("1"))));
-    assertEquals(nullValue(), eval(DSL.concat_ws(nullRef, DSL.literal("1"), DSL.literal("1"))));
-    assertEquals(
-        missingValue(), eval(DSL.concat_ws(DSL.literal("1"), missingRef, DSL.literal("1"))));
-    assertEquals(nullValue(), eval(DSL.concat_ws(DSL.literal("1"), nullRef, DSL.literal("1"))));
-    assertEquals(
-        missingValue(), eval(DSL.concat_ws(DSL.literal("1"), DSL.literal("1"), missingRef)));
-    assertEquals(nullValue(), eval(DSL.concat_ws(DSL.literal("1"), DSL.literal("1"), nullRef)));
-  }
-
-  @Test
-  void length() {
-    UPPER_LOWER_STRINGS.forEach(this::testLengthString);
-
-    when(nullRef.type()).thenReturn(STRING);
-    when(missingRef.type()).thenReturn(STRING);
-    assertEquals(missingValue(), eval(DSL.length(missingRef)));
-    assertEquals(nullValue(), eval(DSL.length(nullRef)));
-  }
-
-  @Test
-  void strcmp() {
-    STRING_PATTERN_PAIRS.forEach(this::testStcmpString);
-
-    when(nullRef.type()).thenReturn(STRING);
-    when(missingRef.type()).thenReturn(STRING);
-    assertEquals(missingValue(), eval(DSL.strcmp(missingRef, missingRef)));
-    assertEquals(nullValue(), eval(DSL.strcmp(nullRef, nullRef)));
-    assertEquals(missingValue(), eval(DSL.strcmp(nullRef, missingRef)));
-    assertEquals(missingValue(), eval(DSL.strcmp(missingRef, nullRef)));
->>>>>>> bb3c340a
   }
 
   @Test
@@ -341,17 +257,6 @@
     expression = DSL.locate(DSL.literal("world"), DSL.literal("helloworldworld"), DSL.literal(7));
     assertEquals(INTEGER, expression.type());
     assertEquals(11, eval(expression).integerValue());
-<<<<<<< HEAD
-=======
-
-    when(nullRef.type()).thenReturn(STRING);
-    assertEquals(nullValue(), eval(DSL.locate(nullRef, DSL.literal("hello"))));
-    assertEquals(nullValue(), eval(DSL.locate(nullRef, DSL.literal("hello"), DSL.literal(1))));
-    when(missingRef.type()).thenReturn(STRING);
-    assertEquals(missingValue(), eval(DSL.locate(missingRef, DSL.literal("hello"))));
-    assertEquals(
-        missingValue(), eval(DSL.locate(missingRef, DSL.literal("hello"), DSL.literal(1))));
->>>>>>> bb3c340a
   }
 
   @Test
@@ -429,16 +334,11 @@
     assertEquals(str.getBytes().length, eval(expression).integerValue());
   }
 
-<<<<<<< HEAD
   @ParameterizedTest
   @MethodSource("getStringsForComparison")
   void strcmp(StringPatternPair stringPatternPair) {
-    FunctionExpression expression = DSL.strcmp(
-=======
-  void testStcmpString(StringPatternPair stringPatternPair) {
     FunctionExpression expression =
         DSL.strcmp(
->>>>>>> bb3c340a
             DSL.literal(new ExprStringValue(stringPatternPair.getStr())),
             DSL.literal(new ExprStringValue(stringPatternPair.getPatt())));
     assertEquals(INTEGER, expression.type());
