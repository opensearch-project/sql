--- conflicted
+++ resolved
@@ -145,7 +145,6 @@
   }
 
   @Test
-<<<<<<< HEAD
   public void testSignum() throws IOException {
     JSONObject result = executeQuery("select signum(1.1)");
     verifySchema(result, schema("signum(1.1)", null, "integer"));
@@ -154,7 +153,8 @@
     result = executeQuery("select signum(-1.1)");
     verifySchema(result, schema("signum(-1.1)", null, "integer"));
     verifyDataRows(result, rows(-1));
-=======
+  }
+
   public void testSinh() throws IOException {
     JSONObject result = executeQuery("select sinh(1)");
     verifySchema(result, schema("sinh(1)", null, "double"));
@@ -167,7 +167,6 @@
     result = executeQuery("select sinh(1.5)");
     verifySchema(result, schema("sinh(1.5)", null, "double"));
     verifyDataRows(result, rows(2.1292794550948173));
->>>>>>> c9f96fbe
   }
 
   @Test
