/*
 * Copyright OpenSearch Contributors
 * SPDX-License-Identifier: Apache-2.0
 */

package org.opensearch.sql.opensearch.storage.script.aggregation.dsl;

import static java.util.Collections.emptyMap;
import static org.opensearch.script.Script.DEFAULT_SCRIPT_TYPE;
import static org.opensearch.sql.opensearch.storage.script.ExpressionScriptEngine.EXPRESSION_LANG_NAME;

import java.util.function.Function;
import lombok.RequiredArgsConstructor;
import org.opensearch.script.Script;
import org.opensearch.sql.expression.Expression;
import org.opensearch.sql.expression.FunctionExpression;
import org.opensearch.sql.expression.LiteralExpression;
import org.opensearch.sql.expression.ReferenceExpression;
import org.opensearch.sql.opensearch.storage.serialization.ExpressionSerializer;

/** Abstract Aggregation Builder. */
@RequiredArgsConstructor
public class AggregationBuilderHelper {

  private final ExpressionSerializer serializer;

  /**
   * Build AggregationBuilder from Expression.
   *
   * @param expression Expression
   * @return AggregationBuilder
   */
  public <T> T build(
      Expression expression, Function<String, T> fieldBuilder, Function<Script, T> scriptBuilder) {
    if (expression instanceof ReferenceExpression) {
      String fieldName = ((ReferenceExpression) expression).getAttr();
<<<<<<< HEAD
      return fieldBuilder.apply(expression.type().convertFieldForSearchQuery(fieldName));
=======
      return fieldBuilder.apply(
          OpenSearchTextType.convertTextToKeyword(fieldName, expression.type()));
>>>>>>> 7e3a718f
    } else if (expression instanceof FunctionExpression
        || expression instanceof LiteralExpression) {
      return scriptBuilder.apply(
          new Script(
              DEFAULT_SCRIPT_TYPE,
              EXPRESSION_LANG_NAME,
              serializer.serialize(expression),
              emptyMap()));
    } else {
      throw new IllegalStateException(
          String.format("metric aggregation doesn't support " + "expression %s", expression));
    }
  }
}<|MERGE_RESOLUTION|>--- conflicted
+++ resolved
@@ -34,12 +34,7 @@
       Expression expression, Function<String, T> fieldBuilder, Function<Script, T> scriptBuilder) {
     if (expression instanceof ReferenceExpression) {
       String fieldName = ((ReferenceExpression) expression).getAttr();
-<<<<<<< HEAD
       return fieldBuilder.apply(expression.type().convertFieldForSearchQuery(fieldName));
-=======
-      return fieldBuilder.apply(
-          OpenSearchTextType.convertTextToKeyword(fieldName, expression.type()));
->>>>>>> 7e3a718f
     } else if (expression instanceof FunctionExpression
         || expression instanceof LiteralExpression) {
       return scriptBuilder.apply(
