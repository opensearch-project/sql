/*
 * Copyright OpenSearch Contributors
 * SPDX-License-Identifier: Apache-2.0
 */


buildscript {
    repositories {
        mavenLocal()
        maven { url "https://aws.oss.sonatype.org/content/repositories/snapshots" }
        mavenCentral()
    }
}

plugins {
    id 'java'
    id 'com.github.johnrengelman.shadow' version '4.0.1'
    id 'jacoco'
    id 'maven'
    id 'maven-publish'
    id 'signing'
}

group 'org.opensearch.client'

// keep version in sync with version in Driver source
<<<<<<< HEAD
version '1.1.0.0'
=======
version '1.3.0.0'
>>>>>>> 10a98468

boolean snapshot = "true".equals(System.getProperty("build.snapshot", "false"));
if (snapshot) {
    version += "-SNAPSHOT"
}

jacoco {
    toolVersion = "0.8.3"
}

sourceCompatibility = 8
targetCompatibility = 8

repositories {
    mavenLocal()
    maven { url "https://aws.oss.sonatype.org/content/repositories/snapshots" }
    mavenCentral()
}

dependencies {
    implementation group: 'org.apache.httpcomponents', name: 'httpclient', version: '4.5.6'
    implementation group: 'com.fasterxml.jackson.core', name: 'jackson-databind', version: '2.12.6'
    implementation group: 'com.amazonaws', name: 'aws-java-sdk-core', version: '1.11.452'

    testImplementation('org.junit.jupiter:junit-jupiter-api:5.3.1')
    testImplementation('org.junit.jupiter:junit-jupiter-params:5.3.1')
    testImplementation('com.github.tomakehurst:wiremock:2.20.0')
    testImplementation('org.mockito:mockito-core:2.23.0')
    testImplementation('org.junit.jupiter:junit-jupiter-engine:5.3.1')
    testImplementation('org.junit-pioneer:junit-pioneer:0.3.0')
    testImplementation('org.eclipse.jetty:jetty-server:9.2.24.v20180105')

    testRuntimeOnly('org.slf4j:slf4j-simple:1.7.25') // capture WireMock logging
}

tasks.withType(JavaCompile) {
    options.compilerArgs << "-Xlint:deprecation" << "-Xlint:unchecked"
}

static def getShadowPath(String path) {
    return 'com.amazonaws.opensearch.sql.jdbc.shadow.' + path
}

shadowJar {
    baseName = rootProject.name
    classifier = ''
    exclude 'META-INF/maven/commons-*/**'
    exclude 'META-INF/maven/org.apache.*/**'
    exclude 'META-INF/maven/joda-time/**'
    exclude 'META-INF/maven/com.fasterxml.*/**'
    exclude 'META-INF/services/com.fasterxml.*'
    exclude 'META-INF/services/org.apache.logging*/**'
    exclude 'META-INF/maven/com.amazonaws/**'
    exclude 'META-INF/maven/software.amazon.*/**'
    exclude 'META-INF/LICENSE*'
    exclude 'META-INF/NOTICE*'
    exclude 'META-INF/DEPENDENCIES'

    relocate('com.amazonaws', getShadowPath('com.amazonaws')) {
        exclude 'com.amazonaws.opensearch.*/**'
    }

    relocate 'org.apache', getShadowPath('org.apache')
    relocate 'org.joda', getShadowPath('org.joda')
    relocate 'com.fasterxml', getShadowPath('com.fasterxml')
    relocate 'software.amazon', getShadowPath('software.amazon')
}

test {
    useJUnitPlatform()
}

task sourcesJar(type: Jar) {
    classifier = 'sources'
    from sourceSets.main.allJava
}

task javadocJar(type: Jar) {
    classifier "javadoc"
    from javadoc.destinationDir
}

publishing {
    publications {
        shadow(MavenPublication) { publication ->
            project.shadow.component(publication)
            artifact sourcesJar
            artifact javadocJar

            pom {
              name = "OpenSearch SQL JDBC Driver"
              packaging = "jar"
              url = "https://github.com/opensearch-project/sql"
              description = "OpenSearch SQL JDBC driver"
              scm {
                connection = "scm:git@github.com:opensearch-project/sql.git"
                developerConnection = "scm:git@github.com:opensearch-project/sql.git"
                url = "git@github.com:opensearch-project/sql.git"
              }
              licenses {
                license {
                  name = "The Apache License, Version 2.0"
                  url = "http://www.apache.org/licenses/LICENSE-2.0.txt"
                }
              }
              developers {
                developer {
                  id = "amazonwebservices"
                  organization = "Amazon Web Services"
                  organizationUrl = "https://aws.amazon.com"
                }
              }
            }
        }
    }

    repositories {
        maven {
            name = "internal-snapshots"
            url = "s3://snapshots.opendistroforelasticsearch.amazon.com/maven"
            authentication {
                awsIm(AwsImAuthentication) // load from EC2 role or env var
            }
        }
        maven {
            name = "internal-releases"
            url = "s3://artifacts.opendistroforelasticsearch.amazon.com/maven"
            authentication {
                awsIm(AwsImAuthentication) // load from EC2 role or env var
            }
        }
        maven {
            name = "sonatype-staging"
            url "https://aws.oss.sonatype.org/service/local/staging/deploy/maven2"
            credentials {
                username project.hasProperty('ossrhUsername') ? project.property('ossrhUsername') : ''
                password project.hasProperty('ossrhPassword') ? project.property('ossrhPassword') : ''
            }
        }
    }

    // TODO - enabled debug logging for the time being, remove this eventually
    gradle.startParameter.setShowStacktrace(ShowStacktrace.ALWAYS)
    gradle.startParameter.setLogLevel(LogLevel.DEBUG)
}

signing {
    required { gradle.taskGraph.hasTask("publishShadowPublicationToSonatype-stagingRepository") }
    sign publishing.publications.shadow
}

jacoco {
    toolVersion = "0.8.3"
}

jacocoTestReport {
    reports {
        html.enabled true
    }
}
test.finalizedBy(project.tasks.jacocoTestReport)

jacocoTestCoverageVerification {
    violationRules {
        rule {
            limit {
                minimum = 0.4
            }
        }
    }
}

check.dependsOn jacocoTestCoverageVerification<|MERGE_RESOLUTION|>--- conflicted
+++ resolved
@@ -24,11 +24,7 @@
 group 'org.opensearch.client'
 
 // keep version in sync with version in Driver source
-<<<<<<< HEAD
-version '1.1.0.0'
-=======
 version '1.3.0.0'
->>>>>>> 10a98468
 
 boolean snapshot = "true".equals(System.getProperty("build.snapshot", "false"));
 if (snapshot) {
