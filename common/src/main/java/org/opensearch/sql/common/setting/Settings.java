/*
 * Copyright OpenSearch Contributors
 * SPDX-License-Identifier: Apache-2.0
 */

package org.opensearch.sql.common.setting;

import com.google.common.base.Strings;
import com.google.common.collect.ImmutableMap;
import java.util.List;
import java.util.Map;
import java.util.Optional;
import lombok.Getter;
import lombok.RequiredArgsConstructor;

/** Setting. */
public abstract class Settings {
  @RequiredArgsConstructor
  public enum Key {

    /** SQL Settings. */
    SQL_ENABLED("plugins.sql.enabled"),
    SQL_SLOWLOG("plugins.sql.slowlog"),
    SQL_CURSOR_KEEP_ALIVE("plugins.sql.cursor.keep_alive"),
<<<<<<< HEAD
    SQL_DELETE_ENABLED("plugins.sql.delete.enabled"),
=======
    SQL_PAGINATION_API_SEARCH_AFTER("plugins.sql.pagination.api"),
>>>>>>> 3bab06d6

    /** PPL Settings. */
    PPL_ENABLED("plugins.ppl.enabled"),
    DEFAULT_PATTERN_METHOD("plugins.ppl.default.pattern.method"),

    /** Query Settings. */
    FIELD_TYPE_TOLERANCE("plugins.query.field_type_tolerance"),

    /** Common Settings for SQL and PPL. */
    QUERY_MEMORY_LIMIT("plugins.query.memory_limit"),
    QUERY_SIZE_LIMIT("plugins.query.size_limit"),
    ENCYRPTION_MASTER_KEY("plugins.query.datasources.encryption.masterkey"),
    DATASOURCES_URI_HOSTS_DENY_LIST("plugins.query.datasources.uri.hosts.denylist"),
    DATASOURCES_LIMIT("plugins.query.datasources.limit"),
    DATASOURCES_ENABLED("plugins.query.datasources.enabled"),

    METRICS_ROLLING_WINDOW("plugins.query.metrics.rolling_window"),
    METRICS_ROLLING_INTERVAL("plugins.query.metrics.rolling_interval"),
    SPARK_EXECUTION_ENGINE_CONFIG("plugins.query.executionengine.spark.config"),
    CLUSTER_NAME("cluster.name"),
    SPARK_EXECUTION_SESSION_LIMIT("plugins.query.executionengine.spark.session.limit"),
    SPARK_EXECUTION_REFRESH_JOB_LIMIT("plugins.query.executionengine.spark.refresh_job.limit"),
    SESSION_INDEX_TTL("plugins.query.executionengine.spark.session.index.ttl"),
    RESULT_INDEX_TTL("plugins.query.executionengine.spark.result.index.ttl"),
    AUTO_INDEX_MANAGEMENT_ENABLED(
        "plugins.query.executionengine.spark.auto_index_management.enabled"),
    SESSION_INACTIVITY_TIMEOUT_MILLIS(
        "plugins.query.executionengine.spark.session_inactivity_timeout_millis"),

    /** Async query Settings * */
    ASYNC_QUERY_ENABLED("plugins.query.executionengine.async_query.enabled"),
    ASYNC_QUERY_EXTERNAL_SCHEDULER_ENABLED(
        "plugins.query.executionengine.async_query.external_scheduler.enabled"),
    ASYNC_QUERY_EXTERNAL_SCHEDULER_INTERVAL(
        "plugins.query.executionengine.async_query.external_scheduler.interval"),
    STREAMING_JOB_HOUSEKEEPER_INTERVAL(
        "plugins.query.executionengine.spark.streamingjobs.housekeeper.interval");

    @Getter private final String keyValue;

    private static final Map<String, Key> ALL_KEYS;

    static {
      ImmutableMap.Builder<String, Key> builder = new ImmutableMap.Builder<>();
      for (Key key : Key.values()) {
        builder.put(key.getKeyValue(), key);
      }
      ALL_KEYS = builder.build();
    }

    public static Optional<Key> of(String keyValue) {
      String key = Strings.isNullOrEmpty(keyValue) ? "" : keyValue.toLowerCase();
      return Optional.ofNullable(ALL_KEYS.getOrDefault(key, null));
    }
  }

  /** Get Setting Value. */
  public abstract <T> T getSettingValue(Key key);

  public abstract List<?> getSettings();
}<|MERGE_RESOLUTION|>--- conflicted
+++ resolved
@@ -22,11 +22,6 @@
     SQL_ENABLED("plugins.sql.enabled"),
     SQL_SLOWLOG("plugins.sql.slowlog"),
     SQL_CURSOR_KEEP_ALIVE("plugins.sql.cursor.keep_alive"),
-<<<<<<< HEAD
-    SQL_DELETE_ENABLED("plugins.sql.delete.enabled"),
-=======
-    SQL_PAGINATION_API_SEARCH_AFTER("plugins.sql.pagination.api"),
->>>>>>> 3bab06d6
 
     /** PPL Settings. */
     PPL_ENABLED("plugins.ppl.enabled"),
