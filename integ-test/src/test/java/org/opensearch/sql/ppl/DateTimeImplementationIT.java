/*
 * Copyright OpenSearch Contributors
 * SPDX-License-Identifier: Apache-2.0
 */

package org.opensearch.sql.ppl;

import static org.opensearch.sql.legacy.TestsConstants.TEST_INDEX_DATE;
import static org.opensearch.sql.legacy.TestsConstants.TEST_INDEX_DATE_FORMATS;
import static org.opensearch.sql.util.MatcherUtils.rows;
import static org.opensearch.sql.util.MatcherUtils.schema;
import static org.opensearch.sql.util.MatcherUtils.verifyDataRows;
import static org.opensearch.sql.util.MatcherUtils.verifySchema;
import static org.opensearch.sql.util.MatcherUtils.verifySome;

import java.io.IOException;
import org.json.JSONObject;
import org.junit.Test;

public class DateTimeImplementationIT extends PPLIntegTestCase {

  @Override
  public void init() throws Exception {
    super.init();
    loadIndex(Index.DATE);
    loadIndex(Index.DATE_FORMATS);
  }

  @Test
  public void inRangeZeroToStringTZ() throws IOException {
    JSONObject result =
        executeQuery(
            String.format(
                "source=%s | eval f = DATETIME('2008-12-25 05:30:00+00:00', 'America/Los_Angeles')"
                    + " | fields f",
                TEST_INDEX_DATE));
    verifySchema(result, schema("f", null, "timestamp"));
    verifySome(result.getJSONArray("datarows"), rows("2008-12-24 21:30:00"));
  }

  @Test
  public void inRangeZeroToPositive() throws IOException {
    JSONObject result =
        executeQuery(
            String.format(
                "source=%s | eval f = DATETIME('2008-12-25 05:30:00+00:00', '+01:00') | fields f",
                TEST_INDEX_DATE));
    verifySchema(result, schema("f", null, "timestamp"));
    verifySome(result.getJSONArray("datarows"), rows("2008-12-25 06:30:00"));
  }

  @Test
  public void inRangeNegativeToPositive() throws IOException {
    JSONObject result =
        executeQuery(
            String.format(
                "source=%s | eval f = DATETIME('2008-12-25 05:30:00-05:00', '+05:00') | fields f",
                TEST_INDEX_DATE));
    verifySchema(result, schema("f", null, "timestamp"));
    verifySome(result.getJSONArray("datarows"), rows("2008-12-25 15:30:00"));
  }

  @Test
  public void inRangeTwentyHourOffset() throws IOException {
    JSONObject result =
        executeQuery(
            String.format(
                "source=%s | eval f = DATETIME('2004-02-28 23:00:00-10:00', '+10:00') | fields f",
                TEST_INDEX_DATE));
    verifySchema(result, schema("f", null, "timestamp"));
    verifySome(result.getJSONArray("datarows"), rows("2004-02-29 19:00:00"));
  }

  @Test
  public void inRangeYearChange() throws IOException {
    JSONObject result =
        executeQuery(
            String.format(
                "source=%s | eval f = DATETIME('2008-01-01 02:00:00+10:00', '-10:00') | fields f",
                TEST_INDEX_DATE));
    verifySchema(result, schema("f", null, "timestamp"));
    verifySome(result.getJSONArray("datarows"), rows("2007-12-31 06:00:00"));
  }

  @Test
  public void inRangeZeroToMax() throws IOException {
    JSONObject result =
        executeQuery(
            String.format(
                "source=%s | eval f = DATETIME('2008-12-25 05:30:00+00:00', '+14:00') | fields f",
                TEST_INDEX_DATE));
    verifySchema(result, schema("f", null, "timestamp"));
    verifySome(result.getJSONArray("datarows"), rows("2008-12-25 19:30:00"));
  }

  @Test
  public void inRangeNoToTZ() throws IOException {
    JSONObject result =
        executeQuery(
            String.format(
                "source=%s | eval f = DATETIME('2008-01-01 02:00:00+10:00') | fields f",
                TEST_INDEX_DATE));
    verifySchema(result, schema("f", null, "timestamp"));
    verifySome(result.getJSONArray("datarows"), rows("2008-01-01 02:00:00"));
  }

  @Test
  public void inRangeNoTZ() throws IOException {
    JSONObject result =
        executeQuery(
            String.format(
                "source=%s | eval f = DATETIME('2008-01-01 02:00:00') | fields f",
                TEST_INDEX_DATE));
    verifySchema(result, schema("f", null, "timestamp"));
    verifySome(result.getJSONArray("datarows"), rows("2008-01-01 02:00:00"));
  }

  @Test
  public void nullField3Over() throws IOException {
    JSONObject result =
        executeQuery(
            String.format(
                "source=%s | eval f = DATETIME('2008-01-01 02:00:00+15:00', '-12:00') | fields f",
                TEST_INDEX_DATE));
    verifySchema(result, schema("f", null, "timestamp"));
    verifySome(result.getJSONArray("datarows"), rows(new Object[] {null}));
  }

  @Test
  public void nullField2Under() throws IOException {
    JSONObject result =
        executeQuery(
            String.format(
                "source=%s | eval f = DATETIME('2008-01-01 02:00:00+10:00', '-14:00') | fields f",
                TEST_INDEX_DATE));
    verifySchema(result, schema("f", null, "timestamp"));
    verifySome(result.getJSONArray("datarows"), rows(new Object[] {null}));
  }

  @Test
  public void nullTField3Over() throws IOException {
    JSONObject result =
        executeQuery(
            String.format(
                "source=%s | eval f = DATETIME('2008-01-01 02:00:00', '+15:00') | fields f",
                TEST_INDEX_DATE));
    verifySchema(result, schema("f", null, "timestamp"));
    verifySome(result.getJSONArray("datarows"), rows(new Object[] {null}));
  }

  @Test
  public void nullDateTimeInvalidDateValueFebruary() throws IOException {
    JSONObject result =
        executeQuery(
            String.format(
                "source=%s | eval f = DATETIME('2021-02-30 10:00:00') | fields f",
                TEST_INDEX_DATE));
    verifySchema(result, schema("f", null, "timestamp"));
    verifySome(result.getJSONArray("datarows"), rows(new Object[] {null}));
  }

  @Test
  public void nullDateTimeInvalidDateValueApril() throws IOException {
    JSONObject result =
        executeQuery(
            String.format(
                "source=%s | eval f = DATETIME('2021-04-31 10:00:00') | fields f",
                TEST_INDEX_DATE));
    verifySchema(result, schema("f", null, "timestamp"));
    verifySome(result.getJSONArray("datarows"), rows(new Object[] {null}));
  }

  @Test
  public void nullDateTimeInvalidDateValueMonth() throws IOException {
    JSONObject result =
        executeQuery(
            String.format(
                "source=%s | eval f = DATETIME('2021-13-03 10:00:00') | fields f",
                TEST_INDEX_DATE));
    verifySchema(result, schema("f", null, "timestamp"));
    verifySome(result.getJSONArray("datarows"), rows(new Object[] {null}));
  }

  @Test
  public void testSpanDatetimeWithCustomFormat() throws IOException {
    JSONObject result =
        executeQuery(
            String.format(
                "source=%s | eval a = 1 | stats count() as cnt by span(yyyy-MM-dd, 1d) as span",
                TEST_INDEX_DATE_FORMATS));
<<<<<<< HEAD
    verifySchema(result, schema("cnt", null, "int"), schema("span", null, "date"));
=======
    verifySchema(
        result,
        isCalciteEnabled() ? schema("cnt", null, "long") : schema("cnt", null, "integer"),
        schema("span", null, "date"));
>>>>>>> fb9f4c8f
    verifyDataRows(result, rows(2, "1984-04-12"));
  }

  @Test
  public void testSpanDatetimeWithEpochMillisFormat() throws IOException {
    JSONObject result =
        executeQuery(
            String.format(
                "source=%s | eval a = 1 | stats count() as cnt by span(epoch_millis, 1d) as span",
                TEST_INDEX_DATE_FORMATS));
<<<<<<< HEAD
    verifySchema(result, schema("cnt", null, "int"), schema("span", null, "timestamp"));
=======
    verifySchema(
        result,
        isCalciteEnabled() ? schema("cnt", null, "long") : schema("cnt", null, "integer"),
        schema("span", null, "timestamp"));
>>>>>>> fb9f4c8f
    verifyDataRows(result, rows(2, "1984-04-12 00:00:00"));
  }

  @Test
  public void testSpanDatetimeWithDisjunctiveDifferentFormats() throws IOException {
    JSONObject result =
        executeQuery(
            String.format(
                "source=%s | eval a = 1 | stats count() as cnt by span(yyyy-MM-dd_OR_epoch_millis,"
                    + " 1d) as span",
                TEST_INDEX_DATE_FORMATS));
<<<<<<< HEAD
    verifySchema(result, schema("cnt", null, "int"), schema("span", null, "timestamp"));
=======
    verifySchema(
        result,
        isCalciteEnabled() ? schema("cnt", null, "long") : schema("cnt", null, "integer"),
        schema("span", null, "timestamp"));
>>>>>>> fb9f4c8f
    verifyDataRows(result, rows(2, "1984-04-12 00:00:00"));
  }
}<|MERGE_RESOLUTION|>--- conflicted
+++ resolved
@@ -188,14 +188,10 @@
             String.format(
                 "source=%s | eval a = 1 | stats count() as cnt by span(yyyy-MM-dd, 1d) as span",
                 TEST_INDEX_DATE_FORMATS));
-<<<<<<< HEAD
-    verifySchema(result, schema("cnt", null, "int"), schema("span", null, "date"));
-=======
     verifySchema(
         result,
-        isCalciteEnabled() ? schema("cnt", null, "long") : schema("cnt", null, "integer"),
+        isCalciteEnabled() ? schema("cnt", null, "bigint") : schema("cnt", null, "int"),
         schema("span", null, "date"));
->>>>>>> fb9f4c8f
     verifyDataRows(result, rows(2, "1984-04-12"));
   }
 
@@ -206,14 +202,10 @@
             String.format(
                 "source=%s | eval a = 1 | stats count() as cnt by span(epoch_millis, 1d) as span",
                 TEST_INDEX_DATE_FORMATS));
-<<<<<<< HEAD
-    verifySchema(result, schema("cnt", null, "int"), schema("span", null, "timestamp"));
-=======
     verifySchema(
         result,
-        isCalciteEnabled() ? schema("cnt", null, "long") : schema("cnt", null, "integer"),
+        isCalciteEnabled() ? schema("cnt", null, "bigint") : schema("cnt", null, "int"),
         schema("span", null, "timestamp"));
->>>>>>> fb9f4c8f
     verifyDataRows(result, rows(2, "1984-04-12 00:00:00"));
   }
 
@@ -225,14 +217,10 @@
                 "source=%s | eval a = 1 | stats count() as cnt by span(yyyy-MM-dd_OR_epoch_millis,"
                     + " 1d) as span",
                 TEST_INDEX_DATE_FORMATS));
-<<<<<<< HEAD
-    verifySchema(result, schema("cnt", null, "int"), schema("span", null, "timestamp"));
-=======
     verifySchema(
         result,
-        isCalciteEnabled() ? schema("cnt", null, "long") : schema("cnt", null, "integer"),
+        isCalciteEnabled() ? schema("cnt", null, "bigint") : schema("cnt", null, "int"),
         schema("span", null, "timestamp"));
->>>>>>> fb9f4c8f
     verifyDataRows(result, rows(2, "1984-04-12 00:00:00"));
   }
 }