--- conflicted
+++ resolved
@@ -393,13 +393,8 @@
     : IF | IFNULL | NULLIF | ISNULL
     ;
 
-<<<<<<< HEAD
-relevanceFunctionName
+singleFieldRelevanceFunctionName
     : MATCH | MATCH_PHRASE | MATCHPHRASE | MATCH_PHRASE_PREFIX
-=======
-singleFieldRelevanceFunctionName
-    : MATCH | MATCH_PHRASE | MATCHPHRASE
->>>>>>> d81ef73c
     ;
 
 multiFieldRelevanceFunctionName
