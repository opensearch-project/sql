/*
 * Copyright OpenSearch Contributors
 * SPDX-License-Identifier: Apache-2.0
 */

package org.opensearch.sql.expression.window.frame;

import com.google.common.collect.PeekingIterator;
import java.util.ArrayList;
import java.util.Collections;
import java.util.List;
import java.util.stream.Collectors;
import lombok.RequiredArgsConstructor;
import org.apache.commons.lang3.tuple.Pair;
import org.opensearch.sql.data.model.ExprValue;
import org.opensearch.sql.expression.Expression;
import org.opensearch.sql.expression.env.Environment;
import org.opensearch.sql.expression.window.WindowDefinition;

/**
 * Window frame that only keep peers (tuples with same value of fields specified in sort list in
 * window definition). See PeerWindowFrameTest for details about how this window frame interacts
 * with window operator and window function.
 */
@RequiredArgsConstructor
public class PeerRowsWindowFrame implements WindowFrame {

  private final WindowDefinition windowDefinition;

  /**
   * All peer rows (peer means rows in a partition that share same sort key based on sort list in
   * window definition.
   */
  private final List<ExprValue> peers = new ArrayList<>();

  /** Which row in the peer is currently being enriched by window function. */
  private int position;

  /** Does row at current position represents a new partition. */
  private boolean isNewPartition = true;

  /** If any more pre-fetched rows not returned to window operator yet. */
  @Override
  public boolean hasNext() {
    return position < peers.size();
  }

  /**
   * Move position and clear new partition flag. Note that because all peer rows have same result
   * from window function, this is only returned at first time to change window function state.
<<<<<<< HEAD
   * Afterwards, empty list is returned to avoid changes until next peer loaded.
=======
   * Afterward, empty list is returned to avoid changes until next peer loaded.
>>>>>>> df9a827c
   *
   * @return all rows for the peer
   */
  @Override
  public List<ExprValue> next() {
    isNewPartition = false;
    if (position++ == 0) {
      return peers;
    }
    return Collections.emptyList();
  }

  /**
   * Current row at the position. Because rows are pre-fetched here, window operator needs to get
   * them from here too.
   *
   * @return row at current position that being enriched by window function
   */
  @Override
  public ExprValue current() {
    return peers.get(position);
  }

  /**
   * Preload all peer rows if last peer rows done. Note that when no more data in peeking iterator,
   * there must be rows in frame (hasNext()=true), so no need to check it.hasNext() in this method.
<<<<<<< HEAD
   * Load until: 1. Different peer found (row with different sort key) 2. Or new partition (row with
   * different partition key) 3. Or no more rows
=======
   * <br>
   * Load until:<br>
   *
   * <ol>
   *   <li>Different peer found (row with different sort key)
   *   <li>Or new partition (row with different partition key)
   *   <li>Or no more rows
   * </ol>
>>>>>>> df9a827c
   *
   * @param it rows iterator
   */
  @Override
  public void load(PeekingIterator<ExprValue> it) {
    if (hasNext()) {
      return;
    }

    // Reset state: reset new partition before clearing peers
    isNewPartition = !isSamePartition(it.peek());
    position = 0;
    peers.clear();

    while (it.hasNext()) {
      ExprValue next = it.peek();
      if (peers.isEmpty()) {
        peers.add(it.next());
      } else if (isSamePartition(next) && isPeer(next)) {
        peers.add(it.next());
      } else {
        break;
      }
    }
  }

  @Override
  public boolean isNewPartition() {
    return isNewPartition;
  }

  private boolean isPeer(ExprValue next) {
    List<Expression> sortFields =
        windowDefinition.getSortList().stream().map(Pair::getRight).collect(Collectors.toList());

    ExprValue last = peers.get(peers.size() - 1);
    return resolve(sortFields, last).equals(resolve(sortFields, next));
  }

  private boolean isSamePartition(ExprValue next) {
    if (peers.isEmpty()) {
      return false;
    }

    List<Expression> partitionByList = windowDefinition.getPartitionByList();
    ExprValue last = peers.get(peers.size() - 1);
    return resolve(partitionByList, last).equals(resolve(partitionByList, next));
  }

  private List<ExprValue> resolve(List<Expression> expressions, ExprValue row) {
    Environment<Expression, ExprValue> valueEnv = row.bindingTuples();
    return expressions.stream().map(expr -> expr.valueOf(valueEnv)).collect(Collectors.toList());
  }
}<|MERGE_RESOLUTION|>--- conflicted
+++ resolved
@@ -48,11 +48,7 @@
   /**
    * Move position and clear new partition flag. Note that because all peer rows have same result
    * from window function, this is only returned at first time to change window function state.
-<<<<<<< HEAD
    * Afterwards, empty list is returned to avoid changes until next peer loaded.
-=======
-   * Afterward, empty list is returned to avoid changes until next peer loaded.
->>>>>>> df9a827c
    *
    * @return all rows for the peer
    */
@@ -79,10 +75,6 @@
   /**
    * Preload all peer rows if last peer rows done. Note that when no more data in peeking iterator,
    * there must be rows in frame (hasNext()=true), so no need to check it.hasNext() in this method.
-<<<<<<< HEAD
-   * Load until: 1. Different peer found (row with different sort key) 2. Or new partition (row with
-   * different partition key) 3. Or no more rows
-=======
    * <br>
    * Load until:<br>
    *
@@ -91,7 +83,6 @@
    *   <li>Or new partition (row with different partition key)
    *   <li>Or no more rows
    * </ol>
->>>>>>> df9a827c
    *
    * @param it rows iterator
    */
