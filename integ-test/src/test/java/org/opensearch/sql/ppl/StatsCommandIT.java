/*
 * Copyright OpenSearch Contributors
 * SPDX-License-Identifier: Apache-2.0
 */

package org.opensearch.sql.ppl;

import static org.opensearch.sql.legacy.TestsConstants.TEST_INDEX_ACCOUNT;
import static org.opensearch.sql.legacy.TestsConstants.TEST_INDEX_BANK;
import static org.opensearch.sql.legacy.TestsConstants.TEST_INDEX_BANK_WITH_NULL_VALUES;
import static org.opensearch.sql.legacy.TestsConstants.TEST_INDEX_TIME_DATE_NULL;
import static org.opensearch.sql.util.MatcherUtils.rows;
import static org.opensearch.sql.util.MatcherUtils.schema;
import static org.opensearch.sql.util.MatcherUtils.verifyDataRows;
import static org.opensearch.sql.util.MatcherUtils.verifySchema;
import static org.opensearch.sql.util.MatcherUtils.verifySchemaInOrder;

import java.io.IOException;
import org.json.JSONObject;
import org.junit.jupiter.api.Test;
import org.opensearch.sql.common.setting.Settings;

public class StatsCommandIT extends PPLIntegTestCase {

  @Override
  public void init() throws Exception {
    super.init();
    loadIndex(Index.ACCOUNT);
    loadIndex(Index.BANK_WITH_NULL_VALUES);
    loadIndex(Index.BANK);
    loadIndex(Index.TIME_TEST_DATA_WITH_NULL);
  }

  @Test
  public void testStatsAvg() throws IOException {
    JSONObject response =
        executeQuery(String.format("source=%s | stats avg(age)", TEST_INDEX_ACCOUNT));
    verifySchema(response, schema("avg(age)", null, "double"));
    verifyDataRows(response, rows(30.171D));
  }

  @Test
  public void testStatsSum() throws IOException {
    JSONObject response =
        executeQuery(String.format("source=%s | stats sum(balance)", TEST_INDEX_ACCOUNT));
    verifySchema(response, schema("sum(balance)", null, "bigint"));
    verifyDataRows(response, rows(25714837));
  }

  @Test
  public void testStatsSumWithEnhancement() throws IOException {
    JSONObject response =
        executeQuery(
            String.format(
                "source=%s | stats sum(balance), sum(balance + 100), sum(balance - 100),"
                    + " sum(balance * 100), sum(balance / 100) by gender",
                TEST_INDEX_ACCOUNT));
    verifySchema(
        response,
        schema("sum(balance)", null, "bigint"),
        schema("sum(balance + 100)", null, "bigint"),
        schema("sum(balance - 100)", null, "bigint"),
        schema("sum(balance * 100)", null, "bigint"),
        schema("sum(balance / 100)", null, "bigint"),
        schema("gender", null, "string"));
    verifyDataRows(
        response,
        rows(12632310, 12681610, 12583010, 1263231000, 126080, "F"),
        rows(13082527, 13133227, 13031827, 1308252700, 130570, "M"));
  }

  @Test
  public void testStatsCount() throws IOException {
    JSONObject response =
        executeQuery(String.format("source=%s | stats count(account_number)", TEST_INDEX_ACCOUNT));
    if (isCalciteEnabled()) {
      verifySchema(response, schema("count(account_number)", null, "bigint"));
    } else {
      verifySchema(response, schema("count(account_number)", null, "int"));
    }
    verifyDataRows(response, rows(1000));
  }

  @Test
  public void testStatsCountAll() throws IOException {
    JSONObject response =
        executeQuery(String.format("source=%s | stats count()", TEST_INDEX_ACCOUNT));
    if (isCalciteEnabled()) {
      verifySchema(response, schema("count()", null, "bigint"));
    } else {
      verifySchema(response, schema("count()", null, "int"));
    }
    verifyDataRows(response, rows(1000));

    response = executeQuery(String.format("source=%s | stats c()", TEST_INDEX_ACCOUNT));
    if (isCalciteEnabled()) {
      verifySchema(response, schema("c()", null, "bigint"));
    } else {
      verifySchema(response, schema("c()", null, "int"));
    }
    verifyDataRows(response, rows(1000));

    response = executeQuery(String.format("source=%s | stats count", TEST_INDEX_ACCOUNT));
    if (isCalciteEnabled()) {
      verifySchema(response, schema("count", null, "bigint"));
    } else {
      verifySchema(response, schema("count", null, "int"));
    }
    verifyDataRows(response, rows(1000));

    response = executeQuery(String.format("source=%s | stats c", TEST_INDEX_ACCOUNT));
    if (isCalciteEnabled()) {
      verifySchema(response, schema("c", null, "bigint"));
    } else {
      verifySchema(response, schema("c", null, "int"));
    }
    verifyDataRows(response, rows(1000));
  }

  @Test
  public void testStatsCBy() throws IOException {
    JSONObject response =
        executeQuery(String.format("source=%s | stats c by gender", TEST_INDEX_ACCOUNT));
    if (isCalciteEnabled()) {
      verifySchema(response, schema("c", null, "bigint"), schema("gender", null, "string"));
    } else {
      verifySchema(response, schema("c", null, "int"), schema("gender", null, "string"));
    }
    verifyDataRows(response, rows(493, "F"), rows(507, "M"));
  }

  @Test
  public void testStatsDistinctCount() throws IOException {
    JSONObject response =
        executeQuery(String.format("source=%s | stats distinct_count(gender)", TEST_INDEX_ACCOUNT));
    if (isCalciteEnabled()) {
      verifySchema(response, schema("distinct_count(gender)", null, "bigint"));
    } else {
      verifySchema(response, schema("distinct_count(gender)", null, "int"));
    }
    verifyDataRows(response, rows(2));

    response = executeQuery(String.format("source=%s | stats dc(age)", TEST_INDEX_ACCOUNT));
    if (isCalciteEnabled()) {
      verifySchema(response, schema("dc(age)", null, "bigint"));
    } else {
      verifySchema(response, schema("dc(age)", null, "int"));
    }
    verifyDataRows(response, rows(21));
  }

  @Test
  public void testStatsMin() throws IOException {
    JSONObject response =
        executeQuery(String.format("source=%s | stats min(age)", TEST_INDEX_ACCOUNT));
    verifySchema(response, schema("min(age)", null, "bigint"));
    verifyDataRows(response, rows(20));
  }

  @Test
  public void testStatsMax() throws IOException {
    JSONObject response =
        executeQuery(String.format("source=%s | stats max(age)", TEST_INDEX_ACCOUNT));
    verifySchema(response, schema("max(age)", null, "bigint"));
    verifyDataRows(response, rows(40));
  }

  @Test
  public void testStatsNested() throws IOException {
    JSONObject response =
        executeQuery(
            String.format("source=%s | stats avg(abs(age) * 2) as AGE", TEST_INDEX_ACCOUNT));
    verifySchema(response, schema("AGE", null, "double"));
    verifyDataRows(response, rows(60.342));
  }

  @Test
  public void testStatsNestedDoubleValue() throws IOException {
    JSONObject response =
        executeQuery(String.format("source=%s | stats avg(abs(age) * 2.0)", TEST_INDEX_ACCOUNT));
    verifySchema(response, schema("avg(abs(age) * 2.0)", null, "double"));
    verifyDataRows(response, rows(60.342));
  }

  @Test
  public void testStatsWhere() throws IOException {
    JSONObject response =
        executeQuery(
            String.format(
                "source=%s | stats sum(balance) as a by state | where a > 780000",
                TEST_INDEX_ACCOUNT));
    verifySchema(response, schema("a", null, "bigint"), schema("state", null, "string"));
    verifyDataRows(response, rows(782199, "TX"));
  }

  @Test
  public void testAvgGroupByNullValue() throws IOException {
    JSONObject response =
        executeQuery(
            String.format(
                "source=%s | stats avg(balance) as a by age", TEST_INDEX_BANK_WITH_NULL_VALUES));
    verifySchema(response, schema("a", null, "double"), schema("age", null, "int"));
    verifyDataRows(
        response,
        rows(null, null),
        rows(32838D, 28),
        rows(39225D, 32),
        rows(4180D, 33),
        rows(48086D, 34),
        rows(null, 36));
  }

  @Test
  public void testAvgGroupByNullValueNonNullBucket() throws IOException {
    JSONObject response =
        executeQuery(
            String.format(
                "source=%s | stats bucket_nullable=false avg(balance) as a by age",
                TEST_INDEX_BANK_WITH_NULL_VALUES));
    verifySchema(response, schema("a", null, "double"), schema("age", null, "int"));
    verifyDataRows(
        response,
        rows(32838D, 28),
        rows(39225D, 32),
        rows(4180D, 33),
        rows(48086D, 34),
        rows(null, 36));
  }

  @Test
  public void testMinGroupByNullValue() throws IOException {
    JSONObject response =
        executeQuery(
            String.format(
                "source=%s | stats min(balance) as a by age", TEST_INDEX_BANK_WITH_NULL_VALUES));
    verifyDataRows(
        response,
        rows(null, null),
        rows(32838D, 28),
        rows(39225D, 32),
        rows(4180D, 33),
        rows(48086D, 34),
        rows(null, 36));
  }

  @Test
  public void testMinGroupByNullValueNonNullBucket() throws IOException {
    JSONObject response =
        executeQuery(
            String.format(
                "source=%s | stats bucket_nullable=false min(balance) as a by age",
                TEST_INDEX_BANK_WITH_NULL_VALUES));
    verifyDataRows(
        response,
        rows(32838D, 28),
        rows(39225D, 32),
        rows(4180D, 33),
        rows(48086D, 34),
        rows(null, 36));
  }

  @Test
  public void testMaxGroupByNullValue() throws IOException {
    JSONObject response =
        executeQuery(
            String.format(
                "source=%s | stats max(balance) as a by age", TEST_INDEX_BANK_WITH_NULL_VALUES));
    verifyDataRows(
        response,
        rows(null, null),
        rows(32838D, 28),
        rows(39225D, 32),
        rows(4180D, 33),
        rows(48086D, 34),
        rows(null, 36));
  }

  @Test
  public void testMaxGroupByNullValueNonNullBucket() throws IOException {
    JSONObject response =
        executeQuery(
            String.format(
                "source=%s | stats bucket_nullable=false max(balance) as a by age",
                TEST_INDEX_BANK_WITH_NULL_VALUES));
    verifyDataRows(
        response,
        rows(32838D, 28),
        rows(39225D, 32),
        rows(4180D, 33),
        rows(48086D, 34),
        rows(null, 36));
  }

  @Test
  public void testSumGroupByNullValue() throws IOException {
    JSONObject response =
        executeQuery(
            String.format(
                "source=%s | stats avg(balance) as a by age", TEST_INDEX_BANK_WITH_NULL_VALUES));
    verifySchema(response, schema("a", null, "double"), schema("age", null, "int"));
    verifyDataRows(
        response,
        rows(null, null),
        rows(32838D, 28),
        rows(39225D, 32),
        rows(4180D, 33),
        rows(48086D, 34),
        rows(null, 36));
  }

  @Test
  public void testSumGroupByNullValueNonNullBucket() throws IOException {
    JSONObject response =
        executeQuery(
            String.format(
                "source=%s | stats bucket_nullable=false avg(balance) as a by age",
                TEST_INDEX_BANK_WITH_NULL_VALUES));
    verifySchema(response, schema("a", null, "double"), schema("age", null, "int"));
    verifyDataRows(
        response,
        rows(32838D, 28),
        rows(39225D, 32),
        rows(4180D, 33),
        rows(48086D, 34),
        rows(null, 36));
  }

  @Test
  public void testStatsWithLimit() throws IOException {
    // The original rows count is 6 if no head 5. See the test `testSumGroupByNullValue`.
    JSONObject response =
        executeQuery(
            String.format(
                "source=%s | stats avg(balance) as a by age | head 5",
                TEST_INDEX_BANK_WITH_NULL_VALUES));
    verifySchema(response, schema("a", null, "double"), schema("age", null, "int"));
    // If push down disabled, the final results will no longer be stable. In DSL, the order is
    // guaranteed because we always sort by bucket field, while we don't add sort in the plan.
    if (!isPushdownDisabled()) {
      verifyDataRows(
          response,
          rows(null, null),
          rows(32838D, 28),
          rows(39225D, 32),
          rows(4180D, 33),
          rows(48086D, 34));
    } else {
      assert ((Integer) response.get("size") == 5);
    }

    response =
        executeQuery(
            String.format(
                "source=%s | stats avg(balance) as a by age | head 5 | head 2 from 1",
                TEST_INDEX_BANK_WITH_NULL_VALUES));
    verifySchema(response, schema("a", null, "double"), schema("age", null, "int"));
    if (!isPushdownDisabled()) {
      verifyDataRows(response, rows(32838D, 28), rows(39225D, 32));
    } else {
      assert ((Integer) response.get("size") == 2);
    }

    response =
        executeQuery(
            String.format(
                "source=%s | stats avg(balance) as a by age | sort - age | head 5 | head 2 from 1",
                TEST_INDEX_BANK_WITH_NULL_VALUES));
    verifySchema(response, schema("a", null, "double"), schema("age", null, "int"));
    if (!isPushdownDisabled()) {
      verifyDataRows(response, rows(48086D, 34), rows(4180D, 33));
    } else {
      assert ((Integer) response.get("size") == 2);
    }

    response =
        executeQuery(
            String.format(
                "source=%s | stats avg(balance) as a by age | sort - a | head 5 | head 2 from 1",
                TEST_INDEX_BANK_WITH_NULL_VALUES));
    verifySchema(response, schema("a", null, "double"), schema("age", null, "int"));
    if (!isPushdownDisabled()) {
      verifyDataRows(response, rows(39225D, 32), rows(32838D, 28));
    } else {
      assert ((Integer) response.get("size") == 2);
    }
  }

  @Test
  public void testStddevSampGroupByNullValue() throws IOException {
    JSONObject response =
        executeQuery(
            String.format(
                "source=%s | stats STDDEV_SAMP(balance) as a by age",
                TEST_INDEX_BANK_WITH_NULL_VALUES));
    verifyDataRows(
        response,
        rows(null, null),
        rows(null, 28),
        rows(null, 32),
        rows(null, 33),
        rows(null, 34),
        rows(null, 36));
  }

  @Test
  public void testStddevSampGroupByNullValueNonNullBucket() throws IOException {
    JSONObject response =
        executeQuery(
            String.format(
                "source=%s | stats bucket_nullable=false STDDEV_SAMP(balance) as a by age",
                TEST_INDEX_BANK_WITH_NULL_VALUES));
    verifyDataRows(
        response, rows(null, 28), rows(null, 32), rows(null, 33), rows(null, 34), rows(null, 36));
  }

  @Test
  public void testStddevPopGroupByNullValue() throws IOException {
    JSONObject response =
        executeQuery(
            String.format(
                "source=%s | stats STDDEV_POP(balance) as a by age",
                TEST_INDEX_BANK_WITH_NULL_VALUES));
    verifyDataRows(
        response,
        rows(null, null),
        rows(0, 28),
        rows(0, 32),
        rows(0, 33),
        rows(0, 34),
        rows(null, 36));
  }

  @Test
  public void testStddevPopGroupByNullValueNonNullBucket() throws IOException {
    JSONObject response =
        executeQuery(
            String.format(
                "source=%s | stats bucket_nullable=false STDDEV_POP(balance) as a by age",
                TEST_INDEX_BANK_WITH_NULL_VALUES));
    verifyDataRows(response, rows(0, 28), rows(0, 32), rows(0, 33), rows(0, 34), rows(null, 36));
  }

  @Test
  public void testVarSampGroupByNullValue() throws IOException {
    JSONObject response =
        executeQuery(
            String.format(
                "source=%s | stats VAR_SAMP(balance) as a by age",
                TEST_INDEX_BANK_WITH_NULL_VALUES));
    verifyDataRows(
        response,
        rows(null, null),
        rows(null, 28),
        rows(null, 32),
        rows(null, 33),
        rows(null, 34),
        rows(null, 36));
  }

  @Test
  public void testVarSampGroupByNullValueNonNullBucket() throws IOException {
    JSONObject response =
        executeQuery(
            String.format(
                "source=%s | stats bucket_nullable=false VAR_SAMP(balance) as a by age",
                TEST_INDEX_BANK_WITH_NULL_VALUES));
    verifyDataRows(
        response, rows(null, 28), rows(null, 32), rows(null, 33), rows(null, 34), rows(null, 36));
  }

  @Test
  public void testVarPopGroupByNullValue() throws IOException {
    JSONObject response =
        executeQuery(
            String.format(
                "source=%s | stats VAR_POP(balance) as a by age",
                TEST_INDEX_BANK_WITH_NULL_VALUES));
    verifyDataRows(
        response,
        rows(null, null),
        rows(0, 28),
        rows(0, 32),
        rows(0, 33),
        rows(0, 34),
        rows(null, 36));
  }

  @Test
  public void testVarPopGroupByNullValueNonNullBucket() throws IOException {
    JSONObject response =
        executeQuery(
            String.format(
                "source=%s | stats bucket_nullable=false VAR_POP(balance) as a by age",
                TEST_INDEX_BANK_WITH_NULL_VALUES));
    verifyDataRows(response, rows(0, 28), rows(0, 32), rows(0, 33), rows(0, 34), rows(null, 36));
  }

  // Todo. The column of agg function is in random order. This is because we create the project
  // all operator from the symbol table which can't maintain the original column order.
  @Test
  public void testMultipleAggregationFunction() throws IOException {
    JSONObject response =
        executeQuery(String.format("source=%s | stats min(age), max(age)", TEST_INDEX_ACCOUNT));
    verifySchema(response, schema("min(age)", null, "bigint"), schema("max(age)", null, "bigint"));
    verifyDataRows(response, rows(20, 40));
  }

  @Test
  public void testStatsWithNull() throws IOException {
    JSONObject response =
        executeQuery(String.format("source=%s | stats avg(age)", TEST_INDEX_BANK_WITH_NULL_VALUES));
    verifySchema(response, schema("avg(age)", null, "double"));
    verifyDataRows(response, rows(33.166666666666664));
  }

  @Test
  public void testStatsWithNullNonNullBucket() throws IOException {
    JSONObject response =
        executeQuery(
            String.format(
                "source=%s | stats bucket_nullable=false avg(age)",
                TEST_INDEX_BANK_WITH_NULL_VALUES));
    verifySchema(response, schema("avg(age)", null, "double"));
    verifyDataRows(response, rows(33.166666666666664));
  }

  @Test
  public void testSumWithNull() throws IOException {
    JSONObject response =
        executeQuery(
            String.format(
                "source=%s | where age = 36 | stats sum(balance)",
                TEST_INDEX_BANK_WITH_NULL_VALUES));
    verifySchema(response, schema("sum(balance)", null, "bigint"));
    // TODO: Fix -- temporary workaround for the pushdown issue:
    //  The current pushdown implementation will return 0 for sum when getting null values as input.
    //  Returning null should be the expected behavior.
    Integer expectedValue = isPushdownDisabled() ? null : 0;
    verifyDataRows(response, rows(expectedValue));
  }

  @Test
  public void testStatsWithMissing() throws IOException {
    JSONObject response =
        executeQuery(
            String.format("source=%s | stats avg(balance)", TEST_INDEX_BANK_WITH_NULL_VALUES));
    verifySchema(response, schema("avg(balance)", null, "double"));
    verifyDataRows(response, rows(31082.25));
  }

  @Test
  public void testStatsBySpan() throws IOException {
    JSONObject response =
        executeQuery(String.format("source=%s | stats count() by span(age,10)", TEST_INDEX_BANK));
    verifySchema(
        response,
        isCalciteEnabled() ? schema("count()", null, "bigint") : schema("count()", null, "int"),
        schema("span(age,10)", null, "int"));
    verifyDataRows(response, rows(1, 20), rows(6, 30));
  }

  @Test
  public void testStatsTimeSpan() throws IOException {
    JSONObject response =
        executeQuery(
            String.format("source=%s | stats count() by span(birthdate,1y)", TEST_INDEX_BANK));
    verifySchema(
        response,
        isCalciteEnabled() ? schema("count()", null, "bigint") : schema("count()", null, "int"),
        schema("span(birthdate,1y)", null, "timestamp"));
    verifyDataRows(response, rows(2, "2017-01-01 00:00:00"), rows(5, "2018-01-01 00:00:00"));
  }

  @Test
  public void testStatsAliasedSpan() throws IOException {
    JSONObject response =
        executeQuery(
            String.format(
                "source=%s | stats count() by span(age,10) as age_bucket", TEST_INDEX_BANK));
    if (isCalciteEnabled()) {
      verifySchema(response, schema("count()", null, "bigint"), schema("age_bucket", null, "int"));
    } else {
      verifySchema(response, schema("count()", null, "int"), schema("age_bucket", null, "int"));
    }
    verifyDataRows(response, rows(1, 20), rows(6, 30));
  }

  @Test
  public void testStatsBySpanAndMultipleFields() throws IOException {
    JSONObject response =
        executeQuery(
            String.format(
                "source=%s | stats count() by span(age,10), gender, state", TEST_INDEX_BANK));
    verifySchemaInOrder(
        response,
        isCalciteEnabled() ? schema("count()", null, "bigint") : schema("count()", null, "int"),
        schema("span(age,10)", null, "int"),
        schema("gender", null, "string"),
        schema("state", null, "string"));
    verifyDataRows(
        response,
        rows(1, 20, "F", "VA"),
        rows(1, 30, "F", "IN"),
        rows(1, 30, "F", "PA"),
        rows(1, 30, "M", "IL"),
        rows(1, 30, "M", "MD"),
        rows(1, 30, "M", "TN"),
        rows(1, 30, "M", "WA"));
  }

  @Test
  public void testStatsByMultipleFieldsAndSpan() throws IOException {
    // Use verifySchemaInOrder() and verifyDataRowsInOrder() to check that the span column is always
    // the first column in result whatever the order of span in query is first or last one
    JSONObject response =
        executeQuery(
            String.format(
                "source=%s | stats count() by gender, state, span(age,10)", TEST_INDEX_BANK));
    verifySchemaInOrder(
        response,
        isCalciteEnabled() ? schema("count()", null, "bigint") : schema("count()", null, "int"),
        schema("span(age,10)", null, "int"),
        schema("gender", null, "string"),
        schema("state", null, "string"));
    verifyDataRows(
        response,
        rows(1, 20, "F", "VA"),
        rows(1, 30, "F", "IN"),
        rows(1, 30, "F", "PA"),
        rows(1, 30, "M", "IL"),
        rows(1, 30, "M", "MD"),
        rows(1, 30, "M", "TN"),
        rows(1, 30, "M", "WA"));
  }

  @Test
  public void testStatsPercentile() throws IOException {
    JSONObject response =
        executeQuery(String.format("source=%s | stats percentile(balance, 50)", TEST_INDEX_BANK));
    verifySchema(response, schema("percentile(balance, 50)", null, "bigint"));
    verifyDataRows(response, rows(32838));
  }

  @Test
  public void testStatsPercentileWithNull() throws IOException {
    JSONObject response =
        executeQuery(
            String.format(
                "source=%s | stats percentile(balance, 50)", TEST_INDEX_BANK_WITH_NULL_VALUES));
    verifySchema(response, schema("percentile(balance, 50)", null, "bigint"));
    verifyDataRows(response, rows(39225));
  }

  @Test
  public void testStatsPercentileWithCompression() throws IOException {
    JSONObject response =
        executeQuery(
            String.format("source=%s | stats percentile(balance, 50, 20)", TEST_INDEX_BANK));
    verifySchema(response, schema("percentile(balance, 50, 20)", null, "bigint"));
    verifyDataRows(response, rows(32838));

    // disable pushdown by adding a eval command
    JSONObject responsePushdownDisabled =
        executeQuery(
            String.format(
                "source=%s | eval a = 1 | stats percentile(balance, 50, 20)", TEST_INDEX_BANK));
    verifySchema(responsePushdownDisabled, schema("percentile(balance, 50, 20)", null, "bigint"));
    verifyDataRows(responsePushdownDisabled, rows(32838));
  }

  @Test
  public void testStatsPercentileWhere() throws IOException {
    JSONObject response =
        executeQuery(
            String.format(
                "source=%s | stats percentile(balance, 50) as p50 by state | where p50 > 40000",
                TEST_INDEX_BANK));
    verifySchema(response, schema("p50", null, "bigint"), schema("state", null, "string"));
    verifyDataRows(response, rows(48086, "IN"), rows(40540, "PA"));
  }

  @Test
  public void testStatsPercentileByNullValue() throws IOException {
    JSONObject response =
        executeQuery(
            String.format(
                "source=%s | stats percentile(balance, 50) as p50 by age",
                TEST_INDEX_BANK_WITH_NULL_VALUES));
    verifySchema(response, schema("p50", null, "bigint"), schema("age", null, "int"));
    verifyDataRows(
        response,
        rows(isPushdownDisabled() ? null : 0, null),
<<<<<<< HEAD
        rows(32838, 28),
        rows(39225, 32),
        rows(4180, 33),
        rows(48086, 34),
        rows(isPushdownDisabled() ? null : 0, 36));
  }

  @Test
  public void testStatsPercentileByNullValueNonNullBucket() throws IOException {
    JSONObject response =
        executeQuery(
            String.format(
                "source=%s | stats bucket_nullable=false percentile(balance, 50) as p50 by age",
                TEST_INDEX_BANK_WITH_NULL_VALUES));
    verifySchema(response, schema("p50", null, "bigint"), schema("age", null, "int"));
    verifyDataRows(
        response,
=======
>>>>>>> 517e881d
        rows(32838, 28),
        rows(39225, 32),
        rows(4180, 33),
        rows(48086, 34),
        rows(isPushdownDisabled() ? null : 0, 36));
<<<<<<< HEAD
=======
  }

  @Test
  public void testStatsPercentileByNullValueNonNullBucket() throws IOException {
    JSONObject response =
        executeQuery(
            String.format(
                "source=%s | stats bucket_nullable=false percentile(balance, 50) as p50 by age",
                TEST_INDEX_BANK_WITH_NULL_VALUES));
    verifySchema(response, schema("p50", null, "bigint"), schema("age", null, "int"));
    verifyDataRows(
        response,
        rows(32838, 28),
        rows(39225, 32),
        rows(4180, 33),
        rows(48086, 34),
        rows(isPushdownDisabled() ? null : 0, 36));
>>>>>>> 517e881d
  }

  @Test
  public void testStatsPercentileBySpan() throws IOException {
    JSONObject response =
        executeQuery(
            String.format(
                "source=%s | stats percentile(balance, 50) as p50 by span(age, 10) as age_bucket",
                TEST_INDEX_BANK));
    verifySchema(response, schema("p50", null, "bigint"), schema("age_bucket", null, "int"));
    verifyDataRows(response, rows(32838, 20), rows(39225, 30));
  }

  @Test
  public void testDisableLegacyPreferred() throws IOException {
    withSettings(
        Settings.Key.PPL_SYNTAX_LEGACY_PREFERRED,
        "false",
        () -> {
          JSONObject response = null;
          try {
            response =
                executeQuery(
                    String.format(
                        "source=%s | stats avg(balance) as a by age",
                        TEST_INDEX_BANK_WITH_NULL_VALUES));
          } catch (IOException e) {
            throw new RuntimeException(e);
          }
          verifySchema(response, schema("a", null, "double"), schema("age", null, "int"));
          verifyDataRows(
              response,
              rows(32838D, 28),
              rows(39225D, 32),
              rows(4180D, 33),
              rows(48086D, 34),
              rows(null, 36));
        });
  }
<<<<<<< HEAD
=======

  @Test
  public void testStatsBySpanTimeWithNullBucket() throws IOException {
    JSONObject response =
        executeQuery(
            String.format(
                "source=%s | stats percentile(value, 50) as p50 by span(@timestamp, 12h) as"
                    + " half_day",
                TEST_INDEX_TIME_DATE_NULL));
    verifySchema(response, schema("p50", null, "int"), schema("half_day", null, "timestamp"));
    verifyDataRows(
        response,
        rows(8523, "2025-07-28 00:00:00"),
        rows(8094, "2025-07-28 12:00:00"),
        rows(8429, "2025-07-29 00:00:00"),
        rows(8216, "2025-07-29 12:00:00"),
        rows(8493, "2025-07-30 00:00:00"),
        rows(8426, "2025-07-30 12:00:00"),
        rows(8213, "2025-07-31 00:00:00"),
        rows(8490, "2025-07-31 12:00:00"));
  }
>>>>>>> 517e881d
}<|MERGE_RESOLUTION|>--- conflicted
+++ resolved
@@ -690,7 +690,6 @@
     verifyDataRows(
         response,
         rows(isPushdownDisabled() ? null : 0, null),
-<<<<<<< HEAD
         rows(32838, 28),
         rows(39225, 32),
         rows(4180, 33),
@@ -708,33 +707,11 @@
     verifySchema(response, schema("p50", null, "bigint"), schema("age", null, "int"));
     verifyDataRows(
         response,
-=======
->>>>>>> 517e881d
         rows(32838, 28),
         rows(39225, 32),
         rows(4180, 33),
         rows(48086, 34),
         rows(isPushdownDisabled() ? null : 0, 36));
-<<<<<<< HEAD
-=======
-  }
-
-  @Test
-  public void testStatsPercentileByNullValueNonNullBucket() throws IOException {
-    JSONObject response =
-        executeQuery(
-            String.format(
-                "source=%s | stats bucket_nullable=false percentile(balance, 50) as p50 by age",
-                TEST_INDEX_BANK_WITH_NULL_VALUES));
-    verifySchema(response, schema("p50", null, "bigint"), schema("age", null, "int"));
-    verifyDataRows(
-        response,
-        rows(32838, 28),
-        rows(39225, 32),
-        rows(4180, 33),
-        rows(48086, 34),
-        rows(isPushdownDisabled() ? null : 0, 36));
->>>>>>> 517e881d
   }
 
   @Test
@@ -774,8 +751,6 @@
               rows(null, 36));
         });
   }
-<<<<<<< HEAD
-=======
 
   @Test
   public void testStatsBySpanTimeWithNullBucket() throws IOException {
@@ -797,5 +772,4 @@
         rows(8213, "2025-07-31 00:00:00"),
         rows(8490, "2025-07-31 12:00:00"));
   }
->>>>>>> 517e881d
 }