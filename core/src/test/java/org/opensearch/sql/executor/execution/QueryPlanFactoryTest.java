--- conflicted
+++ resolved
@@ -130,11 +130,7 @@
     Statement query = new Query(plan, 10);
     AbstractPlan queryExecution =
         factory.createContinuePaginatedPlan(query, Optional.of(queryListener), Optional.empty());
-<<<<<<< HEAD
-    assertTrue(queryExecution instanceof PaginatedPlan);
-=======
     assertTrue(queryExecution instanceof QueryPlan);
->>>>>>> 8e624a5b
   }
 
   @Test
