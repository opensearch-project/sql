--- conflicted
+++ resolved
@@ -1,32 +1,21 @@
 calcite:
   logical: |
     LogicalSystemLimit(sort0=[$2], dir0=[DESC-nulls-last], fetch=[10000], type=[QUERY_SIZE_LIMIT])
-      LogicalSort(sort0=[$2], dir0=[DESC-nulls-last])
-        LogicalProject(id=[$2], name=[$0], salary=[$4])
+      LogicalProject(id=[$2], name=[$0], salary=[$4])
+        LogicalSort(sort0=[$4], dir0=[DESC-nulls-last])
           LogicalFilter(condition=[EXISTS({
-    LogicalFilter(condition=[=($cor1.id, $1)])
-      LogicalSort(fetch=[10000])
-        LogicalProject(name=[$0], uid=[$1], occupation=[$2], department=[$3], _id=[$4], _index=[$5], _score=[$6], _maxscore=[$7], _sort=[$8], _routing=[$9])
+    LogicalProject(name=[$0], uid=[$1], occupation=[$2], department=[$3])
+      LogicalFilter(condition=[=($cor0.id, $1)])
+        LogicalSystemLimit(fetch=[10000], type=[SUBSEARCH_MAXOUT])
           LogicalFilter(condition=[=($0, 'Tom')])
             CalciteLogicalIndexScan(table=[[OpenSearch, opensearch-sql_test_index_work_information]])
-    })], variablesSet=[[$cor1]])
+    })], variablesSet=[[$cor0]])
             CalciteLogicalIndexScan(table=[[OpenSearch, opensearch-sql_test_index_worker]])
   physical: |
-<<<<<<< HEAD
-    EnumerableLimit(fetch=[10000])
-      EnumerableSort(sort0=[$2], dir0=[DESC-nulls-last])
-        EnumerableCalc(expr#0..3=[{inputs}], id=[$t1], name=[$t0], salary=[$t2])
-          EnumerableCorrelate(correlation=[$cor1], joinType=[inner], requiredColumns=[{1}])
-            CalciteEnumerableIndexScan(table=[[OpenSearch, opensearch-sql_test_index_worker]], PushDownContext=[[PROJECT->[name, id, salary]], OpenSearchRequestBuilder(sourceBuilder={"from":0,"timeout":"1m","_source":{"includes":["name","id","salary"],"excludes":[]}}, requestedTotalSize=2147483647, pageSize=null, startFrom=0)])
-            EnumerableAggregate(group=[{0}])
-              EnumerableCalc(expr#0=[{inputs}], expr#1=[true], expr#2=[$cor1], expr#3=[$t2.id], expr#4=[=($t3, $t0)], i=[$t1], $condition=[$t4])
-                CalciteEnumerableIndexScan(table=[[OpenSearch, opensearch-sql_test_index_work_information]], PushDownContext=[[PROJECT->[name, uid], FILTER->=($0, 'Tom'), PROJECT->[uid], LIMIT->10000], OpenSearchRequestBuilder(sourceBuilder={"from":0,"size":10000,"timeout":"1m","query":{"term":{"name":{"value":"Tom","boost":1.0}}},"_source":{"includes":["uid"],"excludes":[]}}, requestedTotalSize=10000, pageSize=null, startFrom=0)])
-=======
     EnumerableCalc(expr#0..3=[{inputs}], id=[$t1], name=[$t0], salary=[$t2])
       CalciteEnumerableTopK(sort0=[$2], dir0=[DESC-nulls-last], fetch=[10000])
         EnumerableCorrelate(correlation=[$cor0], joinType=[inner], requiredColumns=[{1}])
           CalciteEnumerableIndexScan(table=[[OpenSearch, opensearch-sql_test_index_worker]], PushDownContext=[[PROJECT->[name, id, salary]], OpenSearchRequestBuilder(sourceBuilder={"from":0,"timeout":"1m","_source":{"includes":["name","id","salary"],"excludes":[]}}, requestedTotalSize=2147483647, pageSize=null, startFrom=0)])
           EnumerableAggregate(group=[{0}])
             EnumerableCalc(expr#0=[{inputs}], expr#1=[true], expr#2=[$cor0], expr#3=[$t2.id], expr#4=[=($t3, $t0)], i=[$t1], $condition=[$t4])
-              CalciteEnumerableIndexScan(table=[[OpenSearch, opensearch-sql_test_index_work_information]], PushDownContext=[[PROJECT->[name, uid], FILTER->=($0, 'Tom'), LIMIT->10000, PROJECT->[uid]], OpenSearchRequestBuilder(sourceBuilder={"from":0,"size":10000,"timeout":"1m","query":{"term":{"name":{"value":"Tom","boost":1.0}}},"_source":{"includes":["uid"],"excludes":[]}}, requestedTotalSize=10000, pageSize=null, startFrom=0)])
->>>>>>> 08be6f92
+              CalciteEnumerableIndexScan(table=[[OpenSearch, opensearch-sql_test_index_work_information]], PushDownContext=[[PROJECT->[name, uid], FILTER->=($0, 'Tom'), LIMIT->10000, PROJECT->[uid]], OpenSearchRequestBuilder(sourceBuilder={"from":0,"size":10000,"timeout":"1m","query":{"term":{"name":{"value":"Tom","boost":1.0}}},"_source":{"includes":["uid"],"excludes":[]}}, requestedTotalSize=10000, pageSize=null, startFrom=0)])