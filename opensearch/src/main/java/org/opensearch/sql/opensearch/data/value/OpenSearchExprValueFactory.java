--- conflicted
+++ resolved
@@ -116,16 +116,14 @@
           .put(
               OpenSearchDataType.of(OpenSearchDataType.MappingType.Double),
               (c, dt) -> new ExprDoubleValue(c.doubleValue()))
-<<<<<<< HEAD
-          .put(OpenSearchDataType.of(OpenSearchDataType.MappingType.HalfFloat),
+          .put(
+              OpenSearchDataType.of(OpenSearchDataType.MappingType.HalfFloat),
               (c, dt) -> new ExprFloatValue(c.floatValue()))
-          .put(OpenSearchDataType.of(OpenSearchDataType.MappingType.ScaledFloat),
+          .put(
+              OpenSearchDataType.of(OpenSearchDataType.MappingType.ScaledFloat),
               (c, dt) -> new ExprDoubleValue(c.doubleValue()))
-          .put(OpenSearchDataType.of(OpenSearchDataType.MappingType.Text),
-=======
           .put(
               OpenSearchDataType.of(OpenSearchDataType.MappingType.Text),
->>>>>>> 7e3a718f
               (c, dt) -> new OpenSearchExprTextValue(c.stringValue()))
           .put(
               OpenSearchDataType.of(OpenSearchDataType.MappingType.Keyword),
