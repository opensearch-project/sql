/*
 * Copyright OpenSearch Contributors
 * SPDX-License-Identifier: Apache-2.0
 */

/*
MySQL (Positive Technologies) grammar
The MIT License (MIT).
Copyright (c) 2015-2017, Ivan Kochurkin (kvanttt@gmail.com), Positive Technologies.
Copyright (c) 2017, Ivan Khudyashev (IHudyashov@ptsecurity.com)

Permission is hereby granted, free of charge, to any person obtaining a copy
of this software and associated documentation files (the "Software"), to deal
in the Software without restriction, including without limitation the rights
to use, copy, modify, merge, publish, distribute, sublicense, and/or sell
copies of the Software, and to permit persons to whom the Software is
furnished to do so, subject to the following conditions:

The above copyright notice and this permission notice shall be included in
all copies or substantial portions of the Software.

THE SOFTWARE IS PROVIDED "AS IS", WITHOUT WARRANTY OF ANY KIND, EXPRESS OR
IMPLIED, INCLUDING BUT NOT LIMITED TO THE WARRANTIES OF MERCHANTABILITY,
FITNESS FOR A PARTICULAR PURPOSE AND NONINFRINGEMENT. IN NO EVENT SHALL THE
AUTHORS OR COPYRIGHT HOLDERS BE LIABLE FOR ANY CLAIM, DAMAGES OR OTHER
LIABILITY, WHETHER IN AN ACTION OF CONTRACT, TORT OR OTHERWISE, ARISING FROM,
OUT OF OR IN CONNECTION WITH THE SOFTWARE OR THE USE OR OTHER DEALINGS IN
THE SOFTWARE.
*/

parser grammar OpenSearchSQLParser;

import OpenSearchSQLIdentifierParser;

options { tokenVocab=OpenSearchSQLLexer; }


// Top Level Description

//    Root rule
root
    : sqlStatement? SEMI? EOF
    ;

//    Only SELECT
sqlStatement
    : dmlStatement | adminStatement
    ;

dmlStatement
    : selectStatement
    ;


// Data Manipulation Language

//    Primary DML Statements

selectStatement
    : querySpecification                                 #simpleSelect
    ;

adminStatement
    : showStatement
    | describeStatement
    ;

showStatement
    : SHOW TABLES tableFilter
    ;

describeStatement
    : DESCRIBE TABLES tableFilter columnFilter?
    ;

columnFilter
    : COLUMNS LIKE showDescribePattern
    ;

tableFilter
    : LIKE showDescribePattern
    ;

showDescribePattern
    : oldID=compatibleID | stringLiteral
    ;

compatibleID
    : (MODULE | ID)+?
    ;

//    Select Statement's Details

querySpecification
    : selectClause
      fromClause?
      limitClause?
    ;

selectClause
    : SELECT selectSpec? selectElements
    ;

selectSpec
    : (ALL | DISTINCT)
    ;

selectElements
    : (star=STAR | selectElement) (COMMA selectElement)*
    ;

selectElement
    : expression (AS? alias)?
    ;

fromClause
    : FROM relation
      (whereClause)?
      (groupByClause)?
      (havingClause)?
      (orderByClause)? // Place it under FROM for now but actually not necessary ex. A UNION B ORDER BY
    ;

relation
    : tableName (AS? alias)?                                                #tableAsRelation
    | LR_BRACKET subquery=querySpecification RR_BRACKET AS? alias           #subqueryAsRelation
    ;

whereClause
    : WHERE expression
    ;

groupByClause
    : GROUP BY groupByElements
    ;

groupByElements
    : groupByElement (COMMA groupByElement)*
    ;

groupByElement
    : expression
    ;

havingClause
    : HAVING expression
    ;

orderByClause
    : ORDER BY orderByElement (COMMA orderByElement)*
    ;

orderByElement
    : expression order=(ASC | DESC)? (NULLS (FIRST | LAST))?
    ;

limitClause
    : LIMIT (offset=decimalLiteral COMMA)? limit=decimalLiteral
    | LIMIT limit=decimalLiteral OFFSET offset=decimalLiteral
    ;

//  Window Function's Details
windowFunctionClause
    : function=windowFunction overClause
    ;

windowFunction
    : functionName=(ROW_NUMBER | RANK | DENSE_RANK)
        LR_BRACKET functionArgs? RR_BRACKET              #scalarWindowFunction
    | aggregateFunction                                  #aggregateWindowFunction
    ;

overClause
    : OVER LR_BRACKET partitionByClause? orderByClause? RR_BRACKET
    ;

partitionByClause
    : PARTITION BY expression (COMMA expression)*
    ;


//    Literals

constant
    : stringLiteral             #string
    | sign? decimalLiteral      #signedDecimal
    | sign? realLiteral         #signedReal
    | booleanLiteral            #boolean
    | datetimeLiteral           #datetime
    | intervalLiteral           #interval
    | nullLiteral               #null
    // Doesn't support the following types for now
    //| BIT_STRING
    //| NOT? nullLiteral=(NULL_LITERAL | NULL_SPEC_LITERAL)
    //| LEFT_BRACE dateType=(D | T | TS | DATE | TIME | TIMESTAMP) stringLiteral RIGHT_BRACE
    ;

decimalLiteral
    : DECIMAL_LITERAL | ZERO_DECIMAL | ONE_DECIMAL | TWO_DECIMAL
    ;

stringLiteral
    : STRING_LITERAL
    | DOUBLE_QUOTE_ID
    ;

booleanLiteral
    : TRUE | FALSE
    ;

realLiteral
    : REAL_LITERAL
    ;

sign
    : PLUS | MINUS
    ;

nullLiteral
    : NULL_LITERAL
    ;

// Date and Time Literal, follow ANSI 92
datetimeLiteral
    : dateLiteral
    | timeLiteral
    | timestampLiteral
    ;

dateLiteral
    : DATE date=stringLiteral
    ;

timeLiteral
    : TIME time=stringLiteral
    ;

timestampLiteral
    : TIMESTAMP timestamp=stringLiteral
    ;

intervalLiteral
    : INTERVAL expression intervalUnit
    ;

intervalUnit
    : MICROSECOND | SECOND | MINUTE | HOUR | DAY | WEEK | MONTH | QUARTER | YEAR | SECOND_MICROSECOND
    | MINUTE_MICROSECOND | MINUTE_SECOND | HOUR_MICROSECOND | HOUR_SECOND | HOUR_MINUTE | DAY_MICROSECOND
    | DAY_SECOND | DAY_MINUTE | DAY_HOUR | YEAR_MONTH
    ;

// predicates

// Simplified approach for expression
expression
    : NOT expression                                                #notExpression
    | left=expression AND right=expression                          #andExpression
    | left=expression OR right=expression                           #orExpression
    | predicate                                                     #predicateExpression
    ;

predicate
    : expressionAtom                                                #expressionAtomPredicate
    | left=predicate comparisonOperator right=predicate             #binaryComparisonPredicate
    | predicate IS nullNotnull                                      #isNullPredicate
    | left=predicate NOT? LIKE right=predicate                      #likePredicate
    | left=predicate REGEXP right=predicate                         #regexpPredicate
    | predicate NOT? IN '(' expressions ')'                         #inPredicate
    ;

expressions
    : expression (',' expression)*
    ;

expressionAtom
    : constant                                                      #constantExpressionAtom
    | columnName                                                    #fullColumnNameExpressionAtom
    | functionCall                                                  #functionCallExpressionAtom
    | LR_BRACKET expression RR_BRACKET                              #nestedExpressionAtom
    | left=expressionAtom mathOperator right=expressionAtom         #mathExpressionAtom
    ;

mathOperator
    : PLUS | MINUS | STAR | DIVIDE | MODULE
    ;

comparisonOperator
    : '=' | '>' | '<' | '<' '=' | '>' '='
    | '<' '>' | '!' '='
    ;

nullNotnull
    : NOT? NULL_LITERAL
    ;

functionCall
    : scalarFunctionName LR_BRACKET functionArgs? RR_BRACKET        #scalarFunctionCall
    | specificFunction                                              #specificFunctionCall
    | windowFunctionClause                                          #windowFunctionCall
    | aggregateFunction                                             #aggregateFunctionCall
    | aggregateFunction (orderByClause)? filterClause               #filteredAggregationFunctionCall
    | relevanceFunction                                             #relevanceFunctionCall
    ;

scalarFunctionName
    : mathematicalFunctionName
    | dateTimeFunctionName
    | textFunctionName
    | flowControlFunctionName
    ;

specificFunction
    : CASE expression caseFuncAlternative+
        (ELSE elseArg=functionArg)? END                               #caseFunctionCall
    | CASE caseFuncAlternative+
        (ELSE elseArg=functionArg)? END                               #caseFunctionCall
    | CAST '(' expression AS convertedDataType ')'                    #dataTypeFunctionCall
    ;

relevanceFunction
    : singleFieldRelevanceFunction | multiFieldRelevanceFunction
    ;

// Field is a single column
singleFieldRelevanceFunction
    : singleFieldRelevanceFunctionName LR_BRACKET
        field=relevanceField COMMA query=relevanceQuery
        (COMMA relevanceArg)* RR_BRACKET;

// Field is a list of columns
multiFieldRelevanceFunction
    : multiFieldRelevanceFunctionName LR_BRACKET
        LT_SQR_PRTHS field=relevanceFieldAndWeight (COMMA field=relevanceFieldAndWeight)* RT_SQR_PRTHS
        COMMA query=relevanceQuery (COMMA relevanceArg)* RR_BRACKET
    ;

convertedDataType
    : typeName=DATE
    | typeName=TIME
    | typeName=TIMESTAMP
    | typeName=INT
    | typeName=INTEGER
    | typeName=DOUBLE
    | typeName=LONG
    | typeName=FLOAT
    | typeName=STRING
    | typeName=BOOLEAN
    ;

caseFuncAlternative
    : WHEN condition=functionArg
      THEN consequent=functionArg
    ;

aggregateFunction
    : functionName=aggregationFunctionName LR_BRACKET functionArg RR_BRACKET
                                                                    #regularAggregateFunctionCall
    | COUNT LR_BRACKET STAR RR_BRACKET                              #countStarFunctionCall
    | COUNT LR_BRACKET DISTINCT functionArg RR_BRACKET              #distinctCountFunctionCall
    ;

filterClause
    : FILTER LR_BRACKET WHERE expression RR_BRACKET
    ;

aggregationFunctionName
    : AVG | COUNT | SUM | MIN | MAX | VAR_POP | VAR_SAMP | VARIANCE | STD | STDDEV | STDDEV_POP | STDDEV_SAMP
    ;

mathematicalFunctionName
    : ABS | CEIL | CEILING | CONV | CRC32 | E | EXP | FLOOR | LN | LOG | LOG10 | LOG2 | MOD | PI | POW | POWER
    | RAND | ROUND | SIGN | SQRT | TRUNCATE
    | trigonometricFunctionName
    ;

trigonometricFunctionName
    : ACOS | ASIN | ATAN | ATAN2 | COS | COT | DEGREES | RADIANS | SIN | TAN
    ;

dateTimeFunctionName
    : ADDDATE | DATE | DATE_ADD | DATE_SUB | DAY | DAYNAME | DAYOFMONTH | DAYOFWEEK | DAYOFYEAR | FROM_DAYS
    | HOUR | MICROSECOND | MINUTE | MONTH | MONTHNAME | QUARTER | SECOND | SUBDATE | TIME | TIME_TO_SEC
    | TIMESTAMP | TO_DAYS | YEAR | WEEK | DATE_FORMAT
    ;

textFunctionName
    : SUBSTR | SUBSTRING | TRIM | LTRIM | RTRIM | LOWER | UPPER
    | CONCAT | CONCAT_WS | SUBSTR | LENGTH | STRCMP | RIGHT | LEFT
    | ASCII | LOCATE | REPLACE
    ;

flowControlFunctionName
    : IF | IFNULL | NULLIF | ISNULL
    ;

<<<<<<< HEAD
singleFieldRelevanceFunctionName
    : MATCH
=======
relevanceFunctionName
    : MATCH | MATCH_PHRASE | MATCHPHRASE
>>>>>>> 26058b84
    ;

multiFieldRelevanceFunctionName
    : SIMPLE_QUERY_STRING
    ;

legacyRelevanceFunctionName
    : QUERY | MATCH_QUERY | MATCHQUERY
    ;

functionArgs
    : functionArg (COMMA functionArg)*
    ;

functionArg
    : expression
    ;

relevanceArg
    : relevanceArgName EQUAL_SYMBOL relevanceArgValue
    ;

relevanceArgName
<<<<<<< HEAD
    : ALLOW_LEADING_WILDCARD | ANALYZE_WILDCARD | ANALYZER | AUTO_GENERATE_SYNONYMS_PHRASE_QUERY
    | BOOST | CUTOFF_FREQUENCY | DEFAULT_FIELD | DEFAULT_OPERATOR | ENABLE_POSITION_INCREMENTS
    | FLAGS | FUZZY_MAX_EXPANSIONS | FUZZY_PREFIX_LENGTH | FUZZY_TRANSPOSITIONS | FUZZY_REWRITE
    | FUZZINESS | LENIENT | LOW_FREQ_OPERATOR | MAX_DETERMINIZED_STATES | MAX_EXPANSIONS
    | MINIMUM_SHOULD_MATCH | OPERATOR | PHRASE_SLOP | PREFIX_LENGTH | QUOTE_ANALYZER
    | QUOTE_FIELD_SUFFIX | REWRITE | SLOP | TIE_BREAKER | TIME_ZONE | TYPE | ZERO_TERMS_QUERY
    ;

relevanceFieldAndWeight
    : field=relevanceField
    | field=relevanceField weight=relevanceFieldWeight
    | field=relevanceField BIT_XOR_OP weight=relevanceFieldWeight
    ;

relevanceFieldWeight
    : realLiteral
    | decimalLiteral
    ;

relevanceField
    : qualifiedName
    | stringLiteral
    ;

relevanceQuery
    : relevanceArgValue
=======
    : ALLOW_LEADING_WILDCARD | ANALYZE_WILDCARD | ANALYZER | AUTO_GENERATE_SYNONYMS_PHRASE_QUERY | BOOST
    | CUTOFF_FREQUENCY | ENABLE_POSITION_INCREMENTS | FIELDS | FLAGS | FUZZINESS | FUZZY_TRANSPOSITIONS
    | FUZZY_REWRITE | LENIENT | LOW_FREQ_OPERATOR | MAX_DETERMINIZED_STATES | MAX_EXPANSIONS | MINIMUM_SHOULD_MATCH
    | OPERATOR | PHRASE_SLOP | PREFIX_LENGTH | QUOTE_FIELD_SUFFIX | REWRITE | SLOP | TIE_BREAKER | TIME_ZONE
    | TYPE | ZERO_TERMS_QUERY
>>>>>>> 26058b84
    ;

relevanceArgValue
    : qualifiedName
    | constant
    ;
<|MERGE_RESOLUTION|>--- conflicted
+++ resolved
@@ -393,13 +393,8 @@
     : IF | IFNULL | NULLIF | ISNULL
     ;
 
-<<<<<<< HEAD
 singleFieldRelevanceFunctionName
-    : MATCH
-=======
-relevanceFunctionName
     : MATCH | MATCH_PHRASE | MATCHPHRASE
->>>>>>> 26058b84
     ;
 
 multiFieldRelevanceFunctionName
@@ -423,13 +418,13 @@
     ;
 
 relevanceArgName
-<<<<<<< HEAD
-    : ALLOW_LEADING_WILDCARD | ANALYZE_WILDCARD | ANALYZER | AUTO_GENERATE_SYNONYMS_PHRASE_QUERY
+    : ALLOW_LEADING_WILDCARD | ANALYZER | ANALYZE_WILDCARD | AUTO_GENERATE_SYNONYMS_PHRASE_QUERY
     | BOOST | CUTOFF_FREQUENCY | DEFAULT_FIELD | DEFAULT_OPERATOR | ENABLE_POSITION_INCREMENTS
-    | FLAGS | FUZZY_MAX_EXPANSIONS | FUZZY_PREFIX_LENGTH | FUZZY_TRANSPOSITIONS | FUZZY_REWRITE
-    | FUZZINESS | LENIENT | LOW_FREQ_OPERATOR | MAX_DETERMINIZED_STATES | MAX_EXPANSIONS
-    | MINIMUM_SHOULD_MATCH | OPERATOR | PHRASE_SLOP | PREFIX_LENGTH | QUOTE_ANALYZER
-    | QUOTE_FIELD_SUFFIX | REWRITE | SLOP | TIE_BREAKER | TIME_ZONE | TYPE | ZERO_TERMS_QUERY
+    | FIELDS | FLAGS | FUZZINESS | FUZZY_MAX_EXPANSIONS | FUZZY_PREFIX_LENGTH | FUZZY_REWRITE
+    | FUZZY_TRANSPOSITIONS | LENIENT | LOW_FREQ_OPERATOR | MAX_DETERMINIZED_STATES
+    | MAX_EXPANSIONS | MINIMUM_SHOULD_MATCH | OPERATOR | PHRASE_SLOP | PREFIX_LENGTH
+    | QUOTE_ANALYZER | QUOTE_FIELD_SUFFIX | REWRITE | SLOP | TIE_BREAKER | TIME_ZONE | TYPE
+    | ZERO_TERMS_QUERY
     ;
 
 relevanceFieldAndWeight
@@ -450,13 +445,6 @@
 
 relevanceQuery
     : relevanceArgValue
-=======
-    : ALLOW_LEADING_WILDCARD | ANALYZE_WILDCARD | ANALYZER | AUTO_GENERATE_SYNONYMS_PHRASE_QUERY | BOOST
-    | CUTOFF_FREQUENCY | ENABLE_POSITION_INCREMENTS | FIELDS | FLAGS | FUZZINESS | FUZZY_TRANSPOSITIONS
-    | FUZZY_REWRITE | LENIENT | LOW_FREQ_OPERATOR | MAX_DETERMINIZED_STATES | MAX_EXPANSIONS | MINIMUM_SHOULD_MATCH
-    | OPERATOR | PHRASE_SLOP | PREFIX_LENGTH | QUOTE_FIELD_SUFFIX | REWRITE | SLOP | TIE_BREAKER | TIME_ZONE
-    | TYPE | ZERO_TERMS_QUERY
->>>>>>> 26058b84
     ;
 
 relevanceArgValue
