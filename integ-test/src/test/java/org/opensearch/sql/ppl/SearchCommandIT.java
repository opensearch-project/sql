/*
 * Copyright OpenSearch Contributors
 * SPDX-License-Identifier: Apache-2.0
 */

package org.opensearch.sql.ppl;

import static org.opensearch.sql.legacy.TestsConstants.*;
import static org.opensearch.sql.util.MatcherUtils.columnName;
import static org.opensearch.sql.util.MatcherUtils.rows;
import static org.opensearch.sql.util.MatcherUtils.schema;
import static org.opensearch.sql.util.MatcherUtils.verifyColumn;
import static org.opensearch.sql.util.MatcherUtils.verifyDataRows;
import static org.opensearch.sql.util.MatcherUtils.verifyNumOfRows;
import static org.opensearch.sql.util.MatcherUtils.verifySchema;

import java.io.IOException;
import org.json.JSONObject;
import org.junit.jupiter.api.Test;
import org.opensearch.client.Request;
import org.opensearch.client.ResponseException;

public class SearchCommandIT extends PPLIntegTestCase {

  @Override
  public void init() throws Exception {
    super.init();
    loadIndex(Index.BANK);
    loadIndex(Index.DOG);
    loadIndex(Index.OTELLOGS);
    loadIndex(Index.TIME_TEST_DATA);
  }

  @Test
  public void testSearchAllFields() throws IOException {
    JSONObject result = executeQuery(String.format("search source=%s", TEST_INDEX_DOG));
    verifyColumn(result, columnName("dog_name"), columnName("holdersName"), columnName("age"));
  }

  @Test
  public void testSearchCommandWithoutSearchKeyword() throws IOException {
    assertEquals(
        executeQueryToString(String.format("search source=%s", TEST_INDEX_BANK)),
        executeQueryToString(String.format("source=%s", TEST_INDEX_BANK)));
  }

  @Test
  public void testSearchCommandWithSpecialIndexName() throws IOException {
    executeRequest(new Request("PUT", "/logs-2021.01.11"));
    verifyDataRows(executeQuery("search source=logs-2021.01.11"));

    executeRequest(new Request("PUT", "/logs-7.10.0-2021.01.11"));
    verifyDataRows(executeQuery("search source=logs-7.10.0-2021.01.11"));
  }

  @Test
  public void testSearchCommandWithLogicalExpression() throws IOException {
    JSONObject result =
        executeQuery(
            String.format(
                "search source=%s firstname='Hattie' | fields firstname", TEST_INDEX_BANK));
    verifyDataRows(result, rows("Hattie"));
  }

  @Test
  public void searchCommandWithoutSourceShouldFailToParse() throws IOException {
    try {
      executeQuery("search firstname='Hattie'");
      fail();
    } catch (ResponseException e) {
      assertTrue(e.getMessage().contains("RuntimeException"));
      assertTrue(e.getMessage().contains(SYNTAX_EX_MSG_FRAGMENT));
    }
  }

  @Test
  public void testSearchWithFieldEquals() throws IOException {
    JSONObject result =
        executeQuery(
            String.format(
                "search source=%s `resource.attributes.service.name`=\\\"cart-service\\\" | fields"
                    + " body ",
                TEST_INDEX_OTEL_LOGS));
    verifyDataRows(
        result,
        rows("User e1ce63e6-8501-11f0-930d-c2fcbdc05f14 adding 4 of product HQTGWGPNH4 to cart"));
  }

  @Test
  public void testSearchWithFieldNotEquals() throws IOException {
    JSONObject result =
        executeQuery(
            String.format(
                "search source=%s severityText!=\\\"INFO\\\" | sort time | fields severityText |"
                    + " head 5",
                TEST_INDEX_OTEL_LOGS));
    verifyDataRows(
        result, rows("ERROR"), rows("WARN"), rows("DEBUG"), rows("FATAL"), rows("TRACE"));
  }

  @Test
  public void testSearchWithNumericComparison() throws IOException {
    JSONObject result =
        executeQuery(
            String.format(
                "search source=%s severityNumber>15 AND severityNumber<=20 | sort time | fields"
                    + " severityNumber, severityText",
                TEST_INDEX_OTEL_LOGS));
    verifyDataRows(
        result,
        rows(17, "ERROR"),
        rows(17, "ERROR"),
        rows(18, "ERROR2"),
        rows(19, "ERROR3"),
        rows(20, "ERROR4"),
        rows(16, "WARN4"));
  }

  // ===== Boolean Operator Tests =====

  @Test
  public void testSearchWithOROperator() throws IOException {
    JSONObject result =
        executeQuery(
            String.format(
                "search source=%s severityText=\\\"ERROR\\\" OR severityText=\\\"FATAL\\\" | sort"
                    + " time | fields severityText |  head 5",
                TEST_INDEX_OTEL_LOGS));
    verifyDataRows(result, rows("ERROR"), rows("FATAL"), rows("ERROR"));
  }

  @Test
  public void testSearchWithANDOperator() throws IOException {
    JSONObject result =
        executeQuery(
            String.format(
                "search source=%s severityText=\\\"INFO\\\" AND"
                    + " `resource.attributes.service.name`=\\\"cart-service\\\" | fields body",
                TEST_INDEX_OTEL_LOGS));
    verifyDataRows(
        result,
        rows("User e1ce63e6-8501-11f0-930d-c2fcbdc05f14 adding 4 of product HQTGWGPNH4 to cart"));
  }

  @Test
  public void testDifferenceBetweenNOTAndNotEquals() throws IOException {
    // Demonstrate the key difference between != and NOT:
    // != requires the field to exist and not equal the value
    // NOT field=value excludes docs where field equals value OR field doesn't exist

    JSONObject resultNotEquals =
        executeQuery(
            String.format(
                "search source=%s `attributes.http.status_code`!=200 | sort time | fields body |"
                    + " head 5",
                TEST_INDEX_OTEL_LOGS));
    // This should return documents where http.status_code exists but is not 200
    verifyDataRows(resultNotEquals);

    JSONObject resultNOT =
        executeQuery(
            String.format(
                "search source=%s NOT `attributes.http.status_code`=200 | sort time | fields body |"
                    + " head 5",
                TEST_INDEX_OTEL_LOGS));
    // This returns docs where http.status_code != 200 OR where http.status_code doesn't exist at
    // all
    verifyDataRows(
        resultNOT,
        rows("User e1ce63e6-8501-11f0-930d-c2fcbdc05f14 adding 4 of product HQTGWGPNH4 to cart"),
        rows("Payment failed: Insufficient funds for user@example.com"),
        rows(
            "Query contains Lucene special characters: +field:value -excluded AND (grouped OR"
                + " terms) NOT \"exact phrase\" wildcard* fuzzy~2 /regex/ [range TO search]"),
        rows(
            "Email notification sent to john.doe+newsletter@company.com with subject: 'Welcome!"
                + " Your order #12345 is confirmed'"),
        rows("Database connection pool exhausted: postgresql://db.example.com:5432/production"));

    // Test 3: Demonstrate with another optional field - attributes.user.email
    // != only returns docs where user.email exists and is not the specified value
    JSONObject resultEmailNotEquals =
        executeQuery(
            String.format(
                "search source=%s `attributes.user.email`!=\\\"user@example.com\\\" | sort time |"
                    + " fields body | head 2",
                TEST_INDEX_OTEL_LOGS));
    verifyDataRows(
        resultEmailNotEquals,
        rows(
            "[2024-01-15 10:30:09] production.INFO: User authentication successful for"
                + " admin@company.org using OAuth2"),
        rows(
            "Redis command: SETEX user:session:abc123 3600"
                + " {\"user_id\":\"456\",\"email\":\"alice@wonderland.net\"}"));

    // NOT returns all docs except where user.email="user@example.com"
    // Including docs that don't have user.email field at all
    JSONObject resultEmailNOT =
        executeQuery(
            String.format(
                "search source=%s NOT `attributes.user.email`=\\\"user@example.com\\\" | sort time"
                    + " | fields body | head 5",
                TEST_INDEX_OTEL_LOGS));
    verifyDataRows(
        resultEmailNOT,
        rows("User e1ce63e6-8501-11f0-930d-c2fcbdc05f14 adding 4 of product HQTGWGPNH4 to cart"),
        rows(
            "Query contains Lucene special characters: +field:value -excluded AND (grouped OR"
                + " terms) NOT \"exact phrase\" wildcard* fuzzy~2 /regex/ [range TO search]"),
        rows(
            "192.168.1.1 - - [15/Jan/2024:10:30:03 +0000] \"GET"
                + " /api/products?search=laptop&category=electronics HTTP/1.1\" 200 1234 \"-\""
                + " \"Mozilla/5.0\""),
        rows(
            "Email notification sent to john.doe+newsletter@company.com with subject: 'Welcome!"
                + " Your order #12345 is confirmed'"),
        rows("Database connection pool exhausted: postgresql://db.example.com:5432/production"));
  }

  @Test
  public void testSearchWithComplexBooleanExpression() throws IOException {
    JSONObject result =
        executeQuery(
            String.format(
                "search source=%s (severityText=\\\"ERROR\\\" OR severityText=\\\"WARN\\\") AND"
                    + " severityNumber>10 | sort time | fields severityText, severityNumber | head"
                    + " 5",
                TEST_INDEX_OTEL_LOGS));
    verifyDataRows(
        result, rows("ERROR", 17), rows("WARN", 13), rows("ERROR", 17), rows("WARN", 13));
  }

  @Test
  public void testSearchWithNestedParentheses() throws IOException {
    JSONObject resultWithParentheses =
        executeQuery(
            String.format(
                "search source=%s ((severityNumber<15 AND severityNumber>5) OR (severityNumber>20))"
                    + " | sort time | fields severityNumber | head 5",
                TEST_INDEX_OTEL_LOGS));
    verifyDataRows(resultWithParentheses, rows(9), rows(13), rows(9), rows(21), rows(13));

    JSONObject resultWithoutParentheses =
        executeQuery(
            String.format(
                "search source=%s severityNumber<15 AND severityNumber>5 OR severityNumber>20"
                    + " | sort time | fields severityNumber | head 5",
                TEST_INDEX_OTEL_LOGS));
    verifyDataRows(resultWithoutParentheses, rows(9), rows(13), rows(9), rows(13), rows(9));

    JSONObject resultDifferentParentheses =
        executeQuery(
            String.format(
                "search source=%s severityNumber<15 AND (severityNumber>5 OR severityNumber>20)"
                    + " | sort time | fields severityNumber | head 5",
                TEST_INDEX_OTEL_LOGS));
    verifyDataRows(resultDifferentParentheses, rows(9), rows(13), rows(9), rows(13), rows(9));
  }

  // ===== IN Operator Tests =====

  @Test
  public void testSearchWithINOperator() throws IOException {
    JSONObject result =
        executeQuery(
            String.format(
                "search source=%s severityText IN (\\\"ERROR\\\", \\\"WARN\\\", \\\"FATAL\\\") |"
                    + " sort time | fields severityText | head 5",
                TEST_INDEX_OTEL_LOGS));
    verifyDataRows(result, rows("ERROR"), rows("WARN"), rows("FATAL"), rows("ERROR"), rows("WARN"));
  }

  // ===== Free Text Search Tests =====

  @Test
  public void testSearchWithFreeText() throws IOException {
    JSONObject result =
        executeQuery(
            String.format(
                "search source=%s \\\"@example.com\\\" | fields body | head 5",
                TEST_INDEX_OTEL_LOGS));
    verifyDataRows(
        result,
        rows("Payment failed: Insufficient funds for user@example.com"),
        rows(
            "Elasticsearch query failed:"
                + " {\"query\":{\"bool\":{\"must\":[{\"match\":{\"email\":\"*@example.com\"}}]}}}"));
  }

  @Test
  public void testSearchWithPhraseSearch() throws IOException {
    JSONObject result =
        executeQuery(
            String.format(
                "search source=%s \\\"Payment failed\\\" | fields body", TEST_INDEX_OTEL_LOGS));
    verifyDataRows(result, rows("Payment failed: Insufficient funds for user@example.com"));
  }

  @Test
  public void testSearchWithMultipleFreeTextTerms() throws IOException {
    JSONObject result =
        executeQuery(
            String.format(
                "search source=%s \\\"email\\\"  \\\"user\\\" | sort time | fields body",
                TEST_INDEX_OTEL_LOGS));
    verifyDataRows(
        result,
        rows(
            "GraphQL query: { user(email: \"support@helpdesk.io\") { id name orders { id total } }"
                + " }"),
        rows(
            "gRPC call: /UserService/GetUserByEmail {\"email\":\"grpc-user@service.net\"} completed"
                + " in 45ms"),
        rows(
            "Data corruption detected in user table: email column contains invalid data for"
                + " user_id=999"));
  }

  // ===== Edge Cases with Special Characters =====

  @Test
  public void testSearchWithEmailInBody() throws IOException {
    JSONObject result =
        executeQuery(
            String.format(
                "search source=%s \\\"john.doe+newsletter@company.com\\\" | fields body",
                TEST_INDEX_OTEL_LOGS));
    verifyDataRows(
        result,
        rows(
            "Email notification sent to john.doe+newsletter@company.com with subject: 'Welcome!"
                + " Your order #12345 is confirmed'"));
  }

  @Test
  public void testSearchWithLuceneSpecialCharacters() throws IOException {
    // Test that special characters in quoted strings are searched literally
    JSONObject result =
        executeQuery(
            String.format(
                "search source=%s \\\"wildcard* fuzzy~2\\\" | fields body", TEST_INDEX_OTEL_LOGS));
    verifyDataRows(
        result,
        rows(
            "Query contains Lucene special characters: +field:value -excluded AND (grouped OR"
                + " terms) NOT \"exact phrase\" wildcard* fuzzy~2 /regex/ [range TO search]"));
  }

  @Test
  public void testWildcardPatternMatching() throws IOException {
    // Test wildcard pattern matching on different field types
    // * matches zero or more characters
    // ? matches exactly one character

    // Test 1: Wildcard on keyword field (severityText)
    // Search for severity levels starting with "ERR"
    JSONObject keywordWildcard =
        executeQuery(
            String.format(
                "search source=%s severityText=ERR* | sort time | fields severityText, body | head"
                    + " 5",
                TEST_INDEX_OTEL_LOGS));
    verifyDataRows(
        keywordWildcard,
        rows("ERROR", "Payment failed: Insufficient funds for user@example.com"),
        rows(
            "ERROR",
            "Failed to parse JSON with special characters: {\"key\": \"value with \\\"quotes\\\""
                + " and: $@#%^&*()[]{}<>|\\/?\"}"),
        rows(
            "ERROR2",
            "Elasticsearch query failed:"
                + " {\"query\":{\"bool\":{\"must\":[{\"match\":{\"email\":\"*@example.com\"}}]}}}"),
        rows(
            "ERROR3",
            "Failed to send email to multiple recipients: invalid@, not-an-email, missing@.com,"
                + " @no-local"),
        rows(
            "ERROR4",
            "Failed to process message from queue: Invalid JSON in message body containing email"
                + " notifications@queue.system"));

    // Test 2: Single character wildcard with ?
    // ? matches exactly one character
    // INFO? matches INFO2, INFO3, INFO4 (5 characters total)
    // INF? would match any 4-character string starting with "INF"
    JSONObject singleCharWildcard =
        executeQuery(
            String.format(
                "search source=%s severityText=\\\"INFO?\\\" | sort time | fields severityText,"
                    + " body | head 3",
                TEST_INDEX_OTEL_LOGS));
    verifyDataRows(
        singleCharWildcard,
        rows("INFO2", "Kafka message produced to topic 'user-events' with key 'user-123'"),
        rows(
            "INFO3",
            "Webhook delivered to"
                + " https://api.partner.com/webhook?token=abc123&email=webhook@partner.com"),
        rows(
            "INFO4",
            "Batch job completed: Processed 1000 user records, found 50 emails matching pattern"
                + " *@deprecated-domain.com"));

    // Test 3: Wildcard on text field (body)
    // Search for any log containing "user" followed by anything and "@example"
    JSONObject textFieldWildcard =
        executeQuery(
            String.format(
                "search source=%s body=\\\"user*\\\" | sort time | fields body | head 3",
                TEST_INDEX_OTEL_LOGS));
    verifyDataRows(
        textFieldWildcard,
        rows("User e1ce63e6-8501-11f0-930d-c2fcbdc05f14 adding 4 of product HQTGWGPNH4 to cart"),
        rows("Payment failed: Insufficient funds for user@example.com"),
        rows(
            "Executing SQL: SELECT * FROM users WHERE email LIKE '%@gmail.com' AND status !="
                + " 'deleted' ORDER BY created_at DESC"));

    // Test 4: Free text search with wildcards (no field specified)
    // Search for words starting with "fail"
    JSONObject freeTextWildcard =
        executeQuery(
            String.format(
                "search source=%s fail* | sort time | fields body | head 3", TEST_INDEX_OTEL_LOGS));
    verifyDataRows(
        freeTextWildcard,
        rows("Payment failed: Insufficient funds for user@example.com"),
        rows(
            "Failed to parse JSON with special characters: {\"key\": \"value with \\\"quotes\\\""
                + " and: $@#%^&*()[]{}<>|\\/?\"}"),
        rows(
            "Elasticsearch query failed:"
                + " {\"query\":{\"bool\":{\"must\":[{\"match\":{\"email\":\"*@example.com\"}}]}}}"));

    // Test 5: Complex wildcard patterns on service names
    // Search for service names ending with "-service"
    JSONObject serviceWildcard =
        executeQuery(
            String.format(
                "search source=%s `resource.attributes.service.name`=*-service | sort time | fields"
                    + " `resource.attributes.service.name`, body | head 4",
                TEST_INDEX_OTEL_LOGS));
    verifyDataRows(
        serviceWildcard,
        rows(
            "cart-service",
            "User e1ce63e6-8501-11f0-930d-c2fcbdc05f14 adding 4 of product HQTGWGPNH4 to cart"),
        rows("payment-service", "Payment failed: Insufficient funds for user@example.com"),
        rows(
            "search-service",
            "Query contains Lucene special characters: +field:value -excluded AND (grouped OR"
                + " terms) NOT \"exact phrase\" wildcard* fuzzy~2 /regex/ [range TO search]"),
        rows(
            "notification-service",
            "Email notification sent to john.doe+newsletter@company.com with subject: 'Welcome!"
                + " Your order #12345 is confirmed'"));

    // Test 6: Combining wildcards with other operators
    JSONObject combinedWildcard =
        executeQuery(
            String.format(
                "search source=%s severityText=ERR* AND severityNumber>16 | sort time | fields"
                    + " severityText, severityNumber | head 3",
                TEST_INDEX_OTEL_LOGS));
    verifyDataRows(combinedWildcard, rows("ERROR", 17), rows("ERROR", 17), rows("ERROR2", 18));
  }

  @Test
  public void testWildcardEscaping() throws IOException {
    // Test escaping wildcards to search for literal * and ? characters
    // The test data contains: "wildcard* fuzzy~2" as literal text

    // Test 1: Unescaped * is a wildcard - matches "wildcard" followed by anything
    JSONObject wildcardSearch =
        executeQuery(
            String.format(
                "search source=%s wildcard* | sort time | fields body, `attributes.error.message` |"
                    + " head 3",
                TEST_INDEX_OTEL_LOGS));
    // Should match any document containing words starting with "wildcard"
    verifyDataRows(
        wildcardSearch,
        rows(
            "Query contains Lucene special characters: +field:value -excluded AND (grouped OR"
                + " terms) NOT \"exact phrase\" wildcard* fuzzy~2 /regex/ [range TO search]",
            null),
        rows(
            "Elasticsearch query failed:"
                + " {\"query\":{\"bool\":{\"must\":[{\"match\":{\"email\":\"*@example.com\"}}]}}}",
            "Wildcards not allowed at start of term"));

    // Test 2: Escaped * searches for literal asterisk
    // To search for literal "wildcard*", need to escape the asterisk
    JSONObject literalAsterisk =
        executeQuery(
            String.format(
                "search source=%s \\\"wildcard\\\\*\\\" | fields body, `attributes.error.message`",
                TEST_INDEX_OTEL_LOGS));
    // Should match the document containing literal "wildcard*"
    verifyDataRows(
        literalAsterisk,
        rows(
            "Query contains Lucene special characters: +field:value -excluded AND (grouped OR"
                + " terms) NOT \"exact phrase\" wildcard* fuzzy~2 /regex/ [range TO search]",
            null));

    // Test 3: Search for paths with backslashes (like Windows paths)
    // The test data contains: "C:\\Users\\admin"
    // lucene escaping -> \\\\
    // rest request escaping -> \\\\\\\\
    // java string escaping ->\\\\\\\\
    JSONObject backslashSearch =
        executeQuery(
            String.format(
                "search source=%s"
                    + " `attributes.error.type`=\\\"C:\\\\\\\\\\\\\\\\Users\\\\\\\\\\\\\\\\admin\\\""
                    + " | sort time | fields attributes.error.type",
                TEST_INDEX_OTEL_LOGS));
    verifyDataRows(backslashSearch, rows("C:\\Users\\admin"));
  }

  @Test
  public void testSearchWithSQLInjectionPattern() throws IOException {
    JSONObject result =
        executeQuery(
            String.format(
                "search source=%s \\\"DROP TABLE users\\\" | fields body", TEST_INDEX_OTEL_LOGS));
    verifyDataRows(
        result,
        rows("Potential SQL injection detected: '; DROP TABLE users; -- in search parameter"));
  }

  @Test
  public void testSearchWithJSONSpecialChars() throws IOException {
    JSONObject result =
        executeQuery(
            String.format(
                "search source=%s\\\"quotes\\\\\\\" and: $@#\\\"  | fields body",
                TEST_INDEX_OTEL_LOGS));
    verifyDataRows(
        result,
        rows(
            "Failed to parse JSON with special characters: {\"key\": \"value with \\\"quotes\\\""
                + " and: $@#%^&*()[]{}<>|\\/?\"}"));
  }

  @Test
  public void testSearchWithIPAddress() throws IOException {
    JSONObject result =
        executeQuery(
            String.format(
                "search source=%s `attributes.client.ip`=\\\"192.168.1.1\\\" | fields body",
                TEST_INDEX_OTEL_LOGS));
    verifyDataRows(
        result,
        rows(
            "192.168.1.1 - - [15/Jan/2024:10:30:03 +0000] \"GET"
                + " /api/products?search=laptop&category=electronics HTTP/1.1\" 200 1234 \"-\""
                + " \"Mozilla/5.0\""));
  }

  // ===== Complex Mixed Queries =====

  @Test
  public void testSearchMixedWithPipeCommands() throws IOException {
    JSONObject result =
        executeQuery(
            String.format(
                "search source=%s severityNumber>10 | where severityText != \\\"INFO\\\" | sort"
                    + " time | fields severityText, body | head 5",
                TEST_INDEX_OTEL_LOGS));
    verifyDataRows(
        result,
        rows("ERROR", "Payment failed: Insufficient funds for user@example.com"),
        rows(
            "WARN",
            "Query contains Lucene special characters: +field:value -excluded AND (grouped OR"
                + " terms) NOT \"exact phrase\" wildcard* fuzzy~2 /regex/ [range TO search]"),
        rows(
            "FATAL",
            "Database connection pool exhausted: postgresql://db.example.com:5432/production"),
        rows(
            "ERROR",
            "Failed to parse JSON with special characters: {\"key\": \"value with \\\"quotes\\\""
                + " and: $@#%^&*()[]{}<>|\\/?\"}"),
        rows(
            "WARN",
            "Potential SQL injection detected: '; DROP TABLE users; -- in search parameter"));
  }

  @Test
  public void testSearchWithMultipleFieldTypes() throws IOException {
    JSONObject result =
        executeQuery(
            String.format(
                "search source=%s severityText=\\\"ERROR\\\" AND severityNumber=17 | fields"
                    + " severityText, severityNumber | head 2",
                TEST_INDEX_OTEL_LOGS));
    verifyDataRows(result, rows("ERROR", 17), rows("ERROR", 17));
  }

  // ===== Attribute Field Searches =====

  @Test
  public void testSearchWithAttributeFields() throws IOException {
    JSONObject result =
        executeQuery(
            String.format(
                "search source=%s `attributes.http.status_code`=200 | fields body",
                TEST_INDEX_OTEL_LOGS));
    verifyDataRows(
        result,
        rows(
            "192.168.1.1 - - [15/Jan/2024:10:30:03 +0000] \"GET"
                + " /api/products?search=laptop&category=electronics HTTP/1.1\" 200 1234 \"-\""
                + " \"Mozilla/5.0\""));
  }

  @Test
  public void testSearchWithNestedEmailAttribute() throws IOException {
    JSONObject result =
        executeQuery(
            String.format(
                "search source=%s `attributes.user.email`=\\\"user@example.com\\\" | fields body",
                TEST_INDEX_OTEL_LOGS));
    verifyDataRows(result, rows("Payment failed: Insufficient funds for user@example.com"));
  }

  // ===== Range Query Edge Cases =====

  @Test
  public void testSearchWithInclusiveRanges() throws IOException {
    JSONObject result =
        executeQuery(
            String.format(
                "search source=%s severityNumber>=9 AND severityNumber<=10 | sort time | fields"
                    + " severityNumber, body | head 6",
                TEST_INDEX_OTEL_LOGS));
    verifyDataRows(
        result,
        rows(9, "User e1ce63e6-8501-11f0-930d-c2fcbdc05f14 adding 4 of product HQTGWGPNH4 to cart"),
        rows(
            9,
            "Email notification sent to john.doe+newsletter@company.com with subject: 'Welcome!"
                + " Your order #12345 is confirmed'"),
        rows(
            9,
            "[2024-01-15 10:30:09] production.INFO: User authentication successful for"
                + " admin@company.org using OAuth2"),
        rows(10, "Kafka message produced to topic 'user-events' with key 'user-123'"),
        rows(9, "Health check passed for all services including email-service@health.monitor"),
        rows(
            9,
            "CORS request from origin https://app.example.com to access /api/users/email containing"
                + " sensitive@data.secure"));
  }

  @Test
  public void testSearchWithImpossibleRange() throws IOException {
    JSONObject result =
        executeQuery(
            String.format(
                "search source=%s severityNumber>30 AND severityNumber<5", TEST_INDEX_OTEL_LOGS));
    verifyDataRows(result);
  }

  // ===== IN Operator Edge Cases =====

  @Test
  public void testSearchWithEmptyINList() throws IOException {
    JSONObject result =
        executeQuery(
            String.format("search source=%s severityNumber IN (999)", TEST_INDEX_OTEL_LOGS));
    verifyDataRows(result);
  }

  @Test
  public void testSearchWithSingleValueIN() throws IOException {
    JSONObject result =
        executeQuery(
            String.format(
                "search source=%s severityText IN (\\\"ERROR\\\") | fields severityText | head 3",
                TEST_INDEX_OTEL_LOGS));
    verifyDataRows(result, rows("ERROR"), rows("ERROR"));
    // search with quotes included.
    result =
        executeQuery(
            String.format(
                "search source=%s severityText IN (\\\"\\\\\\\"ERROR\\\\\\\"\\\") | fields"
                    + " severityText | head 3",
                TEST_INDEX_OTEL_LOGS));
    verifyDataRows(result);
  }

  @Test
  public void testSearchWithUpperCaseValue() throws IOException {
    JSONObject result =
        executeQuery(
            String.format("search source=%s severityText=\\\"NOTEXIST\\\"", TEST_INDEX_OTEL_LOGS));
    verifyDataRows(result);
  }

  @Test
  public void testSearchWithInvalidFieldName() throws IOException {
    JSONObject result =
        executeQuery(
            String.format(
                "search source=%s nonexistent_field=\\\"value\\\"", TEST_INDEX_OTEL_LOGS));
    verifyDataRows(result);
  }

  @Test
  public void testSearchWithTypeMismatch() throws IOException {
    JSONObject result =
        executeQuery(
            String.format(
                "search source=%s severityNumber=\\\"not-a-number\\\"", TEST_INDEX_OTEL_LOGS));
    verifyDataRows(result);
  }

  @Test
  public void testSearchWithDoubleFieldComparisons() throws IOException {
    // Test 1: Exact match with decimal notation
    JSONObject exactMatch =
        executeQuery(
            String.format(
                "search source=%s `attributes.payment.amount`=1500.0 | fields"
                    + " `attributes.payment.amount`",
                TEST_INDEX_OTEL_LOGS));
    verifyDataRows(exactMatch, rows(1500.0));

    // Test 2: Double with 'd' suffix
    JSONObject doubleSuffix =
        executeQuery(
            String.format(
                "search source=%s `attributes.payment.amount`=1500.0d | fields"
                    + " `attributes.payment.amount`",
                TEST_INDEX_OTEL_LOGS));
    verifyDataRows(doubleSuffix, rows(1500.0));

    // Test 3: Float with 'f' suffix
    JSONObject floatSuffix =
        executeQuery(
            String.format(
                "search source=%s `attributes.payment.amount`=1500.0f | fields"
                    + " `attributes.payment.amount`",
                TEST_INDEX_OTEL_LOGS));
    verifyDataRows(floatSuffix, rows(1500.0));

    // Test 4: Integer value on double field (no decimal)
    JSONObject integerValue =
        executeQuery(
            String.format(
                "search source=%s `attributes.payment.amount`=1500 | fields"
                    + " `attributes.payment.amount`",
                TEST_INDEX_OTEL_LOGS));
    verifyDataRows(integerValue, rows(1500.0));
  }

  @Test
  public void testSearchWithDoubleRangeOperators() throws IOException {
    // Test 1: Greater than
    JSONObject greaterThan =
        executeQuery(
            String.format(
                "search source=%s `attributes.payment.amount`>1000.0 | fields"
                    + " `attributes.payment.amount`",
                TEST_INDEX_OTEL_LOGS));
    verifyDataRows(greaterThan, rows(1500.0));

    // Test 2: Greater or equal
    JSONObject greaterOrEqual =
        executeQuery(
            String.format(
                "search source=%s `attributes.payment.amount`>=1500.0 | fields"
                    + " `attributes.payment.amount`",
                TEST_INDEX_OTEL_LOGS));
    verifyDataRows(greaterOrEqual, rows(1500.0));

    // Test 3: Range query with AND
    JSONObject rangeQuery =
        executeQuery(
            String.format(
                "search source=%s `attributes.payment.amount`>=1000.0 AND"
                    + " `attributes.payment.amount`<=2000.0 | fields `attributes.payment.amount`",
                TEST_INDEX_OTEL_LOGS));
    verifyDataRows(rangeQuery, rows(1500.0));

    // Test 4: Not equals (should return no results as we only have 1500.0)
    JSONObject notEquals =
        executeQuery(
            String.format(
                "search source=%s `attributes.payment.amount`!=1500.0 | fields"
                    + " `attributes.payment.amount`",
                TEST_INDEX_OTEL_LOGS));
    verifyDataRows(notEquals);
  }

  @Test
  public void testSearchWithDoubleINOperator() throws IOException {
    // Test double with IN operator
    JSONObject result =
        executeQuery(
            String.format(
                "search source=%s `attributes.payment.amount` IN (1000.0, 1500.0, 2000.0) | fields"
                    + " `attributes.payment.amount`, body",
                TEST_INDEX_OTEL_LOGS));
    verifyDataRows(result, rows(1500.0, "Payment failed: Insufficient funds for user@example.com"));
  }

  @Test
  public void testSearchWithDateFormats() throws IOException {
    // Test 1: Full timestamp with nanoseconds
    JSONObject fullTimestamp =
        executeQuery(
            String.format(
                "search source=%s @timestamp=\\\"2024-01-15T10:30:00.123456789Z\\\" | sort"
                    + " @timestamp | fields @timestamp, body | head 1",
                TEST_INDEX_OTEL_LOGS));
    verifyDataRows(
        fullTimestamp,
        rows(
            "2024-01-15 10:30:00.123456789",
            "User e1ce63e6-8501-11f0-930d-c2fcbdc05f14 adding 4 of product HQTGWGPNH4 to cart"));

    // Test 2: Date only format (matches all records from that date)
    JSONObject dateOnly =
        executeQuery(
            String.format(
                "search source=%s @timestamp=\\\"2024-01-15\\\" | sort @timestamp | fields"
                    + " @timestamp | head 3",
                TEST_INDEX_OTEL_LOGS));
    // Should match multiple records from 2024-01-15
    verifyDataRows(
        dateOnly,
        rows("2024-01-15 10:30:00.123456789"),
        rows("2024-01-15 10:30:01.23456789"),
        rows("2024-01-15 10:30:02.345678901"));

    // Test 3: Timestamp without nanoseconds
    JSONObject timestampNoNanos =
        executeQuery(
            String.format(
                "search source=%s @timestamp=\\\"2024-01-15T10:30:01\\\" | sort @timestamp | fields"
                    + " @timestamp | head 2",
                TEST_INDEX_OTEL_LOGS));
    // Should match records at that second
    verifyDataRows(timestampNoNanos, rows("2024-01-15 10:30:01.23456789"));
  }

  @Test
  public void testSearchWithDateRangeComparisons() throws IOException {
    // Test 1: Greater than - finds records after specified time
    JSONObject greaterThan =
        executeQuery(
            String.format(
                "search source=%s @timestamp>\\\"2024-01-15T10:30:00Z\\\" | sort @timestamp |"
                    + " fields @timestamp | head 3",
                TEST_INDEX_OTEL_LOGS));
    verifyDataRows(
        greaterThan,
        rows("2024-01-15 10:30:01.23456789"),
        rows("2024-01-15 10:30:02.345678901"),
        rows("2024-01-15 10:30:03.456789012"));

    // Test 2: Less than or equal - finds records up to specified time
    JSONObject lessOrEqual =
        executeQuery(
            String.format(
                "search source=%s @timestamp<=\\\"2024-01-15T10:30:01Z\\\" | sort @timestamp |"
                    + " fields @timestamp | head 2",
                TEST_INDEX_OTEL_LOGS));
    verifyDataRows(
        lessOrEqual, rows("2024-01-15 10:30:00.123456789"), rows("2024-01-15 10:30:01.23456789"));

    // Test 3: Date range with AND - finds records within time window
    JSONObject dateRange =
        executeQuery(
            String.format(
                "search source=%s @timestamp>=\\\"2024-01-15T10:30:00Z\\\" AND"
                    + " @timestamp<\\\"2024-01-15T10:30:05Z\\\" | sort @timestamp | fields"
                    + " @timestamp | head 5",
                TEST_INDEX_OTEL_LOGS));
    // Should return records within that 5 second window
    verifyDataRows(
        dateRange,
        rows("2024-01-15 10:30:00.123456789"),
        rows("2024-01-15 10:30:01.23456789"),
        rows("2024-01-15 10:30:02.345678901"),
        rows("2024-01-15 10:30:03.456789012"),
        rows("2024-01-15 10:30:04.567890123"));
    // Test 4: Not equals (rarely used for timestamps but should work)
    JSONObject notEquals =
        executeQuery(
            String.format(
                "search source=%s @timestamp!=\\\"2024-01-15T10:30:00.123456789Z\\\" | sort"
                    + " @timestamp | fields @timestamp | head 3",
                TEST_INDEX_OTEL_LOGS));
    // Should return all other records
    verifyDataRows(
        notEquals,
        rows("2024-01-15 10:30:01.23456789"),
        rows("2024-01-15 10:30:02.345678901"),
        rows("2024-01-15 10:30:03.456789012"));
  }

  @Test
  public void testSearchWithDateINOperator() throws IOException {
    // Test date field with IN operator for specific timestamps
    JSONObject result =
        executeQuery(
            String.format(
                "search source=%s @timestamp IN (\\\"2024-01-15T10:30:00.123456789Z\\\","
                    + " \\\"2024-01-15T10:30:01.234567890Z\\\") | sort @timestamp | fields"
                    + " @timestamp, severityText",
                TEST_INDEX_OTEL_LOGS));
    verifyDataRows(
        result,
        rows("2024-01-15 10:30:00.123456789", "INFO"),
        rows("2024-01-15 10:30:01.23456789", "ERROR"));
  }

  @Test
<<<<<<< HEAD
  public void testSearchWithAbsoluteEarliestAndNow() throws IOException {
    JSONObject result1 =
        executeQuery(
            String.format(
                "search source=%s earliest='2025-08-01 03:47:41' latest=now | fields @timestamp",
                TEST_INDEX_TIME_DATA));
    verifySchema(result1, schema("@timestamp", "timestamp"));
    verifyDataRows(result1, rows("2025-08-01 03:47:41"));

    JSONObject result0 =
        executeQuery(
            String.format(
                "search source=%s earliest='2025-08-01 03:47:42' latest=now() | fields @timestamp",
                TEST_INDEX_TIME_DATA));
    verifyNumOfRows(result0, 0);

    JSONObject result2 =
        executeQuery(
            String.format(
                "search source=%s earliest='2025-08-01 02:00:55' | fields @timestamp",
                TEST_INDEX_TIME_DATA));
    verifyDataRows(result2, rows("2025-08-01 02:00:56"), rows("2025-08-01 03:47:41"));
  }

  @Test
  public void testSearchWithChainedRelativeTimeRange() throws IOException {
    JSONObject result1 =
        executeQuery(
            String.format(
                "search source=%s earliest='2025-08-01 03:47:41' latest=+10months@year | fields"
                    + " @timestamp",
                TEST_INDEX_TIME_DATA));
    verifySchema(result1, schema("@timestamp", "timestamp"));
    verifyDataRows(result1, rows("2025-08-01 03:47:41"));
  }

  @Test
  public void testSearchWithNumericTimeRange() throws IOException {
    JSONObject result1 =
        executeQuery(
            String.format(
                "search source=%s earliest=1754020060.123 latest=1754020061 | fields @timestamp",
                TEST_INDEX_TIME_DATA));
    verifySchema(result1, schema("@timestamp", "timestamp"));
    verifyDataRows(result1, rows("2025-08-01 03:47:41"));
=======
  public void testSearchWithTraceId() throws IOException {
    // Test 1: Search for specific traceId
    JSONObject specificTraceId =
        executeQuery(
            String.format(
                "search source=%s b3cb01a03c846973fd496b973f49be85 | fields" + " traceId, body",
                TEST_INDEX_OTEL_LOGS));
    verifyDataRows(
        specificTraceId,
        rows(
            "b3cb01a03c846973fd496b973f49be85",
            "User e1ce63e6-8501-11f0-930d-c2fcbdc05f14 adding 4 of product HQTGWGPNH4 to cart"));
  }

  @Test
  public void testSearchWithSpanLength() throws IOException {
    // Test searching for SPANLENGTH keyword in free text search
    // This tests that SPANLENGTH tokens like "3month" are searchable
    JSONObject result =
        executeQuery(
            String.format(
                "search source=%s 3month | fields body, `attributes.span.duration`",
                TEST_INDEX_OTEL_LOGS));
    verifyDataRows(result, rows("Processing data for 3month period", "3month"));
  }

  @Test
  public void testSearchWithSpanLengthInField() throws IOException {
    // Test searching for SPANLENGTH value in a specific field
    JSONObject result =
        executeQuery(
            String.format(
                "search source=%s `attributes.span.duration`=\\\"3month\\\" | fields body,"
                    + " `attributes.span.duration`",
                TEST_INDEX_OTEL_LOGS));
    verifyDataRows(result, rows("Processing data for 3month period", "3month"));
  }

  @Test
  public void testSearchWithNumericIdVsSpanLength() throws IOException {
    // Test that NUMERIC_ID tokens like "1s4f7" (which start with what could be a SPANLENGTH like
    // "1s")
    // are properly searchable as complete tokens
    // This verifies that NUMERIC_ID takes precedence over SPANLENGTH when applicable

    // Test 1: Search for the NUMERIC_ID token in free text
    JSONObject numericIdResult =
        executeQuery(
            String.format(
                "search source=%s 1s4f7 | fields body, `attributes.transaction.id`",
                TEST_INDEX_OTEL_LOGS));
    verifyDataRows(numericIdResult, rows("Transaction ID 1s4f7 processed successfully", "1s4f7"));

    // Test 2: Search for NUMERIC_ID in specific field
    JSONObject fieldSearchResult =
        executeQuery(
            String.format(
                "search source=%s `attributes.transaction.id`=1s4f7 | fields body,"
                    + " `attributes.transaction.id`",
                TEST_INDEX_OTEL_LOGS));
    verifyDataRows(fieldSearchResult, rows("Transaction ID 1s4f7 processed successfully", "1s4f7"));

    // Test 3: Verify that searching for just "1s" (which would be a SPANLENGTH)
    // does NOT match the "1s4f7" token
    JSONObject spanLengthSearchResult =
        executeQuery(
            String.format(
                "search source=%s `attributes.transaction.id`=1s | fields body",
                TEST_INDEX_OTEL_LOGS));
    verifyDataRows(spanLengthSearchResult); // Should return no results
>>>>>>> e2df87b0
  }
}<|MERGE_RESOLUTION|>--- conflicted
+++ resolved
@@ -923,7 +923,79 @@
   }
 
   @Test
-<<<<<<< HEAD
+  public void testSearchWithTraceId() throws IOException {
+    // Test 1: Search for specific traceId
+    JSONObject specificTraceId =
+        executeQuery(
+            String.format(
+                "search source=%s b3cb01a03c846973fd496b973f49be85 | fields" + " traceId, body",
+                TEST_INDEX_OTEL_LOGS));
+    verifyDataRows(
+        specificTraceId,
+        rows(
+            "b3cb01a03c846973fd496b973f49be85",
+            "User e1ce63e6-8501-11f0-930d-c2fcbdc05f14 adding 4 of product HQTGWGPNH4 to cart"));
+  }
+
+  @Test
+  public void testSearchWithSpanLength() throws IOException {
+    // Test searching for SPANLENGTH keyword in free text search
+    // This tests that SPANLENGTH tokens like "3month" are searchable
+    JSONObject result =
+        executeQuery(
+            String.format(
+                "search source=%s 3month | fields body, `attributes.span.duration`",
+                TEST_INDEX_OTEL_LOGS));
+    verifyDataRows(result, rows("Processing data for 3month period", "3month"));
+  }
+
+  @Test
+  public void testSearchWithSpanLengthInField() throws IOException {
+    // Test searching for SPANLENGTH value in a specific field
+    JSONObject result =
+        executeQuery(
+            String.format(
+                "search source=%s `attributes.span.duration`=\\\"3month\\\" | fields body,"
+                    + " `attributes.span.duration`",
+                TEST_INDEX_OTEL_LOGS));
+    verifyDataRows(result, rows("Processing data for 3month period", "3month"));
+  }
+
+  @Test
+  public void testSearchWithNumericIdVsSpanLength() throws IOException {
+    // Test that NUMERIC_ID tokens like "1s4f7" (which start with what could be a SPANLENGTH like
+    // "1s")
+    // are properly searchable as complete tokens
+    // This verifies that NUMERIC_ID takes precedence over SPANLENGTH when applicable
+
+    // Test 1: Search for the NUMERIC_ID token in free text
+    JSONObject numericIdResult =
+        executeQuery(
+            String.format(
+                "search source=%s 1s4f7 | fields body, `attributes.transaction.id`",
+                TEST_INDEX_OTEL_LOGS));
+    verifyDataRows(numericIdResult, rows("Transaction ID 1s4f7 processed successfully", "1s4f7"));
+
+    // Test 2: Search for NUMERIC_ID in specific field
+    JSONObject fieldSearchResult =
+        executeQuery(
+            String.format(
+                "search source=%s `attributes.transaction.id`=1s4f7 | fields body,"
+                    + " `attributes.transaction.id`",
+                TEST_INDEX_OTEL_LOGS));
+    verifyDataRows(fieldSearchResult, rows("Transaction ID 1s4f7 processed successfully", "1s4f7"));
+
+    // Test 3: Verify that searching for just "1s" (which would be a SPANLENGTH)
+    // does NOT match the "1s4f7" token
+    JSONObject spanLengthSearchResult =
+        executeQuery(
+            String.format(
+                "search source=%s `attributes.transaction.id`=1s | fields body",
+                TEST_INDEX_OTEL_LOGS));
+    verifyDataRows(spanLengthSearchResult); // Should return no results
+  }
+
+  @Test
   public void testSearchWithAbsoluteEarliestAndNow() throws IOException {
     JSONObject result1 =
         executeQuery(
@@ -969,77 +1041,5 @@
                 TEST_INDEX_TIME_DATA));
     verifySchema(result1, schema("@timestamp", "timestamp"));
     verifyDataRows(result1, rows("2025-08-01 03:47:41"));
-=======
-  public void testSearchWithTraceId() throws IOException {
-    // Test 1: Search for specific traceId
-    JSONObject specificTraceId =
-        executeQuery(
-            String.format(
-                "search source=%s b3cb01a03c846973fd496b973f49be85 | fields" + " traceId, body",
-                TEST_INDEX_OTEL_LOGS));
-    verifyDataRows(
-        specificTraceId,
-        rows(
-            "b3cb01a03c846973fd496b973f49be85",
-            "User e1ce63e6-8501-11f0-930d-c2fcbdc05f14 adding 4 of product HQTGWGPNH4 to cart"));
-  }
-
-  @Test
-  public void testSearchWithSpanLength() throws IOException {
-    // Test searching for SPANLENGTH keyword in free text search
-    // This tests that SPANLENGTH tokens like "3month" are searchable
-    JSONObject result =
-        executeQuery(
-            String.format(
-                "search source=%s 3month | fields body, `attributes.span.duration`",
-                TEST_INDEX_OTEL_LOGS));
-    verifyDataRows(result, rows("Processing data for 3month period", "3month"));
-  }
-
-  @Test
-  public void testSearchWithSpanLengthInField() throws IOException {
-    // Test searching for SPANLENGTH value in a specific field
-    JSONObject result =
-        executeQuery(
-            String.format(
-                "search source=%s `attributes.span.duration`=\\\"3month\\\" | fields body,"
-                    + " `attributes.span.duration`",
-                TEST_INDEX_OTEL_LOGS));
-    verifyDataRows(result, rows("Processing data for 3month period", "3month"));
-  }
-
-  @Test
-  public void testSearchWithNumericIdVsSpanLength() throws IOException {
-    // Test that NUMERIC_ID tokens like "1s4f7" (which start with what could be a SPANLENGTH like
-    // "1s")
-    // are properly searchable as complete tokens
-    // This verifies that NUMERIC_ID takes precedence over SPANLENGTH when applicable
-
-    // Test 1: Search for the NUMERIC_ID token in free text
-    JSONObject numericIdResult =
-        executeQuery(
-            String.format(
-                "search source=%s 1s4f7 | fields body, `attributes.transaction.id`",
-                TEST_INDEX_OTEL_LOGS));
-    verifyDataRows(numericIdResult, rows("Transaction ID 1s4f7 processed successfully", "1s4f7"));
-
-    // Test 2: Search for NUMERIC_ID in specific field
-    JSONObject fieldSearchResult =
-        executeQuery(
-            String.format(
-                "search source=%s `attributes.transaction.id`=1s4f7 | fields body,"
-                    + " `attributes.transaction.id`",
-                TEST_INDEX_OTEL_LOGS));
-    verifyDataRows(fieldSearchResult, rows("Transaction ID 1s4f7 processed successfully", "1s4f7"));
-
-    // Test 3: Verify that searching for just "1s" (which would be a SPANLENGTH)
-    // does NOT match the "1s4f7" token
-    JSONObject spanLengthSearchResult =
-        executeQuery(
-            String.format(
-                "search source=%s `attributes.transaction.id`=1s | fields body",
-                TEST_INDEX_OTEL_LOGS));
-    verifyDataRows(spanLengthSearchResult); // Should return no results
->>>>>>> e2df87b0
   }
 }