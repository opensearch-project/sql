--- conflicted
+++ resolved
@@ -33,11 +33,7 @@
     } catch (DateTimeParseException e) {
       throw new SemanticCheckException(
           String.format(
-<<<<<<< HEAD
-              "datetime:%s in unsupported format, please " + "use yyyy-MM-dd HH:mm:ss[.SSSSSSSSS]",
-=======
               "datetime:%s in unsupported format, please use 'yyyy-MM-dd HH:mm:ss[.SSSSSSSSS]'",
->>>>>>> d205bd6b
               datetime));
     }
   }
