{
  "bash": [
<<<<<<< HEAD
    "user/ppl/interfaces/endpoint.rst",
    "user/ppl/interfaces/protocol.rst",
    "user/ppl/admin/settings.rst",
    "user/optimization/optimization.rst"
=======
    "experiment/ppl/interfaces/endpoint.rst",
    "experiment/ppl/interfaces/protocol.rst",
    "experiment/ppl/admin/settings.rst",
    "user/optimization/optimization.rst",
    "user/admin/settings.rst"
>>>>>>> b2ac2ccf
  ],
  "ppl_cli": [
    "user/ppl/cmd/dedup.rst",
    "user/ppl/cmd/eval.rst",
    "user/ppl/cmd/fields.rst",
    "user/ppl/cmd/rename.rst",
    "user/ppl/cmd/search.rst",
    "user/ppl/cmd/sort.rst",
    "user/ppl/cmd/stats.rst",
    "user/ppl/cmd/where.rst",
    "user/ppl/general/identifiers.rst",
    "user/ppl/general/datatypes.rst",
    "user/ppl/functions/math.rst",
    "user/ppl/functions/datetime.rst",
    "user/ppl/functions/string.rst",
    "user/ppl/functions/condition.rst"
  ],
  "sql_cli": [
    "user/dql/expressions.rst",
    "user/general/comments.rst",
    "user/general/datatypes.rst",
    "user/general/identifiers.rst",
    "user/general/values.rst",
    "user/dql/basics.rst",
    "user/dql/functions.rst",
    "user/dql/window.rst",
    "user/beyond/partiql.rst",
    "user/dql/aggregations.rst",
    "user/dql/complex.rst"
  ]
}<|MERGE_RESOLUTION|>--- conflicted
+++ resolved
@@ -1,17 +1,10 @@
 {
   "bash": [
-<<<<<<< HEAD
     "user/ppl/interfaces/endpoint.rst",
     "user/ppl/interfaces/protocol.rst",
     "user/ppl/admin/settings.rst",
-    "user/optimization/optimization.rst"
-=======
-    "experiment/ppl/interfaces/endpoint.rst",
-    "experiment/ppl/interfaces/protocol.rst",
-    "experiment/ppl/admin/settings.rst",
     "user/optimization/optimization.rst",
     "user/admin/settings.rst"
->>>>>>> b2ac2ccf
   ],
   "ppl_cli": [
     "user/ppl/cmd/dedup.rst",
