/*
 * Copyright OpenSearch Contributors
 * SPDX-License-Identifier: Apache-2.0
 */

package org.opensearch.sql.spark.dispatcher;

import static org.opensearch.sql.spark.data.constants.SparkConstants.ERROR_FIELD;
import static org.opensearch.sql.spark.data.constants.SparkConstants.STATUS_FIELD;
import static org.opensearch.sql.spark.dispatcher.SparkQueryDispatcher.JOB_TYPE_TAG_KEY;
import static org.opensearch.sql.spark.metrics.EmrMetrics.EMR_BATCH_QUERY_JOBS_CREATION_COUNT;

import com.amazonaws.services.emrserverless.model.GetJobRunResult;
import java.util.Map;
import lombok.RequiredArgsConstructor;
import org.json.JSONObject;
import org.opensearch.sql.datasource.model.DataSourceMetadata;
import org.opensearch.sql.spark.asyncquery.model.AsyncQueryJobMetadata;
import org.opensearch.sql.spark.asyncquery.model.AsyncQueryRequestContext;
import org.opensearch.sql.spark.asyncquery.model.QueryState;
import org.opensearch.sql.spark.client.EMRServerlessClient;
import org.opensearch.sql.spark.client.StartJobRequest;
import org.opensearch.sql.spark.dispatcher.model.DispatchQueryContext;
import org.opensearch.sql.spark.dispatcher.model.DispatchQueryRequest;
import org.opensearch.sql.spark.dispatcher.model.DispatchQueryResponse;
import org.opensearch.sql.spark.dispatcher.model.JobType;
import org.opensearch.sql.spark.leasemanager.LeaseManager;
import org.opensearch.sql.spark.metrics.MetricsService;
import org.opensearch.sql.spark.parameter.SparkSubmitParametersBuilderProvider;
import org.opensearch.sql.spark.response.JobExecutionResponseReader;

/**
 * The handler for batch query. With batch query, queries are executed as single batch. The queries
 * are sent along with job execution request ({@link StartJobRequest}) to spark.
 */
@RequiredArgsConstructor
public class BatchQueryHandler extends AsyncQueryHandler {
  protected final EMRServerlessClient emrServerlessClient;
  protected final JobExecutionResponseReader jobExecutionResponseReader;
  protected final LeaseManager leaseManager;
  protected final MetricsService metricsService;
  protected final SparkSubmitParametersBuilderProvider sparkSubmitParametersBuilderProvider;

  @Override
  protected JSONObject getResponseFromResultIndex(
      AsyncQueryJobMetadata asyncQueryJobMetadata,
      AsyncQueryRequestContext asyncQueryRequestContext) {
    // either empty json when the result is not available or data with status
    // Fetch from Result Index
    return jobExecutionResponseReader.getResultWithJobId(
        asyncQueryJobMetadata.getJobId(), asyncQueryJobMetadata.getResultIndex());
  }

  @Override
  protected JSONObject getResponseFromExecutor(
      AsyncQueryJobMetadata asyncQueryJobMetadata,
      AsyncQueryRequestContext asyncQueryRequestContext) {
    JSONObject result = new JSONObject();
    // make call to EMR Serverless when related result index documents are not available
    GetJobRunResult getJobRunResult =
        emrServerlessClient.getJobRunResult(
            asyncQueryJobMetadata.getApplicationId(), asyncQueryJobMetadata.getJobId());
    String jobState = getJobRunResult.getJobRun().getState();
    result.put(STATUS_FIELD, jobState);
    result.put(ERROR_FIELD, "");
    return result;
  }

  @Override
  public String cancelJob(
      AsyncQueryJobMetadata asyncQueryJobMetadata,
      AsyncQueryRequestContext asyncQueryRequestContext) {
    emrServerlessClient.cancelJobRun(
        asyncQueryJobMetadata.getApplicationId(), asyncQueryJobMetadata.getJobId(), false);
    return asyncQueryJobMetadata.getQueryId();
  }

  @Override
  public DispatchQueryResponse submit(
      DispatchQueryRequest dispatchQueryRequest, DispatchQueryContext context) {
    String clusterName = dispatchQueryRequest.getClusterName();
    Map<String, String> tags = context.getTags();
    DataSourceMetadata dataSourceMetadata = context.getDataSourceMetadata();

    tags.put(JOB_TYPE_TAG_KEY, JobType.BATCH.getText());
    StartJobRequest startJobRequest =
        new StartJobRequest(
            clusterName + ":" + JobType.BATCH.getText(),
            dispatchQueryRequest.getAccountId(),
            dispatchQueryRequest.getApplicationId(),
            dispatchQueryRequest.getExecutionRoleARN(),
            sparkSubmitParametersBuilderProvider
                .getSparkSubmitParametersBuilder()
                .clusterName(clusterName)
                .queryId(context.getQueryId())
                .query(dispatchQueryRequest.getQuery())
                .dataSource(
                    context.getDataSourceMetadata(),
                    dispatchQueryRequest,
                    context.getAsyncQueryRequestContext())
                .acceptModifier(dispatchQueryRequest.getSparkSubmitParameterModifier())
                .acceptComposers(dispatchQueryRequest, context.getAsyncQueryRequestContext())
                .toString(),
            tags,
            false,
            dataSourceMetadata.getResultIndex());
    String jobId = emrServerlessClient.startJobRun(startJobRequest);
    metricsService.incrementNumericalMetric(EMR_BATCH_QUERY_JOBS_CREATION_COUNT);
    return DispatchQueryResponse.builder()
        .queryId(context.getQueryId())
        .jobId(jobId)
        .resultIndex(dataSourceMetadata.getResultIndex())
        .datasourceName(dataSourceMetadata.getName())
<<<<<<< HEAD
        .jobType(JobType.INTERACTIVE)
        .status(QueryState.WAITING)
=======
        .jobType(JobType.BATCH)
>>>>>>> b4a6c60d
        .build();
  }
}<|MERGE_RESOLUTION|>--- conflicted
+++ resolved
@@ -111,12 +111,8 @@
         .jobId(jobId)
         .resultIndex(dataSourceMetadata.getResultIndex())
         .datasourceName(dataSourceMetadata.getName())
-<<<<<<< HEAD
-        .jobType(JobType.INTERACTIVE)
+        .jobType(JobType.BATCH)
         .status(QueryState.WAITING)
-=======
-        .jobType(JobType.BATCH)
->>>>>>> b4a6c60d
         .build();
   }
 }