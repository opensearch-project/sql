--- conflicted
+++ resolved
@@ -20,15 +20,12 @@
 import java.util.Map;
 import java.util.Objects;
 import java.util.Optional;
-<<<<<<< HEAD
+import java.util.StringJoiner;
+import java.util.function.BiFunction;
+import java.util.stream.Collectors;
 import java.util.function.Supplier;
 import org.apache.calcite.adapter.enumerable.RexImpTable;
 import org.apache.calcite.adapter.enumerable.TableFunctionCallImplementor;
-=======
-import java.util.StringJoiner;
-import java.util.function.BiFunction;
-import java.util.stream.Collectors;
->>>>>>> 270aa0dc
 import org.apache.calcite.rel.type.RelDataType;
 import org.apache.calcite.rex.RexBuilder;
 import org.apache.calcite.rex.RexNode;
@@ -670,16 +667,12 @@
                               SqlStdOperatorTable.TRIM,
                               builder.makeFlag(Flag.BOTH),
                               builder.makeLiteral(" "),
-<<<<<<< HEAD
-                              arg)))));
+                              arg))),
+              PPLTypeChecker.family(SqlTypeFamily.ANY)));
 
       // Register table function operator
       registerOperator(INTERNAL_UNCOLLECT_PATTERNS, PPLBuiltinOperators.UNCOLLECT_PATTERNS);
       registerTvfIntoRexImpTable();
-=======
-                              arg))),
-              PPLTypeChecker.family(SqlTypeFamily.ANY)));
->>>>>>> 270aa0dc
     }
   }
 
