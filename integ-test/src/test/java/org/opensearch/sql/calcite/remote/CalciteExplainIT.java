/*
 * Copyright OpenSearch Contributors
 * SPDX-License-Identifier: Apache-2.0
 */

package org.opensearch.sql.calcite.remote;

import static org.opensearch.sql.legacy.TestsConstants.TEST_INDEX_ACCOUNT;
import static org.opensearch.sql.legacy.TestsConstants.TEST_INDEX_BANK;
import static org.opensearch.sql.legacy.TestsConstants.TEST_INDEX_BANK_WITH_NULL_VALUES;
import static org.opensearch.sql.legacy.TestsConstants.TEST_INDEX_LOGS;
import static org.opensearch.sql.legacy.TestsConstants.TEST_INDEX_NESTED_SIMPLE;
import static org.opensearch.sql.legacy.TestsConstants.TEST_INDEX_OTEL_LOGS;
import static org.opensearch.sql.legacy.TestsConstants.TEST_INDEX_STRINGS;
import static org.opensearch.sql.legacy.TestsConstants.TEST_INDEX_TIME_DATA;
import static org.opensearch.sql.legacy.TestsConstants.TEST_INDEX_WEBLOGS;
import static org.opensearch.sql.legacy.TestsConstants.TEST_INDEX_WORKER;
import static org.opensearch.sql.legacy.TestsConstants.TEST_INDEX_WORK_INFORMATION;
import static org.opensearch.sql.util.MatcherUtils.assertJsonEqualsIgnoreId;
import static org.opensearch.sql.util.MatcherUtils.assertYamlEqualsIgnoreId;

import java.io.IOException;
import java.util.Locale;
import org.junit.Ignore;
import org.junit.Test;
import org.opensearch.sql.common.setting.Settings;
import org.opensearch.sql.ppl.ExplainIT;

public class CalciteExplainIT extends ExplainIT {
  @Override
  public void init() throws Exception {
    super.init();
    enableCalcite();
    setQueryBucketSize(1000);
    loadIndex(Index.STRINGS);
    loadIndex(Index.BANK_WITH_NULL_VALUES);
    loadIndex(Index.NESTED_SIMPLE);
    loadIndex(Index.TIME_TEST_DATA);
    loadIndex(Index.TIME_TEST_DATA2);
    loadIndex(Index.EVENTS);
    loadIndex(Index.LOGS);
    loadIndex(Index.WORKER);
    loadIndex(Index.WORK_INFORMATION);
    loadIndex(Index.WEBLOG);
  }

  @Override
  @Ignore("test only in v2")
  public void testExplainModeUnsupportedInV2() throws IOException {}

  // Only for Calcite
  @Test
  public void supportSearchSargPushDown_singleRange() throws IOException {
    String query =
        "source=opensearch-sql_test_index_account | where age >= 1.0 and age < 10 | fields age";
    var result = explainQueryYaml(query);
    String expected = loadExpectedPlan("explain_sarg_filter_push_single_range.yaml");
    assertYamlEqualsIgnoreId(expected, result);
  }

  // Only for Calcite
  @Test
  public void supportSearchSargPushDown_multiRange() throws IOException {
    String query =
        "source=opensearch-sql_test_index_account | where (age > 20 and age < 28) or (age > 25 and"
            + " age < 30) or (age >= 1 and age <= 10) or age = 0  | fields age";
    var result = explainQueryToString(query);
    String expected = loadExpectedPlan("explain_sarg_filter_push_multi_range.json");
    assertJsonEqualsIgnoreId(expected, result);
  }

  // Only for Calcite
  @Test
  public void supportSearchSargPushDown_timeRange() throws IOException {
    String query =
        "source=opensearch-sql_test_index_bank"
            + "| where birthdate >= '2016-12-08 00:00:00.000000000' "
            + "and birthdate < '2018-11-09 00:00:00.000000000'";
    var result = explainQueryYaml(query);
    String expected = loadExpectedPlan("explain_sarg_filter_push_time_range.yaml");
    assertYamlEqualsIgnoreId(expected, result);
  }

  // Only for Calcite
  @Ignore("https://github.com/opensearch-project/OpenSearch/issues/3725")
  public void testJoinWithCriteriaAndMaxOption() throws IOException {
    String query =
        "source=opensearch-sql_test_index_bank | join max=1 left=l right=r on"
            + " l.account_number=r.account_number opensearch-sql_test_index_bank";
    var result = explainQueryToString(query);
    String expected = loadExpectedPlan("explain_join_with_criteria_max_option.json");
    assertJsonEqualsIgnoreId(expected, result);
  }

  // Only for Calcite
  @Ignore("https://github.com/opensearch-project/OpenSearch/issues/3725")
  public void testJoinWithFieldListAndMaxOption() throws IOException {
    String query =
        "source=opensearch-sql_test_index_bank | join type=inner max=1 account_number"
            + " opensearch-sql_test_index_bank";
    var result = explainQueryToString(query);
    String expected = loadExpectedPlan("explain_join_with_fields_max_option.json");
    assertJsonEqualsIgnoreId(expected, result);
  }

  // Only for Calcite
  @Test
  public void testJoinWithFieldList() throws IOException {
    String query =
        "source=opensearch-sql_test_index_bank | join type=outer account_number"
            + " opensearch-sql_test_index_bank";
    var result = explainQueryYaml(query);
    String expected = loadExpectedPlan("explain_join_with_fields.yaml");
    assertYamlEqualsIgnoreId(expected, result);
  }

  @Test
  public void testExplainExistsUncorrelatedSubquery() throws IOException {
    String expected = loadExpectedPlan("explain_exists_uncorrelated_subquery.yaml");
    assertYamlEqualsIgnoreId(
        expected,
        explainQueryYaml(
            String.format(
                "source = %s"
                    + "| where exists ["
                    + "    source = %s | where name = 'Tom'"
                    + "  ]"
                    + "| sort  - salary"
                    + "| fields id, name, salary",
                TEST_INDEX_WORKER, TEST_INDEX_WORK_INFORMATION)));
  }

  @Test
  public void testExplainExistsCorrelatedSubquery() throws IOException {
    String expected = loadExpectedPlan("explain_exists_correlated_subquery.yaml");
    assertYamlEqualsIgnoreId(
        expected,
        explainQueryYaml(
            String.format(
                "source = %s"
                    + "| where exists ["
                    + "    source = %s | where id = uid and name = 'Tom'"
                    + "  ]"
                    + "| sort  - salary"
                    + "| fields id, name, salary",
                TEST_INDEX_WORKER, TEST_INDEX_WORK_INFORMATION)));
  }

  @Test
  public void testExplainInUncorrelatedSubquery() throws IOException {
    String expected = loadExpectedPlan("explain_in_uncorrelated_subquery.yaml");
    assertYamlEqualsIgnoreId(
        expected,
        explainQueryYaml(
            String.format(
                "source = %s"
                    + "| where id in ["
                    + "    source = %s | fields uid"
                    + "  ]"
                    + "| sort  - salary"
                    + "| fields id, name, salary",
                TEST_INDEX_WORKER, TEST_INDEX_WORK_INFORMATION)));
  }

  @Test
  public void testExplainInCorrelatedSubquery() throws IOException {
    String expected = loadExpectedPlan("explain_in_correlated_subquery.yaml");
    assertYamlEqualsIgnoreId(
        expected,
        explainQueryYaml(
            String.format(
                "source = %s"
                    + "| where name in ["
                    + "    source = %s | where id = uid and name = 'Tom' | fields name"
                    + "  ]"
                    + "| sort - salary | fields id, name, salary",
                TEST_INDEX_WORKER, TEST_INDEX_WORK_INFORMATION)));
  }

  @Test
  public void testExplainScalarUncorrelatedSubqueryInSelect() throws IOException {
    String expected = loadExpectedPlan("explain_scalar_uncorrelated_subquery_in_select.yaml");
    assertYamlEqualsIgnoreId(
        expected,
        explainQueryYaml(
            String.format(
                "source = %s"
                    + "| eval count_dept = ["
                    + "    source = %s | stats count(name)"
                    + "  ]"
                    + "| fields name, count_dept",
                TEST_INDEX_WORKER, TEST_INDEX_WORK_INFORMATION, TEST_INDEX_WORK_INFORMATION)));
  }

  @Test
  public void testExplainScalarUncorrelatedSubqueryInWhere() throws IOException {
    String expected = loadExpectedPlan("explain_scalar_uncorrelated_subquery_in_where.yaml");
    assertYamlEqualsIgnoreId(
        expected,
        explainQueryYaml(
            String.format(
                "source = %s"
                    + "| where id > ["
                    + "    source = %s | stats count(name)"
                    + "  ] + 999"
                    + "| fields name",
                TEST_INDEX_WORKER, TEST_INDEX_WORK_INFORMATION, TEST_INDEX_WORK_INFORMATION)));
  }

  @Test
  public void testExplainScalarCorrelatedSubqueryInSelect() throws IOException {
    String expected = loadExpectedPlan("explain_scalar_correlated_subquery_in_select.yaml");
    assertYamlEqualsIgnoreId(
        expected,
        explainQueryYaml(
            String.format(
                "source = %s"
                    + "| eval count_dept = ["
                    + "    source = %s"
                    + "    | where id = uid | stats count(name)"
                    + "  ]"
                    + "| fields id, name, count_dept",
                TEST_INDEX_WORKER, TEST_INDEX_WORK_INFORMATION)));
  }

  @Test
  public void testExplainScalarCorrelatedSubqueryInWhere() throws IOException {
    String expected = loadExpectedPlan("explain_scalar_correlated_subquery_in_where.yaml");
    assertYamlEqualsIgnoreId(
        expected,
        explainQueryYaml(
            String.format(
                "source = %s"
                    + "| where id = ["
                    + "    source = %s | where id = uid | stats max(uid)"
                    + "  ]"
                    + "| fields id, name",
                TEST_INDEX_WORKER, TEST_INDEX_WORK_INFORMATION)));
  }

  // Only for Calcite
  @Test
  public void supportPushDownSortMergeJoin() throws IOException {
    String query =
        "source=opensearch-sql_test_index_bank| join left=l right=r on"
            + " l.account_number=r.account_number opensearch-sql_test_index_bank";
    var result = explainQueryYaml(query);
    String expected = loadExpectedPlan("explain_merge_join_sort_push.yaml");
    assertYamlEqualsIgnoreId(expected, result);
  }

  // Only for Calcite
  @Ignore("We've supported script push down on text field")
  @Test
  public void supportPartialPushDown() throws IOException {
    enabledOnlyWhenPushdownIsEnabled();
    // field `address` is text type without keyword subfield, so we cannot push it down.
    String query =
        "source=opensearch-sql_test_index_account | where (state = 'Seattle' or age < 10) and (age"
            + " >= 1 and address = '880 Holmes Lane') | fields age, address";
    var result = explainQueryToString(query);
    String expected = loadFromFile("expectedOutput/calcite/explain_partial_filter_push.json");
    assertJsonEqualsIgnoreId(expected, result);
  }

  // Only for Calcite
  @Ignore("We've supported script push down on text field")
  @Test
  public void supportPartialPushDown_NoPushIfAllFailed() throws IOException {
    enabledOnlyWhenPushdownIsEnabled();
    // field `address` is text type without keyword subfield, so we cannot push it down.
    String query =
        "source=opensearch-sql_test_index_account | where (address = '671 Bristol Street' or age <"
            + " 10) and (age >= 10 or address = '880 Holmes Lane') | fields age, address";
    var result = explainQueryToString(query);
    String expected = loadFromFile("expectedOutput/calcite/explain_partial_filter_push2.json");
    assertJsonEqualsIgnoreId(expected, result);
  }

  // Only for Calcite
  @Test
  public void testExplainIsEmpty() throws IOException {
    // script pushdown
    String expected = loadExpectedPlan("explain_isempty.yaml");
    assertYamlEqualsIgnoreId(
        expected,
        explainQueryYaml("source=opensearch-sql_test_index_account | where isempty(firstname)"));
  }

  @Test
  public void testExplainMultisearchBasic() throws IOException {
    String query =
        "| multisearch [search"
            + " source=opensearch-sql_test_index_account | where age < 30 | eval age_group ="
            + " 'young'] [search source=opensearch-sql_test_index_account | where age >= 30 | eval"
            + " age_group = 'adult'] | stats count by age_group";
    var result = explainQueryYaml(query);
    String expected = loadExpectedPlan("explain_multisearch_basic.yaml");
    assertYamlEqualsIgnoreId(expected, result);
  }

  @Test
  public void testExplainMultisearchTimestampInterleaving() throws IOException {
    String query =
        "| multisearch "
            + "[search source=opensearch-sql_test_index_time_data | where category IN ('A', 'B')] "
            + "[search source=opensearch-sql_test_index_time_data2 | where category IN ('E', 'F')] "
            + "| head 5";
    var result = explainQueryYaml(query);
    String expected = loadExpectedPlan("explain_multisearch_timestamp.yaml");
    assertYamlEqualsIgnoreId(expected, result);
  }

  // Only for Calcite
  @Test
  public void testExplainIsBlank() throws IOException {
    // script pushdown
    String expected = loadExpectedPlan("explain_isblank.yaml");
    assertYamlEqualsIgnoreId(
        expected,
        explainQueryYaml("source=opensearch-sql_test_index_account | where isblank(firstname)"));
  }

  // Only for Calcite
  @Test
  public void testExplainIsEmptyOrOthers() throws IOException {
    // script pushdown
    String expected = loadExpectedPlan("explain_isempty_or_others.yaml");
    assertYamlEqualsIgnoreId(
        expected,
        explainQueryYaml(
            "source=opensearch-sql_test_index_account | where gender = 'M' or isempty(firstname) or"
                + " isnull(firstname)"));
  }

  // Only for Calcite
  @Test
  public void testExplainIsNullOrOthers() throws IOException {
    // pushdown should work
    String expected = loadExpectedPlan("explain_isnull_or_others.json");
    assertJsonEqualsIgnoreId(
        expected,
        explainQueryToString(
            "source=opensearch-sql_test_index_account | where isnull(firstname) or gender = 'M'"));
  }

  @Ignore("We've supported script push down on text field")
  @Test
  public void supportPartialPushDownScript() throws IOException {
    enabledOnlyWhenPushdownIsEnabled();
    // field `address` is text type without keyword subfield, so we cannot push it down.
    // But the second condition can be translated to script, so the second one is pushed down.
    String query =
        "source=opensearch-sql_test_index_account | where address = '671 Bristol Street' and age -"
            + " 2 = 30 | fields firstname, age, address";
    var result = explainQueryToString(query);
    String expected =
        loadFromFile("expectedOutput/calcite/explain_partial_filter_script_push.json");
    assertJsonEqualsIgnoreId(expected, result);
  }

  @Test
  public void testPartialPushdownFilterWithIsNull() throws IOException {
    // isnull(nested_field) should not be pushed down since DSL doesn't handle it correctly, but
    // name='david' can be pushed down
    String query =
        String.format(
            Locale.ROOT,
            "source=%s | where isnull(address) and name='david'",
            TEST_INDEX_NESTED_SIMPLE);
    var result = explainQueryToString(query);
    String expected = loadExpectedPlan("explain_partial_filter_isnull.json");
    assertJsonEqualsIgnoreId(expected, result);
  }

  @Test
  public void testSkipScriptEncodingOnExtendedFormat() throws IOException {
    enabledOnlyWhenPushdownIsEnabled();
    String query =
        "source=opensearch-sql_test_index_account | where address = '671 Bristol Street' and age -"
            + " 2 = 30 | fields firstname, age, address";
    var result = explainQueryToString(query, true);
    String expected = loadFromFile("expectedOutput/calcite/explain_skip_script_encoding.json");
    assertJsonEqualsIgnoreId(expected, result);
  }

  // Only for Calcite, as v2 gets unstable serialized string for function
  @Test
  public void testFilterScriptPushDownExplain() throws Exception {
    super.testFilterScriptPushDownExplain();
  }

  // Only for Calcite, as v2 gets unstable serialized string for function
  @Test
  public void testFilterFunctionScriptPushDownExplain() throws Exception {
    super.testFilterFunctionScriptPushDownExplain();
  }

  @Test
  public void testFilterWithSearchCall() throws IOException {
    enabledOnlyWhenPushdownIsEnabled();
    String expected = loadExpectedPlan("explain_filter_with_search.yaml");
    assertYamlEqualsIgnoreId(
        expected,
        explainQueryYaml(
            String.format(
                "source=%s | where birthdate >= '2023-01-01 00:00:00' and birthdate < '2023-01-03"
                    + " 00:00:00' | stats count() by span(birthdate, 1d)",
                TEST_INDEX_BANK)));
  }

  @Test
  public void testExplainWithReverse() throws IOException {
    String result =
        executeWithReplace(
            "explain source=opensearch-sql_test_index_account | sort age | reverse | head 5");

    // Verify that the plan contains a LogicalSort with fetch (from head 5)
    assertTrue(result.contains("LogicalSort") && result.contains("fetch=[5]"));

    // Verify that reverse added a ROW_NUMBER and another sort (descending)
    assertTrue(result.contains("ROW_NUMBER()"));
    assertTrue(result.contains("dir0=[DESC]"));
  }

  @Test
  public void testExplainWithTimechartAvg() throws IOException {
    var result = explainQueryYaml("source=events | timechart span=1m avg(cpu_usage) by host");
    String expected = loadExpectedPlan("explain_timechart.yaml");
    assertYamlEqualsIgnoreId(expected, result);
  }

  @Test
  public void testExplainWithTimechartCount() throws IOException {
    var result = explainQueryYaml("source=events | timechart span=1m count() by host");
    String expected = loadExpectedPlan("explain_timechart_count.yaml");
    assertYamlEqualsIgnoreId(expected, result);
  }

  @Test
  public void testExplainTimechartPerSecond() throws IOException {
    var result = explainQueryToString("source=events | timechart span=2m per_second(cpu_usage)");
    assertTrue(
        result.contains(
            "per_second(cpu_usage)=[DIVIDE(*($1, 1000.0E0), TIMESTAMPDIFF('MILLISECOND':VARCHAR,"
                + " $0, TIMESTAMPADD('MINUTE':VARCHAR, 2, $0)))]"));
    assertTrue(result.contains("per_second(cpu_usage)=[SUM($0)]"));
  }

  @Test
  public void testExplainTimechartPerMinute() throws IOException {
    var result = explainQueryToString("source=events | timechart span=2m per_minute(cpu_usage)");
    assertTrue(
        result.contains(
            "per_minute(cpu_usage)=[DIVIDE(*($1, 60000.0E0), TIMESTAMPDIFF('MILLISECOND':VARCHAR,"
                + " $0, TIMESTAMPADD('MINUTE':VARCHAR, 2, $0)))]"));
    assertTrue(result.contains("per_minute(cpu_usage)=[SUM($0)]"));
  }

  @Test
  public void testExplainTimechartPerHour() throws IOException {
    var result = explainQueryToString("source=events | timechart span=2m per_hour(cpu_usage)");
    assertTrue(
        result.contains(
            "per_hour(cpu_usage)=[DIVIDE(*($1, 3600000.0E0), TIMESTAMPDIFF('MILLISECOND':VARCHAR,"
                + " $0, TIMESTAMPADD('MINUTE':VARCHAR, 2, $0)))]"));
    assertTrue(result.contains("per_hour(cpu_usage)=[SUM($0)]"));
  }

  @Test
  public void testExplainTimechartPerDay() throws IOException {
    var result = explainQueryToString("source=events | timechart span=2m per_day(cpu_usage)");
    assertTrue(
        result.contains(
            "per_day(cpu_usage)=[DIVIDE(*($1, 8.64E7), TIMESTAMPDIFF('MILLISECOND':VARCHAR, $0,"
                + " TIMESTAMPADD('MINUTE':VARCHAR, 2, $0)))]"));
    assertTrue(result.contains("per_day(cpu_usage)=[SUM($0)]"));
  }

  @Test
  public void noPushDownForAggOnWindow() throws IOException {
    enabledOnlyWhenPushdownIsEnabled();
    String query =
        "source=opensearch-sql_test_index_account | patterns address method=BRAIN  | stats count()"
            + " by patterns_field";
    var result = explainQueryYaml(query);
    String expected = loadFromFile("expectedOutput/calcite/explain_agg_on_window.yaml");
    assertYamlEqualsIgnoreId(expected, result);
  }

  // Only for Calcite
  @Test
  public void supportPushDownScriptOnTextField() throws IOException {
    enabledOnlyWhenPushdownIsEnabled();
    String result =
        explainQueryYaml(
            "explain source=opensearch-sql_test_index_account | where length(address) > 0 | eval"
                + " address_length = length(address) | stats count() by address_length");
    String expected = loadFromFile("expectedOutput/calcite/explain_script_push_on_text.yaml");
    assertYamlEqualsIgnoreId(expected, result);
  }

  @Test
  public void testExplainBinWithBins() throws IOException {
    String expected = loadExpectedPlan("explain_bin_bins.json");
    assertJsonEqualsIgnoreId(
        expected,
        explainQueryToString("source=opensearch-sql_test_index_account | bin age bins=3 | head 5"));
  }

  @Test
  public void testExplainStatsWithBinsOnTimeField() throws IOException {
    // TODO:  Remove this after addressing https://github.com/opensearch-project/sql/issues/4317
    enabledOnlyWhenPushdownIsEnabled();
    String expected = loadExpectedPlan("explain_stats_bins_on_time.yaml");
    assertYamlEqualsIgnoreId(
        expected,
        explainQueryYaml("source=events | bin @timestamp bins=3 | stats count() by @timestamp"));

    expected = loadExpectedPlan("explain_stats_bins_on_time2.yaml");
    assertYamlEqualsIgnoreId(
        expected,
        explainQueryYaml(
            "source=events | bin @timestamp bins=3 | stats avg(cpu_usage) by @timestamp"));
  }

  @Test
  public void testExplainStatsWithSubAggregation() throws IOException {
    enabledOnlyWhenPushdownIsEnabled();
    String expected = loadExpectedPlan("explain_stats_bins_on_time_and_term.yaml");
    assertYamlEqualsIgnoreId(
        expected,
        explainQueryYaml(
            "source=events | bin @timestamp bins=3 | stats bucket_nullable=false count() by"
                + " @timestamp, region"));

    expected = loadExpectedPlan("explain_stats_bins_on_time_and_term2.yaml");
    assertYamlEqualsIgnoreId(
        expected,
        explainQueryYaml(
            "source=events | bin @timestamp bins=3 | stats bucket_nullable=false avg(cpu_usage) by"
                + " @timestamp, region"));
  }

  @Test
  public void testExplainBinWithSpan() throws IOException {
    String expected = loadExpectedPlan("explain_bin_span.yaml");
    assertYamlEqualsIgnoreId(
        expected,
        explainQueryYaml("source=opensearch-sql_test_index_account | bin age span=10 | head 5"));
  }

  @Test
  public void testExplainBinWithMinspan() throws IOException {
    String expected = loadExpectedPlan("explain_bin_minspan.json");
    assertJsonEqualsIgnoreId(
        expected,
        explainQueryToString(
            "source=opensearch-sql_test_index_account | bin age minspan=5 | head 5"));
  }

  @Test
  public void testExplainBinWithStartEnd() throws IOException {
    String expected = loadExpectedPlan("explain_bin_start_end.json");
    assertJsonEqualsIgnoreId(
        expected,
        explainQueryToString(
            "source=opensearch-sql_test_index_account | bin balance start=0 end=100001 | head 5"));
  }

  @Test
  public void testExplainBinWithAligntime() throws IOException {
    String expected = loadExpectedPlan("explain_bin_aligntime.yaml");
    assertYamlEqualsIgnoreId(
        expected,
        explainQueryYaml(
            "source=opensearch-sql_test_index_time_data | bin @timestamp span=2h aligntime=latest |"
                + " head 5"));
  }

  @Test
  public void testExplainCountEval() throws IOException {
    String query =
        "source=opensearch-sql_test_index_bank | stats count(eval(age > 30)) as mature_count";
    var result = explainQueryToString(query);
    String expected = loadExpectedPlan("explain_count_eval_push.json");
    assertJsonEqualsIgnoreId(expected, result);
  }

  @Test
  public void testExplainCountEvalComplex() throws IOException {
    String query =
        "source=opensearch-sql_test_index_bank | stats count(eval(age > 30 and age < 50)) as"
            + " mature_count";
    var result = explainQueryToString(query);
    String expected = loadExpectedPlan("explain_count_eval_complex_push.json");
    assertJsonEqualsIgnoreId(expected, result);
  }

  @Test
  public void testEventstatsDistinctCountExplain() throws IOException {
    enabledOnlyWhenPushdownIsEnabled();
    String query =
        "source=opensearch-sql_test_index_account | eventstats dc(state) as distinct_states";
    var result = explainQueryToString(query);
    String expected = loadFromFile("expectedOutput/calcite/explain_eventstats_dc.json");
    assertJsonEqualsIgnoreId(expected, result);
  }

  @Test
  public void testEventstatsDistinctCountFunctionExplain() throws IOException {
    enabledOnlyWhenPushdownIsEnabled();
    String query =
        "source=opensearch-sql_test_index_account | eventstats distinct_count(state) as"
            + " distinct_states by gender";
    var result = explainQueryToString(query);
    String expected = loadFromFile("expectedOutput/calcite/explain_eventstats_distinct_count.json");
    assertJsonEqualsIgnoreId(expected, result);
  }

  @Test
  public void testEventstatsNullBucketExplain() throws IOException {
    String query =
        "source=opensearch-sql_test_index_account | eventstats bucket_nullable=false count() by"
            + " state";
    var result = explainQueryYaml(query);
    String expected = loadExpectedPlan("explain_eventstats_null_bucket.yaml");
    assertYamlEqualsIgnoreId(expected, result);
  }

  @Test
  public void testStreamstatsDistinctCountExplain() throws IOException {
    String query =
        "source=opensearch-sql_test_index_account | streamstats dc(state) as distinct_states";
    var result = explainQueryYaml(query);
    String expected = loadExpectedPlan("explain_streamstats_dc.yaml");
    assertYamlEqualsIgnoreId(expected, result);
  }

  @Test
  public void testStreamstatsDistinctCountFunctionExplain() throws IOException {
    String query =
        "source=opensearch-sql_test_index_account | streamstats distinct_count(state) as"
            + " distinct_states by gender";
    var result = explainQueryYaml(query);
    String expected = loadExpectedPlan("explain_streamstats_distinct_count.yaml");
    assertYamlEqualsIgnoreId(expected, result);
  }

  @Test
  public void testStreamstatsGlobalExplain() throws IOException {
    String query =
        "source=opensearch-sql_test_index_account | streamstats window=2 global=true avg(age) as"
            + " avg_age by gender";
    var result = explainQueryYaml(query);
    String expected = loadExpectedPlan("explain_streamstats_global.yaml");
    assertYamlEqualsIgnoreId(expected, result);
  }

  @Test
  public void testStreamstatsResetExplain() throws IOException {
    String query =
        "source=opensearch-sql_test_index_account | streamstats current=false reset_before=age>34"
            + " reset_after=age<25 avg(age) as avg_age by gender";
    var result = explainQueryYaml(query);
    String expected = loadExpectedPlan("explain_streamstats_reset.yaml");
    assertYamlEqualsIgnoreId(expected, result);
  }

  @Test
<<<<<<< HEAD
  public void testStreamstatsNullBucketExplain() throws IOException {
    String query =
        "source=opensearch-sql_test_index_account | streamstats bucket_nullable=false avg(age) as"
            + " avg_age by gender";
    var result = explainQueryYaml(query);
    String expected = loadExpectedPlan("explain_streamstats_null_bucket.yaml");
    assertYamlEqualsIgnoreId(expected, result);
  }

  @Test
  public void testStreamstatsGlobalNullBucketExplain() throws IOException {
    String query =
        "source=opensearch-sql_test_index_account | streamstats bucket_nullable=false window=2"
            + " global=true avg(age) as avg_age by gender";
    var result = explainQueryYaml(query);
    String expected = loadExpectedPlan("explain_streamstats_global_null_bucket.yaml");
    assertYamlEqualsIgnoreId(expected, result);
  }

  @Test
  public void testStreamstatsResetNullBucketExplain() throws IOException {
    String query =
        "source=opensearch-sql_test_index_account | streamstats bucket_nullable=false current=false"
            + " reset_before=age>34 reset_after=age<25 avg(age) as avg_age by gender";
    var result = explainQueryYaml(query);
    String expected = loadExpectedPlan("explain_streamstats_reset_null_bucket.yaml");
    assertYamlEqualsIgnoreId(expected, result);
=======
  public void testKeywordILikeFunctionExplain() throws IOException {
    // ilike is only supported in v3
    String expected = loadExpectedPlan("explain_keyword_ilike_function.yaml");
    assertYamlEqualsIgnoreId(
        expected,
        explainQueryYaml(
            "source=opensearch-sql_test_index_account | where ilike(firstname, '%mbe%')"));
  }

  @Test
  public void testTextILikeFunctionExplain() throws IOException {
    // ilike is only supported in v3
    String expected = loadExpectedPlan("explain_text_ilike_function.yaml");
    assertYamlEqualsIgnoreId(
        expected,
        explainQueryYaml(
            "source=opensearch-sql_test_index_account | where ilike(address, '%Holmes%')"));
>>>>>>> 164c3f08
  }

  // Only for Calcite, as v2 gets unstable serialized string for function
  @Test
  public void testExplainOnAggregationWithSumEnhancement() throws IOException {
    String expected = loadExpectedPlan("explain_agg_with_sum_enhancement.yaml");
    assertYamlEqualsIgnoreId(
        expected,
        explainQueryYaml(
            String.format(
                "source=%s | stats sum(balance), sum(balance + 100), sum(balance - 100),"
                    + " sum(balance * 100), sum(balance / 100) by gender",
                TEST_INDEX_BANK)));
  }

  @Test
  public void testStatsDistinctCountApproxFunctionExplainWithPushDown() throws IOException {
    enabledOnlyWhenPushdownIsEnabled();
    String query =
        "source=opensearch-sql_test_index_account | stats distinct_count_approx(state) as"
            + " distinct_states by gender";
    var result = explainQueryToString(query);
    String expected =
        loadFromFile(
            "expectedOutput/calcite/explain_agg_with_distinct_count_approx_enhancement.json");
    assertJsonEqualsIgnoreId(expected, result);
  }

  @Test
  public void testExplainRegexMatchInWhereWithScriptPushdown() throws IOException {
    enabledOnlyWhenPushdownIsEnabled();
    String query =
        String.format("source=%s | where regexp_match(name, 'hello')", TEST_INDEX_STRINGS);
    var result = explainQueryYaml(query);
    String expected = loadFromFile("expectedOutput/calcite/explain_regexp_match_in_where.yaml");
    assertYamlEqualsIgnoreId(expected, result);
  }

  @Test
  public void testExplainRegexMatchInEvalWithOutScriptPushdown() throws IOException {
    enabledOnlyWhenPushdownIsEnabled();
    String query =
        String.format(
            "source=%s |eval has_hello = regexp_match(name, 'hello') | fields has_hello",
            TEST_INDEX_STRINGS);
    var result = explainQueryToString(query);
    String expected = loadFromFile("expectedOutput/calcite/explain_regexp_match_in_eval.json");
    assertJsonEqualsIgnoreId(expected, result);
  }

  // Only for Calcite
  @Test
  public void testExplainOnEarliestLatest() throws IOException {
    String expected = loadExpectedPlan("explain_earliest_latest.yaml");
    assertYamlEqualsIgnoreId(
        expected,
        explainQueryYaml(
            String.format(
                "source=%s | stats earliest(message) as earliest_message, latest(message) as"
                    + " latest_message by server",
                TEST_INDEX_LOGS)));
  }

  // Only for Calcite
  @Test
  public void testExplainOnEarliestLatestWithCustomTimeField() throws IOException {
    String expected = loadExpectedPlan("explain_earliest_latest_custom_time.yaml");
    assertYamlEqualsIgnoreId(
        expected,
        explainQueryYaml(
            String.format(
                "source=%s | stats earliest(message, created_at) as earliest_message,"
                    + " latest(message, created_at) as latest_message by level",
                TEST_INDEX_LOGS)));
  }

  // Only for Calcite
  @Test
  public void testExplainOnFirstLast() throws IOException {
    String expected = loadExpectedPlan("explain_first_last.yaml");
    assertYamlEqualsIgnoreId(
        expected,
        explainQueryYaml(
            String.format(
                "source=%s | stats first(firstname) as first_name, last(firstname) as"
                    + " last_name by gender",
                TEST_INDEX_BANK)));
  }

  // Only for Calcite
  @Test
  public void testExplainOnEventstatsEarliestLatest() throws IOException {
    String expected = loadExpectedPlan("explain_eventstats_earliest_latest.json");
    assertJsonEqualsIgnoreId(
        expected,
        explainQueryToString(
            String.format(
                "source=%s | eventstats earliest(message) as earliest_message, latest(message) as"
                    + " latest_message by server",
                TEST_INDEX_LOGS)));
  }

  // Only for Calcite
  @Test
  public void testExplainOnEventstatsEarliestLatestWithCustomTimeField() throws IOException {
    String expected = loadExpectedPlan("explain_eventstats_earliest_latest_custom_time.json");
    assertJsonEqualsIgnoreId(
        expected,
        explainQueryToString(
            String.format(
                "source=%s | eventstats earliest(message, created_at) as earliest_message,"
                    + " latest(message, created_at) as latest_message by level",
                TEST_INDEX_LOGS)));
  }

  // Only for Calcite
  @Test
  public void testExplainOnEventstatsEarliestLatestNoGroupBy() throws IOException {
    String expected = loadExpectedPlan("explain_eventstats_earliest_latest_no_group.json");
    assertJsonEqualsIgnoreId(
        expected,
        explainQueryToString(
            String.format(
                "source=%s | eventstats earliest(message) as earliest_message, latest(message) as"
                    + " latest_message",
                TEST_INDEX_LOGS)));
  }

  @Test
  public void testExplainOnStreamstatsEarliestLatest() throws IOException {
    String expected = loadExpectedPlan("explain_streamstats_earliest_latest.yaml");
    assertYamlEqualsIgnoreId(
        expected,
        explainQueryYaml(
            String.format(
                "source=%s | streamstats earliest(message) as earliest_message, latest(message) as"
                    + " latest_message by server",
                TEST_INDEX_LOGS)));
  }

  @Test
  public void testExplainOnStreamstatsEarliestLatestWithCustomTimeField() throws IOException {
    String expected = loadExpectedPlan("explain_streamstats_earliest_latest_custom_time.yaml");
    assertYamlEqualsIgnoreId(
        expected,
        explainQueryYaml(
            String.format(
                "source=%s | streamstats earliest(message, created_at) as earliest_message,"
                    + " latest(message, created_at) as latest_message by level",
                TEST_INDEX_LOGS)));
  }

  @Test
  public void testExplainOnStreamstatsEarliestLatestNoGroupBy() throws IOException {
    String expected = loadExpectedPlan("explain_streamstats_earliest_latest_no_group.yaml");
    assertYamlEqualsIgnoreId(
        expected,
        explainQueryYaml(
            String.format(
                "source=%s | streamstats earliest(message) as earliest_message, latest(message) as"
                    + " latest_message",
                TEST_INDEX_LOGS)));
  }

  @Test
  public void testListAggregationExplain() throws IOException {
    String expected = loadExpectedPlan("explain_list_aggregation.json");
    assertJsonEqualsIgnoreId(
        expected,
        explainQueryToString(
            "source=opensearch-sql_test_index_account | stats list(age) as age_list"));
  }

  @Test
  public void testValuesAggregationExplain() throws IOException {
    String expected = loadExpectedPlan("explain_values_aggregation.json");
    assertJsonEqualsIgnoreId(
        expected,
        explainQueryToString(
            "source=opensearch-sql_test_index_account | stats values(age) as age_values"));
  }

  @Test
  public void testRegexExplain() throws IOException {
    String query =
        "source=opensearch-sql_test_index_account | regex lastname='^[A-Z][a-z]+$' | head 5";
    var result = explainQueryYaml(query);
    String expected = loadExpectedPlan("explain_regex.yaml");
    assertYamlEqualsIgnoreId(expected, result);
  }

  @Test
  public void testRegexNegatedExplain() throws IOException {
    String query = "source=opensearch-sql_test_index_account | regex lastname!='.*son$' | head 5";
    var result = explainQueryYaml(query);
    String expected = loadExpectedPlan("explain_regex_negated.yaml");
    assertYamlEqualsIgnoreId(expected, result);
  }

  @Test
  public void testSimpleSortExpressionPushDownExplain() throws Exception {
    String query =
        "source=opensearch-sql_test_index_bank| eval age2 = age + 2 | sort age2 | fields age, age2";
    var result = explainQueryToString(query);
    String expected = loadExpectedPlan("explain_simple_sort_expr_push.json");
    assertJsonEqualsIgnoreId(expected, result);
  }

  @Test
  public void testSimpleSortExpressionPushDownWithOnlyExprProjected() throws Exception {
    String query =
        "source=opensearch-sql_test_index_bank| eval b = balance + 1 | sort b | fields b";
    var result = explainQueryToString(query);
    String expected = loadExpectedPlan("explain_simple_sort_expr_single_expr_output_push.json");
    assertJsonEqualsIgnoreId(expected, result);
  }

  @Test
  public void testComplexSortExpressionPushDownExplain() throws Exception {
    String query =
        "source=opensearch-sql_test_index_bank| eval age2 = age + balance | sort age2 | fields age,"
            + " age2";
    var result = explainQueryYaml(query);
    String expected = loadExpectedPlan("explain_complex_sort_expr_push.yaml");
    assertYamlEqualsIgnoreId(expected, result);
  }

  @Test
  public void testComplexSortExpressionPushDownWithOnlyExprProjected() throws Exception {
    String query =
        "source=opensearch-sql_test_index_bank| eval age2 = age + balance | sort age2 | fields"
            + " age2";
    var result = explainQueryYaml(query);
    String expected = loadExpectedPlan("explain_complex_sort_expr_single_expr_output_push.yaml");
    assertYamlEqualsIgnoreId(expected, result);
  }

  @Test
  public void testComplexSortExpressionPushDownWithoutExprProjected() throws Exception {
    String query =
        "source=opensearch-sql_test_index_bank| eval age2 = age + balance | sort age2 | fields age";
    var result = explainQueryYaml(query);
    String expected = loadExpectedPlan("explain_complex_sort_expr_no_expr_output_push.yaml");
    assertYamlEqualsIgnoreId(expected, result);
  }

  @Test
  public void testComplexSortExpressionProjectThenSort() throws Exception {
    String query =
        "source=opensearch-sql_test_index_bank| eval age2 = age + balance | fields age, age2 | sort"
            + " age2";
    var result = explainQueryYaml(query);
    String expected = loadExpectedPlan("explain_complex_sort_expr_project_then_sort.yaml");
    assertYamlEqualsIgnoreId(expected, result);
  }

  /*
   * TODO: A potential optimization is to leverage RexSimplify to simplify -(+($10, $7), $10) to $7
   * Above simplification can only work when $10 is nonnull and there is no precision loss of
   * expression calculation
   */
  @Test
  public void testSortNestedComplexExpression() throws Exception {
    String query =
        "source=opensearch-sql_test_index_bank| eval age2 = age + balance, age3 = age2 - age | sort"
            + " age3";
    var result = explainQueryYaml(query);
    String expected = loadExpectedPlan("explain_complex_sort_nested_expr.yaml");
    assertYamlEqualsIgnoreId(expected, result);
  }

  @Test
  public void testSortComplexExpressionThenSortField() throws Exception {
    String query =
        "source=opensearch-sql_test_index_bank| eval age2 = age + balance | sort age2, age | eval"
            + " balance2 = abs(balance) | sort age";
    var result = explainQueryYaml(query);
    String expected = loadExpectedPlan("explain_complex_sort_then_field_sort.yaml");
    assertYamlEqualsIgnoreId(expected, result);
  }

  @Test
  public void testSortComplexExprMixedWithSimpleExpr() throws Exception {
    String query =
        "source=opensearch-sql_test_index_bank| eval age2 = age + balance, balance2 = balance + 1 |"
            + " sort age2, balance2 ";
    var result = explainQueryYaml(query);
    String expected = loadExpectedPlan("explain_sort_complex_and_simple_expr.yaml");
    assertYamlEqualsIgnoreId(expected, result);
  }

  @Test
  public void testRexExplain() throws IOException {
    String query =
        "source=opensearch-sql_test_index_account | rex field=lastname \\\"(?<initial>^[A-Z])\\\" |"
            + " head 5";
    var result = explainQueryYaml(query);
    String expected = loadExpectedPlan("explain_rex.yaml");
    assertYamlEqualsIgnoreId(expected, result);
  }

  @Test
  public void testExplainAppendCommand() throws IOException {
    String expected = loadExpectedPlan("explain_append_command.json");
    assertJsonEqualsIgnoreId(
        expected,
        explainQueryToString(
            String.format(
                Locale.ROOT,
                "source=%s | stats count(balance) as cnt by gender | append [ source=%s | stats"
                    + " count() as cnt ]",
                TEST_INDEX_BANK,
                TEST_INDEX_BANK)));
  }

  @Test
  public void testExplainAppendPipeCommand() throws IOException {
    String expected = loadExpectedPlan("explain_appendpipe_command.json");
    assertJsonEqualsIgnoreId(
        expected,
        explainQueryToString(
            String.format(
                Locale.ROOT,
                "source=%s | appendpipe [ stats count(balance) as cnt by gender  ]",
                TEST_INDEX_BANK)));
  }

  @Test
  public void testMvjoinExplain() throws IOException {
    String query =
        "source=opensearch-sql_test_index_account | eval result = mvjoin(array('a', 'b', 'c'), ',')"
            + " | fields result | head 1";
    var result = explainQueryToString(query);
    String expected = loadExpectedPlan("explain_mvjoin.json");
    assertJsonEqualsIgnoreId(expected, result);
  }

  @Test
  public void testPreventLimitPushdown() throws IOException {
    enabledOnlyWhenPushdownIsEnabled();
    setMaxResultWindow("opensearch-sql_test_index_account", 1);
    String query = "source=opensearch-sql_test_index_account | head 1 from 1";
    var result = explainQueryYaml(query);
    String expected = loadExpectedPlan("explain_prevent_limit_push.yaml");
    assertYamlEqualsIgnoreId(expected, result);
    resetMaxResultWindow("opensearch-sql_test_index_account");
  }

  @Test
  public void testPushdownLimitIntoAggregation() throws IOException {
    enabledOnlyWhenPushdownIsEnabled();
    String expected = loadExpectedPlan("explain_limit_agg_pushdown.json");
    assertJsonEqualsIgnoreId(
        expected,
        explainQueryToString("source=opensearch-sql_test_index_account | stats count() by state"));

    expected = loadExpectedPlan("explain_limit_agg_pushdown2.yaml");
    assertYamlEqualsIgnoreId(
        expected,
        explainQueryYaml(
            "source=opensearch-sql_test_index_account | stats count() by state | head 100"));

    expected = loadExpectedPlan("explain_limit_agg_pushdown3.json");
    assertJsonEqualsIgnoreId(
        expected,
        explainQueryToString(
            "source=opensearch-sql_test_index_account | stats count() by state | head 100 | head 10"
                + " from 10 "));

    expected = loadExpectedPlan("explain_limit_agg_pushdown4.yaml");
    assertYamlEqualsIgnoreId(
        expected,
        explainQueryYaml(
            "source=opensearch-sql_test_index_account | stats count() by state | sort state | head"
                + " 100 | head 10 from 10 "));

    expected = loadExpectedPlan("explain_limit_agg_pushdown_bucket_nullable1.yaml");
    assertYamlEqualsIgnoreId(
        expected,
        explainQueryYaml(
            "source=opensearch-sql_test_index_account | stats bucket_nullable=false count() by"
                + " state | head 100 | head 10 from 10 "));

    expected = loadExpectedPlan("explain_limit_agg_pushdown_bucket_nullable2.yaml");
    assertYamlEqualsIgnoreId(
        expected,
        explainQueryYaml(
            "source=opensearch-sql_test_index_account | stats bucket_nullable=false count() by"
                + " state | sort state | head 100 | head 10 from 10 "));

    // Don't pushdown the combination of limit and sort
    expected = loadExpectedPlan("explain_limit_agg_pushdown5.json");
    assertJsonEqualsIgnoreId(
        expected,
        explainQueryToString(
            "source=opensearch-sql_test_index_account | stats count() by state | sort `count()` |"
                + " head 100 | head 10 from 10 "));
  }

  @Test
  public void testExplainMaxOnStringField() throws IOException {
    String expected = loadExpectedPlan("explain_max_string_field.yaml");
    assertYamlEqualsIgnoreId(
        expected,
        explainQueryYaml("source=opensearch-sql_test_index_account | stats max(firstname)"));
  }

  @Test
  public void testExplainMinOnStringField() throws IOException {
    String expected = loadExpectedPlan("explain_min_string_field.yaml");
    assertYamlEqualsIgnoreId(
        expected,
        explainQueryYaml("source=opensearch-sql_test_index_account | stats min(firstname)"));
  }

  @Test
  @Override
  public void testCountAggPushDownExplain() throws IOException {
    enabledOnlyWhenPushdownIsEnabled();
    // should be optimized by hits.total.value
    String expected = loadExpectedPlan("explain_count_agg_push1.yaml");
    assertYamlEqualsIgnoreId(
        expected,
        explainQueryYaml("source=opensearch-sql_test_index_account | stats count() as cnt"));

    // should be optimized
    expected = loadExpectedPlan("explain_count_agg_push2.yaml");
    assertYamlEqualsIgnoreId(
        expected,
        explainQueryYaml(
            "source=opensearch-sql_test_index_account | stats count(lastname) as cnt"));

    // should be optimized
    expected = loadExpectedPlan("explain_count_agg_push3.yaml");
    assertYamlEqualsIgnoreId(
        expected,
        explainQueryYaml(
            "source=opensearch-sql_test_index_account | eval name = lastname | stats count(name) as"
                + " cnt"));

    // should be optimized
    expected = loadExpectedPlan("explain_count_agg_push4.yaml");
    assertYamlEqualsIgnoreId(
        expected,
        explainQueryYaml(
            "source=opensearch-sql_test_index_account | stats count() as c1, count() as c2"));

    // should be optimized
    expected = loadExpectedPlan("explain_count_agg_push5.yaml");
    assertYamlEqualsIgnoreId(
        expected,
        explainQueryYaml(
            "source=opensearch-sql_test_index_account | stats count(lastname) as c1,"
                + " count(lastname) as c2"));

    // should be optimized
    expected = loadExpectedPlan("explain_count_agg_push6.yaml");
    assertYamlEqualsIgnoreId(
        expected,
        explainQueryYaml(
            "source=opensearch-sql_test_index_account | eval name = lastname | stats"
                + " count(lastname), count(name)"));

    // should not be optimized
    expected = loadExpectedPlan("explain_count_agg_push7.yaml");
    assertYamlEqualsIgnoreId(
        expected,
        explainQueryYaml(
            "source=opensearch-sql_test_index_account | stats count(balance + 1) as cnt"));

    // should not be optimized
    expected = loadExpectedPlan("explain_count_agg_push8.yaml");
    assertYamlEqualsIgnoreId(
        expected,
        explainQueryYaml(
            "source=opensearch-sql_test_index_account | stats count() as c1, count(lastname) as"
                + " c2"));

    // should not be optimized
    expected = loadExpectedPlan("explain_count_agg_push9.yaml");
    assertYamlEqualsIgnoreId(
        expected,
        explainQueryYaml(
            "source=opensearch-sql_test_index_account | stats count(firstname), count(lastname)"));

    // should not be optimized
    expected = loadExpectedPlan("explain_count_agg_push10.yaml");
    assertYamlEqualsIgnoreId(
        expected,
        explainQueryYaml(
            "source=opensearch-sql_test_index_account | eval name = lastname | stats"
                + " count(firstname), count(name)"));
  }

  @Test
  public void testExplainCountsByAgg() throws IOException {
    enabledOnlyWhenPushdownIsEnabled();
    String expected = loadExpectedPlan("explain_agg_counts_by1.yaml");
    // case of only count(): doc_count works
    assertYamlEqualsIgnoreId(
        expected,
        explainQueryYaml(
            String.format(
                "source=%s | stats count(), count() as c1 by gender", TEST_INDEX_ACCOUNT)));

    // count(FIELD) by: doc_count doesn't work
    expected = loadExpectedPlan("explain_agg_counts_by2.yaml");
    assertYamlEqualsIgnoreId(
        expected,
        explainQueryYaml(
            String.format(
                "source=%s | stats count(balance) as c1, count(balance) as c2 by gender",
                TEST_INDEX_ACCOUNT)));

    // count(FIELD) by: doc_count doesn't work
    expected = loadExpectedPlan("explain_agg_counts_by3.yaml");
    assertYamlEqualsIgnoreId(
        expected,
        explainQueryYaml(
            String.format(
                "source=%s | eval account_number_alias = account_number"
                    + " | stats count(account_number), count(account_number_alias) as c2 by gender",
                TEST_INDEX_ACCOUNT)));

    // count() + count(FIELD)): doc_count doesn't work
    expected = loadExpectedPlan("explain_agg_counts_by4.yaml");
    assertYamlEqualsIgnoreId(
        expected,
        explainQueryYaml(
            String.format(
                "source=%s | stats count(), count(account_number) by gender", TEST_INDEX_ACCOUNT)));

    // count(FIELD1) + count(FIELD2)) by: doc_count doesn't work
    expected = loadExpectedPlan("explain_agg_counts_by5.yaml");
    assertYamlEqualsIgnoreId(
        expected,
        explainQueryYaml(
            String.format(
                "source=%s | stats count(balance), count(account_number) by gender",
                TEST_INDEX_ACCOUNT)));

    // case of count(EXPRESSION) by: doc_count doesn't work
    expected = loadExpectedPlan("explain_agg_counts_by6.yaml");
    assertYamlEqualsIgnoreId(
        expected,
        explainQueryYaml(
            String.format(
                "source=%s | eval b_1 = balance + 1"
                    + " | stats count(b_1), count(pow(balance, 2)) as c3 by gender",
                TEST_INDEX_ACCOUNT)));
  }

  @Test
  public void testExplainSortOnMeasure() throws IOException {
    enabledOnlyWhenPushdownIsEnabled();
    String expected = loadExpectedPlan("explain_agg_sort_on_measure1.yaml");
    assertYamlEqualsIgnoreId(
        expected,
        explainQueryYaml(
            "source=opensearch-sql_test_index_account | stats bucket_nullable=false count() by"
                + " state | sort `count()`"));
    expected = loadExpectedPlan("explain_agg_sort_on_measure2.yaml");
    assertYamlEqualsIgnoreId(
        expected,
        explainQueryYaml(
            "source=opensearch-sql_test_index_account | stats bucket_nullable=false sum(balance)"
                + " as sum by state | sort - sum"));
    // TODO limit should pushdown to non-composite agg
    expected = loadExpectedPlan("explain_agg_sort_on_measure3.yaml");
    assertYamlEqualsIgnoreId(
        expected,
        explainQueryYaml(
            String.format(
                "source=%s | stats count() as cnt by span(birthdate, 1d) | sort - cnt",
                TEST_INDEX_BANK)));
    expected = loadExpectedPlan("explain_agg_sort_on_measure4.yaml");
    assertYamlEqualsIgnoreId(
        expected,
        explainQueryYaml(
            String.format(
                "source=%s | stats bucket_nullable=false sum(balance) by span(age, 5) | sort -"
                    + " `sum(balance)`",
                TEST_INDEX_BANK)));
  }

  @Test
  public void testExplainSortOnMeasureWithScript() throws IOException {
    enabledOnlyWhenPushdownIsEnabled();
    String expected = loadExpectedPlan("explain_agg_sort_on_measure_script.yaml");
    assertYamlEqualsIgnoreId(
        expected,
        explainQueryYaml(
            "source=opensearch-sql_test_index_account | eval new_state = lower(state) | "
                + "stats bucket_nullable=false count() by new_state | sort `count()`"));
  }

  @Test
  public void testExplainSortOnMeasureMultiTerms() throws IOException {
    enabledOnlyWhenPushdownIsEnabled();
    String expected = loadExpectedPlan("explain_agg_sort_on_measure_multi_terms.yaml");
    assertYamlEqualsIgnoreId(
        expected,
        explainQueryYaml(
            "source=opensearch-sql_test_index_account | stats bucket_nullable=false count() by"
                + " gender, state | sort `count()`"));
  }

  @Test
  public void testExplainSortOnMeasureMultiTermsWithScript() throws IOException {
    enabledOnlyWhenPushdownIsEnabled();
    String expected = loadExpectedPlan("explain_agg_sort_on_measure_multi_terms_script.yaml");
    assertYamlEqualsIgnoreId(
        expected,
        explainQueryYaml(
            "source=opensearch-sql_test_index_account | eval new_gender = lower(gender), new_state"
                + " = lower(state) | stats bucket_nullable=false count() by new_gender, new_state |"
                + " sort `count()`"));
  }

  @Test
  public void testExplainSortOnMeasureComplex() throws IOException {
    enabledOnlyWhenPushdownIsEnabled();
    String expected = loadExpectedPlan("explain_agg_sort_on_measure_complex1.yaml");
    assertYamlEqualsIgnoreId(
        expected,
        explainQueryYaml(
            "source=opensearch-sql_test_index_account | stats bucket_nullable=false sum(balance),"
                + " count() as c, dc(employer) by state | sort - c"));
    expected = loadExpectedPlan("explain_agg_sort_on_measure_complex2.yaml");
    assertYamlEqualsIgnoreId(
        expected,
        explainQueryYaml(
            "source=opensearch-sql_test_index_account | eval new_state = lower(state) | stats"
                + " bucket_nullable=false sum(balance), count(), dc(employer) as d by gender,"
                + " new_state | sort - d"));
  }

  @Test
  public void testExplainCompositeMultiBucketsAutoDateThenSortOnMeasureNotPushdown()
      throws IOException {
    enabledOnlyWhenPushdownIsEnabled();
    assertYamlEqualsIgnoreId(
        loadExpectedPlan("agg_composite_multi_terms_autodate_sort_agg_measure_not_push.yaml"),
        explainQueryYaml(
            String.format(
                "source=%s | bin timestamp bins=3 | stats bucket_nullable=false avg(value), count()"
                    + " as cnt by category, value, timestamp | sort cnt",
                TEST_INDEX_TIME_DATA)));
  }

  @Test
  public void testExplainCompositeRangeThenSortOnMeasureNotPushdown() throws IOException {
    enabledOnlyWhenPushdownIsEnabled();
    assertYamlEqualsIgnoreId(
        loadExpectedPlan("agg_composite_range_sort_agg_measure_not_push.yaml"),
        explainQueryYaml(
            String.format(
                "source=%s | eval value_range = case(value < 7000, 'small'"
                    + " else 'great') | stats bucket_nullable=false avg(value), count() as cnt by"
                    + " value_range, category | sort cnt",
                TEST_INDEX_TIME_DATA)));
  }

  @Test
  public void testExplainCompositeAutoDateThenSortOnMeasureNotPushdown() throws IOException {
    enabledOnlyWhenPushdownIsEnabled();
    assertYamlEqualsIgnoreId(
        loadExpectedPlan("agg_composite_autodate_sort_agg_measure_not_push.yaml"),
        explainQueryYaml(
            String.format(
                "source=%s | bin timestamp bins=3 | stats bucket_nullable=false avg(value), count()"
                    + " as cnt by timestamp, category | sort cnt",
                TEST_INDEX_TIME_DATA)));
  }

  @Test
  public void testExplainCompositeRangeAutoDateThenSortOnMeasureNotPushdown() throws IOException {
    enabledOnlyWhenPushdownIsEnabled();
    assertYamlEqualsIgnoreId(
        loadExpectedPlan("agg_composite_autodate_range_metric_sort_agg_measure_not_push.yaml"),
        explainQueryYaml(
            String.format(
                "source=%s | bin timestamp bins=3 | eval value_range = case(value < 7000, 'small'"
                    + " else 'great') | stats bucket_nullable=false avg(value), count() as cnt by"
                    + " timestamp, value_range, category | sort cnt",
                TEST_INDEX_TIME_DATA)));
  }

  @Test
  public void testExplainMultipleCollationsWithSortOnOneMeasureNotPushDown() throws IOException {
    enabledOnlyWhenPushdownIsEnabled();
    String expected =
        loadExpectedPlan("explain_multiple_agg_with_sort_on_one_measure_not_push1.yaml");
    assertYamlEqualsIgnoreId(
        expected,
        explainQueryYaml(
            "source=opensearch-sql_test_index_account | stats bucket_nullable=false count() as c,"
                + " sum(balance) as s by state | sort c, state"));
    expected = loadExpectedPlan("explain_multiple_agg_with_sort_on_one_measure_not_push2.yaml");
    assertYamlEqualsIgnoreId(
        expected,
        explainQueryYaml(
            "source=opensearch-sql_test_index_account | stats bucket_nullable=false count() as c,"
                + " sum(balance) as s by state | sort c, s"));
  }

  @Test
  public void testExplainSortOnMeasureMultiBucketsNotMultiTermsNotPushDown() throws IOException {
    enabledOnlyWhenPushdownIsEnabled();
    String expected = loadExpectedPlan("explain_agg_sort_on_measure_multi_buckets_not_pushed.yaml");
    assertYamlEqualsIgnoreId(
        expected,
        explainQueryYaml(
            "source=opensearch-sql_test_index_account | stats bucket_nullable=false count() as c,"
                + " sum(balance) as s by state, span(age, 5) | sort c"));
  }

  @Test
  public void testExplainEvalMax() throws IOException {
    String expected = loadExpectedPlan("explain_eval_max.yaml");
    assertYamlEqualsIgnoreId(
        expected,
        explainQueryYaml(
            "source=opensearch-sql_test_index_account | eval new = max(1, 2, 3, age, 'banana')"));
  }

  @Test
  public void testExplainEvalMin() throws IOException {
    String expected = loadExpectedPlan("explain_eval_min.yaml");
    assertYamlEqualsIgnoreId(
        expected,
        explainQueryYaml(
            "source=opensearch-sql_test_index_account | eval new = min(1, 2, 3, age, 'banana')"));
  }

  /**
   * Executes the PPL query and returns the result as a string with windows-style line breaks
   * replaced with Unix-style ones.
   *
   * @param ppl the PPL query to execute
   * @return the result of the query as a string with line breaks replaced
   * @throws IOException if an error occurs during query execution
   */
  private String executeWithReplace(String ppl) throws IOException {
    var result = executeQueryToString(ppl);
    return result.replace("\\r\\n", "\\n");
  }

  @Test
  public void testStrftimeFunctionExplain() throws IOException {
    // Test explain for strftime function
    String query =
        "source=opensearch-sql_test_index_account | eval formatted_date = strftime(1521467703,"
            + " '%Y-%m-%d') | fields formatted_date | head 1";
    var result = explainQueryToString(query);
    String expected = loadExpectedPlan("explain_strftime_function.json");
    assertJsonEqualsIgnoreId(expected, result);
  }

  // Script generation is not stable in v2
  @Test
  public void testExplainPushDownScriptsContainingUDT() throws IOException {
    assertYamlEqualsIgnoreId(
        loadExpectedPlan("explain_filter_script_ip_push.yaml"),
        explainQueryYaml(
            String.format(
                "source=%s | where cidrmatch(host, '0.0.0.0/24') | fields host",
                TEST_INDEX_WEBLOGS)));

    assertYamlEqualsIgnoreId(
        loadExpectedPlan("explain_agg_script_timestamp_push.yaml"),
        explainQueryYaml(
            String.format(
                "source=%s | eval t = unix_timestamp(birthdate) | stats count() by t | sort t |"
                    + " head 3",
                TEST_INDEX_BANK)));

    assertYamlEqualsIgnoreId(
        loadExpectedPlan("explain_agg_script_udt_arg_push.yaml"),
        explainQueryYaml(
            String.format(
                "source=%s | eval t = date_add(birthdate, interval 1 day) | stats count() by"
                    + " span(t, 1d)",
                TEST_INDEX_BANK)));
  }

  @Test
  public void testFillNullValueSyntaxExplain() throws IOException {
    String expected = loadExpectedPlan("explain_fillnull_value_syntax.yaml");
    assertYamlEqualsIgnoreId(
        expected,
        explainQueryYaml(
            String.format(
                "source=%s | fields age, balance | fillnull value=0", TEST_INDEX_ACCOUNT)));
  }

  @Test
  public void testJoinWithPushdownSortIntoAgg() throws IOException {
    enabledOnlyWhenPushdownIsEnabled();
    // PPL_JOIN_SUBSEARCH_MAXOUT!=0 will add limit before sort and then prevent sort push down.
    setJoinSubsearchMaxOut(0);
    String expected = loadExpectedPlan("explain_join_with_agg.yaml");
    assertYamlEqualsIgnoreId(
        expected,
        explainQueryYaml(
            String.format(
                "source=%s | stats COUNT() by age, gender | join left=L right=R ON L.gender ="
                    + " R.gender [source=%s | stats COUNT() as overall_cnt by gender]",
                TEST_INDEX_ACCOUNT, TEST_INDEX_ACCOUNT)));
    resetJoinSubsearchMaxOut();
  }

  @Test
  public void testReplaceCommandExplain() throws IOException {
    String expected = loadExpectedPlan("explain_replace_command.yaml");
    assertYamlEqualsIgnoreId(
        expected,
        explainQueryYaml(
            String.format(
                "source=%s | replace 'IL' WITH 'Illinois' IN state | fields state",
                TEST_INDEX_ACCOUNT)));
  }

  @Test
  public void testReplaceCommandWildcardExplain() throws IOException {
    String expected = loadExpectedPlan("explain_replace_wildcard.yaml");
    assertYamlEqualsIgnoreId(
        expected,
        explainQueryYaml(
            String.format(
                "source=%s | replace '*L' WITH 'STATE_IL' IN state | fields state",
                TEST_INDEX_ACCOUNT)));
  }

  @Test
  public void testExplainRareCommandUseNull() throws IOException {
    String expected = loadExpectedPlan("explain_rare_usenull_false.yaml");
    assertYamlEqualsIgnoreId(
        expected,
        explainQueryYaml(
            String.format("source=%s | rare 2 usenull=false state by gender", TEST_INDEX_ACCOUNT)));
    expected = loadExpectedPlan("explain_rare_usenull_true.yaml");
    assertYamlEqualsIgnoreId(
        expected,
        explainQueryYaml(
            String.format("source=%s | rare 2 usenull=true state by gender", TEST_INDEX_ACCOUNT)));
    withSettings(
        Settings.Key.PPL_SYNTAX_LEGACY_PREFERRED,
        "false",
        () -> {
          try {
            assertYamlEqualsIgnoreId(
                loadExpectedPlan("explain_rare_usenull_false.yaml"),
                explainQueryYaml(
                    String.format("source=%s | rare 2 state by gender", TEST_INDEX_ACCOUNT)));
          } catch (IOException e) {
            throw new RuntimeException(e);
          }
        });
  }

  @Test
  public void testExplainTopCommandUseNull() throws IOException {
    String expected = loadExpectedPlan("explain_top_usenull_false.yaml");
    assertYamlEqualsIgnoreId(
        expected,
        explainQueryYaml(
            String.format("source=%s | top 2 usenull=false state by gender", TEST_INDEX_ACCOUNT)));
    expected = loadExpectedPlan("explain_top_usenull_true.yaml");
    assertYamlEqualsIgnoreId(
        expected,
        explainQueryYaml(
            String.format("source=%s | top 2 usenull=true state by gender", TEST_INDEX_ACCOUNT)));
    withSettings(
        Settings.Key.PPL_SYNTAX_LEGACY_PREFERRED,
        "false",
        () -> {
          try {
            assertYamlEqualsIgnoreId(
                loadExpectedPlan("explain_top_usenull_false.yaml"),
                explainQueryYaml(
                    String.format("source=%s | top 2 state by gender", TEST_INDEX_ACCOUNT)));
          } catch (IOException e) {
            throw new RuntimeException(e);
          }
        });
  }

  // Test cases for verifying the fix of https://github.com/opensearch-project/sql/issues/4571
  @Test
  public void testPushDownMinOrMaxAggOnDerivedField() throws IOException {
    enabledOnlyWhenPushdownIsEnabled();
    String expected = loadExpectedPlan("explain_min_max_agg_on_derived_field.yaml");
    assertYamlEqualsIgnoreId(
        expected,
        explainQueryYaml(
            String.format(
                "source=%s | eval balance2 = CEIL(balance/10000.0) "
                    + "| stats MIN(balance2), MAX(balance2)",
                TEST_INDEX_ACCOUNT)));
  }

  @Test
  public void testExplainChartWithSingleGroupKey() throws IOException {
    assertYamlEqualsIgnoreId(
        loadExpectedPlan("chart_single_group_key.yaml"),
        explainQueryYaml(
            String.format("source=%s | chart avg(balance) by gender", TEST_INDEX_BANK)));

    assertYamlEqualsIgnoreId(
        loadExpectedPlan("chart_with_integer_span.yaml"),
        explainQueryYaml(
            String.format("source=%s | chart max(balance) by age span=10", TEST_INDEX_BANK)));

    assertYamlEqualsIgnoreId(
        loadExpectedPlan("chart_with_timestamp_span.yaml"),
        explainQueryYaml(
            String.format(
                "source=%s | chart count by @timestamp span=1day", TEST_INDEX_TIME_DATA)));
  }

  @Test
  public void testExplainChartWithMultipleGroupKeys() throws IOException {
    assertYamlEqualsIgnoreId(
        loadExpectedPlan("chart_multiple_group_keys.yaml"),
        explainQueryYaml(
            String.format("source=%s | chart avg(balance) over gender by age", TEST_INDEX_BANK)));

    assertYamlEqualsIgnoreId(
        loadExpectedPlan("chart_timestamp_span_and_category.yaml"),
        explainQueryYaml(
            String.format(
                "source=%s | chart max(value) over timestamp span=1week by category",
                TEST_INDEX_TIME_DATA)));
  }

  @Test
  public void testExplainChartWithLimits() throws IOException {
    String expected = loadExpectedPlan("chart_with_limit.yaml");
    assertYamlEqualsIgnoreId(
        expected,
        explainQueryYaml(
            String.format(
                "source=%s | chart limit=0 avg(balance) over state by gender", TEST_INDEX_BANK)));

    assertYamlEqualsIgnoreId(
        loadExpectedPlan("chart_use_other.yaml"),
        explainQueryYaml(
            String.format(
                "source=%s | chart limit=2 useother=true otherstr='max_among_other'"
                    + " max(severityNumber) over flags by severityText",
                TEST_INDEX_OTEL_LOGS)));
  }

  @Test
  public void testExplainChartWithNullStr() throws IOException {
    String expected = loadExpectedPlan("chart_null_str.yaml");
    assertYamlEqualsIgnoreId(
        expected,
        explainQueryYaml(
            String.format(
                "source=%s | chart limit=10 usenull=true nullstr='nil' avg(balance) over gender by"
                    + " age span=10",
                TEST_INDEX_BANK_WITH_NULL_VALUES)));
  }

  @Test
  public void testCasePushdownAsRangeQueryExplain() throws IOException {
    // CASE 1: Range - Metric
    // 1.1 Range - Metric
    assertYamlEqualsIgnoreId(
        loadExpectedPlan("agg_range_metric_push.yaml"),
        explainQueryYaml(
            String.format(
                "source=%s | eval age_range = case(age < 30, 'u30', age < 40, 'u40' else 'u100') |"
                    + " stats avg(age) as avg_age by age_range",
                TEST_INDEX_BANK)));

    // 1.2 Range - Metric (COUNT)
    assertYamlEqualsIgnoreId(
        loadExpectedPlan("agg_range_count_push.yaml"),
        explainQueryYaml(
            String.format(
                "source=%s | eval age_range = case(age < 30, 'u30', age >= 30 and age < 40, 'u40'"
                    + " else 'u100') | stats avg(age) by age_range",
                TEST_INDEX_BANK)));

    // 1.3 Range - Range - Metric
    assertYamlEqualsIgnoreId(
        loadExpectedPlan("agg_range_range_metric_push.yaml"),
        explainQueryYaml(
            String.format(
                "source=%s | eval age_range = case(age < 30, 'u30', age < 40, 'u40' else 'u100'),"
                    + " balance_range = case(balance < 20000, 'medium' else 'high') | stats"
                    + " avg(balance) as avg_balance by age_range, balance_range",
                TEST_INDEX_BANK)));

    // 1.4 Range - Metric (With null & discontinuous ranges)
    assertYamlEqualsIgnoreId(
        loadExpectedPlan("agg_range_metric_complex_push.yaml"),
        explainQueryYaml(
            String.format(
                "source=%s | eval age_range = case(age < 30, 'u30', (age >= 35 and age < 40) or age"
                    + " >= 80, '30-40 or >=80') | stats avg(balance) by age_range",
                TEST_INDEX_BANK)));

    // 1.5 Should not be pushed because the range is not closed-open
    assertYamlEqualsIgnoreId(
        loadExpectedPlan("agg_case_cannot_push.yaml"),
        explainQueryYaml(
            String.format(
                "source=%s | eval age_range = case(age < 30, 'u30', age >= 30 and age <= 40, 'u40'"
                    + " else 'u100') | stats avg(age) as avg_age by age_range",
                TEST_INDEX_BANK)));

    // 1.6 Should not be pushed as range query because the result expression is not a string
    // literal.
    // Range aggregation keys must be strings
    assertYamlEqualsIgnoreId(
        loadExpectedPlan("agg_case_num_res_cannot_push.yaml"),
        explainQueryYaml(
            String.format(
                "source=%s | eval age_range = case(age < 30, 30 else 100) | stats count() by"
                    + " age_range",
                TEST_INDEX_BANK)));

    // CASE 2: Composite - Range - Metric
    // 2.1 Composite (term) - Range - Metric
    assertYamlEqualsIgnoreId(
        loadExpectedPlan("agg_composite_range_metric_push.yaml"),
        explainQueryYaml(
            String.format(
                "source=%s | eval age_range = case(age < 30, 'u30' else 'a30') | stats avg(balance)"
                    + " by state, age_range",
                TEST_INDEX_BANK)));

    // 2.2 Composite (date histogram) - Range - Metric
    assertYamlEqualsIgnoreId(
        loadExpectedPlan("agg_composite_date_range_push.yaml"),
        explainQueryYaml(
            "source=opensearch-sql_test_index_time_data | eval value_range = case(value < 7000,"
                + " 'small' else 'large') | stats avg(value) by value_range, span(@timestamp,"
                + " 1h)"));

    // 2.3 Composite(2 fields) - Range - Metric (with count)
    assertYamlEqualsIgnoreId(
        loadExpectedPlan("agg_composite2_range_count_push.yaml"),
        explainQueryYaml(
            String.format(
                "source=%s | eval age_range = case(age < 30, 'u30' else 'a30') | stats"
                    + " avg(balance), count() by age_range, state, gender",
                TEST_INDEX_BANK)));

    // 2.4 Composite (2 fields) - Range - Range - Metric (with count)
    assertYamlEqualsIgnoreId(
        loadExpectedPlan("agg_composite2_range_range_count_push.yaml"),
        explainQueryYaml(
            String.format(
                "source=%s | eval age_range = case(age < 35, 'u35' else 'a35'), balance_range ="
                    + " case(balance < 20000, 'medium' else 'high') | stats avg(balance) as"
                    + " avg_balance by age_range, balance_range, state",
                TEST_INDEX_BANK)));

    // 2.5 Should not be pushed down as range query because case result expression is not constant
    assertYamlEqualsIgnoreId(
        loadExpectedPlan("agg_case_composite_cannot_push.yaml"),
        explainQueryYaml(
            String.format(
                "source=%s | eval age_range = case(age < 35, 'u35' else email) | stats avg(balance)"
                    + " as avg_balance by age_range, state",
                TEST_INDEX_BANK)));
  }

  @Test
  public void testNestedAggregationsExplain() throws IOException {
    // TODO: Remove after resolving: https://github.com/opensearch-project/sql/issues/4578
    enabledOnlyWhenPushdownIsEnabled();
    assertYamlEqualsIgnoreId(
        loadExpectedPlan("agg_composite_autodate_range_metric_push.yaml"),
        explainQueryYaml(
            String.format(
                "source=%s | bin timestamp bins=3 | eval value_range = case(value < 7000, 'small'"
                    + " else 'great') | stats bucket_nullable=false avg(value), count() by"
                    + " timestamp, value_range, category",
                TEST_INDEX_TIME_DATA)));
  }

  @Test
  public void testTopKThenSortExplain() throws IOException {
    enabledOnlyWhenPushdownIsEnabled();
    String expected = loadExpectedPlan("explain_top_k_then_sort_push.yaml");
    assertYamlEqualsIgnoreId(
        expected,
        explainQueryYaml(
            "source=opensearch-sql_test_index_account"
                + "| sort balance"
                + "| head 5 "
                + "| sort age "
                + "| fields age"));
  }

  @Test
  public void testGeoIpPushedInAgg() throws IOException {
    // This explain IT verifies that externally registered UDF can be properly pushed down
    assertYamlEqualsIgnoreId(
        loadExpectedPlan("udf_geoip_in_agg_pushed.yaml"),
        explainQueryYaml(
            String.format(
                "source=%s | eval info = geoip('my-datasource', host) | stats count() by info.city",
                TEST_INDEX_WEBLOGS)));
  }

  @Test
  public void testInternalItemAccessOnStructs() throws IOException {
    String expected = loadExpectedPlan("access_struct_subfield_with_item.yaml");
    assertYamlEqualsIgnoreId(
        expected,
        explainQueryYaml(
            String.format(
                "source=%s | eval info = geoip('dummy-datasource', host) | fields host, info,"
                    + " info.dummy_sub_field",
                TEST_INDEX_WEBLOGS)));
  }
}<|MERGE_RESOLUTION|>--- conflicted
+++ resolved
@@ -668,7 +668,6 @@
   }
 
   @Test
-<<<<<<< HEAD
   public void testStreamstatsNullBucketExplain() throws IOException {
     String query =
         "source=opensearch-sql_test_index_account | streamstats bucket_nullable=false avg(age) as"
@@ -696,7 +695,9 @@
     var result = explainQueryYaml(query);
     String expected = loadExpectedPlan("explain_streamstats_reset_null_bucket.yaml");
     assertYamlEqualsIgnoreId(expected, result);
-=======
+  }
+
+  @Test
   public void testKeywordILikeFunctionExplain() throws IOException {
     // ilike is only supported in v3
     String expected = loadExpectedPlan("explain_keyword_ilike_function.yaml");
@@ -714,7 +715,6 @@
         expected,
         explainQueryYaml(
             "source=opensearch-sql_test_index_account | where ilike(address, '%Holmes%')"));
->>>>>>> 164c3f08
   }
 
   // Only for Calcite, as v2 gets unstable serialized string for function
