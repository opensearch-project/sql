--- conflicted
+++ resolved
@@ -168,17 +168,9 @@
         () -> assertEquals("DOUBLE", mapping.get("balance").legacyTypeName()),
         () -> assertEquals(OpenSearchTextType.of(MappingType.Double), parsedTypes.get("balance")),
         () -> assertEquals("KEYWORD", mapping.get("city").legacyTypeName()),
-<<<<<<< HEAD
-        () -> assertEquals(OpenSearchTextType.of(MappingType.Keyword),
-            parsedTypes.get("city")),
+        () -> assertEquals(OpenSearchTextType.of(MappingType.Keyword), parsedTypes.get("city")),
         () -> assertEquals("TIMESTAMP", mapping.get("birthday").legacyTypeName()),
-        () -> assertEquals(OpenSearchTextType.of(MappingType.Date),
-            parsedTypes.get("birthday")),
-=======
-        () -> assertEquals(OpenSearchTextType.of(MappingType.Keyword), parsedTypes.get("city")),
-        () -> assertEquals("DATE", mapping.get("birthday").legacyTypeName()),
         () -> assertEquals(OpenSearchTextType.of(MappingType.Date), parsedTypes.get("birthday")),
->>>>>>> 7e3a718f
         () -> assertEquals("GEO_POINT", mapping.get("location").legacyTypeName()),
         () ->
             assertEquals(OpenSearchTextType.of(MappingType.GeoPoint), parsedTypes.get("location")),
