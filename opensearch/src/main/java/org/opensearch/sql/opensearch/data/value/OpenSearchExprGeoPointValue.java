/*
 * Copyright OpenSearch Contributors
 * SPDX-License-Identifier: Apache-2.0
 */

package org.opensearch.sql.opensearch.data.value;

import com.google.common.collect.ImmutableMap;
import java.util.LinkedHashMap;
import org.opensearch.sql.data.model.ExprDoubleValue;
import org.opensearch.sql.data.model.ExprTupleValue;
import org.opensearch.sql.data.type.ExprType;
import org.opensearch.sql.opensearch.data.type.OpenSearchGeoPointType;

/**
 * OpenSearch GeoPointValue.<br>
 * Todo, add this to avoid the unknown value type exception, the implementation will be changed.
 */
public class OpenSearchExprGeoPointValue extends ExprTupleValue {

  /**
   * Constructor for OpenSearchExprGeoPointValue.
   * @param lat double value of latitude property of geo_point
   * @param lon double value of longitude property of geo_point
   */
  public OpenSearchExprGeoPointValue(Double lat, Double lon) {
    super(new LinkedHashMap<>(ImmutableMap.of(
        "lat", new ExprDoubleValue(lat),
        "lon", new ExprDoubleValue(lon))));
  }

  @Override
  public ExprType type() {
    return OpenSearchGeoPointType.of();
  }
<<<<<<< HEAD
=======

  @Override
  public int compare(ExprValue other) {
    return geoPoint
        .toString()
        .compareTo((((OpenSearchExprGeoPointValue) other).geoPoint).toString());
  }

  @Override
  public boolean equal(ExprValue other) {
    return geoPoint.equals(((OpenSearchExprGeoPointValue) other).geoPoint);
  }

  @Override
  public int hashCode() {
    return Objects.hashCode(geoPoint);
  }

  @Data
  public static class GeoPoint {

    private final Double lat;

    private final Double lon;
  }
>>>>>>> ed2b6830
}<|MERGE_RESOLUTION|>--- conflicted
+++ resolved
@@ -20,45 +20,20 @@
 
   /**
    * Constructor for OpenSearchExprGeoPointValue.
+   *
    * @param lat double value of latitude property of geo_point
    * @param lon double value of longitude property of geo_point
    */
   public OpenSearchExprGeoPointValue(Double lat, Double lon) {
-    super(new LinkedHashMap<>(ImmutableMap.of(
-        "lat", new ExprDoubleValue(lat),
-        "lon", new ExprDoubleValue(lon))));
+    super(
+        new LinkedHashMap<>(
+            ImmutableMap.of(
+                "lat", new ExprDoubleValue(lat),
+                "lon", new ExprDoubleValue(lon))));
   }
 
   @Override
   public ExprType type() {
     return OpenSearchGeoPointType.of();
   }
-<<<<<<< HEAD
-=======
-
-  @Override
-  public int compare(ExprValue other) {
-    return geoPoint
-        .toString()
-        .compareTo((((OpenSearchExprGeoPointValue) other).geoPoint).toString());
-  }
-
-  @Override
-  public boolean equal(ExprValue other) {
-    return geoPoint.equals(((OpenSearchExprGeoPointValue) other).geoPoint);
-  }
-
-  @Override
-  public int hashCode() {
-    return Objects.hashCode(geoPoint);
-  }
-
-  @Data
-  public static class GeoPoint {
-
-    private final Double lat;
-
-    private final Double lon;
-  }
->>>>>>> ed2b6830
 }