--- conflicted
+++ resolved
@@ -46,12 +46,7 @@
       } catch (SemanticCheckException exception) {
         throw new SemanticCheckException(
             String.format(
-<<<<<<< HEAD
-                "datetime:%s in unsupported format, please "
-                    + "use yyyy-MM-dd HH:mm:ss[.SSSSSSSSS]",
-=======
                 "datetime:%s in unsupported format, please use 'yyyy-MM-dd HH:mm:ss[.SSSSSSSSS]'",
->>>>>>> d205bd6b
                 value));
       }
     }
