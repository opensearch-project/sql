--- conflicted
+++ resolved
@@ -28,11 +28,7 @@
             + "    \"physical\": \"CalciteEnumerableIndexScan(table=[[OpenSearch, test]],"
             + " PushDownContext=[[PROJECT->[name, age], FILTER->=($1, 20)],"
             + " OpenSearchRequestBuilder(sourceBuilder={\\\"from\\\":0,\\\"timeout\\\":\\\"1m\\\",\\\"query\\\":{\\\"term\\\":{\\\"age\\\":{\\\"value\\\":20,\\\"boost\\\":1.0}}},\\\"_source\\\":{\\\"includes\\\":[\\\"name\\\",\\\"age\\\"],\\\"excludes\\\":[]},\\\"sort\\\":[{\\\"_doc\\\":{\\\"order\\\":\\\"asc\\\"}}]},"
-<<<<<<< HEAD
-            + " requestedTotalSize=2000, pageSize=null, startFrom=0)])\\n"
-=======
             + " requestedTotalSize=2147483647, pageSize=null, startFrom=0)])\\n"
->>>>>>> 92cb0898
             + "\"\n"
             + "  }\n"
             + "}",
@@ -56,11 +52,7 @@
             + "    \"physical\": \"CalciteEnumerableIndexScan(table=[[OpenSearch, test]],"
             + " PushDownContext=[[PROJECT->[name, age], FILTER->=($1, 20)],"
             + " OpenSearchRequestBuilder(sourceBuilder={\\\"from\\\":0,\\\"timeout\\\":\\\"1m\\\",\\\"query\\\":{\\\"term\\\":{\\\"age\\\":{\\\"value\\\":20,\\\"boost\\\":1.0}}},\\\"_source\\\":{\\\"includes\\\":[\\\"name\\\",\\\"age\\\"],\\\"excludes\\\":[]},\\\"sort\\\":[{\\\"_doc\\\":{\\\"order\\\":\\\"asc\\\"}}]},"
-<<<<<<< HEAD
-            + " requestedTotalSize=2000, pageSize=null, startFrom=0)]): rowcount = 1215.0,"
-=======
             + " requestedTotalSize=2147483647, pageSize=null, startFrom=0)]): rowcount = 1215.0,"
->>>>>>> 92cb0898
             + " cumulative cost = {1215.0 rows, 1216.0 cpu, 0.0 io}, id = *\\n"
             + "\"\n"
             + "  }\n"
