--- conflicted
+++ resolved
@@ -11,6 +11,7 @@
 import static org.opensearch.sql.opensearch.storage.script.aggregation.AggregationQueryBuilder.AGGREGATION_BUCKET_SIZE;
 
 import java.util.List;
+import java.util.Optional;
 import org.opensearch.search.aggregations.bucket.histogram.DateHistogramAggregationBuilder;
 import org.opensearch.search.aggregations.bucket.histogram.DateHistogramInterval;
 import org.opensearch.search.aggregations.bucket.histogram.HistogramAggregationBuilder;
@@ -33,14 +34,15 @@
   }
 
   /** Build the list of ValuesSourceAggregationBuilder. */
-  public ValuesSourceAggregationBuilder<?> build(NamedExpression expr) {
+  public ValuesSourceAggregationBuilder<?> build(NamedExpression expr, Optional<Object> fillNull) {
     if (expr.getDelegated() instanceof SpanExpression) {
       SpanExpression spanExpr = (SpanExpression) expr.getDelegated();
       return buildHistogram(
           expr.getName(),
           spanExpr.getField().toString(),
           spanExpr.getValue().valueOf().doubleValue(),
-          spanExpr.getUnit());
+          spanExpr.getUnit(),
+          fillNull);
     } else {
       TermsAggregationBuilder sourceBuilder = new TermsAggregationBuilder(expr.getName());
       sourceBuilder.size(AGGREGATION_BUCKET_SIZE);
@@ -55,31 +57,27 @@
     }
   }
 
-<<<<<<< HEAD
-  private ValuesSourceAggregationBuilder<?> buildHistogram(
-      String name, String field, Double value, SpanUnit unit) {
-=======
-  public static CompositeValuesSourceBuilder<?> buildHistogram(
-      String name, String field, Double value, SpanUnit unit, MissingOrder missingOrder) {
->>>>>>> ff3dfdc8
+  public static ValuesSourceAggregationBuilder<?> buildHistogram(
+      String name, String field, Double value, SpanUnit unit, Optional<Object> fillNull) {
     switch (unit) {
       case NONE:
-        return new HistogramAggregationBuilder(name).field(field).interval(value);
+        HistogramAggregationBuilder builder = new HistogramAggregationBuilder(name);
+        builder.field(field).interval(value);
+        fillNull.ifPresent(builder::missing);
+        return builder;
       case UNKNOWN:
         throw new IllegalStateException("Invalid span unit");
       default:
-        return buildDateHistogram(name, field, value.intValue(), unit);
+        return buildDateHistogram(name, field, value.intValue(), unit, fillNull);
     }
   }
 
-<<<<<<< HEAD
-  private ValuesSourceAggregationBuilder<?> buildDateHistogram(
-      String name, String field, Integer value, SpanUnit unit) {
-=======
-  public static CompositeValuesSourceBuilder<?> buildDateHistogram(
-      String name, String field, Integer value, SpanUnit unit, MissingOrder missingOrder) {
->>>>>>> ff3dfdc8
+  public static ValuesSourceAggregationBuilder<?> buildDateHistogram(
+      String name, String field, Integer value, SpanUnit unit, Optional<Object> fillNull) {
     String spanValue = value + unit.getName();
+    DateHistogramAggregationBuilder builder = new DateHistogramAggregationBuilder(name);
+    builder.field(field);
+    fillNull.ifPresent(builder::missing);
     switch (unit) {
       case MILLISECOND:
       case MS:
@@ -91,14 +89,11 @@
       case H:
       case DAY:
       case D:
-        return new DateHistogramAggregationBuilder(name)
-            .field(field)
-            .fixedInterval(
-                new DateHistogramInterval(spanValue)); // TODO extracted from span expression
+        builder.fixedInterval(new DateHistogramInterval(spanValue));
+        break;
       default:
-        return new DateHistogramAggregationBuilder(name)
-            .field(field)
-            .calendarInterval(new DateHistogramInterval(spanValue));
+        builder.calendarInterval(new DateHistogramInterval(spanValue));
     }
+    return builder;
   }
 }