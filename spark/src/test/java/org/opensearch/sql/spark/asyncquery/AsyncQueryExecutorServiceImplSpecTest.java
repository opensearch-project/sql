/*
 * Copyright OpenSearch Contributors
 * SPDX-License-Identifier: Apache-2.0
 */

package org.opensearch.sql.spark.asyncquery;

<<<<<<< HEAD
=======
import static org.opensearch.sql.opensearch.setting.OpenSearchSettings.*;
>>>>>>> d3ce049b
import static org.opensearch.sql.spark.data.constants.SparkConstants.DEFAULT_CLASS_NAME;
import static org.opensearch.sql.spark.data.constants.SparkConstants.FLINT_JOB_REQUEST_INDEX;
import static org.opensearch.sql.spark.data.constants.SparkConstants.FLINT_JOB_SESSION_ID;
import static org.opensearch.sql.spark.data.constants.SparkConstants.FLINT_SESSION_CLASS_NAME;
import static org.opensearch.sql.spark.data.constants.SparkConstants.SPARK_REQUEST_BUFFER_INDEX_NAME;
import static org.opensearch.sql.spark.execution.session.SessionModel.SESSION_DOC_TYPE;
import static org.opensearch.sql.spark.execution.statement.StatementModel.SESSION_ID;
import static org.opensearch.sql.spark.execution.statement.StatementModel.STATEMENT_DOC_TYPE;
import static org.opensearch.sql.spark.execution.statestore.StateStore.getStatement;
import static org.opensearch.sql.spark.execution.statestore.StateStore.updateStatementState;

import com.google.common.collect.ImmutableList;
<<<<<<< HEAD
import java.util.HashMap;
import java.util.Map;
import java.util.Optional;
import org.junit.Test;
=======
import com.google.common.collect.ImmutableMap;
import com.google.common.collect.ImmutableSet;
import java.util.*;
import lombok.Getter;
import org.apache.commons.lang3.StringUtils;
import org.junit.After;
import org.junit.Before;
import org.junit.Ignore;
import org.junit.Test;
import org.opensearch.action.search.SearchRequest;
import org.opensearch.action.search.SearchResponse;
import org.opensearch.client.node.NodeClient;
import org.opensearch.cluster.service.ClusterService;
import org.opensearch.common.settings.ClusterSettings;
import org.opensearch.common.settings.Setting;
import org.opensearch.common.settings.Settings;
import org.opensearch.core.common.Strings;
import org.opensearch.index.query.QueryBuilder;
>>>>>>> d3ce049b
import org.opensearch.index.query.QueryBuilders;
import org.opensearch.sql.datasource.model.DataSourceMetadata;
import org.opensearch.sql.datasource.model.DataSourceType;
import org.opensearch.sql.spark.asyncquery.model.AsyncQueryExecutionResponse;
import org.opensearch.sql.spark.execution.session.SessionId;
import org.opensearch.sql.spark.execution.session.SessionState;
import org.opensearch.sql.spark.execution.statement.StatementModel;
import org.opensearch.sql.spark.execution.statement.StatementState;
<<<<<<< HEAD
import org.opensearch.sql.spark.rest.model.CreateAsyncQueryRequest;
import org.opensearch.sql.spark.rest.model.CreateAsyncQueryResponse;
import org.opensearch.sql.spark.rest.model.LangType;

public class AsyncQueryExecutorServiceImplSpecTest extends AsyncQueryExecutorServiceSpec {
=======
import org.opensearch.sql.spark.execution.statestore.StateStore;
import org.opensearch.sql.spark.flint.FlintIndexMetadataReaderImpl;
import org.opensearch.sql.spark.leasemanager.ConcurrencyLimitExceededException;
import org.opensearch.sql.spark.leasemanager.DefaultLeaseManager;
import org.opensearch.sql.spark.response.JobExecutionResponseReader;
import org.opensearch.sql.spark.rest.model.CreateAsyncQueryRequest;
import org.opensearch.sql.spark.rest.model.CreateAsyncQueryResponse;
import org.opensearch.sql.spark.rest.model.LangType;
import org.opensearch.sql.storage.DataSourceFactory;
import org.opensearch.test.OpenSearchIntegTestCase;

public class AsyncQueryExecutorServiceImplSpecTest extends OpenSearchIntegTestCase {
  public static final String DATASOURCE = "mys3";
  public static final String DSOTHER = "mytest";

  private ClusterService clusterService;
  private org.opensearch.sql.common.setting.Settings pluginSettings;
  private NodeClient client;
  private DataSourceServiceImpl dataSourceService;
  private StateStore stateStore;
  private ClusterSettings clusterSettings;

  @Override
  protected Collection<Class<? extends Plugin>> nodePlugins() {
    return Arrays.asList(TestSettingPlugin.class);
  }

  public static class TestSettingPlugin extends Plugin {
    @Override
    public List<Setting<?>> getSettings() {
      return OpenSearchSettings.pluginSettings();
    }
  }

  @Before
  public void setup() {
    clusterService = clusterService();
    client = (NodeClient) cluster().client();
    client
        .admin()
        .cluster()
        .prepareUpdateSettings()
        .setTransientSettings(
            Settings.builder()
                .putList(DATASOURCE_URI_HOSTS_DENY_LIST.getKey(), Collections.emptyList())
                .build())
        .get();
    clusterSettings = clusterService.getClusterSettings();
    pluginSettings = new OpenSearchSettings(clusterSettings);
    dataSourceService = createDataSourceService();
    DataSourceMetadata dm =
        new DataSourceMetadata(
            DATASOURCE,
            StringUtils.EMPTY,
            DataSourceType.S3GLUE,
            ImmutableList.of(),
            ImmutableMap.of(
                "glue.auth.type",
                "iam_role",
                "glue.auth.role_arn",
                "arn:aws:iam::924196221507:role/FlintOpensearchServiceRole",
                "glue.indexstore.opensearch.uri",
                "http://localhost:9200",
                "glue.indexstore.opensearch.auth",
                "noauth"),
            null);
    dataSourceService.createDataSource(dm);
    DataSourceMetadata otherDm =
        new DataSourceMetadata(
            DSOTHER,
            StringUtils.EMPTY,
            DataSourceType.S3GLUE,
            ImmutableList.of(),
            ImmutableMap.of(
                "glue.auth.type",
                "iam_role",
                "glue.auth.role_arn",
                "arn:aws:iam::924196221507:role/FlintOpensearchServiceRole",
                "glue.indexstore.opensearch.uri",
                "http://localhost:9200",
                "glue.indexstore.opensearch.auth",
                "noauth"),
            null);
    dataSourceService.createDataSource(otherDm);
    stateStore = new StateStore(client, clusterService);
    createIndex(dm.fromNameToCustomResultIndex());
    createIndex(otherDm.fromNameToCustomResultIndex());
  }

  @After
  public void clean() {
    client
        .admin()
        .cluster()
        .prepareUpdateSettings()
        .setTransientSettings(
            Settings.builder().putNull(SPARK_EXECUTION_SESSION_ENABLED_SETTING.getKey()).build())
        .get();
    client
        .admin()
        .cluster()
        .prepareUpdateSettings()
        .setTransientSettings(
            Settings.builder().putNull(SPARK_EXECUTION_SESSION_LIMIT_SETTING.getKey()).build())
        .get();
    client
        .admin()
        .cluster()
        .prepareUpdateSettings()
        .setTransientSettings(
            Settings.builder().putNull(DATASOURCE_URI_HOSTS_DENY_LIST.getKey()).build())
        .get();
  }
>>>>>>> d3ce049b

  @Test
  public void withoutSessionCreateAsyncQueryThenGetResultThenCancel() {
    LocalEMRSClient emrsClient = new LocalEMRSClient();
    AsyncQueryExecutorService asyncQueryExecutorService =
        createAsyncQueryExecutorService(emrsClient);

    // disable session
    enableSession(false);

    // 1. create async query.
    CreateAsyncQueryResponse response =
        asyncQueryExecutorService.createAsyncQuery(
            new CreateAsyncQueryRequest("select 1", DATASOURCE, LangType.SQL, null));
    assertFalse(clusterService().state().routingTable().hasIndex(SPARK_REQUEST_BUFFER_INDEX_NAME));
    emrsClient.startJobRunCalled(1);

    // 2. fetch async query result.
    AsyncQueryExecutionResponse asyncQueryResults =
        asyncQueryExecutorService.getAsyncQueryResults(response.getQueryId());
    assertEquals("RUNNING", asyncQueryResults.getStatus());
    emrsClient.getJobRunResultCalled(1);

    // 3. cancel async query.
    String cancelQueryId = asyncQueryExecutorService.cancelQuery(response.getQueryId());
    assertEquals(response.getQueryId(), cancelQueryId);
    emrsClient.cancelJobRunCalled(1);
  }

  @Test
  public void sessionLimitNotImpactBatchQuery() {
    LocalEMRSClient emrsClient = new LocalEMRSClient();
    AsyncQueryExecutorService asyncQueryExecutorService =
        createAsyncQueryExecutorService(emrsClient);

    // disable session
    enableSession(false);
    setSessionLimit(0);

    // 1. create async query.
    CreateAsyncQueryResponse response =
        asyncQueryExecutorService.createAsyncQuery(
            new CreateAsyncQueryRequest("select 1", DATASOURCE, LangType.SQL, null));
    emrsClient.startJobRunCalled(1);

    CreateAsyncQueryResponse resp2 =
        asyncQueryExecutorService.createAsyncQuery(
            new CreateAsyncQueryRequest("select 1", DATASOURCE, LangType.SQL, null));
    emrsClient.startJobRunCalled(2);
  }

  @Test
  public void createAsyncQueryCreateJobWithCorrectParameters() {
    LocalEMRSClient emrsClient = new LocalEMRSClient();
    AsyncQueryExecutorService asyncQueryExecutorService =
        createAsyncQueryExecutorService(emrsClient);

    enableSession(false);
    CreateAsyncQueryResponse response =
        asyncQueryExecutorService.createAsyncQuery(
            new CreateAsyncQueryRequest("select 1", DATASOURCE, LangType.SQL, null));
    String params = emrsClient.getJobRequest().getSparkSubmitParams();
    assertNull(response.getSessionId());
    assertTrue(params.contains(String.format("--class %s", DEFAULT_CLASS_NAME)));
    assertFalse(
        params.contains(
            String.format("%s=%s", FLINT_JOB_REQUEST_INDEX, SPARK_REQUEST_BUFFER_INDEX_NAME)));
    assertFalse(
        params.contains(String.format("%s=%s", FLINT_JOB_SESSION_ID, response.getSessionId())));

    // enable session
    enableSession(true);
    response =
        asyncQueryExecutorService.createAsyncQuery(
            new CreateAsyncQueryRequest("select 1", DATASOURCE, LangType.SQL, null));
    params = emrsClient.getJobRequest().getSparkSubmitParams();
    assertTrue(params.contains(String.format("--class %s", FLINT_SESSION_CLASS_NAME)));
    assertTrue(
        params.contains(
            String.format("%s=%s", FLINT_JOB_REQUEST_INDEX, SPARK_REQUEST_BUFFER_INDEX_NAME)));
    assertTrue(
        params.contains(String.format("%s=%s", FLINT_JOB_SESSION_ID, response.getSessionId())));
  }

  @Test
  public void withSessionCreateAsyncQueryThenGetResultThenCancel() {
    LocalEMRSClient emrsClient = new LocalEMRSClient();
    AsyncQueryExecutorService asyncQueryExecutorService =
        createAsyncQueryExecutorService(emrsClient);

    // 1. create async query.
    CreateAsyncQueryResponse response =
        asyncQueryExecutorService.createAsyncQuery(
            new CreateAsyncQueryRequest("select 1", DATASOURCE, LangType.SQL, null));
    assertNotNull(response.getSessionId());
    Optional<StatementModel> statementModel =
        getStatement(stateStore, DATASOURCE).apply(response.getQueryId());
    assertTrue(statementModel.isPresent());
    assertEquals(StatementState.WAITING, statementModel.get().getStatementState());

    // 2. fetch async query result.
    AsyncQueryExecutionResponse asyncQueryResults =
        asyncQueryExecutorService.getAsyncQueryResults(response.getQueryId());
    assertTrue(Strings.isEmpty(asyncQueryResults.getError()));
    assertEquals(StatementState.WAITING.getState(), asyncQueryResults.getStatus());

    // 3. cancel async query.
    String cancelQueryId = asyncQueryExecutorService.cancelQuery(response.getQueryId());
    assertEquals(response.getQueryId(), cancelQueryId);
  }

  @Test
  public void reuseSessionWhenCreateAsyncQuery() {
    LocalEMRSClient emrsClient = new LocalEMRSClient();
    AsyncQueryExecutorService asyncQueryExecutorService =
        createAsyncQueryExecutorService(emrsClient);

    // enable session
    enableSession(true);

    // 1. create async query.
    CreateAsyncQueryResponse first =
        asyncQueryExecutorService.createAsyncQuery(
            new CreateAsyncQueryRequest("select 1", DATASOURCE, LangType.SQL, null));
    assertNotNull(first.getSessionId());

    // 2. reuse session id
    CreateAsyncQueryResponse second =
        asyncQueryExecutorService.createAsyncQuery(
            new CreateAsyncQueryRequest(
                "select 1", DATASOURCE, LangType.SQL, first.getSessionId()));

    assertEquals(first.getSessionId(), second.getSessionId());
    assertNotEquals(first.getQueryId(), second.getQueryId());
    // one session doc.
    assertEquals(
        1,
        search(
            QueryBuilders.boolQuery()
                .must(QueryBuilders.termQuery("type", SESSION_DOC_TYPE))
                .must(QueryBuilders.termQuery(SESSION_ID, first.getSessionId()))));
    // two statement docs has same sessionId.
    assertEquals(
        2,
        search(
            QueryBuilders.boolQuery()
                .must(QueryBuilders.termQuery("type", STATEMENT_DOC_TYPE))
                .must(QueryBuilders.termQuery(SESSION_ID, first.getSessionId()))));

    Optional<StatementModel> firstModel =
        getStatement(stateStore, DATASOURCE).apply(first.getQueryId());
    assertTrue(firstModel.isPresent());
    assertEquals(StatementState.WAITING, firstModel.get().getStatementState());
    assertEquals(first.getQueryId(), firstModel.get().getStatementId().getId());
    assertEquals(first.getQueryId(), firstModel.get().getQueryId());
    Optional<StatementModel> secondModel =
        getStatement(stateStore, DATASOURCE).apply(second.getQueryId());
    assertEquals(StatementState.WAITING, secondModel.get().getStatementState());
    assertEquals(second.getQueryId(), secondModel.get().getStatementId().getId());
    assertEquals(second.getQueryId(), secondModel.get().getQueryId());
  }

  @Test
  public void batchQueryHasTimeout() {
    LocalEMRSClient emrsClient = new LocalEMRSClient();
    AsyncQueryExecutorService asyncQueryExecutorService =
        createAsyncQueryExecutorService(emrsClient);

    enableSession(false);
    CreateAsyncQueryResponse response =
        asyncQueryExecutorService.createAsyncQuery(
            new CreateAsyncQueryRequest("select 1", DATASOURCE, LangType.SQL, null));

    assertEquals(120L, (long) emrsClient.getJobRequest().executionTimeout());
  }

  @Test
  public void interactiveQueryNoTimeout() {
    LocalEMRSClient emrsClient = new LocalEMRSClient();
    AsyncQueryExecutorService asyncQueryExecutorService =
        createAsyncQueryExecutorService(emrsClient);

    // enable session
    enableSession(true);

    asyncQueryExecutorService.createAsyncQuery(
        new CreateAsyncQueryRequest("select 1", DATASOURCE, LangType.SQL, null));
    assertEquals(0L, (long) emrsClient.getJobRequest().executionTimeout());
  }

  @Ignore(
      "flaky test, java.lang.IllegalArgumentException: Right now only AES/GCM/NoPadding is"
          + " supported")
  @Test
  public void datasourceWithBasicAuth() {
    Map<String, String> properties = new HashMap<>();
    properties.put("glue.auth.type", "iam_role");
    properties.put(
        "glue.auth.role_arn", "arn:aws:iam::924196221507:role/FlintOpensearchServiceRole");
    properties.put("glue.indexstore.opensearch.uri", "http://localhost:9200");
    properties.put("glue.indexstore.opensearch.auth", "basicauth");
    properties.put("glue.indexstore.opensearch.auth.username", "username");
    properties.put("glue.indexstore.opensearch.auth.password", "password");

    dataSourceService.createDataSource(
        new DataSourceMetadata(
            "mybasicauth",
            StringUtils.EMPTY,
            DataSourceType.S3GLUE,
            ImmutableList.of(),
            properties,
            null));
    LocalEMRSClient emrsClient = new LocalEMRSClient();
    AsyncQueryExecutorService asyncQueryExecutorService =
        createAsyncQueryExecutorService(emrsClient);

    // enable session
    enableSession(true);

    asyncQueryExecutorService.createAsyncQuery(
        new CreateAsyncQueryRequest("select 1", "mybasicauth", LangType.SQL, null));
    String params = emrsClient.getJobRequest().getSparkSubmitParams();
    assertTrue(params.contains(String.format("--conf spark.datasource.flint.auth=basic")));
    assertTrue(
        params.contains(String.format("--conf spark.datasource.flint.auth.username=username")));
    assertTrue(
        params.contains(String.format("--conf spark.datasource.flint.auth.password=password")));
  }

  @Test
  public void withSessionCreateAsyncQueryFailed() {
    LocalEMRSClient emrsClient = new LocalEMRSClient();
    AsyncQueryExecutorService asyncQueryExecutorService =
        createAsyncQueryExecutorService(emrsClient);

    // enable session
    enableSession(true);

    // 1. create async query.
    CreateAsyncQueryResponse response =
        asyncQueryExecutorService.createAsyncQuery(
            new CreateAsyncQueryRequest("myselect 1", DATASOURCE, LangType.SQL, null));
    assertNotNull(response.getSessionId());
    Optional<StatementModel> statementModel =
        getStatement(stateStore, DATASOURCE).apply(response.getQueryId());
    assertTrue(statementModel.isPresent());
    assertEquals(StatementState.WAITING, statementModel.get().getStatementState());

    // 2. fetch async query result. not result write to DEFAULT_RESULT_INDEX yet.
    // mock failed statement.
    StatementModel submitted = statementModel.get();
    StatementModel mocked =
        StatementModel.builder()
            .version("1.0")
            .statementState(submitted.getStatementState())
            .statementId(submitted.getStatementId())
            .sessionId(submitted.getSessionId())
            .applicationId(submitted.getApplicationId())
            .jobId(submitted.getJobId())
            .langType(submitted.getLangType())
            .datasourceName(submitted.getDatasourceName())
            .query(submitted.getQuery())
            .queryId(submitted.getQueryId())
            .submitTime(submitted.getSubmitTime())
            .error("mock error")
            .seqNo(submitted.getSeqNo())
            .primaryTerm(submitted.getPrimaryTerm())
            .build();
    updateStatementState(stateStore, DATASOURCE).apply(mocked, StatementState.FAILED);

    AsyncQueryExecutionResponse asyncQueryResults =
        asyncQueryExecutorService.getAsyncQueryResults(response.getQueryId());
    assertEquals(StatementState.FAILED.getState(), asyncQueryResults.getStatus());
    assertEquals("mock error", asyncQueryResults.getError());
  }

  // https://github.com/opensearch-project/sql/issues/2344
  @Test
  public void createSessionMoreThanLimitFailed() {
    LocalEMRSClient emrsClient = new LocalEMRSClient();
    AsyncQueryExecutorService asyncQueryExecutorService =
        createAsyncQueryExecutorService(emrsClient);

    // enable session
    enableSession(true);
    // only allow one session in domain.
    setSessionLimit(1);

    // 1. create async query.
    CreateAsyncQueryResponse first =
        asyncQueryExecutorService.createAsyncQuery(
            new CreateAsyncQueryRequest("select 1", DATASOURCE, LangType.SQL, null));
    assertNotNull(first.getSessionId());
    setSessionState(first.getSessionId(), SessionState.RUNNING);

    // 2. create async query without session.
    ConcurrencyLimitExceededException exception =
        assertThrows(
            ConcurrencyLimitExceededException.class,
            () ->
                asyncQueryExecutorService.createAsyncQuery(
                    new CreateAsyncQueryRequest("select 1", DATASOURCE, LangType.SQL, null)));
    assertEquals("domain concurrent active session can not exceed 1", exception.getMessage());
  }

  // https://github.com/opensearch-project/sql/issues/2360
  @Test
  public void recreateSessionIfNotReady() {
    LocalEMRSClient emrsClient = new LocalEMRSClient();
    AsyncQueryExecutorService asyncQueryExecutorService =
        createAsyncQueryExecutorService(emrsClient);

    // enable session
    enableSession(true);

    // 1. create async query.
    CreateAsyncQueryResponse first =
        asyncQueryExecutorService.createAsyncQuery(
            new CreateAsyncQueryRequest("select 1", DATASOURCE, LangType.SQL, null));
    assertNotNull(first.getSessionId());

    // set sessionState to FAIL
    setSessionState(first.getSessionId(), SessionState.FAIL);

    // 2. reuse session id
    CreateAsyncQueryResponse second =
        asyncQueryExecutorService.createAsyncQuery(
            new CreateAsyncQueryRequest(
                "select 1", DATASOURCE, LangType.SQL, first.getSessionId()));

    assertNotEquals(first.getSessionId(), second.getSessionId());

    // set sessionState to FAIL
    setSessionState(second.getSessionId(), SessionState.DEAD);

    // 3. reuse session id
    CreateAsyncQueryResponse third =
        asyncQueryExecutorService.createAsyncQuery(
            new CreateAsyncQueryRequest(
                "select 1", DATASOURCE, LangType.SQL, second.getSessionId()));
    assertNotEquals(second.getSessionId(), third.getSessionId());
  }

  @Test
  public void submitQueryInInvalidSessionWillCreateNewSession() {
    LocalEMRSClient emrsClient = new LocalEMRSClient();
    AsyncQueryExecutorService asyncQueryExecutorService =
        createAsyncQueryExecutorService(emrsClient);

    // enable session
    enableSession(true);

    // 1. create async query with invalid sessionId
    SessionId invalidSessionId = SessionId.newSessionId(DATASOURCE);
    CreateAsyncQueryResponse asyncQuery =
        asyncQueryExecutorService.createAsyncQuery(
            new CreateAsyncQueryRequest(
                "select 1", DATASOURCE, LangType.SQL, invalidSessionId.getSessionId()));
    assertNotNull(asyncQuery.getSessionId());
    assertNotEquals(invalidSessionId.getSessionId(), asyncQuery.getSessionId());
  }

  @Test
  public void datasourceNameIncludeUppercase() {
    dataSourceService.createDataSource(
        new DataSourceMetadata(
            "TESTS3",
            StringUtils.EMPTY,
            DataSourceType.S3GLUE,
            ImmutableList.of(),
            ImmutableMap.of(
                "glue.auth.type",
                "iam_role",
                "glue.auth.role_arn",
                "arn:aws:iam::924196221507:role/FlintOpensearchServiceRole",
                "glue.indexstore.opensearch.uri",
                "http://localhost:9200",
                "glue.indexstore.opensearch.auth",
                "noauth"),
            null));

    LocalEMRSClient emrsClient = new LocalEMRSClient();
    AsyncQueryExecutorService asyncQueryExecutorService =
        createAsyncQueryExecutorService(emrsClient);

    // enable session
    enableSession(true);

    CreateAsyncQueryResponse response =
        asyncQueryExecutorService.createAsyncQuery(
            new CreateAsyncQueryRequest("select 1", "TESTS3", LangType.SQL, null));
    String params = emrsClient.getJobRequest().getSparkSubmitParams();

    assertNotNull(response.getSessionId());
    assertTrue(
        params.contains(
            "--conf spark.sql.catalog.TESTS3=org.opensearch.sql.FlintDelegatingSessionCatalog"));
  }

  @Test
  public void concurrentSessionLimitIsDomainLevel() {
    LocalEMRSClient emrsClient = new LocalEMRSClient();
    AsyncQueryExecutorService asyncQueryExecutorService =
        createAsyncQueryExecutorService(emrsClient);

    // only allow one session in domain.
    setSessionLimit(1);

    // 1. create async query.
    CreateAsyncQueryResponse first =
        asyncQueryExecutorService.createAsyncQuery(
            new CreateAsyncQueryRequest("select 1", DATASOURCE, LangType.SQL, null));
    assertNotNull(first.getSessionId());
    setSessionState(first.getSessionId(), SessionState.RUNNING);

    // 2. create async query without session.
    ConcurrencyLimitExceededException exception =
        assertThrows(
            ConcurrencyLimitExceededException.class,
            () ->
                asyncQueryExecutorService.createAsyncQuery(
                    new CreateAsyncQueryRequest("select 1", DSOTHER, LangType.SQL, null)));
    assertEquals("domain concurrent active session can not exceed 1", exception.getMessage());
  }
<<<<<<< HEAD
=======

  private DataSourceServiceImpl createDataSourceService() {
    String masterKey = "a57d991d9b573f75b9bba1df";
    DataSourceMetadataStorage dataSourceMetadataStorage =
        new OpenSearchDataSourceMetadataStorage(
            client, clusterService, new EncryptorImpl(masterKey));
    return new DataSourceServiceImpl(
        new ImmutableSet.Builder<DataSourceFactory>()
            .add(new GlueDataSourceFactory(pluginSettings))
            .build(),
        dataSourceMetadataStorage,
        meta -> {});
  }

  private AsyncQueryExecutorService createAsyncQueryExecutorService(
      EMRServerlessClient emrServerlessClient) {
    StateStore stateStore = new StateStore(client, clusterService);
    AsyncQueryJobMetadataStorageService asyncQueryJobMetadataStorageService =
        new OpensearchAsyncQueryJobMetadataStorageService(stateStore);
    JobExecutionResponseReader jobExecutionResponseReader = new JobExecutionResponseReader(client);
    SparkQueryDispatcher sparkQueryDispatcher =
        new SparkQueryDispatcher(
            emrServerlessClient,
            this.dataSourceService,
            new DataSourceUserAuthorizationHelperImpl(client),
            jobExecutionResponseReader,
            new FlintIndexMetadataReaderImpl(client),
            client,
            new SessionManager(stateStore, emrServerlessClient, pluginSettings),
            new DefaultLeaseManager(pluginSettings, stateStore));
    return new AsyncQueryExecutorServiceImpl(
        asyncQueryJobMetadataStorageService,
        sparkQueryDispatcher,
        this::sparkExecutionEngineConfig);
  }

  public static class LocalEMRSClient implements EMRServerlessClient {

    private int startJobRunCalled = 0;
    private int cancelJobRunCalled = 0;
    private int getJobResult = 0;

    @Getter private StartJobRequest jobRequest;

    @Override
    public String startJobRun(StartJobRequest startJobRequest) {
      jobRequest = startJobRequest;
      startJobRunCalled++;
      return "jobId";
    }

    @Override
    public GetJobRunResult getJobRunResult(String applicationId, String jobId) {
      getJobResult++;
      JobRun jobRun = new JobRun();
      jobRun.setState("RUNNING");
      return new GetJobRunResult().withJobRun(jobRun);
    }

    @Override
    public CancelJobRunResult cancelJobRun(String applicationId, String jobId) {
      cancelJobRunCalled++;
      return new CancelJobRunResult().withJobRunId(jobId);
    }

    public void startJobRunCalled(int expectedTimes) {
      assertEquals(expectedTimes, startJobRunCalled);
    }

    public void cancelJobRunCalled(int expectedTimes) {
      assertEquals(expectedTimes, cancelJobRunCalled);
    }

    public void getJobRunResultCalled(int expectedTimes) {
      assertEquals(expectedTimes, getJobResult);
    }
  }

  public SparkExecutionEngineConfig sparkExecutionEngineConfig() {
    return new SparkExecutionEngineConfig("appId", "us-west-2", "roleArn", "", "myCluster");
  }

  public void enableSession(boolean enabled) {
    client
        .admin()
        .cluster()
        .prepareUpdateSettings()
        .setTransientSettings(
            Settings.builder()
                .put(SPARK_EXECUTION_SESSION_ENABLED_SETTING.getKey(), enabled)
                .build())
        .get();
  }

  public void setSessionLimit(long limit) {
    client
        .admin()
        .cluster()
        .prepareUpdateSettings()
        .setTransientSettings(
            Settings.builder().put(SPARK_EXECUTION_SESSION_LIMIT_SETTING.getKey(), limit).build())
        .get();
  }

  int search(QueryBuilder query) {
    SearchRequest searchRequest = new SearchRequest();
    searchRequest.indices(DATASOURCE_TO_REQUEST_INDEX.apply(DATASOURCE));
    SearchSourceBuilder searchSourceBuilder = new SearchSourceBuilder();
    searchSourceBuilder.query(query);
    searchRequest.source(searchSourceBuilder);
    SearchResponse searchResponse = client.search(searchRequest).actionGet();

    return searchResponse.getHits().getHits().length;
  }

  void setSessionState(String sessionId, SessionState sessionState) {
    Optional<SessionModel> model = getSession(stateStore, DATASOURCE).apply(sessionId);
    SessionModel updated =
        updateSessionState(stateStore, DATASOURCE).apply(model.get(), sessionState);
    assertEquals(sessionState, updated.getSessionState());
  }
>>>>>>> d3ce049b
}<|MERGE_RESOLUTION|>--- conflicted
+++ resolved
@@ -5,10 +5,7 @@
 
 package org.opensearch.sql.spark.asyncquery;
 
-<<<<<<< HEAD
-=======
 import static org.opensearch.sql.opensearch.setting.OpenSearchSettings.*;
->>>>>>> d3ce049b
 import static org.opensearch.sql.spark.data.constants.SparkConstants.DEFAULT_CLASS_NAME;
 import static org.opensearch.sql.spark.data.constants.SparkConstants.FLINT_JOB_REQUEST_INDEX;
 import static org.opensearch.sql.spark.data.constants.SparkConstants.FLINT_JOB_SESSION_ID;
@@ -21,12 +18,6 @@
 import static org.opensearch.sql.spark.execution.statestore.StateStore.updateStatementState;
 
 import com.google.common.collect.ImmutableList;
-<<<<<<< HEAD
-import java.util.HashMap;
-import java.util.Map;
-import java.util.Optional;
-import org.junit.Test;
-=======
 import com.google.common.collect.ImmutableMap;
 import com.google.common.collect.ImmutableSet;
 import java.util.*;
@@ -35,6 +26,9 @@
 import org.junit.After;
 import org.junit.Before;
 import org.junit.Ignore;
+import java.util.HashMap;
+import java.util.Map;
+import java.util.Optional;
 import org.junit.Test;
 import org.opensearch.action.search.SearchRequest;
 import org.opensearch.action.search.SearchResponse;
@@ -45,7 +39,6 @@
 import org.opensearch.common.settings.Settings;
 import org.opensearch.core.common.Strings;
 import org.opensearch.index.query.QueryBuilder;
->>>>>>> d3ce049b
 import org.opensearch.index.query.QueryBuilders;
 import org.opensearch.sql.datasource.model.DataSourceMetadata;
 import org.opensearch.sql.datasource.model.DataSourceType;
@@ -54,127 +47,11 @@
 import org.opensearch.sql.spark.execution.session.SessionState;
 import org.opensearch.sql.spark.execution.statement.StatementModel;
 import org.opensearch.sql.spark.execution.statement.StatementState;
-<<<<<<< HEAD
 import org.opensearch.sql.spark.rest.model.CreateAsyncQueryRequest;
 import org.opensearch.sql.spark.rest.model.CreateAsyncQueryResponse;
 import org.opensearch.sql.spark.rest.model.LangType;
 
 public class AsyncQueryExecutorServiceImplSpecTest extends AsyncQueryExecutorServiceSpec {
-=======
-import org.opensearch.sql.spark.execution.statestore.StateStore;
-import org.opensearch.sql.spark.flint.FlintIndexMetadataReaderImpl;
-import org.opensearch.sql.spark.leasemanager.ConcurrencyLimitExceededException;
-import org.opensearch.sql.spark.leasemanager.DefaultLeaseManager;
-import org.opensearch.sql.spark.response.JobExecutionResponseReader;
-import org.opensearch.sql.spark.rest.model.CreateAsyncQueryRequest;
-import org.opensearch.sql.spark.rest.model.CreateAsyncQueryResponse;
-import org.opensearch.sql.spark.rest.model.LangType;
-import org.opensearch.sql.storage.DataSourceFactory;
-import org.opensearch.test.OpenSearchIntegTestCase;
-
-public class AsyncQueryExecutorServiceImplSpecTest extends OpenSearchIntegTestCase {
-  public static final String DATASOURCE = "mys3";
-  public static final String DSOTHER = "mytest";
-
-  private ClusterService clusterService;
-  private org.opensearch.sql.common.setting.Settings pluginSettings;
-  private NodeClient client;
-  private DataSourceServiceImpl dataSourceService;
-  private StateStore stateStore;
-  private ClusterSettings clusterSettings;
-
-  @Override
-  protected Collection<Class<? extends Plugin>> nodePlugins() {
-    return Arrays.asList(TestSettingPlugin.class);
-  }
-
-  public static class TestSettingPlugin extends Plugin {
-    @Override
-    public List<Setting<?>> getSettings() {
-      return OpenSearchSettings.pluginSettings();
-    }
-  }
-
-  @Before
-  public void setup() {
-    clusterService = clusterService();
-    client = (NodeClient) cluster().client();
-    client
-        .admin()
-        .cluster()
-        .prepareUpdateSettings()
-        .setTransientSettings(
-            Settings.builder()
-                .putList(DATASOURCE_URI_HOSTS_DENY_LIST.getKey(), Collections.emptyList())
-                .build())
-        .get();
-    clusterSettings = clusterService.getClusterSettings();
-    pluginSettings = new OpenSearchSettings(clusterSettings);
-    dataSourceService = createDataSourceService();
-    DataSourceMetadata dm =
-        new DataSourceMetadata(
-            DATASOURCE,
-            StringUtils.EMPTY,
-            DataSourceType.S3GLUE,
-            ImmutableList.of(),
-            ImmutableMap.of(
-                "glue.auth.type",
-                "iam_role",
-                "glue.auth.role_arn",
-                "arn:aws:iam::924196221507:role/FlintOpensearchServiceRole",
-                "glue.indexstore.opensearch.uri",
-                "http://localhost:9200",
-                "glue.indexstore.opensearch.auth",
-                "noauth"),
-            null);
-    dataSourceService.createDataSource(dm);
-    DataSourceMetadata otherDm =
-        new DataSourceMetadata(
-            DSOTHER,
-            StringUtils.EMPTY,
-            DataSourceType.S3GLUE,
-            ImmutableList.of(),
-            ImmutableMap.of(
-                "glue.auth.type",
-                "iam_role",
-                "glue.auth.role_arn",
-                "arn:aws:iam::924196221507:role/FlintOpensearchServiceRole",
-                "glue.indexstore.opensearch.uri",
-                "http://localhost:9200",
-                "glue.indexstore.opensearch.auth",
-                "noauth"),
-            null);
-    dataSourceService.createDataSource(otherDm);
-    stateStore = new StateStore(client, clusterService);
-    createIndex(dm.fromNameToCustomResultIndex());
-    createIndex(otherDm.fromNameToCustomResultIndex());
-  }
-
-  @After
-  public void clean() {
-    client
-        .admin()
-        .cluster()
-        .prepareUpdateSettings()
-        .setTransientSettings(
-            Settings.builder().putNull(SPARK_EXECUTION_SESSION_ENABLED_SETTING.getKey()).build())
-        .get();
-    client
-        .admin()
-        .cluster()
-        .prepareUpdateSettings()
-        .setTransientSettings(
-            Settings.builder().putNull(SPARK_EXECUTION_SESSION_LIMIT_SETTING.getKey()).build())
-        .get();
-    client
-        .admin()
-        .cluster()
-        .prepareUpdateSettings()
-        .setTransientSettings(
-            Settings.builder().putNull(DATASOURCE_URI_HOSTS_DENY_LIST.getKey()).build())
-        .get();
-  }
->>>>>>> d3ce049b
 
   @Test
   public void withoutSessionCreateAsyncQueryThenGetResultThenCancel() {
@@ -599,128 +476,4 @@
                     new CreateAsyncQueryRequest("select 1", DSOTHER, LangType.SQL, null)));
     assertEquals("domain concurrent active session can not exceed 1", exception.getMessage());
   }
-<<<<<<< HEAD
-=======
-
-  private DataSourceServiceImpl createDataSourceService() {
-    String masterKey = "a57d991d9b573f75b9bba1df";
-    DataSourceMetadataStorage dataSourceMetadataStorage =
-        new OpenSearchDataSourceMetadataStorage(
-            client, clusterService, new EncryptorImpl(masterKey));
-    return new DataSourceServiceImpl(
-        new ImmutableSet.Builder<DataSourceFactory>()
-            .add(new GlueDataSourceFactory(pluginSettings))
-            .build(),
-        dataSourceMetadataStorage,
-        meta -> {});
-  }
-
-  private AsyncQueryExecutorService createAsyncQueryExecutorService(
-      EMRServerlessClient emrServerlessClient) {
-    StateStore stateStore = new StateStore(client, clusterService);
-    AsyncQueryJobMetadataStorageService asyncQueryJobMetadataStorageService =
-        new OpensearchAsyncQueryJobMetadataStorageService(stateStore);
-    JobExecutionResponseReader jobExecutionResponseReader = new JobExecutionResponseReader(client);
-    SparkQueryDispatcher sparkQueryDispatcher =
-        new SparkQueryDispatcher(
-            emrServerlessClient,
-            this.dataSourceService,
-            new DataSourceUserAuthorizationHelperImpl(client),
-            jobExecutionResponseReader,
-            new FlintIndexMetadataReaderImpl(client),
-            client,
-            new SessionManager(stateStore, emrServerlessClient, pluginSettings),
-            new DefaultLeaseManager(pluginSettings, stateStore));
-    return new AsyncQueryExecutorServiceImpl(
-        asyncQueryJobMetadataStorageService,
-        sparkQueryDispatcher,
-        this::sparkExecutionEngineConfig);
-  }
-
-  public static class LocalEMRSClient implements EMRServerlessClient {
-
-    private int startJobRunCalled = 0;
-    private int cancelJobRunCalled = 0;
-    private int getJobResult = 0;
-
-    @Getter private StartJobRequest jobRequest;
-
-    @Override
-    public String startJobRun(StartJobRequest startJobRequest) {
-      jobRequest = startJobRequest;
-      startJobRunCalled++;
-      return "jobId";
-    }
-
-    @Override
-    public GetJobRunResult getJobRunResult(String applicationId, String jobId) {
-      getJobResult++;
-      JobRun jobRun = new JobRun();
-      jobRun.setState("RUNNING");
-      return new GetJobRunResult().withJobRun(jobRun);
-    }
-
-    @Override
-    public CancelJobRunResult cancelJobRun(String applicationId, String jobId) {
-      cancelJobRunCalled++;
-      return new CancelJobRunResult().withJobRunId(jobId);
-    }
-
-    public void startJobRunCalled(int expectedTimes) {
-      assertEquals(expectedTimes, startJobRunCalled);
-    }
-
-    public void cancelJobRunCalled(int expectedTimes) {
-      assertEquals(expectedTimes, cancelJobRunCalled);
-    }
-
-    public void getJobRunResultCalled(int expectedTimes) {
-      assertEquals(expectedTimes, getJobResult);
-    }
-  }
-
-  public SparkExecutionEngineConfig sparkExecutionEngineConfig() {
-    return new SparkExecutionEngineConfig("appId", "us-west-2", "roleArn", "", "myCluster");
-  }
-
-  public void enableSession(boolean enabled) {
-    client
-        .admin()
-        .cluster()
-        .prepareUpdateSettings()
-        .setTransientSettings(
-            Settings.builder()
-                .put(SPARK_EXECUTION_SESSION_ENABLED_SETTING.getKey(), enabled)
-                .build())
-        .get();
-  }
-
-  public void setSessionLimit(long limit) {
-    client
-        .admin()
-        .cluster()
-        .prepareUpdateSettings()
-        .setTransientSettings(
-            Settings.builder().put(SPARK_EXECUTION_SESSION_LIMIT_SETTING.getKey(), limit).build())
-        .get();
-  }
-
-  int search(QueryBuilder query) {
-    SearchRequest searchRequest = new SearchRequest();
-    searchRequest.indices(DATASOURCE_TO_REQUEST_INDEX.apply(DATASOURCE));
-    SearchSourceBuilder searchSourceBuilder = new SearchSourceBuilder();
-    searchSourceBuilder.query(query);
-    searchRequest.source(searchSourceBuilder);
-    SearchResponse searchResponse = client.search(searchRequest).actionGet();
-
-    return searchResponse.getHits().getHits().length;
-  }
-
-  void setSessionState(String sessionId, SessionState sessionState) {
-    Optional<SessionModel> model = getSession(stateStore, DATASOURCE).apply(sessionId);
-    SessionModel updated =
-        updateSessionState(stateStore, DATASOURCE).apply(model.get(), sessionState);
-    assertEquals(sessionState, updated.getSessionState());
-  }
->>>>>>> d3ce049b
 }