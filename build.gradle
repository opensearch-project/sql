--- conflicted
+++ resolved
@@ -84,32 +84,20 @@
 spotless {
     java {
         target fileTree('.') {
-<<<<<<< HEAD
             include 'core/src/main/java/org/opensearch/sql/planner/**/*.java',
                     'core/src/main/java/org/opensearch/sql/storage/**/*.java',
                     'core/src/main/java/org/opensearch/sql/utils/**/*.java'
-=======
-            include '**/*.java'
->>>>>>> 605f3df5
             exclude '**/build/**', '**/build-*/**'
         }
 //        importOrder()
 //        licenseHeader("/*\n" +
 //                " * Copyright OpenSearch Contributors\n" +
 //                " * SPDX-License-Identifier: Apache-2.0\n" +
-<<<<<<< HEAD
-//                " */\n\n\n")
-//        removeUnusedImports()
-//        trimTrailingWhitespace()
-//        endWithNewline()
-        googleJavaFormat('1.17.0').reflowLongStrings().groupArtifact('com.google.googlejavaformat:google-java-format')
-=======
 //                " */\n\n")
         removeUnusedImports()
         trimTrailingWhitespace()
         endWithNewline()
-//        googleJavaFormat('1.17.0').reflowLongStrings().groupArtifact('com.google.googlejavaformat:google-java-format')
->>>>>>> 605f3df5
+        googleJavaFormat('1.17.0').reflowLongStrings().groupArtifact('com.google.googlejavaformat:google-java-format')
     }
 }
 
