--- conflicted
+++ resolved
@@ -59,9 +59,6 @@
                 return new RegularFile() {
                     @Override
                     File getAsFile() {
-<<<<<<< HEAD
-                        return fileTree("resources/ml-commons").getSingleFile()
-=======
                         File dir = new File('./doctest/' + mlCommonsPlugin)
                         if (!dir.exists()) {
                             dir.mkdirs()
@@ -71,7 +68,6 @@
                             new URL(mlCommonsRemoteFile).withInputStream{ ins -> f.withOutputStream{ it << ins }}
                         }
                         return fileTree(mlCommonsPlugin).getSingleFile()
->>>>>>> f24de26a
                     }
                 }
             }
