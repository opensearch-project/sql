/*
 * Copyright OpenSearch Contributors
 * SPDX-License-Identifier: Apache-2.0
 */

/*
MySQL (Positive Technologies) grammar
The MIT License (MIT).
Copyright (c) 2015-2017, Ivan Kochurkin (kvanttt@gmail.com), Positive Technologies.
Copyright (c) 2017, Ivan Khudyashev (IHudyashov@ptsecurity.com)

Permission is hereby granted, free of charge, to any person obtaining a copy
of this software and associated documentation files (the "Software"), to deal
in the Software without restriction, including without limitation the rights
to use, copy, modify, merge, publish, distribute, sublicense, and/or sell
copies of the Software, and to permit persons to whom the Software is
furnished to do so, subject to the following conditions:

The above copyright notice and this permission notice shall be included in
all copies or substantial portions of the Software.

THE SOFTWARE IS PROVIDED "AS IS", WITHOUT WARRANTY OF ANY KIND, EXPRESS OR
IMPLIED, INCLUDING BUT NOT LIMITED TO THE WARRANTIES OF MERCHANTABILITY,
FITNESS FOR A PARTICULAR PURPOSE AND NONINFRINGEMENT. IN NO EVENT SHALL THE
AUTHORS OR COPYRIGHT HOLDERS BE LIABLE FOR ANY CLAIM, DAMAGES OR OTHER
LIABILITY, WHETHER IN AN ACTION OF CONTRACT, TORT OR OTHERWISE, ARISING FROM,
OUT OF OR IN CONNECTION WITH THE SOFTWARE OR THE USE OR OTHER DEALINGS IN
THE SOFTWARE.
*/

parser grammar OpenSearchSQLParser;

import OpenSearchSQLIdentifierParser;

options { tokenVocab=OpenSearchSQLLexer; }


// Top Level Description

//    Root rule
root
    : sqlStatement? SEMI? EOF
    ;

//    Only SELECT
sqlStatement
    : dmlStatement | adminStatement
    ;

dmlStatement
    : selectStatement
    ;


// Data Manipulation Language

//    Primary DML Statements

selectStatement
    : querySpecification                                 #simpleSelect
    ;

adminStatement
    : showStatement
    | describeStatement
    ;

showStatement
    : SHOW TABLES tableFilter
    ;

describeStatement
    : DESCRIBE TABLES tableFilter columnFilter?
    ;

columnFilter
    : COLUMNS LIKE showDescribePattern
    ;

tableFilter
    : LIKE showDescribePattern
    ;

showDescribePattern
    : oldID=compatibleID | stringLiteral
    ;

compatibleID
    : (MODULE | ID)+?
    ;

//    Select Statement's Details

querySpecification
    : selectClause
      fromClause?
      limitClause?
    ;

selectClause
    : SELECT selectSpec? selectElements
    ;

selectSpec
    : (ALL | DISTINCT)
    ;

selectElements
    : (star=STAR | selectElement) (COMMA selectElement)*
    ;

selectElement
    : expression (AS? alias)?
    ;

fromClause
    : FROM relation
      (whereClause)?
      (groupByClause)?
      (havingClause)?
      (orderByClause)? // Place it under FROM for now but actually not necessary ex. A UNION B ORDER BY
    ;

relation
    : tableName (AS? alias)?                                                #tableAsRelation
    | LR_BRACKET subquery=querySpecification RR_BRACKET AS? alias           #subqueryAsRelation
    ;

whereClause
    : WHERE expression
    ;

groupByClause
    : GROUP BY groupByElements
    ;

groupByElements
    : groupByElement (COMMA groupByElement)*
    ;

groupByElement
    : expression
    ;

havingClause
    : HAVING expression
    ;

orderByClause
    : ORDER BY orderByElement (COMMA orderByElement)*
    ;

orderByElement
    : expression order=(ASC | DESC)? (NULLS (FIRST | LAST))?
    ;

limitClause
    : LIMIT (offset=decimalLiteral COMMA)? limit=decimalLiteral
    | LIMIT limit=decimalLiteral OFFSET offset=decimalLiteral
    ;

//  Window Function's Details
windowFunctionClause
    : function=windowFunction overClause
    ;

windowFunction
    : functionName=(ROW_NUMBER | RANK | DENSE_RANK)
        LR_BRACKET functionArgs? RR_BRACKET              #scalarWindowFunction
    | aggregateFunction                                  #aggregateWindowFunction
    ;

overClause
    : OVER LR_BRACKET partitionByClause? orderByClause? RR_BRACKET
    ;

partitionByClause
    : PARTITION BY expression (COMMA expression)*
    ;


//    Literals

constant
    : stringLiteral             #string
    | sign? decimalLiteral      #signedDecimal
    | sign? realLiteral         #signedReal
    | booleanLiteral            #boolean
    | datetimeLiteral           #datetime
    | intervalLiteral           #interval
    | nullLiteral               #null
    // Doesn't support the following types for now
    //| BIT_STRING
    //| NOT? nullLiteral=(NULL_LITERAL | NULL_SPEC_LITERAL)
    //| LEFT_BRACE dateType=(D | T | TS | DATE | TIME | TIMESTAMP) stringLiteral RIGHT_BRACE
    ;

decimalLiteral
    : DECIMAL_LITERAL | ZERO_DECIMAL | ONE_DECIMAL | TWO_DECIMAL
    ;

stringLiteral
    : STRING_LITERAL
    | DOUBLE_QUOTE_ID
    ;

booleanLiteral
    : TRUE | FALSE
    ;

realLiteral
    : REAL_LITERAL
    ;

sign
    : PLUS | MINUS
    ;

nullLiteral
    : NULL_LITERAL
    ;

// Date and Time Literal, follow ANSI 92
datetimeLiteral
    : dateLiteral
    | timeLiteral
    | timestampLiteral
    ;

dateLiteral
    : DATE date=stringLiteral
    ;

timeLiteral
    : TIME time=stringLiteral
    ;

timestampLiteral
    : TIMESTAMP timestamp=stringLiteral
    ;

intervalLiteral
    : INTERVAL expression intervalUnit
    ;

intervalUnit
    : MICROSECOND | SECOND | MINUTE | HOUR | DAY | WEEK | MONTH | QUARTER | YEAR | SECOND_MICROSECOND
    | MINUTE_MICROSECOND | MINUTE_SECOND | HOUR_MICROSECOND | HOUR_SECOND | HOUR_MINUTE | DAY_MICROSECOND
    | DAY_SECOND | DAY_MINUTE | DAY_HOUR | YEAR_MONTH
    ;

// predicates

// Simplified approach for expression
expression
    : NOT expression                                                #notExpression
    | left=expression AND right=expression                          #andExpression
    | left=expression OR right=expression                           #orExpression
    | predicate                                                     #predicateExpression
    ;

predicate
    : expressionAtom                                                #expressionAtomPredicate
    | left=predicate comparisonOperator right=predicate             #binaryComparisonPredicate
    | predicate IS nullNotnull                                      #isNullPredicate
    | left=predicate NOT? LIKE right=predicate                      #likePredicate
    | left=predicate REGEXP right=predicate                         #regexpPredicate
    | predicate NOT? IN '(' expressions ')'                         #inPredicate
    ;

expressions
    : expression (',' expression)*
    ;

expressionAtom
    : constant                                                      #constantExpressionAtom
    | columnName                                                    #fullColumnNameExpressionAtom
    | functionCall                                                  #functionCallExpressionAtom
    | LR_BRACKET expression RR_BRACKET                              #nestedExpressionAtom
    | left=expressionAtom mathOperator right=expressionAtom         #mathExpressionAtom
    ;

mathOperator
    : PLUS | MINUS | STAR | DIVIDE | MODULE
    ;

comparisonOperator
    : '=' | '>' | '<' | '<' '=' | '>' '='
    | '<' '>' | '!' '='
    ;

nullNotnull
    : NOT? NULL_LITERAL
    ;

functionCall
    : scalarFunctionName LR_BRACKET functionArgs RR_BRACKET         #scalarFunctionCall
    | specificFunction                                              #specificFunctionCall
    | windowFunctionClause                                          #windowFunctionCall
    | aggregateFunction                                             #aggregateFunctionCall
    | aggregateFunction (orderByClause)? filterClause               #filteredAggregationFunctionCall
    | relevanceFunction                                             #relevanceFunctionCall
    | highlightFunction                                             #highlightFunctionCall
    | constantFunction                                              #constantFunctionCall
    ;

constantFunction
    : constantFunctionName LR_BRACKET functionArgs RR_BRACKET
    ;

highlightFunction
    : HIGHLIGHT LR_BRACKET relevanceField (COMMA highlightArg)* RR_BRACKET
    ;

scalarFunctionName
    : mathematicalFunctionName
    | dateTimeFunctionName
    | textFunctionName
    | flowControlFunctionName
    | systemFunctionName
    ;

specificFunction
    : CASE expression caseFuncAlternative+
        (ELSE elseArg=functionArg)? END                               #caseFunctionCall
    | CASE caseFuncAlternative+
        (ELSE elseArg=functionArg)? END                               #caseFunctionCall
    | CAST '(' expression AS convertedDataType ')'                    #dataTypeFunctionCall
    ;

relevanceFunction
    : noFieldRelevanceFunction | singleFieldRelevanceFunction | multiFieldRelevanceFunction
    ;

noFieldRelevanceFunction
    : noFieldRelevanceFunctionName LR_BRACKET query=relevanceQuery (COMMA relevanceArg)* RR_BRACKET
    ;

// Field is a single column
singleFieldRelevanceFunction
    : singleFieldRelevanceFunctionName LR_BRACKET
        field=relevanceField COMMA query=relevanceQuery
        (COMMA relevanceArg)* RR_BRACKET;

// Field is a list of columns
multiFieldRelevanceFunction
    : multiFieldRelevanceFunctionName LR_BRACKET
        LT_SQR_PRTHS field=relevanceFieldAndWeight (COMMA field=relevanceFieldAndWeight)* RT_SQR_PRTHS
        COMMA query=relevanceQuery (COMMA relevanceArg)* RR_BRACKET
    ;

convertedDataType
    : typeName=DATE
    | typeName=TIME
    | typeName=TIMESTAMP
    | typeName=INT
    | typeName=INTEGER
    | typeName=DOUBLE
    | typeName=LONG
    | typeName=FLOAT
    | typeName=STRING
    | typeName=BOOLEAN
    ;

caseFuncAlternative
    : WHEN condition=functionArg
      THEN consequent=functionArg
    ;

aggregateFunction
    : functionName=aggregationFunctionName LR_BRACKET functionArg RR_BRACKET
                                                                    #regularAggregateFunctionCall
    | COUNT LR_BRACKET STAR RR_BRACKET                              #countStarFunctionCall
    | COUNT LR_BRACKET DISTINCT functionArg RR_BRACKET              #distinctCountFunctionCall
    ;

filterClause
    : FILTER LR_BRACKET WHERE expression RR_BRACKET
    ;

aggregationFunctionName
    : AVG | COUNT | SUM | MIN | MAX | VAR_POP | VAR_SAMP | VARIANCE | STD | STDDEV | STDDEV_POP | STDDEV_SAMP
    ;

mathematicalFunctionName
    : ABS | CBRT | CEIL | CEILING | CONV | CRC32 | E | EXP | FLOOR | LN | LOG | LOG10 | LOG2 | MOD | PI | POW | POWER
    | RAND | ROUND | SIGN | SQRT | TRUNCATE
    | trigonometricFunctionName
    ;

trigonometricFunctionName
    : ACOS | ASIN | ATAN | ATAN2 | COS | COT | DEGREES | RADIANS | SIN | TAN
    ;

dateTimeFunctionName
    : ADDDATE | CONVERT_TZ | DATE | DATE_ADD | DATE_FORMAT | DATE_SUB
    | DATETIME | DAY | DAYNAME | DAYOFMONTH | DAYOFWEEK | DAYOFYEAR | FROM_DAYS | FROM_UNIXTIME
    | HOUR | MAKEDATE | MAKETIME | MICROSECOND | MINUTE | MONTH | MONTHNAME | PERIOD_ADD
    | PERIOD_DIFF | QUARTER | SECOND | SUBDATE | SYSDATE | TIME | TIME_TO_SEC
    | TIMESTAMP | TO_DAYS | UNIX_TIMESTAMP | WEEK | YEAR
    ;

// Functions which value could be cached in scope of a single query
constantFunctionName
    : CURRENT_DATE | CURRENT_TIME | CURRENT_TIMESTAMP | LOCALTIME | LOCALTIMESTAMP | UTC_TIMESTAMP | UTC_DATE | UTC_TIME
    | CURDATE | CURTIME | NOW
    ;

textFunctionName
    : SUBSTR | SUBSTRING | TRIM | LTRIM | RTRIM | LOWER | UPPER
    | CONCAT | CONCAT_WS | SUBSTR | LENGTH | STRCMP | RIGHT | LEFT
    | ASCII | LOCATE | REPLACE
    ;

flowControlFunctionName
    : IF | IFNULL | NULLIF | ISNULL
    ;

noFieldRelevanceFunctionName
    : QUERY
    ;

systemFunctionName
    : TYPEOF
    ;

singleFieldRelevanceFunctionName
<<<<<<< HEAD
    : MATCH | MATCH_PHRASE | MATCHPHRASE| MATCHPHRASEQUERY
=======
    : MATCH | MATCHQUERY | MATCH_QUERY
    | MATCH_PHRASE | MATCHPHRASE
>>>>>>> e2bf2544
    | MATCH_BOOL_PREFIX | MATCH_PHRASE_PREFIX
    ;

multiFieldRelevanceFunctionName
    : MULTI_MATCH
    | SIMPLE_QUERY_STRING
    | QUERY_STRING
    ;

functionArgs
    : (functionArg (COMMA functionArg)*)?
    ;

functionArg
    : expression
    ;

relevanceArg
    : relevanceArgName EQUAL_SYMBOL relevanceArgValue
    ;

highlightArg
    : highlightArgName EQUAL_SYMBOL highlightArgValue
    ;

relevanceArgName
    : ALLOW_LEADING_WILDCARD | ANALYZER | ANALYZE_WILDCARD | AUTO_GENERATE_SYNONYMS_PHRASE_QUERY
    | BOOST | CUTOFF_FREQUENCY | DEFAULT_FIELD | DEFAULT_OPERATOR | ENABLE_POSITION_INCREMENTS
    | ESCAPE | FIELDS | FLAGS | FUZZINESS | FUZZY_MAX_EXPANSIONS | FUZZY_PREFIX_LENGTH
    | FUZZY_REWRITE | FUZZY_TRANSPOSITIONS | LENIENT | LOW_FREQ_OPERATOR | MAX_DETERMINIZED_STATES
    | MAX_EXPANSIONS | MINIMUM_SHOULD_MATCH | OPERATOR | PHRASE_SLOP | PREFIX_LENGTH
    | QUOTE_ANALYZER | QUOTE_FIELD_SUFFIX | REWRITE | SLOP | TIE_BREAKER | TIME_ZONE | TYPE
    | ZERO_TERMS_QUERY
    ;

highlightArgName
    : HIGHLIGHT_POST_TAGS | HIGHLIGHT_PRE_TAGS
    ;

relevanceFieldAndWeight
    : field=relevanceField
    | field=relevanceField weight=relevanceFieldWeight
    | field=relevanceField BIT_XOR_OP weight=relevanceFieldWeight
    ;

relevanceFieldWeight
    : realLiteral
    | decimalLiteral
    ;

relevanceField
    : qualifiedName
    | stringLiteral
    ;

relevanceQuery
    : relevanceArgValue
    ;

relevanceArgValue
    : qualifiedName
    | constant
    ;

highlightArgValue
    : stringLiteral
    ;
<|MERGE_RESOLUTION|>--- conflicted
+++ resolved
@@ -425,12 +425,8 @@
     ;
 
 singleFieldRelevanceFunctionName
-<<<<<<< HEAD
-    : MATCH | MATCH_PHRASE | MATCHPHRASE| MATCHPHRASEQUERY
-=======
     : MATCH | MATCHQUERY | MATCH_QUERY
-    | MATCH_PHRASE | MATCHPHRASE
->>>>>>> e2bf2544
+    | MATCH_PHRASE | MATCHPHRASE | MATCHPHRASEQUERY
     | MATCH_BOOL_PREFIX | MATCH_PHRASE_PREFIX
     ;
 
