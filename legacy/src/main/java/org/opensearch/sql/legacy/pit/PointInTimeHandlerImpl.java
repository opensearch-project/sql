--- conflicted
+++ resolved
@@ -83,13 +83,9 @@
     try {
       CreatePitResponse pitResponse = execute.get();
       pitId = pitResponse.getId();
-<<<<<<< HEAD
       LOG.info("Created Point In Time {} with keepalive {} successfully.", pitId, keepAlive);
-=======
-      LOG.info("Created Point In Time {} successfully.", pitId);
     } catch (OpenSearchSecurityException e) {
       throw e;
->>>>>>> e23686e5
     } catch (InterruptedException | ExecutionException e) {
       throw new RuntimeException("Error occurred while creating PIT.", e);
     }
