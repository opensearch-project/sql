--- conflicted
+++ resolved
@@ -176,11 +176,8 @@
             nested,
             cursor,
             closeCursor,
-<<<<<<< HEAD
-            lookup)
-=======
+            lookup,
             trendline)
->>>>>>> ed0ca8dd
         .map(Arguments::of);
   }
 
