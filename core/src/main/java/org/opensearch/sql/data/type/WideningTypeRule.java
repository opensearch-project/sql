/*
 * Copyright OpenSearch Contributors
 * SPDX-License-Identifier: Apache-2.0
 */

package org.opensearch.sql.data.type;

import static org.opensearch.sql.data.type.ExprCoreType.UNKNOWN;

import lombok.experimental.UtilityClass;
import org.opensearch.sql.exception.ExpressionEvaluationException;

/**
<<<<<<< HEAD
 * The definition of widening type rule for expression value. ExprType Widens to data types INTEGER
 * LONG, FLOAT, DOUBLE LONG FLOAT, DOUBLE FLOAT DOUBLE DOUBLE DOUBLE STRING STRING BOOLEAN BOOLEAN
 * ARRAY ARRAY STRUCT STRUCT
=======
 * The definition of widening type rule for expression value.
 * <table border="3">
 * <tr><th>ExprType</th><th>Widens to data types</th></tr>
 * <tr><td>INTEGER</td><td>LONG, FLOAT, DOUBLE</td></tr>
 * <tr><td>LONG</td><td>FLOAT, DOUBLE</td></tr>
 * <tr><td>FLOAT</td><td>DOUBLE</td></tr>
 * <tr><td>DOUBLE</td><td>DOUBLE</td></tr>
 * <tr><td>STRING</td><td>STRING</td></tr>
 * <tr><td>BOOLEAN</td><td>BOOLEAN</td></tr>
 * <tr><td>ARRAY</td><td>ARRAY</td></tr>
 * <tr><td>STRUCT</td><td>STRUCT</td></tr>
 * </table>
>>>>>>> d205bd6b
 */
@UtilityClass
public class WideningTypeRule {
  public static final int IMPOSSIBLE_WIDENING = Integer.MAX_VALUE;
  public static final int TYPE_EQUAL = 0;

  /**
   * The widening distance is calculated from the leaf to root. e.g. distance(INTEGER, FLOAT) = 2,
   * but distance(FLOAT, INTEGER) = IMPOSSIBLE_WIDENING
   *
   * @param type1 widen from type
   * @param type2 widen to type
   * @return The widening distance when widen one type to another type.
   */
  public static int distance(ExprType type1, ExprType type2) {
    return distance(type1, type2, TYPE_EQUAL);
  }

  private static int distance(ExprType type1, ExprType type2, int distance) {
    if (type1 == type2) {
      return distance;
    } else if (type1 == UNKNOWN) {
      return IMPOSSIBLE_WIDENING;
    } else {
      return type1.getParent().stream()
          .map(parentOfType1 -> distance(parentOfType1, type2, distance + 1))
          .reduce(Math::min)
          .get();
    }
  }

  /**
   * The max type among two types. The max is defined as follow if type1 could widen to type2, then
<<<<<<< HEAD
   * max is type2, vice versa if type1 could't widen to type2 and type2 could't widen to type1, then
=======
   * max is type2, vice versa if type1 couldn't widen to type2 and type2 could't widen to type1, then
>>>>>>> d205bd6b
   * throw {@link ExpressionEvaluationException}.
   *
   * @param type1 type1
   * @param type2 type2
   * @return the max type among two types.
   */
  public static ExprType max(ExprType type1, ExprType type2) {
    int type1To2 = distance(type1, type2);
    int type2To1 = distance(type2, type1);

    if (type1To2 == Integer.MAX_VALUE && type2To1 == Integer.MAX_VALUE) {
      throw new ExpressionEvaluationException(
          String.format("no max type of %s and %s ", type1, type2));
    } else {
      return type1To2 == Integer.MAX_VALUE ? type1 : type2;
    }
  }
}<|MERGE_RESOLUTION|>--- conflicted
+++ resolved
@@ -11,11 +11,6 @@
 import org.opensearch.sql.exception.ExpressionEvaluationException;
 
 /**
-<<<<<<< HEAD
- * The definition of widening type rule for expression value. ExprType Widens to data types INTEGER
- * LONG, FLOAT, DOUBLE LONG FLOAT, DOUBLE FLOAT DOUBLE DOUBLE DOUBLE STRING STRING BOOLEAN BOOLEAN
- * ARRAY ARRAY STRUCT STRUCT
-=======
  * The definition of widening type rule for expression value.
  * <table border="3">
  * <tr><th>ExprType</th><th>Widens to data types</th></tr>
@@ -28,7 +23,6 @@
  * <tr><td>ARRAY</td><td>ARRAY</td></tr>
  * <tr><td>STRUCT</td><td>STRUCT</td></tr>
  * </table>
->>>>>>> d205bd6b
  */
 @UtilityClass
 public class WideningTypeRule {
@@ -62,11 +56,7 @@
 
   /**
    * The max type among two types. The max is defined as follow if type1 could widen to type2, then
-<<<<<<< HEAD
-   * max is type2, vice versa if type1 could't widen to type2 and type2 could't widen to type1, then
-=======
    * max is type2, vice versa if type1 couldn't widen to type2 and type2 could't widen to type1, then
->>>>>>> d205bd6b
    * throw {@link ExpressionEvaluationException}.
    *
    * @param type1 type1
