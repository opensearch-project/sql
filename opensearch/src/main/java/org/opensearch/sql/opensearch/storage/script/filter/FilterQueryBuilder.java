--- conflicted
+++ resolved
@@ -60,11 +60,8 @@
           .put(BuiltinFunctionName.QUERY.getName(), new MatchQuery())
           .put(BuiltinFunctionName.MATCH_QUERY.getName(), new MatchQuery())
           .put(BuiltinFunctionName.MATCHQUERY.getName(), new MatchQuery())
-<<<<<<< HEAD
+          .put(BuiltinFunctionName.SIMPLE_QUERY_STRING.getName(), new SimpleQueryStringQuery())
           .put(BuiltinFunctionName.MATCH_BOOL_PREFIX.getName(), new MatchBoolPrefixQuery())
-=======
-          .put(BuiltinFunctionName.SIMPLE_QUERY_STRING.getName(), new SimpleQueryStringQuery())
->>>>>>> 127b6627
           .build();
 
   /**
