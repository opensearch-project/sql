--- conflicted
+++ resolved
@@ -1,12 +1,7 @@
 {
   "id": "queryWorkbenchDashboards",
-<<<<<<< HEAD
-  "version": "2.0.0.0",
-  "opensearchDashboardsVersion": "2.0.0",
-=======
   "version": "2.1.0.0",
   "opensearchDashboardsVersion": "2.1.0",
->>>>>>> e180d563
   "server": true,
   "ui": true,
   "requiredPlugins": ["navigation"],
