/*
 * Copyright OpenSearch Contributors
 * SPDX-License-Identifier: Apache-2.0
 */


parser grammar OpenSearchPPLParser;


options { tokenVocab = OpenSearchPPLLexer; }

root
   : pplStatement? EOF
   ;

// statement
pplStatement
   : explainStatement
   | queryStatement
   ;

queryStatement
   : (PIPE)? pplCommands (PIPE commands)*
   ;

explainStatement
    : EXPLAIN (explainMode)? queryStatement
    ;

explainMode
    : SIMPLE
    | STANDARD
    | COST
    | EXTENDED
    ;

subSearch
   : searchCommand (PIPE commands)*
   ;

// commands
pplCommands
   : describeCommand
   | showDataSourcesCommand
   | searchCommand
   | multisearchCommand
   ;

commands
   : whereCommand
   | fieldsCommand
   | tableCommand
   | joinCommand
   | renameCommand
   | statsCommand
   | eventstatsCommand
   | dedupCommand
   | sortCommand
   | evalCommand
   | headCommand
   | binCommand
   | rareTopCommand
   | grokCommand
   | parseCommand
   | spathCommand
   | patternsCommand
   | lookupCommand
   | kmeansCommand
   | adCommand
   | mlCommand
   | fillnullCommand
   | trendlineCommand
   | appendcolCommand
   | appendCommand
   | expandCommand
   | flattenCommand
   | reverseCommand
   | regexCommand
   | timechartCommand
   | rexCommand
   | replaceCommand
   ;

commandName
   : SEARCH
   | DESCRIBE
   | SHOW
   | WHERE
   | FIELDS
   | TABLE
   | JOIN
   | RENAME
   | STATS
   | EVENTSTATS
   | DEDUP
   | SORT
   | EVAL
   | HEAD
   | BIN
   | TOP
   | RARE
   | GROK
   | PARSE
   | PATTERNS
   | LOOKUP
   | KMEANS
   | AD
   | ML
   | FILLNULL
   | EXPAND
   | FLATTEN
   | TRENDLINE
   | TIMECHART
   | EXPLAIN
   | REVERSE
   | REGEX
   | APPEND
   | MULTISEARCH
   | REX
   | REPLACE
   ;

searchCommand
   : (SEARCH)? (searchExpression)* fromClause (searchExpression)*     # searchFrom
   ;

searchExpression
 : timeModifier                                       # timeModifierExpression
 | LT_PRTHS searchExpression RT_PRTHS                 # groupedExpression
 | NOT searchExpression                               # notExpression
 | searchExpression OR searchExpression               # orExpression
 | searchExpression AND searchExpression              # andExpression
 | searchTerm                                         # termExpression
 ;

searchTerm
 : searchFieldComparison                                   # searchComparisonTerm
 | searchFieldInList                                       # searchInListTerm
 | searchLiteral                                           # searchLiteralTerm
 ;

// Unified search literal for both free text and field comparisons
searchLiteral
   : numericLiteral
   | booleanLiteral
   | ID
   | NUMERIC_ID
   | stringLiteral
   | searchableKeyWord
   ;

searchFieldComparison
 : fieldExpression searchComparisonOperator searchLiteral          # searchFieldCompare
 ;

searchFieldInList
 : fieldExpression IN LT_PRTHS searchLiteralList RT_PRTHS          # searchFieldInValues
 ;

searchLiteralList
 : searchLiteral (COMMA searchLiteral)*          # searchLiterals
 ;

searchComparisonOperator
 : EQUAL                                             # equals
 | NOT_EQUAL                                         # notEquals
 | LESS                                              # lessThan
 | NOT_GREATER                                       # lessOrEqual
 | GREATER                                           # greaterThan
 | NOT_LESS                                          # greaterOrEqual
 ;


describeCommand
   : DESCRIBE tableSourceClause
   ;

showDataSourcesCommand
   : SHOW DATASOURCES
   ;

whereCommand
   : WHERE logicalExpression
   ;

fieldsCommand
   : FIELDS fieldsCommandBody
   ;

// Table command - alias for fields command
tableCommand
   : TABLE fieldsCommandBody
   ;

fieldsCommandBody
   : (PLUS | MINUS)? wcFieldList
   ;

// Wildcard field list supporting both comma-separated and space-separated fields
wcFieldList
   : selectFieldExpression (COMMA? selectFieldExpression)*
   ;

renameCommand
   : RENAME renameClasue (COMMA? renameClasue)*
   ;

replaceCommand
   : REPLACE replacePair (COMMA replacePair)* IN fieldList
   ;

replacePair
   : pattern=stringLiteral WITH replacement=stringLiteral
   ;

statsCommand
   : STATS statsArgs statsAggTerm (COMMA statsAggTerm)* (statsByClause)? (dedupSplitArg)?
   ;

statsArgs
   : (partitionsArg | allnumArg | delimArg | bucketNullableArg)*
   ;

partitionsArg
   : PARTITIONS EQUAL partitions = integerLiteral
   ;

allnumArg
   : ALLNUM EQUAL allnum = booleanLiteral
   ;

delimArg
   : DELIM EQUAL delim = stringLiteral
   ;

bucketNullableArg
   : BUCKET_NULLABLE EQUAL bucket_nullable = booleanLiteral
   ;

dedupSplitArg
   : DEDUP_SPLITVALUES EQUAL dedupsplit = booleanLiteral
   ;

eventstatsCommand
   : EVENTSTATS eventstatsAggTerm (COMMA eventstatsAggTerm)* (statsByClause)?
   ;

dedupCommand
   : DEDUP (number = integerLiteral)? fieldList (KEEPEMPTY EQUAL keepempty = booleanLiteral)? (CONSECUTIVE EQUAL consecutive = booleanLiteral)?
   ;

sortCommand
   : SORT (count = integerLiteral)? sortbyClause
   ;

reverseCommand
   : REVERSE
   ;

timechartCommand
   : TIMECHART timechartParameter* statsFunction (BY fieldExpression)?
   ;

timechartParameter
   : LIMIT EQUAL integerLiteral
   | SPAN EQUAL spanLiteral
   | USEOTHER EQUAL (booleanLiteral | ident)
   ;

spanLiteral
   : SPANLENGTH
   | INTEGER_LITERAL
   ;

evalCommand
   : EVAL evalClause (COMMA evalClause)*
   ;

headCommand
   : HEAD ((LIMIT EQUAL)? number = integerLiteral)? (FROM from = integerLiteral)?
   ;

binCommand
   : BIN fieldExpression binOption* (AS alias = qualifiedName)?
   ;

binOption
   : SPAN EQUAL span = binSpanValue
   | BINS EQUAL bins = integerLiteral
   | MINSPAN EQUAL minspan = spanLiteral
   | ALIGNTIME EQUAL aligntime = aligntimeValue
   | START EQUAL start = numericLiteral
   | END EQUAL end = numericLiteral
   ;

aligntimeValue
   : EARLIEST
   | LATEST
   | literalValue
   ;

binSpanValue
   : spanLiteral                            # numericSpanValue
   | logSpanValue                           # logBasedSpanValue
   ;

logSpanValue
   : LOG_WITH_BASE                                                   # logWithBaseSpan
   ;

<<<<<<< HEAD
topCommand
   : TOP ((LIMIT EQUAL)? number = integerLiteral)? (COUNTFIELD EQUAL countfield = stringLiteral)? (SHOWCOUNT EQUAL showcount = booleanLiteral)? fieldList (byClause)?
   ;

rareCommand
   : RARE ((LIMIT EQUAL)? number = integerLiteral)? (COUNTFIELD EQUAL countfield = stringLiteral)? (SHOWCOUNT EQUAL showcount = booleanLiteral)? fieldList (byClause)?
=======
rareTopCommand
   : (TOP | RARE) (number = integerLiteral)? rareTopOption* fieldList (byClause)?
   ;

rareTopOption
   : COUNTFIELD EQUAL countField = stringLiteral
   | SHOWCOUNT EQUAL showCount = booleanLiteral
   | USENULL EQUAL useNull = booleanLiteral
>>>>>>> c6a5fb97
   ;

grokCommand
   : GROK (source_field = expression) (pattern = stringLiteral)
   ;

parseCommand
   : PARSE (source_field = expression) (pattern = stringLiteral)
   ;

spathCommand
   : SPATH spathParameter*
   ;

spathParameter
   : (INPUT EQUAL input = expression)
   | (OUTPUT EQUAL output = expression)
   | ((PATH EQUAL)? path = indexablePath)
   ;

indexablePath
   : pathElement (DOT pathElement)*
   ;

pathElement
   : ident pathArrayAccess?
   ;

pathArrayAccess
   : LT_CURLY (INTEGER_LITERAL)? RT_CURLY
   ;
regexCommand
    : REGEX regexExpr
    ;

regexExpr
    : field=qualifiedName operator=(EQUAL | NOT_EQUAL) pattern=stringLiteral
    ;

rexCommand
    : REX rexExpr
    ;

rexExpr
    : FIELD EQUAL field=qualifiedName (rexOption)* pattern=stringLiteral (rexOption)*
    ;

rexOption
    : MAX_MATCH EQUAL maxMatch=integerLiteral
    | MODE EQUAL (EXTRACT | SED)
    | OFFSET_FIELD EQUAL offsetField=qualifiedName
    ;
patternsMethod
   : PUNCT
   | REGEX
   ;

patternsCommand
   : PATTERNS (source_field = expression) (statsByClause)? (patternsCommandOption)* (patternsParameter)*
   ;

patternsCommandOption
   : (METHOD EQUAL method = patternMethod)
   | (MODE EQUAL pattern_mode = patternMode)
   | (MAX_SAMPLE_COUNT EQUAL max_sample_count = integerLiteral)
   | (BUFFER_LIMIT EQUAL buffer_limit = integerLiteral)
   | (SHOW_NUMBERED_TOKEN EQUAL show_numbered_token = booleanLiteral)
   ;

patternsParameter
   : (PATTERN EQUAL pattern = stringLiteral)
   | (NEW_FIELD EQUAL new_field = stringLiteral)
   | (VARIABLE_COUNT_THRESHOLD EQUAL variable_count_threshold = integerLiteral)
   | (FREQUENCY_THRESHOLD_PERCENTAGE EQUAL frequency_threshold_percentage = decimalLiteral)
   ;

patternMethod
   : SIMPLE_PATTERN
   | BRAIN
   ;

patternMode
   : LABEL
   | AGGREGATION
   ;

// lookup
lookupCommand
   : LOOKUP tableSource lookupMappingList ((APPEND | REPLACE) outputCandidateList)?
   ;

lookupMappingList
   : lookupPair (COMMA lookupPair)*
   ;

outputCandidateList
   : lookupPair (COMMA lookupPair)*
   ;

 // The lookup pair will generate a K-V pair.
 // The format is Key -> Alias(outputFieldName, inputField), Value -> outputField. For example:
 // 1. When lookupPair is "name AS cName", the key will be Alias(cName, Field(name)), the value will be Field(cName)
 // 2. When lookupPair is "dept", the key is Alias(dept, Field(dept)), value is Field(dept)
lookupPair
   : inputField = fieldExpression (AS outputField = fieldExpression)?
   ;

fillnullCommand
   : FILLNULL fillNullWith                                                          # fillNullWithClause
   | FILLNULL fillNullUsing                                                         # fillNullUsingClause
   | FILLNULL VALUE EQUAL replacement = valueExpression fieldList                   # fillNullValueWithFields
   | FILLNULL VALUE EQUAL replacement = valueExpression                             # fillNullValueAllFields
   ;

fillNullWith
   : WITH replacement = valueExpression (IN fieldList)?
   ;

fillNullUsing
   : USING replacementPair (COMMA replacementPair)*
   ;

replacementPair
   : fieldExpression EQUAL replacement = valueExpression
   ;

trendlineCommand
   : TRENDLINE (SORT sortField)? trendlineClause (trendlineClause)*
   ;

trendlineClause
   : trendlineType LT_PRTHS numberOfDataPoints = integerLiteral COMMA field = fieldExpression RT_PRTHS (AS alias = qualifiedName)?
   ;

trendlineType
   : SMA
   | WMA
   ;

expandCommand
    : EXPAND fieldExpression (AS alias = qualifiedName)?
    ;

flattenCommand
   : FLATTEN fieldExpression (AS aliases = identifierSeq)?
   ;

appendcolCommand
   : APPENDCOL (OVERRIDE EQUAL override = booleanLiteral)? LT_SQR_PRTHS commands (PIPE commands)* RT_SQR_PRTHS
   ;

appendCommand
   : APPEND LT_SQR_PRTHS searchCommand? (PIPE commands)* RT_SQR_PRTHS
   ;

multisearchCommand
   : MULTISEARCH (LT_SQR_PRTHS subSearch RT_SQR_PRTHS)+
   ;

kmeansCommand
   : KMEANS (kmeansParameter)*
   ;

kmeansParameter
   : (CENTROIDS EQUAL centroids = integerLiteral)
   | (ITERATIONS EQUAL iterations = integerLiteral)
   | (DISTANCE_TYPE EQUAL distance_type = stringLiteral)
   ;

adCommand
   : AD (adParameter)*
   ;

adParameter
   : (NUMBER_OF_TREES EQUAL number_of_trees = integerLiteral)
   | (SHINGLE_SIZE EQUAL shingle_size = integerLiteral)
   | (SAMPLE_SIZE EQUAL sample_size = integerLiteral)
   | (OUTPUT_AFTER EQUAL output_after = integerLiteral)
   | (TIME_DECAY EQUAL time_decay = decimalLiteral)
   | (ANOMALY_RATE EQUAL anomaly_rate = decimalLiteral)
   | (CATEGORY_FIELD EQUAL category_field = stringLiteral)
   | (TIME_FIELD EQUAL time_field = stringLiteral)
   | (DATE_FORMAT EQUAL date_format = stringLiteral)
   | (TIME_ZONE EQUAL time_zone = stringLiteral)
   | (TRAINING_DATA_SIZE EQUAL training_data_size = integerLiteral)
   | (ANOMALY_SCORE_THRESHOLD EQUAL anomaly_score_threshold = decimalLiteral)
   ;

mlCommand
   : ML (mlArg)*
   ;

mlArg
   : (argName = ident EQUAL argValue = literalValue)
   ;

// clauses
fromClause
   : SOURCE EQUAL tableOrSubqueryClause
   | INDEX EQUAL tableOrSubqueryClause
   | SOURCE EQUAL tableFunction
   | INDEX EQUAL tableFunction
   | SOURCE EQUAL dynamicSourceClause
   | INDEX EQUAL dynamicSourceClause
   ;

tableOrSubqueryClause
   : LT_SQR_PRTHS subSearch RT_SQR_PRTHS (AS alias = qualifiedName)?
   | tableSourceClause
   ;

tableSourceClause
   : tableSource (COMMA tableSource)* (AS alias = qualifiedName)?
   ;

dynamicSourceClause
   : LT_SQR_PRTHS (sourceReference | sourceFilterArg) (COMMA (sourceReference | sourceFilterArg))* RT_SQR_PRTHS
   ;

sourceReference
   : (CLUSTER)? wcQualifiedName
   ;

sourceFilterArg
   : ident EQUAL literalValue
   | ident IN valueList
   ;

// join
joinCommand
   : JOIN (joinOption)* (fieldList)? right = tableOrSubqueryClause
   | sqlLikeJoinType? JOIN (joinOption)* sideAlias joinHintList? joinCriteria right = tableOrSubqueryClause
   ;

sqlLikeJoinType
   : INNER
   | CROSS
   | (LEFT OUTER? | OUTER)
   | RIGHT OUTER?
   | FULL OUTER?
   | LEFT? SEMI
   | LEFT? ANTI
   ;

joinType
   : INNER
   | CROSS
   | OUTER
   | LEFT
   | RIGHT
   | FULL
   | SEMI
   | ANTI
   ;

sideAlias
   : (LEFT EQUAL leftAlias = qualifiedName)? COMMA? (RIGHT EQUAL rightAlias = qualifiedName)?
   ;

joinCriteria
   : (ON | WHERE) logicalExpression
   ;

joinHintList
   : hintPair (COMMA? hintPair)*
   ;

hintPair
   : leftHintKey = LEFT_HINT DOT ID EQUAL leftHintValue = ident             #leftHint
   | rightHintKey = RIGHT_HINT DOT ID EQUAL rightHintValue = ident          #rightHint
   ;

joinOption
   : OVERWRITE EQUAL booleanLiteral                     # overwriteOption
   | TYPE EQUAL joinType                                # typeOption
   | MAX EQUAL integerLiteral                           # maxOption
   ;

renameClasue
   : orignalField = renameFieldExpression AS renamedField = renameFieldExpression
   ;

byClause
   : BY fieldList
   ;

statsByClause
   : BY fieldList
   | BY bySpanClause
   | BY bySpanClause COMMA fieldList
   | BY fieldList COMMA bySpanClause
   ;

bySpanClause
   : spanClause (AS alias = qualifiedName)?
   ;

spanClause
   : SPAN LT_PRTHS (fieldExpression COMMA)? value = spanLiteral RT_PRTHS
   ;

sortbyClause
   : sortField (COMMA sortField)*
   ;

evalClause
   : fieldExpression EQUAL logicalExpression
   ;

eventstatsAggTerm
   : windowFunction (AS alias = wcFieldExpression)?
   ;

windowFunction
   : windowFunctionName LT_PRTHS functionArgs RT_PRTHS
   ;

windowFunctionName
   : statsFunctionName
   | scalarWindowFunctionName
   ;

scalarWindowFunctionName
   : ROW_NUMBER
   | RANK
   | DENSE_RANK
   | PERCENT_RANK
   | CUME_DIST
   | FIRST
   | LAST
   | NTH
   | NTILE
   | DISTINCT_COUNT
   | DC
   ;

// aggregation terms
statsAggTerm
   : statsFunction (AS alias = wcFieldExpression)?
   ;

// aggregation functions
statsFunction
   : (COUNT | C) LT_PRTHS evalExpression RT_PRTHS               # countEvalFunctionCall
   | (COUNT | C) (LT_PRTHS RT_PRTHS)?                           # countAllFunctionCall
   | PERCENTILE_SHORTCUT LT_PRTHS valueExpression RT_PRTHS      # percentileShortcutFunctionCall
   | (DISTINCT_COUNT | DC | DISTINCT_COUNT_APPROX) LT_PRTHS valueExpression RT_PRTHS    # distinctCountFunctionCall
   | takeAggFunction                                            # takeAggFunctionCall
   | valuesAggFunction                                          # valuesAggFunctionCall
   | percentileApproxFunction                                   # percentileApproxFunctionCall
   | perFunction                                                # perFunctionCall
   | statsFunctionName LT_PRTHS functionArgs RT_PRTHS           # statsFunctionCall
   ;

statsFunctionName
   : AVG
   | COUNT
   | SUM
   | MIN
   | MAX
   | VAR_SAMP
   | VAR_POP
   | STDDEV_SAMP
   | STDDEV_POP
   | PERCENTILE
   | PERCENTILE_APPROX
   | MEDIAN
   | LIST
   | FIRST
   | EARLIEST
   | LATEST
   | LAST
   ;

takeAggFunction
   : TAKE LT_PRTHS fieldExpression (COMMA size = integerLiteral)? RT_PRTHS
   ;

valuesAggFunction
   : VALUES LT_PRTHS valueExpression RT_PRTHS
   ;

percentileApproxFunction
   : (PERCENTILE | PERCENTILE_APPROX) LT_PRTHS aggField = valueExpression
       COMMA percent = numericLiteral (COMMA compression = numericLiteral)? RT_PRTHS
   ;

perFunction
   : funcName=(PER_SECOND | PER_MINUTE | PER_HOUR | PER_DAY) LT_PRTHS functionArg RT_PRTHS
   ;

numericLiteral
    : integerLiteral
    | decimalLiteral
    | doubleLiteral
    | floatLiteral
    ;

// predicates
logicalExpression
   : NOT logicalExpression                                      # logicalNot
   | left = logicalExpression AND right = logicalExpression     # logicalAnd
   | left = logicalExpression XOR right = logicalExpression     # logicalXor
   | left = logicalExpression OR right = logicalExpression      # logicalOr
   | expression                                                 # logicalExpr
   ;

expression
   : valueExpression                                            # valueExpr
   | relevanceExpression                                        # relevanceExpr
   | left = expression comparisonOperator right = expression    # compareExpr
   | expression NOT? IN valueList                               # inExpr
   | expression NOT? BETWEEN expression AND expression          # between
   ;

valueExpression
   : left = valueExpression binaryOperator = (STAR | DIVIDE | MODULE) right = valueExpression                   # binaryArithmetic
   | left = valueExpression binaryOperator = (PLUS | MINUS) right = valueExpression                             # binaryArithmetic
   | literalValue                                                                                               # literalValueExpr
   | functionCall                                                                                               # functionCallExpr
   | lambda                                                                                                     # lambdaExpr
   | LT_SQR_PRTHS subSearch RT_SQR_PRTHS                                                                        # scalarSubqueryExpr
   | valueExpression NOT? IN LT_SQR_PRTHS subSearch RT_SQR_PRTHS                                                # inSubqueryExpr
   | LT_PRTHS valueExpression (COMMA valueExpression)* RT_PRTHS NOT? IN LT_SQR_PRTHS subSearch RT_SQR_PRTHS     # inSubqueryExpr
   | EXISTS LT_SQR_PRTHS subSearch RT_SQR_PRTHS                                                                 # existsSubqueryExpr
   | fieldExpression                                                                                            # fieldExpr
   | LT_PRTHS logicalExpression RT_PRTHS                                                                        # nestedValueExpr
   ;

evalExpression
    : EVAL LT_PRTHS logicalExpression RT_PRTHS
    ;

functionCall
   : evalFunctionCall
   | dataTypeFunctionCall
   | positionFunctionCall
   | caseFunctionCall
   | timestampFunctionCall
   | extractFunctionCall
   | getFormatFunctionCall
   ;

positionFunctionCall
   : positionFunctionName LT_PRTHS functionArg IN functionArg RT_PRTHS
   ;

caseFunctionCall
   : CASE LT_PRTHS logicalExpression COMMA valueExpression (COMMA logicalExpression COMMA valueExpression)* (ELSE valueExpression)? RT_PRTHS
   ;

relevanceExpression
   : singleFieldRelevanceFunction
   | multiFieldRelevanceFunction
   ;

// Field is a single column
singleFieldRelevanceFunction
   : singleFieldRelevanceFunctionName LT_PRTHS field = relevanceField COMMA query = relevanceQuery (COMMA relevanceArg)* RT_PRTHS
   ;

// Field is a list of columns
multiFieldRelevanceFunction
   : multiFieldRelevanceFunctionName LT_PRTHS (LT_SQR_PRTHS field = relevanceFieldAndWeight (COMMA field = relevanceFieldAndWeight)* RT_SQR_PRTHS COMMA)? query = relevanceQuery (COMMA relevanceArg)* RT_PRTHS
   ;

timeModifier
   : (EARLIEST | LATEST) EQUAL timeModifierValue
   ;

timeModifierValue
   : NOW
   | NOW LT_PRTHS RT_PRTHS
   | DECIMAL_LITERAL
   | INTEGER_LITERAL
   | stringLiteral
   | TIME_SNAP
   | (PLUS | MINUS) SPANLENGTH (TIME_SNAP)?
   ;

// tables
tableSource
   : tableQualifiedName
   | ID_DATE_SUFFIX
   ;

tableFunction
   : qualifiedName LT_PRTHS namedFunctionArgs RT_PRTHS
   ;

// fields
fieldList
   : fieldExpression ((COMMA)? fieldExpression)*
   ;

sortField
   : (PLUS | MINUS) sortFieldExpression (ASC | A | DESC | D)  # invalidMixedSortField
   | (PLUS | MINUS) sortFieldExpression                  # prefixSortField
   | sortFieldExpression (ASC | A | DESC | D)            # suffixSortField
   | sortFieldExpression                                 # defaultSortField
   ;

sortFieldExpression
   : fieldExpression
   | AUTO LT_PRTHS fieldExpression RT_PRTHS
   | STR LT_PRTHS fieldExpression RT_PRTHS
   | IP LT_PRTHS fieldExpression RT_PRTHS
   | NUM LT_PRTHS fieldExpression RT_PRTHS
   ;

fieldExpression
   : qualifiedName
   ;

wcFieldExpression
   : wcQualifiedName
   ;

selectFieldExpression
   : wcQualifiedName
   | STAR
   ;

renameFieldExpression
   : wcQualifiedName
   | STAR
   ;

// functions
evalFunctionCall
   : evalFunctionName LT_PRTHS functionArgs RT_PRTHS
   ;

// cast function
dataTypeFunctionCall
   : CAST LT_PRTHS logicalExpression AS convertedDataType RT_PRTHS
   ;

convertedDataType
   : typeName = DATE
   | typeName = TIME
   | typeName = TIMESTAMP
   | typeName = INT
   | typeName = INTEGER
   | typeName = DOUBLE
   | typeName = LONG
   | typeName = FLOAT
   | typeName = STRING
   | typeName = BOOLEAN
   | typeName = IP
   | typeName = JSON
   ;

evalFunctionName
   : mathematicalFunctionName
   | dateTimeFunctionName
   | textFunctionName
   | conditionFunctionName
   | flowControlFunctionName
   | systemFunctionName
   | positionFunctionName
   | cryptographicFunctionName
   | jsonFunctionName
   | geoipFunctionName
   | collectionFunctionName
   ;

functionArgs
   : (functionArg (COMMA functionArg)*)?
   ;

namedFunctionArgs
   : (namedFunctionArg (COMMA namedFunctionArg)*)?
   ;

functionArg
   : functionArgExpression
   ;

namedFunctionArg
   : (ident EQUAL)? functionArgExpression
   ;

functionArgExpression
   : lambda
   | logicalExpression
   ;

lambda
   : ident ARROW logicalExpression
   | LT_PRTHS ident (COMMA ident)+ RT_PRTHS ARROW logicalExpression
   ;

relevanceArg
   : relevanceArgName EQUAL relevanceArgValue
   ;

relevanceArgName
   : ALLOW_LEADING_WILDCARD
   | ANALYZER
   | ANALYZE_WILDCARD
   | AUTO_GENERATE_SYNONYMS_PHRASE_QUERY
   | BOOST
   | CUTOFF_FREQUENCY
   | DEFAULT_FIELD
   | DEFAULT_OPERATOR
   | ENABLE_POSITION_INCREMENTS
   | ESCAPE
   | FIELDS
   | FLAGS
   | FUZZINESS
   | FUZZY_MAX_EXPANSIONS
   | FUZZY_PREFIX_LENGTH
   | FUZZY_REWRITE
   | FUZZY_TRANSPOSITIONS
   | LENIENT
   | LOW_FREQ_OPERATOR
   | MAX_DETERMINIZED_STATES
   | MAX_EXPANSIONS
   | MINIMUM_SHOULD_MATCH
   | OPERATOR
   | PHRASE_SLOP
   | PREFIX_LENGTH
   | QUOTE_ANALYZER
   | QUOTE_FIELD_SUFFIX
   | REWRITE
   | SLOP
   | TIE_BREAKER
   | TIME_ZONE
   | TYPE
   | ZERO_TERMS_QUERY
   ;

relevanceFieldAndWeight
   : field = relevanceField
   | field = relevanceField weight = relevanceFieldWeight
   | field = relevanceField BIT_XOR_OP weight = relevanceFieldWeight
   ;

relevanceFieldWeight
   : integerLiteral
   | decimalLiteral
   | doubleLiteral
   | floatLiteral
   ;

relevanceField
   : qualifiedName
   | stringLiteral
   ;

relevanceQuery
   : relevanceArgValue
   ;

relevanceArgValue
   : qualifiedName
   | literalValue
   ;

mathematicalFunctionName
   : ABS
   | PLUS_FUCTION
   | MINUS_FUCTION
   | STAR_FUNCTION
   | DIVIDE_FUNCTION
   | CBRT
   | CEIL
   | CEILING
   | CONV
   | CRC32
   | E
   | EXP
   | EXPM1
   | FLOOR
   | LN
   | LOG
   | LOG_WITH_BASE
   | MOD
   | MODULUS
   | PI
   | POW
   | POWER
   | RAND
   | ROUND
   | SIGN
   | SQRT
   | TRUNCATE
   | RINT
   | SIGNUM
   | SUM
   | AVG
   | MAX
   | MIN
   | trigonometricFunctionName
   ;

geoipFunctionName
   : GEOIP
   ;

collectionFunctionName
    : ARRAY
    | ARRAY_LENGTH
    | MVAPPEND
    | MVJOIN
    | FORALL
    | EXISTS
    | FILTER
    | TRANSFORM
    | REDUCE
    ;


trigonometricFunctionName
   : ACOS
   | ASIN
   | ATAN
   | ATAN2
   | COS
   | COSH
   | COT
   | DEGREES
   | RADIANS
   | SIN
   | SINH
   | TAN
   ;

jsonFunctionName
   : JSON
   | JSON_OBJECT
   | JSON_ARRAY
   | JSON_ARRAY_LENGTH
   | JSON_EXTRACT
   | JSON_KEYS
   | JSON_SET
   | JSON_DELETE
   | JSON_APPEND
   | JSON_EXTEND
   ;

cryptographicFunctionName
   : MD5
   | SHA1
   | SHA2
   ;

dateTimeFunctionName
   : ADDDATE
   | ADDTIME
   | CONVERT_TZ
   | CURDATE
   | CURRENT_DATE
   | CURRENT_TIME
   | CURRENT_TIMESTAMP
   | CURTIME
   | DATE
   | DATEDIFF
   | DATETIME
   | DATE_ADD
   | DATE_FORMAT
   | DATE_SUB
   | DAY
   | DAYNAME
   | DAYOFMONTH
   | DAYOFWEEK
   | DAYOFYEAR
   | DAY_OF_MONTH
   | DAY_OF_WEEK
   | DAY_OF_YEAR
   | FROM_DAYS
   | FROM_UNIXTIME
   | HOUR
   | HOUR_OF_DAY
   | LAST_DAY
   | LOCALTIME
   | LOCALTIMESTAMP
   | MAKEDATE
   | MAKETIME
   | MICROSECOND
   | MINUTE
   | MINUTE_OF_DAY
   | MINUTE_OF_HOUR
   | MONTH
   | MONTHNAME
   | MONTH_OF_YEAR
   | NOW
   | PERIOD_ADD
   | PERIOD_DIFF
   | QUARTER
   | SECOND
   | SECOND_OF_MINUTE
   | SEC_TO_TIME
   | STR_TO_DATE
   | SUBDATE
   | SUBTIME
   | SYSDATE
   | TIME
   | TIMEDIFF
   | TIMESTAMP
   | TIME_FORMAT
   | TIME_TO_SEC
   | TO_DAYS
   | TO_SECONDS
   | UNIX_TIMESTAMP
   | UTC_DATE
   | UTC_TIME
   | UTC_TIMESTAMP
   | WEEK
   | WEEKDAY
   | WEEK_OF_YEAR
   | YEAR
   | YEARWEEK
   | STRFTIME
   ;

getFormatFunctionCall
   : GET_FORMAT LT_PRTHS getFormatType COMMA functionArg RT_PRTHS
   ;

getFormatType
   : DATE
   | DATETIME
   | TIME
   | TIMESTAMP
   ;

extractFunctionCall
   : EXTRACT LT_PRTHS datetimePart FROM functionArg RT_PRTHS
   ;

simpleDateTimePart
   : MICROSECOND
   | MILLISECOND
   | SECOND
   | MINUTE
   | HOUR
   | DAY
   | WEEK
   | MONTH
   | QUARTER
   | YEAR
   ;

complexDateTimePart
   : SECOND_MICROSECOND
   | MINUTE_MICROSECOND
   | MINUTE_SECOND
   | HOUR_MICROSECOND
   | HOUR_SECOND
   | HOUR_MINUTE
   | DAY_MICROSECOND
   | DAY_SECOND
   | DAY_MINUTE
   | DAY_HOUR
   | YEAR_MONTH
   ;

datetimePart
   : simpleDateTimePart
   | complexDateTimePart
   ;

timestampFunctionCall
   : timestampFunctionName LT_PRTHS simpleDateTimePart COMMA firstArg = functionArg COMMA secondArg = functionArg RT_PRTHS
   ;

timestampFunctionName
   : TIMESTAMPADD
   | TIMESTAMPDIFF
   ;

// condition function return boolean value
conditionFunctionName
   : LIKE
   | ISNULL
   | ISNOTNULL
   | CIDRMATCH
   | REGEX_MATCH
   | JSON_VALID
   | ISPRESENT
   | ISEMPTY
   | ISBLANK
   | EARLIEST
   | LATEST
   ;

// flow control function return non-boolean value
flowControlFunctionName
   : IF
   | IFNULL
   | NULLIF
   | COALESCE
   ;

systemFunctionName
   : TYPEOF
   ;

textFunctionName
   : SUBSTR
   | SUBSTRING
   | TRIM
   | LTRIM
   | RTRIM
   | LOWER
   | UPPER
   | CONCAT
   | CONCAT_WS
   | LENGTH
   | STRCMP
   | RIGHT
   | LEFT
   | ASCII
   | LOCATE
   | REPLACE
   | REVERSE
   ;

positionFunctionName
   : POSITION
   ;

// operators
 comparisonOperator
   : EQUAL
   | DOUBLE_EQUAL
   | NOT_EQUAL
   | LESS
   | NOT_LESS
   | GREATER
   | NOT_GREATER
   | REGEXP
   | LIKE
   ;

singleFieldRelevanceFunctionName
   : MATCH
   | MATCH_PHRASE
   | MATCH_BOOL_PREFIX
   | MATCH_PHRASE_PREFIX
   ;

multiFieldRelevanceFunctionName
   : SIMPLE_QUERY_STRING
   | MULTI_MATCH
   | QUERY_STRING
   ;

// literals and values
literalValue
   : intervalLiteral
   | stringLiteral
   | integerLiteral
   | decimalLiteral
   | doubleLiteral
   | floatLiteral
   | booleanLiteral
   | datetimeLiteral //#datetime
   ;

intervalLiteral
   : INTERVAL valueExpression intervalUnit
   ;

stringLiteral
   : DQUOTA_STRING
   | SQUOTA_STRING
   ;

integerLiteral
   : (PLUS | MINUS)? INTEGER_LITERAL
   ;

decimalLiteral
   : (PLUS | MINUS)? DECIMAL_LITERAL
   ;

doubleLiteral
   : (PLUS | MINUS)? DOUBLE_LITERAL
   ;

floatLiteral
   : (PLUS | MINUS)? FLOAT_LITERAL
   ;

booleanLiteral
   : TRUE
   | FALSE
   ;

// Date and Time Literal, follow ANSI 92
datetimeLiteral
   : dateLiteral
   | timeLiteral
   | timestampLiteral
   ;

dateLiteral
   : DATE date = stringLiteral
   ;

timeLiteral
   : TIME time = stringLiteral
   ;

timestampLiteral
   : TIMESTAMP timestamp = stringLiteral
   ;

intervalUnit
   : MICROSECOND
   | MILLISECOND
   | SECOND
   | MINUTE
   | HOUR
   | DAY
   | WEEK
   | MONTH
   | QUARTER
   | YEAR
   | SECOND_MICROSECOND
   | MINUTE_MICROSECOND
   | MINUTE_SECOND
   | HOUR_MICROSECOND
   | HOUR_SECOND
   | HOUR_MINUTE
   | DAY_MICROSECOND
   | DAY_SECOND
   | DAY_MINUTE
   | DAY_HOUR
   | YEAR_MONTH
   ;

valueList
   : LT_PRTHS literalValue (COMMA literalValue)* RT_PRTHS
   ;

qualifiedName
   : ident (DOT ident)* # identsAsQualifiedName
   ;

tableQualifiedName
   : tableIdent (DOT ident)* # identsAsTableQualifiedName
   ;

wcQualifiedName
   : wildcard (DOT wildcard)* # identsAsWildcardQualifiedName
   ;

identifierSeq
   : qualifiedName (COMMA qualifiedName)* # identsAsQualifiedNameSeq
   | LT_PRTHS qualifiedName (COMMA qualifiedName)* RT_PRTHS # identsAsQualifiedNameSeq
   ;

ident
   : (DOT)? ID
   | BACKTICK ident BACKTICK
   | BQUOTA_STRING
   | keywordsCanBeId
   ;

tableIdent
   : (CLUSTER)? ident
   ;

wildcard
   : ident (MODULE ident)* (MODULE)?
   | SINGLE_QUOTE wildcard SINGLE_QUOTE
   | DOUBLE_QUOTE wildcard DOUBLE_QUOTE
   | BACKTICK wildcard BACKTICK
   ;

keywordsCanBeId
   : searchableKeyWord
   | IN
   ;

searchableKeyWord
   : D // OD SQL and ODBC special
   | SPAN
   | SPANLENGTH
   | evalFunctionName
   | jsonFunctionName
   | relevanceArgName
   | intervalUnit
   | trendlineType
   | singleFieldRelevanceFunctionName
   | multiFieldRelevanceFunctionName
   | commandName
   | collectionFunctionName
   | REGEX
   | explainMode
   | REGEXP
   // commands assist keywords
   | CASE
   | ELSE
   | ARROW
   | BETWEEN
   | EXISTS
   | SOURCE
   | INDEX
   | A
   | ASC
   | DESC
   | DATASOURCES
   | FROM
   | PATTERN
   | NEW_FIELD
   | METHOD
   | VARIABLE_COUNT_THRESHOLD
   | FREQUENCY_THRESHOLD_PERCENTAGE
   | MAX_SAMPLE_COUNT
   | BUFFER_LIMIT
   | LIMIT
   | SHOW_NUMBERED_TOKEN
   | WITH
   | REGEX
   | PUNCT
   | USING
   | VALUE
   | CAST
   | GET_FORMAT
   | EXTRACT
   | INTERVAL
   | PLUS
   | MINUS
   | OVERRIDE
   // SORT FIELD KEYWORDS
   | AUTO
   | STR
   | IP
   | NUM
   // ARGUMENT KEYWORDS
   | KEEPEMPTY
   | CONSECUTIVE
   | DEDUP_SPLITVALUES
   | PARTITIONS
   | ALLNUM
   | DELIM
   | BUCKET_NULLABLE
   | USENULL
   | CENTROIDS
   | ITERATIONS
   | DISTANCE_TYPE
   | NUMBER_OF_TREES
   | SHINGLE_SIZE
   | SAMPLE_SIZE
   | OUTPUT_AFTER
   | TIME_DECAY
   | ANOMALY_RATE
   | CATEGORY_FIELD
   | TIME_FIELD
   | TIME_ZONE
   | TRAINING_DATA_SIZE
   | ANOMALY_SCORE_THRESHOLD
   | COUNTFIELD
   | SHOWCOUNT
   | PATH
   | INPUT
   | OUTPUT
   | AS
   | ON
   | LIMIT
   | OVERWRITE
   | FIELD
   | SED
   | MAX_MATCH
   | OFFSET_FIELD
   | patternMethod
   | patternMode
   // AGGREGATIONS AND WINDOW
   | statsFunctionName
   | windowFunctionName
   | DISTINCT_COUNT
   | DISTINCT_COUNT_APPROX
   | ESTDC
   | ESTDC_ERROR
   | MEAN
   | MEDIAN
   | MODE
   | RANGE
   | STDEV
   | STDEVP
   | SUMSQ
   | VAR_SAMP
   | VAR_POP
   | TAKE
   | LIST
   | VALUES
   | PER_DAY
   | PER_HOUR
   | PER_MINUTE
   | PER_SECOND
   | RATE
   | SPARKLINE
   | C
   | DC
   // JOIN TYPE
   | OUTER
   | INNER
   | CROSS
   | LEFT
   | RIGHT
   | FULL
   | SEMI
   | ANTI
   | LEFT_HINT
   | RIGHT_HINT
   | PERCENTILE_SHORTCUT
   ;<|MERGE_RESOLUTION|>--- conflicted
+++ resolved
@@ -308,23 +308,14 @@
    : LOG_WITH_BASE                                                   # logWithBaseSpan
    ;
 
-<<<<<<< HEAD
-topCommand
-   : TOP ((LIMIT EQUAL)? number = integerLiteral)? (COUNTFIELD EQUAL countfield = stringLiteral)? (SHOWCOUNT EQUAL showcount = booleanLiteral)? fieldList (byClause)?
-   ;
-
-rareCommand
-   : RARE ((LIMIT EQUAL)? number = integerLiteral)? (COUNTFIELD EQUAL countfield = stringLiteral)? (SHOWCOUNT EQUAL showcount = booleanLiteral)? fieldList (byClause)?
-=======
 rareTopCommand
-   : (TOP | RARE) (number = integerLiteral)? rareTopOption* fieldList (byClause)?
+   : (TOP | RARE) ((LIMIT EQUAL)? number = integerLiteral)? rareTopOption* fieldList (byClause)?
    ;
 
 rareTopOption
    : COUNTFIELD EQUAL countField = stringLiteral
    | SHOWCOUNT EQUAL showCount = booleanLiteral
    | USENULL EQUAL useNull = booleanLiteral
->>>>>>> c6a5fb97
    ;
 
 grokCommand
