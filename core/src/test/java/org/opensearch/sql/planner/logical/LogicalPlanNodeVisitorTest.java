/*
 * Copyright OpenSearch Contributors
 * SPDX-License-Identifier: Apache-2.0
 */


package org.opensearch.sql.planner.logical;

import static org.junit.jupiter.api.Assertions.assertEquals;
import static org.junit.jupiter.api.Assertions.assertNull;
<<<<<<< HEAD
import static org.mockito.Mockito.mock;
=======
>>>>>>> fbc72a41
import static org.opensearch.sql.data.type.ExprCoreType.STRING;
import static org.opensearch.sql.expression.DSL.named;

import com.google.common.collect.ImmutableList;
import com.google.common.collect.ImmutableMap;
import java.util.Collections;
<<<<<<< HEAD
=======
import java.util.HashMap;
>>>>>>> fbc72a41
import java.util.List;
import java.util.Map;
import java.util.stream.Stream;
import org.apache.commons.lang3.tuple.Pair;
import org.junit.jupiter.api.BeforeAll;
import org.junit.jupiter.api.DisplayNameGeneration;
import org.junit.jupiter.api.DisplayNameGenerator;
import org.junit.jupiter.api.Test;
import org.junit.jupiter.params.ParameterizedTest;
import org.junit.jupiter.params.provider.Arguments;
import org.junit.jupiter.params.provider.MethodSource;
import org.opensearch.sql.ast.tree.RareTopN.CommandType;
import org.opensearch.sql.ast.tree.Sort.SortOption;
import org.opensearch.sql.data.model.ExprValueUtils;
import org.opensearch.sql.expression.DSL;
import org.opensearch.sql.expression.Expression;
import org.opensearch.sql.expression.LiteralExpression;
import org.opensearch.sql.expression.NamedExpression;
import org.opensearch.sql.expression.ReferenceExpression;
import org.opensearch.sql.expression.aggregation.Aggregator;
import org.opensearch.sql.expression.window.WindowDefinition;
import org.opensearch.sql.planner.physical.PhysicalPlan;
import org.opensearch.sql.storage.Table;
import org.opensearch.sql.storage.TableScanOperator;
import org.opensearch.sql.storage.read.TableScanBuilder;
import org.opensearch.sql.storage.write.TableWriteBuilder;
import org.opensearch.sql.storage.write.TableWriteOperator;

/**
 * Todo. Temporary added for UT coverage, Will be removed.
 */
@DisplayNameGeneration(DisplayNameGenerator.ReplaceUnderscores.class)
class LogicalPlanNodeVisitorTest {

  static Expression expression;
  static ReferenceExpression ref;
  static Aggregator aggregator;
  static Table table;

  @BeforeAll
  private static void initMocks() {
    expression = mock(Expression.class);
    ref = mock(ReferenceExpression.class);
    aggregator = mock(Aggregator.class);
    table = mock(Table.class);
  }

  @Test
  public void logical_plan_should_be_traversable() {
    LogicalPlan logicalPlan =
        LogicalPlanDSL.rename(
            LogicalPlanDSL.aggregation(
                LogicalPlanDSL.rareTopN(
                    LogicalPlanDSL.filter(LogicalPlanDSL.relation("schema", table), expression),
                    CommandType.TOP,
                    ImmutableList.of(expression),
                    expression),
                ImmutableList.of(DSL.named("avg", aggregator)),
                ImmutableList.of(DSL.named("group", expression))),
            ImmutableMap.of(ref, ref));

    Integer result = logicalPlan.accept(new NodesCount(), null);
    assertEquals(5, result);
  }

  @SuppressWarnings("unchecked")
  private static Stream<Arguments> getLogicalPlansForVisitorTest() {
    LogicalPlan relation = LogicalPlanDSL.relation("schema", table);
    LogicalPlan tableScanBuilder = new TableScanBuilder() {
      @Override
      public TableScanOperator build() {
        return null;
      }
    };
    TableWriteBuilder tableWriteBuilder = new TableWriteBuilder(null) {
      @Override
      public TableWriteOperator build(PhysicalPlan child) {
        return null;
      }
    };
    LogicalPlan write = LogicalPlanDSL.write(null, table, Collections.emptyList());
    LogicalPlan filter = LogicalPlanDSL.filter(relation, expression);
    LogicalPlan aggregation = LogicalPlanDSL.aggregation(
        filter, ImmutableList.of(DSL.named("avg", aggregator)), ImmutableList.of(DSL.named(
            "group", expression)));
    LogicalPlan rename = LogicalPlanDSL.rename(aggregation, ImmutableMap.of(ref, ref));
    LogicalPlan project = LogicalPlanDSL.project(relation, named("ref", ref));
    LogicalPlan remove = LogicalPlanDSL.remove(relation, ref);
    LogicalPlan eval = LogicalPlanDSL.eval(relation, Pair.of(ref, expression));
    LogicalPlan sort = LogicalPlanDSL.sort(relation, Pair.of(SortOption.DEFAULT_ASC, expression));
    LogicalPlan dedup = LogicalPlanDSL.dedupe(relation, 1, false, false, expression);
    LogicalPlan window = LogicalPlanDSL.window(relation, named(expression), new WindowDefinition(
        ImmutableList.of(ref), ImmutableList.of(Pair.of(SortOption.DEFAULT_ASC, expression))));
    LogicalPlan rareTopN = LogicalPlanDSL.rareTopN(
        relation, CommandType.TOP, ImmutableList.of(expression), expression);
    LogicalPlan highlight = new LogicalHighlight(filter,
<<<<<<< HEAD
        new LiteralExpression(ExprValueUtils.stringValue("fieldA")), Map.of());
    LogicalPlan mlCommons = new LogicalMLCommons(relation, "kmeans", Map.of());
    LogicalPlan ad = new LogicalAD(relation, Map.of());
    LogicalPlan ml = new LogicalML(relation, Map.of());
    LogicalPlan paginate = new LogicalPaginate(42, List.of(relation));
=======
        new LiteralExpression(ExprValueUtils.stringValue("fieldA")), args);
    assertNull(highlight.accept(new LogicalPlanNodeVisitor<Integer, Object>() {
    }, null));

>>>>>>> fbc72a41
    List<Map<String, ReferenceExpression>> nestedArgs = List.of(
        Map.of(
            "field", new ReferenceExpression("message.info", STRING),
            "path", new ReferenceExpression("message", STRING)
        )
    );
    List<NamedExpression> projectList =
        List.of(
            new NamedExpression("message.info", DSL.nested(DSL.ref("message.info", STRING)), null)
        );

    LogicalNested nested = new LogicalNested(null, nestedArgs, projectList);
<<<<<<< HEAD

    return Stream.of(
        relation, tableScanBuilder, write, tableWriteBuilder, filter, aggregation, rename, project,
        remove, eval, sort, dedup, window, rareTopN, highlight, mlCommons, ad, ml, paginate, nested
    ).map(Arguments::of);
  }
=======
    assertNull(nested.accept(new LogicalPlanNodeVisitor<Integer, Object>() {
    }, null));

    LogicalPlan mlCommons = new LogicalMLCommons(LogicalPlanDSL.relation("schema", table),
            "kmeans",
            ImmutableMap.<String, Literal>builder()
                    .put("centroids", new Literal(3, DataType.INTEGER))
                    .put("iterations", new Literal(3, DataType.DOUBLE))
                    .put("distance_type", new Literal(null, DataType.STRING))
                    .build());
    assertNull(mlCommons.accept(new LogicalPlanNodeVisitor<Integer, Object>() {
    }, null));

    LogicalPlan ad = new LogicalAD(LogicalPlanDSL.relation("schema", table),
            new HashMap<String, Literal>() {{
              put("shingle_size", new Literal(8, DataType.INTEGER));
              put("time_decay", new Literal(0.0001, DataType.DOUBLE));
              put("time_field", new Literal(null, DataType.STRING));
            }
        });
    assertNull(ad.accept(new LogicalPlanNodeVisitor<Integer, Object>() {
    }, null));
>>>>>>> fbc72a41

  @ParameterizedTest
  @MethodSource("getLogicalPlansForVisitorTest")
  public void abstract_plan_node_visitor_should_return_null(LogicalPlan plan) {
    assertNull(plan.accept(new LogicalPlanNodeVisitor<Integer, Object>() {
    }, null));
  }


  private static class NodesCount extends LogicalPlanNodeVisitor<Integer, Object> {
    @Override
    public Integer visitRelation(LogicalRelation plan, Object context) {
      return 1;
    }

    @Override
    public Integer visitFilter(LogicalFilter plan, Object context) {
      return 1
          + plan.getChild().stream()
          .map(child -> child.accept(this, context)).mapToInt(Integer::intValue).sum();
    }

    @Override
    public Integer visitAggregation(LogicalAggregation plan, Object context) {
      return 1
          + plan.getChild().stream()
          .map(child -> child.accept(this, context)).mapToInt(Integer::intValue).sum();
    }

    @Override
    public Integer visitRename(LogicalRename plan, Object context) {
      return 1
          + plan.getChild().stream()
          .map(child -> child.accept(this, context)).mapToInt(Integer::intValue).sum();
    }

    @Override
    public Integer visitRareTopN(LogicalRareTopN plan, Object context) {
      return 1
          + plan.getChild().stream()
          .map(child -> child.accept(this, context)).mapToInt(Integer::intValue).sum();
    }
  }
}<|MERGE_RESOLUTION|>--- conflicted
+++ resolved
@@ -8,20 +8,13 @@
 
 import static org.junit.jupiter.api.Assertions.assertEquals;
 import static org.junit.jupiter.api.Assertions.assertNull;
-<<<<<<< HEAD
 import static org.mockito.Mockito.mock;
-=======
->>>>>>> fbc72a41
 import static org.opensearch.sql.data.type.ExprCoreType.STRING;
 import static org.opensearch.sql.expression.DSL.named;
 
 import com.google.common.collect.ImmutableList;
 import com.google.common.collect.ImmutableMap;
 import java.util.Collections;
-<<<<<<< HEAD
-=======
-import java.util.HashMap;
->>>>>>> fbc72a41
 import java.util.List;
 import java.util.Map;
 import java.util.stream.Stream;
@@ -118,18 +111,12 @@
     LogicalPlan rareTopN = LogicalPlanDSL.rareTopN(
         relation, CommandType.TOP, ImmutableList.of(expression), expression);
     LogicalPlan highlight = new LogicalHighlight(filter,
-<<<<<<< HEAD
         new LiteralExpression(ExprValueUtils.stringValue("fieldA")), Map.of());
     LogicalPlan mlCommons = new LogicalMLCommons(relation, "kmeans", Map.of());
     LogicalPlan ad = new LogicalAD(relation, Map.of());
     LogicalPlan ml = new LogicalML(relation, Map.of());
     LogicalPlan paginate = new LogicalPaginate(42, List.of(relation));
-=======
-        new LiteralExpression(ExprValueUtils.stringValue("fieldA")), args);
-    assertNull(highlight.accept(new LogicalPlanNodeVisitor<Integer, Object>() {
-    }, null));
 
->>>>>>> fbc72a41
     List<Map<String, ReferenceExpression>> nestedArgs = List.of(
         Map.of(
             "field", new ReferenceExpression("message.info", STRING),
@@ -142,37 +129,12 @@
         );
 
     LogicalNested nested = new LogicalNested(null, nestedArgs, projectList);
-<<<<<<< HEAD
 
     return Stream.of(
         relation, tableScanBuilder, write, tableWriteBuilder, filter, aggregation, rename, project,
         remove, eval, sort, dedup, window, rareTopN, highlight, mlCommons, ad, ml, paginate, nested
     ).map(Arguments::of);
   }
-=======
-    assertNull(nested.accept(new LogicalPlanNodeVisitor<Integer, Object>() {
-    }, null));
-
-    LogicalPlan mlCommons = new LogicalMLCommons(LogicalPlanDSL.relation("schema", table),
-            "kmeans",
-            ImmutableMap.<String, Literal>builder()
-                    .put("centroids", new Literal(3, DataType.INTEGER))
-                    .put("iterations", new Literal(3, DataType.DOUBLE))
-                    .put("distance_type", new Literal(null, DataType.STRING))
-                    .build());
-    assertNull(mlCommons.accept(new LogicalPlanNodeVisitor<Integer, Object>() {
-    }, null));
-
-    LogicalPlan ad = new LogicalAD(LogicalPlanDSL.relation("schema", table),
-            new HashMap<String, Literal>() {{
-              put("shingle_size", new Literal(8, DataType.INTEGER));
-              put("time_decay", new Literal(0.0001, DataType.DOUBLE));
-              put("time_field", new Literal(null, DataType.STRING));
-            }
-        });
-    assertNull(ad.accept(new LogicalPlanNodeVisitor<Integer, Object>() {
-    }, null));
->>>>>>> fbc72a41
 
   @ParameterizedTest
   @MethodSource("getLogicalPlansForVisitorTest")
