--- conflicted
+++ resolved
@@ -175,7 +175,6 @@
     );
   }
 
-<<<<<<< HEAD
   private static Stream<Arguments> getPartForExtractFunction() {
     return Stream.of(
         Arguments.of("MICROSECOND"),
@@ -205,12 +204,12 @@
   @MethodSource("getPartForExtractFunction")
   public void can_parse_extract_function(String part) {
     assertNotNull(parser.parse(String.format("SELECT extract(%s FROM \"2023-02-06\")", part)));
-=======
+  }
+
   @Test
   public void can_parse_weekday_function() {
     assertNotNull(parser.parse("SELECT weekday('2022-11-18')"));
     assertNotNull(parser.parse("SELECT day_of_week('2022-11-18')"));
->>>>>>> 6496692d
   }
 
   @ParameterizedTest(name = "{0}")
