/*
 * Copyright OpenSearch Contributors
 * SPDX-License-Identifier: Apache-2.0
 */

package org.opensearch.sql.calcite;

import static org.apache.calcite.sql.SqlKind.AS;
import static org.opensearch.sql.ast.tree.Join.JoinType.ANTI;
import static org.opensearch.sql.ast.tree.Join.JoinType.SEMI;
import static org.opensearch.sql.ast.tree.Sort.NullOrder.NULL_FIRST;
import static org.opensearch.sql.ast.tree.Sort.NullOrder.NULL_LAST;
import static org.opensearch.sql.ast.tree.Sort.SortOption.DEFAULT_DESC;
import static org.opensearch.sql.ast.tree.Sort.SortOrder.ASC;
import static org.opensearch.sql.ast.tree.Sort.SortOrder.DESC;
import static org.opensearch.sql.calcite.utils.PlanUtils.ROW_NUMBER_COLUMN_FOR_DEDUP;
import static org.opensearch.sql.calcite.utils.PlanUtils.ROW_NUMBER_COLUMN_NAME;
import static org.opensearch.sql.calcite.utils.PlanUtils.ROW_NUMBER_COLUMN_NAME_MAIN;
import static org.opensearch.sql.calcite.utils.PlanUtils.ROW_NUMBER_COLUMN_NAME_SUBSEARCH;
import static org.opensearch.sql.calcite.utils.PlanUtils.getRelation;
import static org.opensearch.sql.calcite.utils.PlanUtils.transformPlanToAttachChild;

import com.google.common.base.Strings;
import com.google.common.collect.ImmutableList;
import com.google.common.collect.Iterables;
import com.google.common.collect.Streams;
import java.util.ArrayList;
import java.util.Arrays;
import java.util.Collections;
import java.util.Comparator;
import java.util.HashSet;
import java.util.List;
import java.util.Map;
import java.util.Objects;
import java.util.Optional;
import java.util.Set;
import java.util.stream.Collectors;
import java.util.stream.Stream;
import org.apache.calcite.plan.RelOptTable;
import org.apache.calcite.plan.ViewExpanders;
import org.apache.calcite.rel.RelNode;
import org.apache.calcite.rel.core.Aggregate;
import org.apache.calcite.rel.core.JoinRelType;
import org.apache.calcite.rel.hint.HintStrategyTable;
import org.apache.calcite.rel.hint.RelHint;
import org.apache.calcite.rel.logical.LogicalAggregate;
import org.apache.calcite.rel.logical.LogicalValues;
import org.apache.calcite.rel.type.RelDataTypeField;
import org.apache.calcite.rex.RexCall;
import org.apache.calcite.rex.RexCorrelVariable;
import org.apache.calcite.rex.RexInputRef;
import org.apache.calcite.rex.RexLiteral;
import org.apache.calcite.rex.RexNode;
import org.apache.calcite.rex.RexVisitorImpl;
import org.apache.calcite.rex.RexWindowBounds;
import org.apache.calcite.sql.fun.SqlStdOperatorTable;
import org.apache.calcite.sql.type.SqlTypeFamily;
import org.apache.calcite.sql.type.SqlTypeName;
import org.apache.calcite.sql.validate.SqlValidatorUtil;
import org.apache.calcite.tools.RelBuilder;
import org.apache.calcite.tools.RelBuilder.AggCall;
import org.apache.calcite.util.Holder;
import org.apache.commons.lang3.ArrayUtils;
import org.apache.commons.lang3.tuple.Pair;
import org.checkerframework.checker.nullness.qual.Nullable;
import org.opensearch.sql.ast.AbstractNodeVisitor;
import org.opensearch.sql.ast.EmptySourcePropagateVisitor;
import org.opensearch.sql.ast.Node;
import org.opensearch.sql.ast.dsl.AstDSL;
import org.opensearch.sql.ast.expression.AggregateFunction;
import org.opensearch.sql.ast.expression.Alias;
import org.opensearch.sql.ast.expression.AllFields;
import org.opensearch.sql.ast.expression.AllFieldsExcludeMeta;
import org.opensearch.sql.ast.expression.Argument;
import org.opensearch.sql.ast.expression.Argument.ArgumentMap;
import org.opensearch.sql.ast.expression.Field;
import org.opensearch.sql.ast.expression.Function;
import org.opensearch.sql.ast.expression.Let;
import org.opensearch.sql.ast.expression.Literal;
import org.opensearch.sql.ast.expression.ParseMethod;
import org.opensearch.sql.ast.expression.PatternMethod;
import org.opensearch.sql.ast.expression.PatternMode;
import org.opensearch.sql.ast.expression.Span;
import org.opensearch.sql.ast.expression.SpanUnit;
import org.opensearch.sql.ast.expression.UnresolvedExpression;
import org.opensearch.sql.ast.expression.WindowFrame;
import org.opensearch.sql.ast.expression.WindowFrame.FrameType;
import org.opensearch.sql.ast.expression.WindowFunction;
import org.opensearch.sql.ast.expression.subquery.SubqueryExpression;
import org.opensearch.sql.ast.tree.AD;
import org.opensearch.sql.ast.tree.Aggregation;
import org.opensearch.sql.ast.tree.Append;
import org.opensearch.sql.ast.tree.AppendCol;
import org.opensearch.sql.ast.tree.Bin;
import org.opensearch.sql.ast.tree.CloseCursor;
import org.opensearch.sql.ast.tree.Dedupe;
import org.opensearch.sql.ast.tree.Eval;
import org.opensearch.sql.ast.tree.Expand;
import org.opensearch.sql.ast.tree.FetchCursor;
import org.opensearch.sql.ast.tree.FillNull;
import org.opensearch.sql.ast.tree.Filter;
import org.opensearch.sql.ast.tree.Flatten;
import org.opensearch.sql.ast.tree.Head;
import org.opensearch.sql.ast.tree.Join;
import org.opensearch.sql.ast.tree.Kmeans;
import org.opensearch.sql.ast.tree.Lookup;
import org.opensearch.sql.ast.tree.Lookup.OutputStrategy;
import org.opensearch.sql.ast.tree.ML;
import org.opensearch.sql.ast.tree.Paginate;
import org.opensearch.sql.ast.tree.Parse;
import org.opensearch.sql.ast.tree.Patterns;
import org.opensearch.sql.ast.tree.Project;
import org.opensearch.sql.ast.tree.RareTopN;
import org.opensearch.sql.ast.tree.Regex;
import org.opensearch.sql.ast.tree.Relation;
import org.opensearch.sql.ast.tree.Rename;
import org.opensearch.sql.ast.tree.Rex;
import org.opensearch.sql.ast.tree.SPath;
import org.opensearch.sql.ast.tree.Search;
import org.opensearch.sql.ast.tree.Sort;
import org.opensearch.sql.ast.tree.Sort.SortOption;
import org.opensearch.sql.ast.tree.SubqueryAlias;
import org.opensearch.sql.ast.tree.TableFunction;
import org.opensearch.sql.ast.tree.Trendline;
import org.opensearch.sql.ast.tree.Trendline.TrendlineType;
import org.opensearch.sql.ast.tree.UnresolvedPlan;
import org.opensearch.sql.ast.tree.Values;
import org.opensearch.sql.ast.tree.Window;
import org.opensearch.sql.calcite.plan.OpenSearchConstants;
import org.opensearch.sql.calcite.utils.BinUtils;
import org.opensearch.sql.calcite.utils.JoinAndLookupUtils;
import org.opensearch.sql.calcite.utils.PlanUtils;
import org.opensearch.sql.calcite.utils.UserDefinedFunctionUtils;
import org.opensearch.sql.calcite.utils.WildcardUtils;
import org.opensearch.sql.common.patterns.PatternUtils;
import org.opensearch.sql.common.utils.StringUtils;
import org.opensearch.sql.exception.CalciteUnsupportedException;
import org.opensearch.sql.exception.SemanticCheckException;
import org.opensearch.sql.expression.function.BuiltinFunctionName;
import org.opensearch.sql.expression.function.PPLFuncImpTable;
import org.opensearch.sql.expression.parse.RegexCommonUtils;
import org.opensearch.sql.utils.ParseUtils;
import org.opensearch.sql.utils.WildcardRenameUtils;

public class CalciteRelNodeVisitor extends AbstractNodeVisitor<RelNode, CalcitePlanContext> {

  private final CalciteRexNodeVisitor rexVisitor;
  private final CalciteAggCallVisitor aggVisitor;

  public CalciteRelNodeVisitor() {
    this.rexVisitor = new CalciteRexNodeVisitor(this);
    this.aggVisitor = new CalciteAggCallVisitor(rexVisitor);
  }

  public RelNode analyze(UnresolvedPlan unresolved, CalcitePlanContext context) {
    return unresolved.accept(this, context);
  }

  @Override
  public RelNode visitRelation(Relation node, CalcitePlanContext context) {
    context.relBuilder.scan(node.getTableQualifiedName().getParts());
    return context.relBuilder.peek();
  }

  // This is a tool method to add an existed RelOptTable to builder stack, not used for now
  private RelBuilder scan(RelOptTable tableSchema, CalcitePlanContext context) {
    final RelNode scan =
        context
            .relBuilder
            .getScanFactory()
            .createScan(ViewExpanders.simpleContext(context.relBuilder.getCluster()), tableSchema);
    context.relBuilder.push(scan);
    return context.relBuilder;
  }

  @Override
  public RelNode visitSearch(Search node, CalcitePlanContext context) {
    // Visit the Relation child to get the scan
    node.getChild().get(0).accept(this, context);
    // Create query_string function
    Function queryStringFunc =
        AstDSL.function(
            "query_string",
            AstDSL.unresolvedArg("query", AstDSL.stringLiteral(node.getQueryString())));
    RexNode queryStringRex = rexVisitor.analyze(queryStringFunc, context);

    context.relBuilder.filter(queryStringRex);
    return context.relBuilder.peek();
  }

  @Override
  public RelNode visitFilter(Filter node, CalcitePlanContext context) {
    visitChildren(node, context);
    boolean containsSubqueryExpression = containsSubqueryExpression(node.getCondition());
    final Holder<@Nullable RexCorrelVariable> v = Holder.empty();
    if (containsSubqueryExpression) {
      context.relBuilder.variable(v::set);
      context.pushCorrelVar(v.get());
    }
    RexNode condition = rexVisitor.analyze(node.getCondition(), context);
    if (containsSubqueryExpression) {
      context.relBuilder.filter(ImmutableList.of(v.get().id), condition);
      context.popCorrelVar();
    } else {
      context.relBuilder.filter(condition);
    }
    return context.relBuilder.peek();
  }

  @Override
  public RelNode visitRegex(Regex node, CalcitePlanContext context) {
    visitChildren(node, context);

    RexNode fieldRex = rexVisitor.analyze(node.getField(), context);
    RexNode patternRex = rexVisitor.analyze(node.getPattern(), context);

    if (!SqlTypeFamily.CHARACTER.contains(fieldRex.getType())) {
      throw new IllegalArgumentException(
          String.format(
              "Regex command requires field of string type, but got %s for field '%s'",
              fieldRex.getType().getSqlTypeName(), node.getField().toString()));
    }

    RexNode regexCondition =
        context.rexBuilder.makeCall(
            org.apache.calcite.sql.fun.SqlLibraryOperators.REGEXP_CONTAINS, fieldRex, patternRex);

    if (node.isNegated()) {
      regexCondition = context.rexBuilder.makeCall(SqlStdOperatorTable.NOT, regexCondition);
    }

    context.relBuilder.filter(regexCondition);
    return context.relBuilder.peek();
  }

  public RelNode visitRex(Rex node, CalcitePlanContext context) {
    visitChildren(node, context);

    RexNode fieldRex = rexVisitor.analyze(node.getField(), context);
    String patternStr = (String) node.getPattern().getValue();

    if (node.getMode() == Rex.RexMode.SED) {
      RexNode sedCall = createOptimizedSedCall(fieldRex, patternStr, context);
      String fieldName = node.getField().toString();
      projectPlusOverriding(List.of(sedCall), List.of(fieldName), context);
      return context.relBuilder.peek();
    }

    List<String> namedGroups = RegexCommonUtils.getNamedGroupCandidates(patternStr);

    if (namedGroups.isEmpty()) {
      throw new IllegalArgumentException(
          "Rex pattern must contain at least one named capture group");
    }

    List<RexNode> newFields = new ArrayList<>();
    List<String> newFieldNames = new ArrayList<>();

    for (int i = 0; i < namedGroups.size(); i++) {
      RexNode extractCall;
      if (node.getMaxMatch().isPresent() && node.getMaxMatch().get() > 1) {
        extractCall =
            PPLFuncImpTable.INSTANCE.resolve(
                context.rexBuilder,
                BuiltinFunctionName.REX_EXTRACT_MULTI,
                fieldRex,
                context.rexBuilder.makeLiteral(patternStr),
                context.relBuilder.literal(i + 1),
                context.relBuilder.literal(node.getMaxMatch().get()));
      } else {
        extractCall =
            PPLFuncImpTable.INSTANCE.resolve(
                context.rexBuilder,
                BuiltinFunctionName.REX_EXTRACT,
                fieldRex,
                context.rexBuilder.makeLiteral(patternStr),
                context.relBuilder.literal(i + 1));
      }
      newFields.add(extractCall);
      newFieldNames.add(namedGroups.get(i));
    }

    if (node.getOffsetField().isPresent()) {
      RexNode offsetCall =
          PPLFuncImpTable.INSTANCE.resolve(
              context.rexBuilder,
              BuiltinFunctionName.REX_OFFSET,
              fieldRex,
              context.rexBuilder.makeLiteral(patternStr));
      newFields.add(offsetCall);
      newFieldNames.add(node.getOffsetField().get());
    }

    projectPlusOverriding(newFields, newFieldNames, context);
    return context.relBuilder.peek();
  }

  private boolean containsSubqueryExpression(Node expr) {
    if (expr == null) {
      return false;
    }
    if (expr instanceof SubqueryExpression) {
      return true;
    }
    if (expr instanceof Let l) {
      return containsSubqueryExpression(l.getExpression());
    }
    for (Node child : expr.getChild()) {
      if (containsSubqueryExpression(child)) {
        return true;
      }
    }
    return false;
  }

  @Override
  public RelNode visitProject(Project node, CalcitePlanContext context) {
    visitChildren(node, context);

    if (isSingleAllFieldsProject(node)) {
      return handleAllFieldsProject(node, context);
    }

    List<String> currentFields = context.relBuilder.peek().getRowType().getFieldNames();
    List<RexNode> expandedFields =
        expandProjectFields(node.getProjectList(), currentFields, context);

    if (node.isExcluded()) {
      validateExclusion(expandedFields, currentFields);
      context.relBuilder.projectExcept(expandedFields);
    } else {
      if (!context.isResolvingSubquery()) {
        context.setProjectVisited(true);
      }
      context.relBuilder.project(expandedFields);
    }
    return context.relBuilder.peek();
  }

  private boolean isSingleAllFieldsProject(Project node) {
    return node.getProjectList().size() == 1
        && node.getProjectList().getFirst() instanceof AllFields;
  }

  private RelNode handleAllFieldsProject(Project node, CalcitePlanContext context) {
    if (node.isExcluded()) {
      throw new IllegalArgumentException(
          "Invalid field exclusion: operation would exclude all fields from the result set");
    }
    AllFields allFields = (AllFields) node.getProjectList().getFirst();
    tryToRemoveNestedFields(context);
    tryToRemoveMetaFields(context, allFields instanceof AllFieldsExcludeMeta);
    return context.relBuilder.peek();
  }

  private List<RexNode> expandProjectFields(
      List<UnresolvedExpression> projectList,
      List<String> currentFields,
      CalcitePlanContext context) {
    List<RexNode> expandedFields = new ArrayList<>();
    Set<String> addedFields = new HashSet<>();

    for (UnresolvedExpression expr : projectList) {
      switch (expr) {
        case Field field -> {
          String fieldName = field.getField().toString();
          if (WildcardUtils.containsWildcard(fieldName)) {
            List<String> matchingFields =
                WildcardUtils.expandWildcardPattern(fieldName, currentFields).stream()
                    .filter(f -> !isMetadataField(f))
                    .filter(addedFields::add)
                    .toList();
            if (matchingFields.isEmpty()) {
              continue;
            }
            matchingFields.forEach(f -> expandedFields.add(context.relBuilder.field(f)));
          } else if (addedFields.add(fieldName)) {
            expandedFields.add(rexVisitor.analyze(field, context));
          }
        }
        case AllFields ignored -> {
          currentFields.stream()
              .filter(field -> !isMetadataField(field))
              .filter(addedFields::add)
              .forEach(field -> expandedFields.add(context.relBuilder.field(field)));
        }
        default -> throw new IllegalStateException(
            "Unexpected expression type in project list: " + expr.getClass().getSimpleName());
      }
    }

    if (expandedFields.isEmpty()) {
      validateWildcardPatterns(projectList, currentFields);
    }

    return expandedFields;
  }

  private void validateExclusion(List<RexNode> fieldsToExclude, List<String> currentFields) {
    Set<String> nonMetaFields =
        currentFields.stream().filter(field -> !isMetadataField(field)).collect(Collectors.toSet());

    if (fieldsToExclude.size() >= nonMetaFields.size()) {
      throw new IllegalArgumentException(
          "Invalid field exclusion: operation would exclude all fields from the result set");
    }
  }

  private void validateWildcardPatterns(
      List<UnresolvedExpression> projectList, List<String> currentFields) {
    String firstWildcardPattern =
        projectList.stream()
            .filter(
                expr ->
                    expr instanceof Field field
                        && WildcardUtils.containsWildcard(field.getField().toString()))
            .map(expr -> ((Field) expr).getField().toString())
            .findFirst()
            .orElse(null);

    if (firstWildcardPattern != null) {
      throw new IllegalArgumentException(
          String.format("wildcard pattern [%s] matches no fields", firstWildcardPattern));
    }
  }

  private boolean isMetadataField(String fieldName) {
    return OpenSearchConstants.METADATAFIELD_TYPE_MAP.containsKey(fieldName);
  }

  /** See logic in {@link org.opensearch.sql.analysis.symbol.SymbolTable#lookupAllFields} */
  private static void tryToRemoveNestedFields(CalcitePlanContext context) {
    Set<String> allFields = new HashSet<>(context.relBuilder.peek().getRowType().getFieldNames());
    List<RexNode> duplicatedNestedFields =
        allFields.stream()
            .filter(
                field -> {
                  int lastDot = field.lastIndexOf(".");
                  return -1 != lastDot && allFields.contains(field.substring(0, lastDot));
                })
            .map(field -> (RexNode) context.relBuilder.field(field))
            .toList();
    if (!duplicatedNestedFields.isEmpty()) {
      // This is a workaround to avoid the bug in Calcite:
      // In {@link RelBuilder#project_(Iterable, Iterable, Iterable, boolean, Iterable)},
      // the check `RexUtil.isIdentity(nodeList, inputRowType)` will pass when the input
      // and the output nodeList refer to the same fields, even if the field name list
      // is different. As a result, renaming operation will not be applied. This makes
      // the logical plan for the flatten command incorrect, where the operation is
      // equivalent to renaming the flattened sub-fields. E.g. emp.name -> name.
      forceProjectExcept(context.relBuilder, duplicatedNestedFields);
    }
  }

  /**
   * Project except with force.
   *
   * <p>This method is copied from {@link RelBuilder#projectExcept(Iterable)} and modified with the
   * force flag in project set to true. It is subject to future changes in Calcite.
   *
   * @param relBuilder RelBuilder
   * @param expressions Expressions to exclude from the project
   */
  private static void forceProjectExcept(RelBuilder relBuilder, Iterable<RexNode> expressions) {
    List<RexNode> allExpressions = new ArrayList<>(relBuilder.fields());
    Set<RexNode> excludeExpressions = new HashSet<>();
    for (RexNode excludeExp : expressions) {
      if (!excludeExpressions.add(excludeExp)) {
        throw new IllegalArgumentException(
            "Input list contains duplicates. Expression " + excludeExp + " exists multiple times.");
      }
      if (!allExpressions.remove(excludeExp)) {
        throw new IllegalArgumentException("Expression " + excludeExp.toString() + " not found.");
      }
    }
    relBuilder.project(allExpressions, ImmutableList.of(), true);
  }

  /**
   * Try to remove metadata fields in two cases:
   *
   * <p>1. It's explicitly specified excluding by force, usually for join or subquery.
   *
   * <p>2. There is no other project ever visited in the main query
   *
   * @param context CalcitePlanContext
   * @param excludeByForce whether exclude metadata fields by force
   */
  private static void tryToRemoveMetaFields(CalcitePlanContext context, boolean excludeByForce) {
    if (excludeByForce || !context.isProjectVisited()) {
      List<String> originalFields = context.relBuilder.peek().getRowType().getFieldNames();
      List<RexNode> metaFieldsRef =
          originalFields.stream()
              .filter(OpenSearchConstants.METADATAFIELD_TYPE_MAP::containsKey)
              .map(metaField -> (RexNode) context.relBuilder.field(metaField))
              .toList();
      // Remove metadata fields if there is and ensure there are other fields.
      if (!metaFieldsRef.isEmpty() && metaFieldsRef.size() != originalFields.size()) {
        context.relBuilder.projectExcept(metaFieldsRef);
      }
    }
  }

  @Override
  public RelNode visitRename(Rename node, CalcitePlanContext context) {
    visitChildren(node, context);
    List<String> originalNames = context.relBuilder.peek().getRowType().getFieldNames();
    List<String> newNames = new ArrayList<>(originalNames);

    for (org.opensearch.sql.ast.expression.Map renameMap : node.getRenameList()) {
      if (!(renameMap.getTarget() instanceof Field)) {
        throw new SemanticCheckException(
            String.format("the target expected to be field, but is %s", renameMap.getTarget()));
      }

      String sourcePattern = ((Field) renameMap.getOrigin()).getField().toString();
      String targetPattern = ((Field) renameMap.getTarget()).getField().toString();

      if (WildcardRenameUtils.isWildcardPattern(sourcePattern)
          && !WildcardRenameUtils.validatePatternCompatibility(sourcePattern, targetPattern)) {
        throw new SemanticCheckException(
            "Source and target patterns have different wildcard counts");
      }

      List<String> matchingFields = WildcardRenameUtils.matchFieldNames(sourcePattern, newNames);

      for (String fieldName : matchingFields) {
        String newName =
            WildcardRenameUtils.applyWildcardTransformation(
                sourcePattern, targetPattern, fieldName);
        if (newNames.contains(newName) && !newName.equals(fieldName)) {
          removeFieldIfExists(newName, newNames, context);
        }
        int fieldIndex = newNames.indexOf(fieldName);
        if (fieldIndex != -1) {
          newNames.set(fieldIndex, newName);
        }
      }

      if (matchingFields.isEmpty() && newNames.contains(targetPattern)) {
        removeFieldIfExists(targetPattern, newNames, context);
        context.relBuilder.rename(newNames);
      }
    }
    context.relBuilder.rename(newNames);
    return context.relBuilder.peek();
  }

  private void removeFieldIfExists(
      String fieldName, List<String> newNames, CalcitePlanContext context) {
    newNames.remove(fieldName);
    context.relBuilder.projectExcept(context.relBuilder.field(fieldName));
  }

  @Override
  public RelNode visitSort(Sort node, CalcitePlanContext context) {
    visitChildren(node, context);
    List<RexNode> sortList =
        node.getSortList().stream()
            .map(
                expr -> {
                  RexNode sortField = rexVisitor.analyze(expr, context);
                  SortOption sortOption = analyzeSortOption(expr.getFieldArgs());
                  // Default is ASC
                  if (sortOption.getSortOrder() == DESC) {
                    sortField = context.relBuilder.desc(sortField);
                  }
                  if (sortOption.getNullOrder() == NULL_LAST) {
                    sortField = context.relBuilder.nullsLast(sortField);
                  } else {
                    sortField = context.relBuilder.nullsFirst(sortField);
                  }
                  return sortField;
                })
            .collect(Collectors.toList());
    context.relBuilder.sort(sortList);
    // Apply count parameter as limit
    if (node.getCount() != 0) {
      context.relBuilder.limit(0, node.getCount());
    }

    return context.relBuilder.peek();
  }

  private SortOption analyzeSortOption(List<Argument> fieldArgs) {
    Boolean asc = (Boolean) fieldArgs.get(0).getValue().getValue();
    Optional<Argument> nullFirst =
        fieldArgs.stream().filter(option -> "nullFirst".equals(option.getArgName())).findFirst();

    if (nullFirst.isPresent()) {
      Boolean isNullFirst = (Boolean) nullFirst.get().getValue().getValue();
      return new SortOption((asc ? ASC : DESC), (isNullFirst ? NULL_FIRST : NULL_LAST));
    }
    return asc ? SortOption.DEFAULT_ASC : DEFAULT_DESC;
  }

  @Override
  public RelNode visitHead(Head node, CalcitePlanContext context) {
    visitChildren(node, context);
    context.relBuilder.limit(node.getFrom(), node.getSize());
    return context.relBuilder.peek();
  }

  private static final String REVERSE_ROW_NUM = "__reverse_row_num__";

  @Override
  public RelNode visitReverse(
      org.opensearch.sql.ast.tree.Reverse node, CalcitePlanContext context) {
    visitChildren(node, context);
    // Add ROW_NUMBER() column
    RexNode rowNumber =
        context
            .relBuilder
            .aggregateCall(SqlStdOperatorTable.ROW_NUMBER)
            .over()
            .rowsTo(RexWindowBounds.CURRENT_ROW)
            .as(REVERSE_ROW_NUM);
    context.relBuilder.projectPlus(rowNumber);
    // Sort by row number descending
    context.relBuilder.sort(context.relBuilder.desc(context.relBuilder.field(REVERSE_ROW_NUM)));
    // Remove row number column
    context.relBuilder.projectExcept(context.relBuilder.field(REVERSE_ROW_NUM));
    return context.relBuilder.peek();
  }

  @Override
  public RelNode visitBin(Bin node, CalcitePlanContext context) {
    visitChildren(node, context);

    RexNode fieldExpr = rexVisitor.analyze(node.getField(), context);
    String fieldName = BinUtils.extractFieldName(node);

    RexNode binExpression = BinUtils.createBinExpression(node, fieldExpr, context, rexVisitor);

    String alias = node.getAlias() != null ? node.getAlias() : fieldName;
    projectPlusOverriding(List.of(binExpression), List.of(alias), context);

    return context.relBuilder.peek();
  }

  @Override
  public RelNode visitParse(Parse node, CalcitePlanContext context) {
    visitChildren(node, context);
    buildParseRelNode(node, context);
    return context.relBuilder.peek();
  }

  @Override
  public RelNode visitSpath(SPath node, CalcitePlanContext context) {
    return visitEval(node.rewriteAsEval(), context);
  }

  @Override
  public RelNode visitPatterns(Patterns node, CalcitePlanContext context) {
    visitChildren(node, context);
    if (PatternMethod.SIMPLE_PATTERN.equals(node.getPatternMethod())) {
      Parse parseNode =
          new Parse(
              ParseMethod.PATTERNS,
              node.getSourceField(),
              node.getArguments().getOrDefault(PatternUtils.PATTERN, AstDSL.stringLiteral("")),
              node.getArguments());
      buildParseRelNode(parseNode, context);
      if (PatternMode.AGGREGATION.equals(node.getPatternMode())) {
        Field patternField = AstDSL.field(node.getAlias());
        List<AggCall> aggCalls =
            Stream.of(
                    new Alias(
                        PatternUtils.PATTERN_COUNT,
                        new AggregateFunction(BuiltinFunctionName.COUNT.name(), patternField)),
                    new Alias(
                        PatternUtils.SAMPLE_LOGS,
                        new AggregateFunction(
                            BuiltinFunctionName.TAKE.name(),
                            node.getSourceField(),
                            ImmutableList.of(node.getPatternMaxSampleCount()))))
                .map(aggFun -> aggVisitor.analyze(aggFun, context))
                .toList();
        List<RexNode> groupByList = new ArrayList<>();
        groupByList.add(rexVisitor.analyze(patternField, context));
        groupByList.addAll(
            node.getPartitionByList().stream()
                .map(expr -> rexVisitor.analyze(expr, context))
                .toList());
        context.relBuilder.aggregate(context.relBuilder.groupKey(groupByList), aggCalls);

        RexNode parsedNode =
            PPLFuncImpTable.INSTANCE.resolve(
                context.rexBuilder,
                BuiltinFunctionName.INTERNAL_PATTERN_PARSER,
                context.relBuilder.field(node.getAlias()),
                context.relBuilder.field(PatternUtils.SAMPLE_LOGS));
        flattenParsedPattern(node.getAlias(), parsedNode, context, false);
        context.relBuilder.projectExcept(context.relBuilder.field(PatternUtils.SAMPLE_LOGS));
      } else {
        RexNode parsedNode =
            PPLFuncImpTable.INSTANCE.resolve(
                context.rexBuilder,
                BuiltinFunctionName.INTERNAL_PATTERN_PARSER,
                context.relBuilder.field(node.getAlias()),
                rexVisitor.analyze(node.getSourceField(), context));
        flattenParsedPattern(node.getAlias(), parsedNode, context, false);
      }
    } else {
      List<UnresolvedExpression> funcParamList = new ArrayList<>();
      funcParamList.add(node.getSourceField());
      funcParamList.add(node.getPatternMaxSampleCount());
      funcParamList.add(node.getPatternBufferLimit());
      funcParamList.addAll(
          node.getArguments().entrySet().stream()
              .map(entry -> new Argument(entry.getKey(), entry.getValue()))
              .sorted(Comparator.comparing(Argument::getArgName))
              .toList());
      if (PatternMode.LABEL.equals(
          node.getPatternMode())) { // Label mode, resolve the plan as window function
        RexNode windowNode =
            rexVisitor.analyze(
                new WindowFunction(
                    new Function(
                        BuiltinFunctionName.INTERNAL_PATTERN.getName().getFunctionName(),
                        funcParamList),
                    node.getPartitionByList(),
                    List.of()),
                context);
        RexNode nestedNode =
            context.relBuilder.alias(
                PPLFuncImpTable.INSTANCE.resolve(
                    context.rexBuilder,
                    BuiltinFunctionName.INTERNAL_PATTERN_PARSER,
                    rexVisitor.analyze(node.getSourceField(), context),
                    windowNode),
                node.getAlias());
        context.relBuilder.projectPlus(nestedNode);
        flattenParsedPattern(
            node.getAlias(), context.relBuilder.field(node.getAlias()), context, false);
      } else { // Aggregation mode, resolve plan as aggregation
        AggCall aggCall =
            aggVisitor
                .analyze(
                    new Function(
                        BuiltinFunctionName.INTERNAL_PATTERN.getName().getFunctionName(),
                        funcParamList),
                    context)
                .as(node.getAlias());
        List<RexNode> groupByList =
            node.getPartitionByList().stream()
                .map(expr -> rexVisitor.analyze(expr, context))
                .toList();
        context.relBuilder.aggregate(context.relBuilder.groupKey(groupByList), aggCall);
        buildExpandRelNode(
            context.relBuilder.field(node.getAlias()), node.getAlias(), node.getAlias(), context);
        flattenParsedPattern(
            node.getAlias(), context.relBuilder.field(node.getAlias()), context, true);
      }
    }
    return context.relBuilder.peek();
  }

  @Override
  public RelNode visitEval(Eval node, CalcitePlanContext context) {
    visitChildren(node, context);
    node.getExpressionList()
        .forEach(
            expr -> {
              boolean containsSubqueryExpression = containsSubqueryExpression(expr);
              final Holder<@Nullable RexCorrelVariable> v = Holder.empty();
              if (containsSubqueryExpression) {
                context.relBuilder.variable(v::set);
                context.pushCorrelVar(v.get());
              }
              RexNode eval = rexVisitor.analyze(expr, context);
              if (containsSubqueryExpression) {
                // RelBuilder.projectPlus doesn't have a parameter with variablesSet:
                // projectPlus(Iterable<CorrelationId> variablesSet, RexNode... nodes)
                context.relBuilder.project(
                    Iterables.concat(context.relBuilder.fields(), ImmutableList.of(eval)),
                    ImmutableList.of(),
                    false,
                    ImmutableList.of(v.get().id));
                context.popCorrelVar();
              } else {
                // Overriding the existing field if the alias has the same name with original field.
                String alias =
                    ((RexLiteral) ((RexCall) eval).getOperands().get(1)).getValueAs(String.class);
                projectPlusOverriding(List.of(eval), List.of(alias), context);
              }
            });
    return context.relBuilder.peek();
  }

  private void projectPlusOverriding(
      List<RexNode> newFields, List<String> newNames, CalcitePlanContext context) {
    List<String> originalFieldNames = context.relBuilder.peek().getRowType().getFieldNames();
    List<RexNode> toOverrideList =
        originalFieldNames.stream()
            .filter(newNames::contains)
            .map(a -> (RexNode) context.relBuilder.field(a))
            .toList();
    // 1. add the new fields, For example "age0, country0"
    context.relBuilder.projectPlus(newFields);
    // 2. drop the overriding field list, it's duplicated now. For example "age, country"
    if (!toOverrideList.isEmpty()) {
      context.relBuilder.projectExcept(toOverrideList);
    }
    // 3. get current fields list, the "age0, country0" should include in it.
    List<String> currentFields = context.relBuilder.peek().getRowType().getFieldNames();
    int length = currentFields.size();
    // 4. add new names "age, country" to the end of rename list.
    List<String> expectedRenameFields =
        new ArrayList<>(currentFields.subList(0, length - newNames.size()));
    expectedRenameFields.addAll(newNames);
    // 5. rename
    context.relBuilder.rename(expectedRenameFields);
  }

  /**
   * Resolve the aggregation with trimming unused fields to avoid bugs in {@link
   * org.apache.calcite.sql2rel.RelDecorrelator#decorrelateRel(Aggregate, boolean)}
   *
   * @param groupExprList group by expression list
   * @param aggExprList aggregate expression list
   * @param context CalcitePlanContext
   * @return Pair of (group-by list, field list, aggregate list)
   */
  private Pair<List<RexNode>, List<AggCall>> aggregateWithTrimming(
      List<UnresolvedExpression> groupExprList,
      List<UnresolvedExpression> aggExprList,
      CalcitePlanContext context) {
    // Example 1: source=t | where a > 1 | stats avg(b + 1) by c
    // Before: Aggregate(avg(b + 1))
    //         \- Filter(a > 1)
    //            \- Scan t
    // After: Aggregate(avg(b + 1))
    //        \- Project([c, b])
    //           \- Filter(a > 1)
    //              \- Scan t
    //
    // Example 2: source=t | where a > 1 | top b by c
    // Before: Aggregate(count)
    //         \-Filter(a > 1)
    //           \- Scan t
    // After: Aggregate(count)
    //        \- Project([c, b])
    //           \- Filter(a > 1)
    //              \- Scan t
    // Example 3: source=t | stats count(): no project added for count()
    // Before: Aggregate(count)
    //           \- Scan t
    // After: Aggregate(count)
    //           \- Scan t
    Pair<List<RexNode>, List<AggCall>> resolved =
        resolveAttributesForAggregation(groupExprList, aggExprList, context);
    List<RexInputRef> trimmedRefs = new ArrayList<>();
    trimmedRefs.addAll(PlanUtils.getInputRefs(resolved.getLeft())); // group-by keys first
    trimmedRefs.addAll(PlanUtils.getInputRefsFromAggCall(resolved.getRight()));
    context.relBuilder.project(trimmedRefs);

    // Re-resolve all attributes based on adding trimmed Project.
    // Using re-resolving rather than Calcite Mapping (ref Calcite ProjectTableScanRule)
    // because that Mapping only works for RexNode, but we need both AggCall and RexNode list.
    Pair<List<RexNode>, List<AggCall>> reResolved =
        resolveAttributesForAggregation(groupExprList, aggExprList, context);

    context.relBuilder.aggregate(
        context.relBuilder.groupKey(reResolved.getLeft()), reResolved.getRight());

    return Pair.of(reResolved.getLeft(), reResolved.getRight());
  }

  /**
   * Resolve attributes for aggregation.
   *
   * @param groupExprList group by expression list
   * @param aggExprList aggregate expression list
   * @param context CalcitePlanContext
   * @return Pair of (group-by list, aggregate list)
   */
  private Pair<List<RexNode>, List<AggCall>> resolveAttributesForAggregation(
      List<UnresolvedExpression> groupExprList,
      List<UnresolvedExpression> aggExprList,
      CalcitePlanContext context) {
    List<AggCall> aggCallList =
        aggExprList.stream().map(expr -> aggVisitor.analyze(expr, context)).toList();
    List<RexNode> groupByList =
        groupExprList.stream().map(expr -> rexVisitor.analyze(expr, context)).toList();
    return Pair.of(groupByList, aggCallList);
  }

  @Override
  public RelNode visitAggregation(Aggregation node, CalcitePlanContext context) {
    visitChildren(node, context);

    List<UnresolvedExpression> aggExprList = node.getAggExprList();
    List<UnresolvedExpression> groupExprList = new ArrayList<>();
    // The span column is always the first column in result whatever
    // the order of span in query is first or last one
    UnresolvedExpression span = node.getSpan();
    if (Objects.nonNull(span)) {
      groupExprList.add(span);
      List<RexNode> timeSpanFilters =
          getTimeSpanField(span).stream()
              .map(f -> rexVisitor.analyze(f, context))
              .map(context.relBuilder::isNotNull)
              .toList();
      if (!timeSpanFilters.isEmpty()) {
        // add isNotNull filter before aggregation for time span
        context.relBuilder.filter(timeSpanFilters);
      }
    }
    groupExprList.addAll(node.getGroupExprList());

    // add stats hint to LogicalAggregation
    Argument.ArgumentMap statsArgs = Argument.ArgumentMap.of(node.getArgExprList());
    Boolean bucketNullable =
        (Boolean) statsArgs.getOrDefault(Argument.BUCKET_NULLABLE, Literal.TRUE).getValue();
    boolean toAddHintsOnAggregate = false;
    if (!bucketNullable
        && !groupExprList.isEmpty()
        && !(groupExprList.size() == 1 && getTimeSpanField(span).isPresent())) {
      toAddHintsOnAggregate = true;
      // add isNotNull filter before aggregation for non-nullable buckets
      List<RexNode> groupByList =
          groupExprList.stream().map(expr -> rexVisitor.analyze(expr, context)).toList();
      context.relBuilder.filter(
          PlanUtils.getSelectColumns(groupByList).stream()
              .map(context.relBuilder::field)
              .map(context.relBuilder::isNotNull)
              .toList());
    }

    Pair<List<RexNode>, List<AggCall>> aggregationAttributes =
        aggregateWithTrimming(groupExprList, aggExprList, context);
<<<<<<< HEAD
    // Add group by columns
    List<RexNode> aliasedGroupByList =
        aggregationAttributes.getLeft().stream()
            .map(this::extractAliasLiteral)
            .flatMap(Optional::stream)
            .map(ref -> ((RexLiteral) ref).getValueAs(String.class))
            .map(context.relBuilder::field)
            .map(f -> (RexNode) f)
            .toList();

    // add stats hint to LogicalAggregation
    Argument.ArgumentMap statsArgs = Argument.ArgumentMap.of(node.getArgExprList());
    Boolean bucketNullable =
        (Boolean) statsArgs.getOrDefault(Argument.BUCKET_NULLABLE, Literal.TRUE).getValue();
    if (!bucketNullable && !aliasedGroupByList.isEmpty()) {
=======
    if (toAddHintsOnAggregate) {
>>>>>>> 517e881d
      final RelHint statHits =
          RelHint.builder("stats_args").hintOption(Argument.BUCKET_NULLABLE, "false").build();
      assert context.relBuilder.peek() instanceof LogicalAggregate
          : "Stats hits should be added to LogicalAggregate";
      context.relBuilder.hints(statHits);
      context
          .relBuilder
          .getCluster()
          .setHintStrategies(
              HintStrategyTable.builder()
                  .hintStrategy(
                      "stats_args",
                      (hint, rel) -> {
                        return rel instanceof LogicalAggregate;
                      })
                  .build());
<<<<<<< HEAD
      context.relBuilder.filter(
          aliasedGroupByList.stream().map(context.relBuilder::isNotNull).toList());
=======
>>>>>>> 517e881d
    }

    // schema reordering
    // As an example, in command `stats count() by colA, colB`,
    // the sequence of output schema is "count, colA, colB".
    List<RexNode> outputFields = context.relBuilder.fields();
    int numOfOutputFields = outputFields.size();
    int numOfAggList = aggExprList.size();
    List<RexNode> reordered = new ArrayList<>(numOfOutputFields);
    // Add aggregation results first
    List<RexNode> aggRexList =
        outputFields.subList(numOfOutputFields - numOfAggList, numOfOutputFields);
    reordered.addAll(aggRexList);
    reordered.addAll(aliasedGroupByList);
    context.relBuilder.project(reordered);

    return context.relBuilder.peek();
  }

  private Optional<UnresolvedExpression> getTimeSpanField(UnresolvedExpression expr) {
    if (Objects.isNull(expr)) return Optional.empty();
    if (expr instanceof Span span && SpanUnit.isTimeUnit(span.getUnit())) {
      return Optional.of(span.getField());
    }
    if (expr instanceof Alias alias) {
      return getTimeSpanField(alias.getDelegated());
    }
    return Optional.empty();
  }

  /** extract the RexLiteral of Alias from a node */
  private Optional<RexLiteral> extractAliasLiteral(RexNode node) {
    if (node == null) {
      return Optional.empty();
    } else if (node.getKind() == AS) {
      return Optional.of((RexLiteral) ((RexCall) node).getOperands().get(1));
    } else {
      return Optional.empty();
    }
  }

  @Override
  public RelNode visitJoin(Join node, CalcitePlanContext context) {
    List<UnresolvedPlan> children = node.getChildren();
    children.forEach(c -> analyze(c, context));
    if (node.getJoinCondition().isEmpty()) {
      // join-with-field-list grammar
      List<String> leftColumns = context.relBuilder.peek(1).getRowType().getFieldNames();
      List<String> rightColumns = context.relBuilder.peek().getRowType().getFieldNames();
      List<String> duplicatedFieldNames =
          leftColumns.stream().filter(rightColumns::contains).toList();
      RexNode joinCondition;
      if (node.getJoinFields().isPresent()) {
        joinCondition =
            node.getJoinFields().get().stream()
                .map(field -> buildJoinConditionByFieldName(context, field.getField().toString()))
                .reduce(context.rexBuilder::and)
                .orElse(context.relBuilder.literal(true));
      } else {
        joinCondition =
            duplicatedFieldNames.stream()
                .map(fieldName -> buildJoinConditionByFieldName(context, fieldName))
                .reduce(context.rexBuilder::and)
                .orElse(context.relBuilder.literal(true));
      }
      if (node.getJoinType() == SEMI || node.getJoinType() == ANTI) {
        // semi and anti join only return left table outputs
        context.relBuilder.join(
            JoinAndLookupUtils.translateJoinType(node.getJoinType()), joinCondition);
        return context.relBuilder.peek();
      }
      List<RexNode> toBeRemovedFields;
      if (node.getArgumentMap().get("overwrite") == null // 'overwrite' default value is true
          || (node.getArgumentMap().get("overwrite").equals(Literal.TRUE))) {
        toBeRemovedFields =
            duplicatedFieldNames.stream()
                .map(field -> JoinAndLookupUtils.analyzeFieldsForLookUp(field, true, context))
                .toList();
      } else {
        toBeRemovedFields =
            duplicatedFieldNames.stream()
                .map(field -> JoinAndLookupUtils.analyzeFieldsForLookUp(field, false, context))
                .toList();
      }
      Literal max = node.getArgumentMap().get("max");
      if (max != null && !max.equals(Literal.ZERO)) {
        // max != 0 means the right-side should be dedup
        Integer allowedDuplication = (Integer) max.getValue();
        if (allowedDuplication < 0) {
          throw new SemanticCheckException("max option must be a positive integer");
        }
        List<RexNode> dedupeFields =
            node.getJoinFields().isPresent()
                ? node.getJoinFields().get().stream()
                    .map(a -> (RexNode) context.relBuilder.field(a.getField().toString()))
                    .toList()
                : duplicatedFieldNames.stream()
                    .map(a -> (RexNode) context.relBuilder.field(a))
                    .toList();
        buildDedupNotNull(context, dedupeFields, allowedDuplication);
      }
      context.relBuilder.join(
          JoinAndLookupUtils.translateJoinType(node.getJoinType()), joinCondition);
      if (!toBeRemovedFields.isEmpty()) {
        context.relBuilder.projectExcept(toBeRemovedFields);
      }
      return context.relBuilder.peek();
    }
    // The join-with-criteria grammar doesn't allow empty join condition
    RexNode joinCondition =
        node.getJoinCondition()
            .map(c -> rexVisitor.analyzeJoinCondition(c, context))
            .orElse(context.relBuilder.literal(true));
    if (node.getJoinType() == SEMI || node.getJoinType() == ANTI) {
      // semi and anti join only return left table outputs
      context.relBuilder.join(
          JoinAndLookupUtils.translateJoinType(node.getJoinType()), joinCondition);
    } else {
      // Join condition could contain duplicated column name, Calcite will rename the duplicated
      // column name with numeric suffix, e.g. ON t1.id = t2.id, the output contains `id` and `id0`
      // when a new project add to stack. To avoid `id0`, we will rename the `id0` to `alias.id`
      // or `tableIdentifier.id`:
      List<String> leftColumns = context.relBuilder.peek(1).getRowType().getFieldNames();
      List<String> rightColumns = context.relBuilder.peek().getRowType().getFieldNames();
      List<String> rightTableName =
          PlanUtils.findTable(context.relBuilder.peek()).getQualifiedName();
      // Using `table.column` instead of `catalog.database.table.column` as column prefix because
      // the schema for OpenSearch index is always `OpenSearch`. But if we reuse this logic in other
      // query engines, the column can only be searched in current schema namespace. For example,
      // If the plan convert to Spark plan, and there are two table1: database1.table1 and
      // database2.table1. The query with column `table1.id` can only be resolved in the namespace
      // of "database1". User should run `using database1` before the query which access `table1.id`
      String rightTableQualifiedName = rightTableName.getLast();
      // new columns with alias or table;
      List<String> rightColumnsWithAliasIfConflict =
          rightColumns.stream()
              .map(
                  col ->
                      leftColumns.contains(col)
                          ? node.getRightAlias()
                              .map(a -> a + "." + col)
                              .orElse(rightTableQualifiedName + "." + col)
                          : col)
              .toList();

      Literal max = node.getArgumentMap().get("max");
      if (max != null && !max.equals(Literal.ZERO)) {
        // max != 0 means the right-side should be dedup
        Integer allowedDuplication = (Integer) max.getValue();
        if (allowedDuplication < 0) {
          throw new SemanticCheckException("max option must be a positive integer");
        }
        List<RexNode> dedupeFields =
            getRightColumnsInJoinCriteria(context.relBuilder, joinCondition);

        buildDedupNotNull(context, dedupeFields, allowedDuplication);
      }
      context.relBuilder.join(
          JoinAndLookupUtils.translateJoinType(node.getJoinType()), joinCondition);
      JoinAndLookupUtils.renameToExpectedFields(
          rightColumnsWithAliasIfConflict, leftColumns.size(), context);
    }
    return context.relBuilder.peek();
  }

  private List<RexNode> getRightColumnsInJoinCriteria(
      RelBuilder relBuilder, RexNode joinCondition) {
    int stackSize = relBuilder.size();
    int leftFieldCount = relBuilder.peek(stackSize - 1).getRowType().getFieldCount();
    RelNode right = relBuilder.peek(stackSize - 2);
    List<String> allColumnNamesOfRight = right.getRowType().getFieldNames();

    List<Integer> rightColumnIndexes = new ArrayList<>();
    joinCondition.accept(
        new RexVisitorImpl<Void>(true) {
          @Override
          public Void visitInputRef(RexInputRef inputRef) {
            if (inputRef.getIndex() >= leftFieldCount) {
              rightColumnIndexes.add(inputRef.getIndex() - leftFieldCount);
            }
            return super.visitInputRef(inputRef);
          }
        });
    return rightColumnIndexes.stream()
        .map(allColumnNamesOfRight::get)
        .map(n -> (RexNode) relBuilder.field(n))
        .toList();
  }

  private static RexNode buildJoinConditionByFieldName(
      CalcitePlanContext context, String fieldName) {
    RexNode lookupKey = JoinAndLookupUtils.analyzeFieldsForLookUp(fieldName, false, context);
    RexNode sourceKey = JoinAndLookupUtils.analyzeFieldsForLookUp(fieldName, true, context);
    return context.rexBuilder.equals(sourceKey, lookupKey);
  }

  @Override
  public RelNode visitSubqueryAlias(SubqueryAlias node, CalcitePlanContext context) {
    visitChildren(node, context);
    context.relBuilder.as(node.getAlias());
    return context.relBuilder.peek();
  }

  @Override
  public RelNode visitLookup(Lookup node, CalcitePlanContext context) {
    // 1. resolve source side
    visitChildren(node, context);
    // get sourceOutputFields from top of stack which is used to build final output
    List<String> sourceFieldsNames = context.relBuilder.peek().getRowType().getFieldNames();

    // 2. resolve lookup table
    analyze(node.getLookupRelation(), context);

    // 3. Add projection for lookup table if needed
    JoinAndLookupUtils.addProjectionIfNecessary(node, context);

    // Get lookupColumns from top of stack (after above potential projection).
    List<String> lookupTableFieldNames = context.relBuilder.peek().getRowType().getFieldNames();

    // 3. Find fields which should be removed in lookup-table.
    // For lookup table, the mapping fields should be dropped after join
    // unless they are explicitly put in the output fields
    List<String> toBeRemovedLookupFieldNames =
        node.getMappingAliasMap().keySet().stream()
            .filter(k -> !node.getOutputAliasMap().containsKey(k))
            .toList();
    List<String> providedFieldNames =
        lookupTableFieldNames.stream()
            .filter(k -> !toBeRemovedLookupFieldNames.contains(k))
            .toList();
    List<RexNode> toBeRemovedLookupFields =
        toBeRemovedLookupFieldNames.stream()
            .map(d -> (RexNode) context.relBuilder.field(2, 1, d))
            .toList();
    List<RexNode> toBeRemovedFields = new ArrayList<>(toBeRemovedLookupFields);

    // 4. Find duplicated fields between source table fields and lookup table provided fields.
    // Key: source fields names, value: lookup table provided field names
    Map<String, String> duplicatedFieldNamesMap =
        JoinAndLookupUtils.findDuplicatedFields(node, sourceFieldsNames, providedFieldNames);

    List<RexNode> duplicatedSourceFields =
        duplicatedFieldNamesMap.keySet().stream()
            .map(field -> JoinAndLookupUtils.analyzeFieldsForLookUp(field, true, context))
            .toList();
    // Duplicated fields in source-field should always be removed.
    toBeRemovedFields.addAll(duplicatedSourceFields);
    // Construct a new field name for the new provided-fields.
    List<String> expectedProvidedFieldNames =
        providedFieldNames.stream().map(k -> node.getOutputAliasMap().getOrDefault(k, k)).toList();

    List<RexNode> newCoalesceList = new ArrayList<>();
    if (!duplicatedFieldNamesMap.isEmpty() && node.getOutputStrategy() == OutputStrategy.APPEND) {
      List<RexNode> duplicatedProvidedFields =
          duplicatedFieldNamesMap.values().stream()
              .map(field -> JoinAndLookupUtils.analyzeFieldsForLookUp(field, false, context))
              .toList();
      for (int i = 0; i < duplicatedProvidedFields.size(); ++i) {
        newCoalesceList.add(
            context.rexBuilder.coalesce(
                duplicatedSourceFields.get(i), duplicatedProvidedFields.get(i)));
      }

      // For APPEND strategy, it needs to replace duplicated provided-fields with the new
      // constructed coalesced fields.
      // Hence, we need to remove the duplicated provided-fields as well and adjust the expected
      // provided-field names since new added fields are appended to the end of the project list.
      toBeRemovedFields.addAll(duplicatedProvidedFields);
      List<String> newExpectedFieldNames =
          new ArrayList<>(
              expectedProvidedFieldNames.stream()
                  .filter(k -> !duplicatedFieldNamesMap.containsKey(k))
                  .toList());
      newExpectedFieldNames.addAll(duplicatedFieldNamesMap.keySet());
      expectedProvidedFieldNames = newExpectedFieldNames;
    }

    // 5. Resolve join condition. Note, this operation should be done after finishing all analyze.
    JoinAndLookupUtils.addJoinForLookUp(node, context);

    // 6. Add projection for coalesce fields if there is.
    if (!newCoalesceList.isEmpty()) {
      context.relBuilder.projectPlus(newCoalesceList);
    }

    // 7. Add projection to remove unnecessary fields
    // NOTE: Need to lazy invoke projectExcept until finishing all analyzing,
    // otherwise the field names may have changed because of field name duplication.
    if (!toBeRemovedFields.isEmpty()) {
      context.relBuilder.projectExcept(toBeRemovedFields);
    }

    // 7. Rename the fields to the expected names.
    JoinAndLookupUtils.renameToExpectedFields(
        expectedProvidedFieldNames,
        sourceFieldsNames.size() - duplicatedSourceFields.size(),
        context);

    return context.relBuilder.peek();
  }

  @Override
  public RelNode visitDedupe(Dedupe node, CalcitePlanContext context) {
    visitChildren(node, context);
    List<Argument> options = node.getOptions();
    Integer allowedDuplication = (Integer) options.get(0).getValue().getValue();
    Boolean keepEmpty = (Boolean) options.get(1).getValue().getValue();
    Boolean consecutive = (Boolean) options.get(2).getValue().getValue();
    if (allowedDuplication <= 0) {
      throw new IllegalArgumentException("Number of duplicate events must be greater than 0");
    }
    if (consecutive) {
      throw new UnsupportedOperationException("Consecutive deduplication is not supported");
    }
    // Columns to deduplicate
    List<RexNode> dedupeFields =
        node.getFields().stream().map(f -> rexVisitor.analyze(f, context)).toList();
    if (keepEmpty) {
      buildDedupOrNull(context, dedupeFields, allowedDuplication);
    } else {
      buildDedupNotNull(context, dedupeFields, allowedDuplication);
    }
    return context.relBuilder.peek();
  }

  private static void buildDedupOrNull(
      CalcitePlanContext context, List<RexNode> dedupeFields, Integer allowedDuplication) {
    /*
     * | dedup 2 a, b keepempty=false
     * DropColumns('_row_number_dedup_)
     * +- Filter ('_row_number_dedup_ <= n OR isnull('a) OR isnull('b))
     *    +- Window [row_number() windowspecdefinition('a, 'b, 'a ASC NULLS FIRST, 'b ASC NULLS FIRST, specifiedwindowoundedpreceding$(), currentrow$())) AS _row_number_dedup_], ['a, 'b], ['a ASC NULLS FIRST, 'b ASC NULLS FIRST]
     *        +- ...
     */
    // Window [row_number() windowspecdefinition('a, 'b, 'a ASC NULLS FIRST, 'b ASC NULLS FIRST,
    // specifiedwindowoundedpreceding$(), currentrow$())) AS _row_number_dedup_], ['a, 'b], ['a
    // ASC
    // NULLS FIRST, 'b ASC NULLS FIRST]
    RexNode rowNumber =
        context
            .relBuilder
            .aggregateCall(SqlStdOperatorTable.ROW_NUMBER)
            .over()
            .partitionBy(dedupeFields)
            .orderBy(dedupeFields)
            .rowsTo(RexWindowBounds.CURRENT_ROW)
            .as(ROW_NUMBER_COLUMN_FOR_DEDUP);
    context.relBuilder.projectPlus(rowNumber);
    RexNode _row_number_dedup_ = context.relBuilder.field(ROW_NUMBER_COLUMN_FOR_DEDUP);
    // Filter (isnull('a) OR isnull('b) OR '_row_number_dedup_ <= n)
    context.relBuilder.filter(
        context.relBuilder.or(
            context.relBuilder.or(dedupeFields.stream().map(context.relBuilder::isNull).toList()),
            context.relBuilder.lessThanOrEqual(
                _row_number_dedup_, context.relBuilder.literal(allowedDuplication))));
    // DropColumns('_row_number_dedup_)
    context.relBuilder.projectExcept(_row_number_dedup_);
  }

  private static void buildDedupNotNull(
      CalcitePlanContext context, List<RexNode> dedupeFields, Integer allowedDuplication) {
    /*
     * | dedup 2 a, b keepempty=false
     * DropColumns('_row_number_dedup_)
     * +- Filter ('_row_number_dedup_ <= n)
     *    +- Window [row_number() windowspecdefinition('a, 'b, 'a ASC NULLS FIRST, 'b ASC NULLS FIRST, specifiedwindowoundedpreceding$(), currentrow$())) AS _row_number_dedup_], ['a, 'b], ['a ASC NULLS FIRST, 'b ASC NULLS FIRST]
     *       +- Filter (isnotnull('a) AND isnotnull('b))
     *          +- ...
     */
    // Filter (isnotnull('a) AND isnotnull('b))
    context.relBuilder.filter(
        context.relBuilder.and(dedupeFields.stream().map(context.relBuilder::isNotNull).toList()));
    // Window [row_number() windowspecdefinition('a, 'b, 'a ASC NULLS FIRST, 'b ASC NULLS FIRST,
    // specifiedwindowoundedpreceding$(), currentrow$())) AS _row_number_dedup_], ['a, 'b], ['a ASC
    // NULLS FIRST, 'b ASC NULLS FIRST]
    RexNode rowNumber =
        context
            .relBuilder
            .aggregateCall(SqlStdOperatorTable.ROW_NUMBER)
            .over()
            .partitionBy(dedupeFields)
            .orderBy(dedupeFields)
            .rowsTo(RexWindowBounds.CURRENT_ROW)
            .as(ROW_NUMBER_COLUMN_FOR_DEDUP);
    context.relBuilder.projectPlus(rowNumber);
    RexNode _row_number_dedup_ = context.relBuilder.field(ROW_NUMBER_COLUMN_FOR_DEDUP);
    // Filter ('_row_number_dedup_ <= n)
    context.relBuilder.filter(
        context.relBuilder.lessThanOrEqual(
            _row_number_dedup_, context.relBuilder.literal(allowedDuplication)));
    // DropColumns('_row_number_dedup_)
    context.relBuilder.projectExcept(_row_number_dedup_);
  }

  @Override
  public RelNode visitWindow(Window node, CalcitePlanContext context) {
    visitChildren(node, context);
    List<RexNode> overExpressions =
        node.getWindowFunctionList().stream().map(w -> rexVisitor.analyze(w, context)).toList();
    context.relBuilder.projectPlus(overExpressions);
    return context.relBuilder.peek();
  }

  @Override
  public RelNode visitFillNull(FillNull node, CalcitePlanContext context) {
    visitChildren(node, context);
    if (node.getFields().size()
        != new HashSet<>(node.getFields().stream().map(f -> f.getField().toString()).toList())
            .size()) {
      throw new IllegalArgumentException("The field list cannot be duplicated in fillnull");
    }
    List<RexNode> projects = new ArrayList<>();
    List<RelDataTypeField> fieldsList = context.relBuilder.peek().getRowType().getFieldList();
    for (RelDataTypeField field : fieldsList) {
      RexNode fieldRef = context.rexBuilder.makeInputRef(field.getType(), field.getIndex());
      boolean toReplace = false;
      for (Pair<Field, UnresolvedExpression> pair : node.getReplacementPairs()) {
        if (field.getName().equalsIgnoreCase(pair.getLeft().getField().toString())) {
          RexNode replacement = rexVisitor.analyze(pair.getRight(), context);
          RexNode coalesce = context.rexBuilder.coalesce(fieldRef, replacement);
          RexNode coalesceWithAlias = context.relBuilder.alias(coalesce, field.getName());
          projects.add(coalesceWithAlias);
          toReplace = true;
          break;
        }
      }
      if (!toReplace && node.getReplacementForAll().isEmpty()) {
        projects.add(fieldRef);
      } else if (node.getReplacementForAll().isPresent()) {
        RexNode replacement = rexVisitor.analyze(node.getReplacementForAll().get(), context);
        RexNode coalesce = context.rexBuilder.coalesce(fieldRef, replacement);
        RexNode coalesceWithAlias = context.relBuilder.alias(coalesce, field.getName());
        projects.add(coalesceWithAlias);
      }
    }
    context.relBuilder.project(projects);
    return context.relBuilder.peek();
  }

  @Override
  public RelNode visitAppendCol(AppendCol node, CalcitePlanContext context) {
    // 1. resolve main plan
    visitChildren(node, context);
    // 2. add row_number() column to main
    RexNode mainRowNumber =
        PlanUtils.makeOver(
            context,
            BuiltinFunctionName.ROW_NUMBER,
            null,
            List.of(),
            List.of(),
            List.of(),
            WindowFrame.toCurrentRow());
    context.relBuilder.projectPlus(
        context.relBuilder.alias(mainRowNumber, ROW_NUMBER_COLUMN_NAME_MAIN));

    // 3. build subsearch tree (attach relation to subsearch)
    UnresolvedPlan relation = getRelation(node);
    transformPlanToAttachChild(node.getSubSearch(), relation);
    // 4. resolve subsearch plan
    node.getSubSearch().accept(this, context);
    // 5. add row_number() column to subsearch
    RexNode subsearchRowNumber =
        PlanUtils.makeOver(
            context,
            BuiltinFunctionName.ROW_NUMBER,
            null,
            List.of(),
            List.of(),
            List.of(),
            WindowFrame.toCurrentRow());
    context.relBuilder.projectPlus(
        context.relBuilder.alias(subsearchRowNumber, ROW_NUMBER_COLUMN_NAME_SUBSEARCH));

    List<String> subsearchFields = context.relBuilder.peek().getRowType().getFieldNames();
    List<String> mainFields = context.relBuilder.peek(1).getRowType().getFieldNames();
    if (!node.isOverride()) {
      // 6. if override = false, drop all the duplicated columns in subsearch before join
      List<String> subsearchProjectList =
          subsearchFields.stream().filter(r -> !mainFields.contains(r)).toList();
      context.relBuilder.project(context.relBuilder.fields(subsearchProjectList));
    }

    // 7. join with condition `_row_number_main_ = _row_number_subsearch_`
    RexNode joinCondition =
        context.relBuilder.equals(
            context.relBuilder.field(2, 0, ROW_NUMBER_COLUMN_NAME_MAIN),
            context.relBuilder.field(2, 1, ROW_NUMBER_COLUMN_NAME_SUBSEARCH));
    context.relBuilder.join(
        JoinAndLookupUtils.translateJoinType(Join.JoinType.FULL), joinCondition);

    if (!node.isOverride()) {
      // 8. if override = false, drop both _row_number_ columns
      context.relBuilder.projectExcept(
          List.of(
              context.relBuilder.field(ROW_NUMBER_COLUMN_NAME_MAIN),
              context.relBuilder.field(ROW_NUMBER_COLUMN_NAME_SUBSEARCH)));
      return context.relBuilder.peek();
    } else {
      // 9. if override = true, override the duplicated columns in main by subsearch values
      // when join condition matched.
      List<RexNode> finalProjections = new ArrayList<>();
      List<String> finalFieldNames = new ArrayList<>();
      int mainFieldCount = mainFields.size();
      Set<String> duplicatedFields =
          mainFields.stream().filter(subsearchFields::contains).collect(Collectors.toSet());
      RexNode caseCondition =
          context.relBuilder.equals(
              context.relBuilder.field(ROW_NUMBER_COLUMN_NAME_MAIN),
              context.relBuilder.field(ROW_NUMBER_COLUMN_NAME_SUBSEARCH));
      for (int mainFieldIndex = 0; mainFieldIndex < mainFields.size(); mainFieldIndex++) {
        String mainFieldName = mainFields.get(mainFieldIndex);
        if (mainFieldName.equals(ROW_NUMBER_COLUMN_NAME_MAIN)) {
          continue;
        }
        finalFieldNames.add(mainFieldName);
        if (duplicatedFields.contains(mainFieldName)) {
          int subsearchFieldIndex = mainFieldCount + subsearchFields.indexOf(mainFieldName);
          // build case("_row_number_main_" = "_row_number_subsearch_", subsearchField, mainField)
          // using subsearch value when join condition matched, otherwise main value
          RexNode caseExpr =
              context.relBuilder.call(
                  SqlStdOperatorTable.CASE,
                  caseCondition,
                  context.relBuilder.field(subsearchFieldIndex),
                  context.relBuilder.field(mainFieldIndex));
          finalProjections.add(caseExpr);
        } else {
          // keep main fields for non duplicated fields
          finalProjections.add(context.relBuilder.field(mainFieldIndex));
        }
      }
      // add non duplicated fields of subsearch
      for (int subsearchFieldIndex = 0;
          subsearchFieldIndex < subsearchFields.size();
          subsearchFieldIndex++) {
        String subsearchFieldName = subsearchFields.get(subsearchFieldIndex);
        if (subsearchFieldName.equals(ROW_NUMBER_COLUMN_NAME_SUBSEARCH)) {
          continue;
        }
        if (!duplicatedFields.contains(subsearchFieldName)) {
          finalProjections.add(context.relBuilder.field(mainFieldCount + subsearchFieldIndex));
          finalFieldNames.add(subsearchFieldName);
        }
      }
      context.relBuilder.project(finalProjections, finalFieldNames);
      return context.relBuilder.peek();
    }
  }

  @Override
  public RelNode visitAppend(Append node, CalcitePlanContext context) {
    // 1. Resolve main plan
    visitChildren(node, context);

    // 2. Resolve subsearch plan
    UnresolvedPlan prunedSubSearch =
        node.getSubSearch().accept(new EmptySourcePropagateVisitor(), null);
    prunedSubSearch.accept(this, context);

    // 3. Merge two query schemas
    RelNode subsearchNode = context.relBuilder.build();
    RelNode mainNode = context.relBuilder.build();
    List<RelDataTypeField> mainFields = mainNode.getRowType().getFieldList();
    List<RelDataTypeField> subsearchFields = subsearchNode.getRowType().getFieldList();
    Map<String, RelDataTypeField> subsearchFieldMap =
        subsearchFields.stream()
            .map(typeField -> Pair.of(typeField.getName(), typeField))
            .collect(Collectors.toMap(Pair::getKey, Pair::getValue));
    boolean[] isSelected = new boolean[subsearchFields.size()];
    List<String> names = new ArrayList<>();
    List<RexNode> mainUnionProjects = new ArrayList<>();
    List<RexNode> subsearchUnionProjects = new ArrayList<>();

    // 3.1 Start with main query's schema. If subsearch plan doesn't have matched column,
    // add same type column in place with NULL literal
    for (int i = 0; i < mainFields.size(); i++) {
      mainUnionProjects.add(context.rexBuilder.makeInputRef(mainNode, i));
      RelDataTypeField mainField = mainFields.get(i);
      RelDataTypeField subsearchField = subsearchFieldMap.get(mainField.getName());
      names.add(mainField.getName());
      if (subsearchFieldMap.containsKey(mainField.getName())
          && subsearchField != null
          && subsearchField.getType().equals(mainField.getType())) {
        subsearchUnionProjects.add(
            context.rexBuilder.makeInputRef(subsearchNode, subsearchField.getIndex()));
        isSelected[subsearchField.getIndex()] = true;
      } else {
        subsearchUnionProjects.add(context.rexBuilder.makeNullLiteral(mainField.getType()));
      }
    }

    // 3.2 Add remaining subsearch columns to the merged schema
    for (int j = 0; j < subsearchFields.size(); j++) {
      RelDataTypeField subsearchField = subsearchFields.get(j);
      if (!isSelected[j]) {
        mainUnionProjects.add(context.rexBuilder.makeNullLiteral(subsearchField.getType()));
        subsearchUnionProjects.add(context.rexBuilder.makeInputRef(subsearchNode, j));
        names.add(subsearchField.getName());
      }
    }

    // 3.3 Uniquify names in case the merged names have duplicates
    List<String> uniqNames =
        SqlValidatorUtil.uniquify(names, SqlValidatorUtil.EXPR_SUGGESTER, true);

    // 4. Apply new schema over two query plans
    RelNode projectedMainNode =
        context.relBuilder.push(mainNode).project(mainUnionProjects, uniqNames).build();
    RelNode projectedSubsearchNode =
        context.relBuilder.push(subsearchNode).project(subsearchUnionProjects, uniqNames).build();

    // 5. Union all two projected plans
    context.relBuilder.push(projectedMainNode);
    context.relBuilder.push(projectedSubsearchNode);
    context.relBuilder.union(true);
    return context.relBuilder.peek();
  }

  /*
   * Unsupported Commands of PPL with Calcite for OpenSearch 3.0.0-beta
   */
  @Override
  public RelNode visitAD(AD node, CalcitePlanContext context) {
    throw new CalciteUnsupportedException("AD command is unsupported in Calcite");
  }

  @Override
  public RelNode visitCloseCursor(CloseCursor closeCursor, CalcitePlanContext context) {
    throw new CalciteUnsupportedException("Close cursor operation is unsupported in Calcite");
  }

  @Override
  public RelNode visitFetchCursor(FetchCursor cursor, CalcitePlanContext context) {
    throw new CalciteUnsupportedException("Fetch cursor operation is unsupported in Calcite");
  }

  @Override
  public RelNode visitML(ML node, CalcitePlanContext context) {
    throw new CalciteUnsupportedException("ML command is unsupported in Calcite");
  }

  @Override
  public RelNode visitPaginate(Paginate paginate, CalcitePlanContext context) {
    throw new CalciteUnsupportedException("Paginate operation is unsupported in Calcite");
  }

  @Override
  public RelNode visitKmeans(Kmeans node, CalcitePlanContext context) {
    throw new CalciteUnsupportedException("Kmeans command is unsupported in Calcite");
  }

  @Override
  public RelNode visitRareTopN(RareTopN node, CalcitePlanContext context) {
    visitChildren(node, context);

    ArgumentMap arguments = ArgumentMap.of(node.getArguments());
    String countFieldName = (String) arguments.get("countField").getValue();
    if (context.relBuilder.peek().getRowType().getFieldNames().contains(countFieldName)) {
      throw new IllegalArgumentException(
          "Field `"
              + countFieldName
              + "` is existed, change the count field by setting countfield='xyz'");
    }

    // 1. group the group-by list + field list and add a count() aggregation
    List<UnresolvedExpression> groupExprList = new ArrayList<>(node.getGroupExprList());
    List<UnresolvedExpression> fieldList =
        node.getFields().stream().map(f -> (UnresolvedExpression) f).toList();
    groupExprList.addAll(fieldList);
    List<UnresolvedExpression> aggExprList =
        List.of(AstDSL.alias(countFieldName, AstDSL.aggregate("count", null)));
    aggregateWithTrimming(groupExprList, aggExprList, context);

    // 2. add a window column
    List<RexNode> partitionKeys = rexVisitor.analyze(node.getGroupExprList(), context);
    RexNode countField;
    if (node.getCommandType() == RareTopN.CommandType.TOP) {
      countField = context.relBuilder.desc(context.relBuilder.field(countFieldName));
    } else {
      countField = context.relBuilder.field(countFieldName);
    }
    RexNode rowNumberWindowOver =
        PlanUtils.makeOver(
            context,
            BuiltinFunctionName.ROW_NUMBER,
            null,
            List.of(),
            partitionKeys,
            List.of(countField),
            WindowFrame.toCurrentRow());
    context.relBuilder.projectPlus(
        context.relBuilder.alias(rowNumberWindowOver, ROW_NUMBER_COLUMN_NAME));

    // 3. filter row_number() <= k in each partition
    Integer N = (Integer) arguments.get("noOfResults").getValue();
    context.relBuilder.filter(
        context.relBuilder.lessThanOrEqual(
            context.relBuilder.field(ROW_NUMBER_COLUMN_NAME), context.relBuilder.literal(N)));

    // 4. project final output. the default output is group by list + field list
    Boolean showCount = (Boolean) arguments.get("showCount").getValue();
    if (showCount) {
      context.relBuilder.projectExcept(context.relBuilder.field(ROW_NUMBER_COLUMN_NAME));
    } else {
      context.relBuilder.projectExcept(
          context.relBuilder.field(ROW_NUMBER_COLUMN_NAME),
          context.relBuilder.field(countFieldName));
    }
    return context.relBuilder.peek();
  }

  @Override
  public RelNode visitTableFunction(TableFunction node, CalcitePlanContext context) {
    throw new CalciteUnsupportedException("Table function is unsupported in Calcite");
  }

  /**
   * Visit flatten command.
   *
   * <p>The flatten command is used to flatten a struct field into multiple fields. This
   * implementation simply projects the flattened fields and renames them according to the provided
   * aliases or the field names in the struct. This is possible because the struct / object field
   * are always read in a flattened manner in OpenSearch.
   *
   * @param node Flatten command node
   * @param context CalcitePlanContext
   * @return RelNode representing the visited logical plan
   */
  @Override
  public RelNode visitFlatten(Flatten node, CalcitePlanContext context) {
    visitChildren(node, context);
    RelBuilder relBuilder = context.relBuilder;
    String fieldName = node.getField().getField().toString();
    // Match the sub-field names with "field.*"
    List<RelDataTypeField> fieldsToExpand =
        relBuilder.peek().getRowType().getFieldList().stream()
            .filter(f -> f.getName().startsWith(fieldName + "."))
            .toList();

    List<String> expandedFieldNames;
    if (node.getAliases() != null) {
      if (node.getAliases().size() != fieldsToExpand.size()) {
        throw new IllegalArgumentException(
            String.format(
                "The number of aliases has to match the number of flattened fields. Expected %d"
                    + " (%s), got %d (%s)",
                fieldsToExpand.size(),
                fieldsToExpand.stream()
                    .map(RelDataTypeField::getName)
                    .collect(Collectors.joining(", ")),
                node.getAliases().size(),
                String.join(", ", node.getAliases())));
      }
      expandedFieldNames = node.getAliases();
    } else {
      // If no aliases provided, name the flattened fields to the key name in the struct.
      // E.g. message.author --renamed-to--> author
      expandedFieldNames =
          fieldsToExpand.stream()
              .map(RelDataTypeField::getName)
              .map(name -> name.substring(fieldName.length() + 1))
              .collect(Collectors.toList());
    }
    List<RexNode> expandedFields =
        Streams.zip(
                fieldsToExpand.stream(),
                expandedFieldNames.stream(),
                (f, n) -> relBuilder.alias(relBuilder.field(f.getName()), n))
            .collect(Collectors.toList());
    relBuilder.projectPlus(expandedFields);
    return relBuilder.peek();
  }

  /** Helper method to get the function name for proper column naming */
  private String getValueFunctionName(UnresolvedExpression aggregateFunction) {
    if (!(aggregateFunction instanceof AggregateFunction)) {
      return "value";
    }

    AggregateFunction aggFunc = (AggregateFunction) aggregateFunction;
    String funcName = aggFunc.getFuncName().toLowerCase();
    List<UnresolvedExpression> args = new ArrayList<>();
    if (aggFunc.getField() != null) {
      args.add(aggFunc.getField());
    }
    if (aggFunc.getArgList() != null) {
      args.addAll(aggFunc.getArgList());
    }

    if (args.isEmpty() || funcName.equals("count")) {
      // Special case for count() to show as just "count" instead of "count(AllFields())"
      return "count";
    }

    // Build the full function call string like "avg(cpu_usage)"
    StringBuilder sb = new StringBuilder(funcName).append("(");
    for (int i = 0; i < args.size(); i++) {
      if (i > 0) sb.append(", ");
      if (args.get(i) instanceof Field) {
        sb.append(((Field) args.get(i)).getField().toString());
      } else {
        sb.append(args.get(i).toString());
      }
    }
    sb.append(")");
    return sb.toString();
  }

  /** Transforms timechart command into SQL-based operations. */
  @Override
  public RelNode visitTimechart(
      org.opensearch.sql.ast.tree.Timechart node, CalcitePlanContext context) {
    visitChildren(node, context);

    // Extract parameters
    UnresolvedExpression spanExpr = node.getBinExpression();

    List<UnresolvedExpression> groupExprList = Arrays.asList(spanExpr);

    // Handle no by field case
    if (node.getByField() == null) {
      String valueFunctionName = getValueFunctionName(node.getAggregateFunction());

      // Create group expression list with just the timestamp span but use a different alias
      // to avoid @timestamp naming conflict
      List<UnresolvedExpression> simpleGroupExprList = new ArrayList<>();
      simpleGroupExprList.add(new Alias("timestamp", spanExpr));
      // Create agg expression list with the aggregate function
      List<UnresolvedExpression> simpleAggExprList =
          List.of(new Alias(valueFunctionName, node.getAggregateFunction()));
      // Create an Aggregation object
      Aggregation aggregation =
          new Aggregation(
              simpleAggExprList,
              Collections.emptyList(),
              simpleGroupExprList,
              null,
              Collections.emptyList());
      // Use visitAggregation to handle the aggregation and column naming
      RelNode result = visitAggregation(aggregation, context);
      // Push the result and add explicit projection to get [@timestamp, count] order
      context.relBuilder.push(result);
      // Reorder fields: timestamp first, then count
      context.relBuilder.project(
          context.relBuilder.field("timestamp"), context.relBuilder.field(valueFunctionName));
      // Rename timestamp to @timestamp
      context.relBuilder.rename(List.of("@timestamp", valueFunctionName));

      context.relBuilder.sort(context.relBuilder.field(0));
      return context.relBuilder.peek();
    }

    // Extract parameters for byField case
    UnresolvedExpression byField = node.getByField();
    String byFieldName = ((Field) byField).getField().toString();
    String valueFunctionName = getValueFunctionName(node.getAggregateFunction());

    int limit = Optional.ofNullable(node.getLimit()).orElse(10);
    boolean useOther = Optional.ofNullable(node.getUseOther()).orElse(true);

    try {
      // Step 1: Initial aggregation - IMPORTANT: order is [spanExpr, byField]
      groupExprList = Arrays.asList(spanExpr, byField);
      aggregateWithTrimming(groupExprList, List.of(node.getAggregateFunction()), context);

      // First rename the timestamp field (2nd to last) to @timestamp
      List<String> fieldNames = context.relBuilder.peek().getRowType().getFieldNames();
      List<String> renamedFields = new ArrayList<>(fieldNames);
      // TODO: Fix aggregateWithTrimming reordering
      renamedFields.set(fieldNames.size() - 2, "@timestamp");
      context.relBuilder.rename(renamedFields);

      // Then reorder: @timestamp first, then byField, then value function
      List<RexNode> outputFields = context.relBuilder.fields();
      List<RexNode> reordered = new ArrayList<>();
      reordered.add(context.relBuilder.field("@timestamp")); // timestamp first
      reordered.add(context.relBuilder.field(byFieldName)); // byField second
      reordered.add(outputFields.get(outputFields.size() - 1)); // value function last
      context.relBuilder.project(reordered);

      // Handle no limit case - just sort and return with proper field aliases
      if (limit == 0) {
        // Add final projection with proper aliases: [@timestamp, byField, valueFunctionName]
        context.relBuilder.project(
            context.relBuilder.alias(context.relBuilder.field(0), "@timestamp"),
            context.relBuilder.alias(context.relBuilder.field(1), byFieldName),
            context.relBuilder.alias(context.relBuilder.field(2), valueFunctionName));
        context.relBuilder.sort(context.relBuilder.field(0), context.relBuilder.field(1));
        return context.relBuilder.peek();
      }

      // Use known field positions after reordering: 0=@timestamp, 1=byField, 2=value
      RelNode completeResults = context.relBuilder.build();

      // Step 2: Find top N categories using window function approach (more efficient than separate
      // aggregation)
      RelNode topCategories = buildTopCategoriesQuery(completeResults, limit, context);

      // Step 3: Apply OTHER logic with single pass
      return buildFinalResultWithOther(
          completeResults, topCategories, byFieldName, valueFunctionName, useOther, limit, context);

    } catch (Exception e) {
      throw new RuntimeException("Error in visitTimechart: " + e.getMessage(), e);
    }
  }

  /** Build top categories query - simpler approach that works better with OTHER handling */
  private RelNode buildTopCategoriesQuery(
      RelNode completeResults, int limit, CalcitePlanContext context) {
    context.relBuilder.push(completeResults);

    // Filter out null values when determining top categories - null should not count towards limit
    context.relBuilder.filter(context.relBuilder.isNotNull(context.relBuilder.field(1)));

    // Get totals for non-null categories - field positions: 0=@timestamp, 1=byField, 2=value
    context.relBuilder.aggregate(
        context.relBuilder.groupKey(context.relBuilder.field(1)),
        context.relBuilder.sum(context.relBuilder.field(2)).as("grand_total"));

    // Apply sorting and limit to non-null categories only
    context.relBuilder.sort(context.relBuilder.desc(context.relBuilder.field("grand_total")));
    if (limit > 0) {
      context.relBuilder.limit(0, limit);
    }

    return context.relBuilder.build();
  }

  /** Build final result with OTHER category using efficient single-pass approach */
  private RelNode buildFinalResultWithOther(
      RelNode completeResults,
      RelNode topCategories,
      String byFieldName,
      String valueFunctionName,
      boolean useOther,
      int limit,
      CalcitePlanContext context) {

    // Use zero-filling for count aggregations, standard result for others
    if (valueFunctionName.equals("count")) {
      return buildZeroFilledResult(
          completeResults, topCategories, byFieldName, valueFunctionName, useOther, limit, context);
    } else {
      return buildStandardResult(
          completeResults, topCategories, byFieldName, valueFunctionName, useOther, context);
    }
  }

  /** Build standard result without zero-filling */
  private RelNode buildStandardResult(
      RelNode completeResults,
      RelNode topCategories,
      String byFieldName,
      String valueFunctionName,
      boolean useOther,
      CalcitePlanContext context) {

    context.relBuilder.push(completeResults);
    context.relBuilder.push(topCategories);

    // LEFT JOIN to identify top categories - field positions: 0=@timestamp, 1=byField, 2=value
    context.relBuilder.join(
        org.apache.calcite.rel.core.JoinRelType.LEFT,
        context.relBuilder.equals(
            context.relBuilder.field(2, 0, 1), context.relBuilder.field(2, 1, 0)));

    // Calculate field position after join
    int topCategoryFieldIndex = completeResults.getRowType().getFieldCount();

    // Create CASE expression for OTHER logic
    RexNode categoryExpr = createOtherCaseExpression(topCategoryFieldIndex, 1, context);

    // Project and aggregate
    context.relBuilder.project(
        context.relBuilder.alias(context.relBuilder.field(0), "@timestamp"),
        context.relBuilder.alias(categoryExpr, byFieldName),
        context.relBuilder.alias(context.relBuilder.field(2), valueFunctionName));

    context.relBuilder.aggregate(
        context.relBuilder.groupKey(context.relBuilder.field(0), context.relBuilder.field(1)),
        context.relBuilder.sum(context.relBuilder.field(2)).as(valueFunctionName));

    applyFiltersAndSort(useOther, context);
    return context.relBuilder.peek();
  }

  /** Helper to create OTHER case expression - preserves NULL as a category */
  private RexNode createOtherCaseExpression(
      int topCategoryFieldIndex, int byIndex, CalcitePlanContext context) {
    return context.relBuilder.call(
        org.apache.calcite.sql.fun.SqlStdOperatorTable.CASE,
        context.relBuilder.isNotNull(context.relBuilder.field(topCategoryFieldIndex)),
        context.relBuilder.field(byIndex), // Keep original value (including NULL)
        context.relBuilder.call(
            org.apache.calcite.sql.fun.SqlStdOperatorTable.CASE,
            context.relBuilder.isNull(context.relBuilder.field(byIndex)),
            context.relBuilder.literal(null), // Preserve NULL as NULL
            context.relBuilder.literal("OTHER")));
  }

  /** Helper to apply filters and sorting */
  private void applyFiltersAndSort(boolean useOther, CalcitePlanContext context) {
    if (!useOther) {
      context.relBuilder.filter(
          context.relBuilder.notEquals(
              context.relBuilder.field(1), context.relBuilder.literal("OTHER")));
    }
    context.relBuilder.sort(context.relBuilder.field(0), context.relBuilder.field(1));
  }

  /** Build zero-filled result using fillnull pattern - treat NULL as just another category */
  private RelNode buildZeroFilledResult(
      RelNode completeResults,
      RelNode topCategories,
      String byFieldName,
      String valueFunctionName,
      boolean useOther,
      int limit,
      CalcitePlanContext context) {

    // Get all unique timestamps - field positions: 0=@timestamp, 1=byField, 2=value
    context.relBuilder.push(completeResults);
    context.relBuilder.aggregate(context.relBuilder.groupKey(context.relBuilder.field(0)));
    RelNode allTimestamps = context.relBuilder.build();

    // Get all categories for zero-filling - apply OTHER logic here too
    context.relBuilder.push(completeResults);
    context.relBuilder.push(topCategories);
    context.relBuilder.join(
        org.apache.calcite.rel.core.JoinRelType.LEFT,
        context.relBuilder.call(
            org.apache.calcite.sql.fun.SqlStdOperatorTable.IS_NOT_DISTINCT_FROM,
            context.relBuilder.field(2, 0, 1),
            context.relBuilder.field(2, 1, 0)));

    int topCategoryFieldIndex = completeResults.getRowType().getFieldCount();
    RexNode categoryExpr = createOtherCaseExpression(topCategoryFieldIndex, 1, context);

    context.relBuilder.project(categoryExpr);
    context.relBuilder.aggregate(context.relBuilder.groupKey(context.relBuilder.field(0)));
    RelNode allCategories = context.relBuilder.build();

    // Cross join timestamps with ALL categories (including OTHER) for zero-filling
    context.relBuilder.push(allTimestamps);
    context.relBuilder.push(allCategories);
    context.relBuilder.join(
        org.apache.calcite.rel.core.JoinRelType.INNER, context.relBuilder.literal(true));

    // Create zero-filled combinations with count=0
    context.relBuilder.project(
        context.relBuilder.alias(
            context.relBuilder.cast(context.relBuilder.field(0), SqlTypeName.TIMESTAMP),
            "@timestamp"),
        context.relBuilder.alias(context.relBuilder.field(1), byFieldName),
        context.relBuilder.alias(context.relBuilder.literal(0), valueFunctionName));
    RelNode zeroFilledCombinations = context.relBuilder.build();

    // Get actual results with OTHER logic applied
    context.relBuilder.push(completeResults);
    context.relBuilder.push(topCategories);
    context.relBuilder.join(
        org.apache.calcite.rel.core.JoinRelType.LEFT,
        // Use IS NOT DISTINCT FROM for proper null handling in join
        context.relBuilder.call(
            org.apache.calcite.sql.fun.SqlStdOperatorTable.IS_NOT_DISTINCT_FROM,
            context.relBuilder.field(2, 0, 1),
            context.relBuilder.field(2, 1, 0)));

    int actualTopCategoryFieldIndex = completeResults.getRowType().getFieldCount();
    RexNode actualCategoryExpr = createOtherCaseExpression(actualTopCategoryFieldIndex, 1, context);

    context.relBuilder.project(
        context.relBuilder.alias(
            context.relBuilder.cast(context.relBuilder.field(0), SqlTypeName.TIMESTAMP),
            "@timestamp"),
        context.relBuilder.alias(actualCategoryExpr, byFieldName),
        context.relBuilder.alias(context.relBuilder.field(2), valueFunctionName));

    context.relBuilder.aggregate(
        context.relBuilder.groupKey(context.relBuilder.field(0), context.relBuilder.field(1)),
        context.relBuilder.sum(context.relBuilder.field(2)).as("actual_count"));
    RelNode actualResults = context.relBuilder.build();

    // UNION zero-filled with actual results
    context.relBuilder.push(actualResults);
    context.relBuilder.push(zeroFilledCombinations);
    context.relBuilder.union(false);

    // Aggregate to combine actual and zero-filled data
    context.relBuilder.aggregate(
        context.relBuilder.groupKey(context.relBuilder.field(0), context.relBuilder.field(1)),
        context.relBuilder.sum(context.relBuilder.field(2)).as(valueFunctionName));

    applyFiltersAndSort(useOther, context);
    return context.relBuilder.peek();
  }

  @Override
  public RelNode visitTrendline(Trendline node, CalcitePlanContext context) {
    visitChildren(node, context);

    node.getSortByField()
        .ifPresent(
            sortField -> {
              SortOption sortOption = analyzeSortOption(sortField.getFieldArgs());
              RexNode field = rexVisitor.analyze(sortField, context);
              if (sortOption == DEFAULT_DESC) {
                context.relBuilder.sort(context.relBuilder.desc(field));
              } else {
                context.relBuilder.sort(field);
              }
            });

    List<RexNode> trendlineNodes = new ArrayList<>();
    List<String> aliases = new ArrayList<>();
    node.getComputations()
        .forEach(
            trendlineComputation -> {
              RexNode field = rexVisitor.analyze(trendlineComputation.getDataField(), context);
              context.relBuilder.filter(context.relBuilder.isNotNull(field));

              WindowFrame windowFrame =
                  WindowFrame.of(
                      FrameType.ROWS,
                      StringUtils.format(
                          "%d PRECEDING", trendlineComputation.getNumberOfDataPoints() - 1),
                      "CURRENT ROW");
              RexNode countExpr =
                  PlanUtils.makeOver(
                      context,
                      BuiltinFunctionName.COUNT,
                      null,
                      List.of(),
                      List.of(),
                      List.of(),
                      windowFrame);
              // CASE WHEN count() over (ROWS (windowSize-1) PRECEDING) > windowSize - 1
              RexNode whenConditionExpr =
                  PPLFuncImpTable.INSTANCE.resolve(
                      context.rexBuilder,
                      ">",
                      countExpr,
                      context.relBuilder.literal(trendlineComputation.getNumberOfDataPoints() - 1));

              RexNode thenExpr;
              switch (trendlineComputation.getComputationType()) {
                case TrendlineType.SMA:
                  // THEN avg(field) over (ROWS (windowSize-1) PRECEDING)
                  thenExpr =
                      PlanUtils.makeOver(
                          context,
                          BuiltinFunctionName.AVG,
                          field,
                          List.of(),
                          List.of(),
                          List.of(),
                          windowFrame);
                  break;
                case TrendlineType.WMA:
                  // THEN wma expression
                  thenExpr =
                      buildWmaRexNode(
                          field,
                          trendlineComputation.getNumberOfDataPoints(),
                          windowFrame,
                          context);
                  break;
                default:
                  throw new IllegalStateException("Unsupported trendline type");
              }

              // ELSE NULL
              RexNode elseExpr = context.relBuilder.literal(null);

              List<RexNode> caseOperands = new ArrayList<>();
              caseOperands.add(whenConditionExpr);
              caseOperands.add(thenExpr);
              caseOperands.add(elseExpr);
              RexNode trendlineNode =
                  context.rexBuilder.makeCall(SqlStdOperatorTable.CASE, caseOperands);
              trendlineNodes.add(trendlineNode);
              aliases.add(trendlineComputation.getAlias());
            });

    projectPlusOverriding(trendlineNodes, aliases, context);
    return context.relBuilder.peek();
  }

  private RexNode buildWmaRexNode(
      RexNode field,
      Integer numberOfDataPoints,
      WindowFrame windowFrame,
      CalcitePlanContext context) {

    // Divisor: 1 + 2 + 3 + ... + windowSize, aka (windowSize * (windowSize + 1) / 2)
    RexNode divisor = context.relBuilder.literal(numberOfDataPoints * (numberOfDataPoints + 1) / 2);

    // Divider: 1 * NTH_VALUE(field, 1) + 2 * NTH_VALUE(field, 2) + ... + windowSize *
    // NTH_VALUE(field, windowSize)
    RexNode divider = context.relBuilder.literal(0);
    for (int i = 1; i <= numberOfDataPoints; i++) {
      RexNode nthValueExpr =
          PlanUtils.makeOver(
              context,
              BuiltinFunctionName.NTH_VALUE,
              field,
              List.of(context.relBuilder.literal(i)),
              List.of(),
              List.of(),
              windowFrame);
      divider =
          context.relBuilder.call(
              SqlStdOperatorTable.PLUS,
              divider,
              context.relBuilder.call(
                  SqlStdOperatorTable.MULTIPLY, nthValueExpr, context.relBuilder.literal(i)));
    }
    // Divider / CAST(Divisor, DOUBLE)
    return context.relBuilder.call(
        SqlStdOperatorTable.DIVIDE, divider, context.relBuilder.cast(divisor, SqlTypeName.DOUBLE));
  }

  /**
   * Expand command visitor to handle array field expansion. 1. Unnest 2. Join with the original
   * table to get all fields
   *
   * <p>S = π_{field, other_fields}(R ⨝ UNNEST_field(R))
   *
   * @param expand Expand command to be visited
   * @param context CalcitePlanContext containing the RelBuilder and other context
   * @return RelNode representing records with the expanded array field
   */
  @Override
  public RelNode visitExpand(Expand expand, CalcitePlanContext context) {
    // 1. Visit Children
    visitChildren(expand, context);

    // 2. Get the field to expand and an optional alias.
    Field arrayField = expand.getField();
    RexInputRef arrayFieldRex = (RexInputRef) rexVisitor.analyze(arrayField, context);
    String alias = expand.getAlias();

    buildExpandRelNode(arrayFieldRex, arrayField.getField().toString(), alias, context);

    return context.relBuilder.peek();
  }

  @Override
  public RelNode visitValues(Values values, CalcitePlanContext context) {
    if (values.getValues() == null || values.getValues().isEmpty()) {
      context.relBuilder.values(context.relBuilder.getTypeFactory().builder().build());
      return context.relBuilder.peek();
    } else {
      throw new CalciteUnsupportedException("Explicit values node is unsupported in Calcite");
    }
  }

  private void buildParseRelNode(Parse node, CalcitePlanContext context) {
    RexNode sourceField = rexVisitor.analyze(node.getSourceField(), context);
    ParseMethod parseMethod = node.getParseMethod();
    java.util.Map<String, Literal> arguments = node.getArguments();
    String patternValue = (String) node.getPattern().getValue();
    String pattern =
        ParseMethod.PATTERNS.equals(parseMethod) && Strings.isNullOrEmpty(patternValue)
            ? "[a-zA-Z0-9]+"
            : patternValue;
    List<String> groupCandidates =
        ParseUtils.getNamedGroupCandidates(parseMethod, pattern, arguments);
    RexNode[] rexNodeList =
        new RexNode[] {
          sourceField,
          context.rexBuilder.makeLiteral(
              pattern, context.rexBuilder.getTypeFactory().createSqlType(SqlTypeName.VARCHAR), true)
        };
    if (ParseMethod.PATTERNS.equals(parseMethod)) {
      rexNodeList = ArrayUtils.add(rexNodeList, context.relBuilder.literal("<*>"));
    }
    List<RexNode> newFields = new ArrayList<>();
    for (String groupCandidate : groupCandidates) {
      RexNode innerRex =
          PPLFuncImpTable.INSTANCE.resolve(
              context.rexBuilder, ParseUtils.BUILTIN_FUNCTION_MAP.get(parseMethod), rexNodeList);
      if (ParseMethod.GROK.equals(parseMethod)) {
        newFields.add(
            PPLFuncImpTable.INSTANCE.resolve(
                context.rexBuilder,
                BuiltinFunctionName.INTERNAL_ITEM,
                innerRex,
                context.relBuilder.literal(groupCandidate)));
      } else {
        newFields.add(innerRex);
      }
    }
    projectPlusOverriding(newFields, groupCandidates, context);
  }

  private void flattenParsedPattern(
      String originalPatternResultAlias,
      RexNode parsedNode,
      CalcitePlanContext context,
      boolean flattenPatternCount) {
    List<RexNode> fattenedNodes = new ArrayList<>();
    List<String> projectNames = new ArrayList<>();
    // Flatten map struct fields
    RexNode patternExpr =
        context.rexBuilder.makeCast(
            context.rexBuilder.getTypeFactory().createSqlType(SqlTypeName.VARCHAR),
            PPLFuncImpTable.INSTANCE.resolve(
                context.rexBuilder,
                BuiltinFunctionName.INTERNAL_ITEM,
                parsedNode,
                context.rexBuilder.makeLiteral(PatternUtils.PATTERN)),
            true,
            true);
    fattenedNodes.add(context.relBuilder.alias(patternExpr, originalPatternResultAlias));
    projectNames.add(originalPatternResultAlias);
    if (flattenPatternCount) {
      RexNode patternCountExpr =
          context.rexBuilder.makeCast(
              context.rexBuilder.getTypeFactory().createSqlType(SqlTypeName.BIGINT),
              PPLFuncImpTable.INSTANCE.resolve(
                  context.rexBuilder,
                  BuiltinFunctionName.INTERNAL_ITEM,
                  parsedNode,
                  context.rexBuilder.makeLiteral(PatternUtils.PATTERN_COUNT)),
              true,
              true);
      fattenedNodes.add(context.relBuilder.alias(patternCountExpr, PatternUtils.PATTERN_COUNT));
      projectNames.add(PatternUtils.PATTERN_COUNT);
    }
    RexNode tokensExpr =
        context.rexBuilder.makeCast(
            UserDefinedFunctionUtils.tokensMap,
            PPLFuncImpTable.INSTANCE.resolve(
                context.rexBuilder,
                BuiltinFunctionName.INTERNAL_ITEM,
                parsedNode,
                context.rexBuilder.makeLiteral(PatternUtils.TOKENS)),
            true,
            true);
    fattenedNodes.add(context.relBuilder.alias(tokensExpr, PatternUtils.TOKENS));
    projectNames.add(PatternUtils.TOKENS);
    projectPlusOverriding(fattenedNodes, projectNames, context);
  }

  private void buildExpandRelNode(
      RexInputRef arrayFieldRex, String arrayFieldName, String alias, CalcitePlanContext context) {
    // 3. Capture the outer row in a CorrelationId
    Holder<RexCorrelVariable> correlVariable = Holder.empty();
    context.relBuilder.variable(correlVariable::set);

    // 4. Create RexFieldAccess to access left node's array field with correlationId and build join
    // left node
    RexNode correlArrayFieldAccess =
        context.relBuilder.field(
            context.rexBuilder.makeCorrel(
                context.relBuilder.peek().getRowType(), correlVariable.get().id),
            arrayFieldRex.getIndex());
    RelNode leftNode = context.relBuilder.build();

    // 5. Build join right node and expand the array field using uncollect
    RelNode rightNode =
        context
            .relBuilder
            // fake input, see convertUnnest and convertExpression in Calcite SqlToRelConverter
            .push(LogicalValues.createOneRow(context.relBuilder.getCluster()))
            .project(List.of(correlArrayFieldAccess), List.of(arrayFieldName))
            .uncollect(List.of(), false)
            .build();

    // 6. Perform a nested-loop join (correlate) between the original table and the expanded
    // array field.
    // The last parameter has to refer to the array to be expanded on the left side. It will
    // be used by the right side to correlate with the left side.
    context
        .relBuilder
        .push(leftNode)
        .push(rightNode)
        .correlate(JoinRelType.INNER, correlVariable.get().id, List.of(arrayFieldRex))
        // 7. Remove the original array field from the output.
        // TODO: RFC: should we keep the original array field when alias is present?
        .projectExcept(arrayFieldRex);

    if (alias != null) {
      // Sub-nested fields cannot be removed after renaming the nested field.
      tryToRemoveNestedFields(context);
      RexInputRef expandedField = context.relBuilder.field(arrayFieldName);
      List<String> names = new ArrayList<>(context.relBuilder.peek().getRowType().getFieldNames());
      names.set(expandedField.getIndex(), alias);
      context.relBuilder.rename(names);
    }
  }

  /** Creates an optimized sed call using native Calcite functions */
  private RexNode createOptimizedSedCall(
      RexNode fieldRex, String sedExpression, CalcitePlanContext context) {
    if (sedExpression.startsWith("s/")) {
      return createOptimizedSubstitution(fieldRex, sedExpression, context);
    } else if (sedExpression.startsWith("y/")) {
      return createOptimizedTransliteration(fieldRex, sedExpression, context);
    } else {
      throw new RuntimeException("Unsupported sed pattern: " + sedExpression);
    }
  }

  /** Creates optimized substitution calls for s/pattern/replacement/flags syntax. */
  private RexNode createOptimizedSubstitution(
      RexNode fieldRex, String sedExpression, CalcitePlanContext context) {
    try {
      // Parse sed substitution: s/pattern/replacement/flags
      if (!sedExpression.matches("s/.+/.*/.*")) {
        throw new IllegalArgumentException("Invalid sed substitution format");
      }

      // Find the delimiters - sed format is s/pattern/replacement/flags
      int firstDelimiter = sedExpression.indexOf('/', 2); // First '/' after 's/'
      int secondDelimiter = sedExpression.indexOf('/', firstDelimiter + 1); // Second '/'
      int thirdDelimiter = sedExpression.indexOf('/', secondDelimiter + 1); // Third '/' (optional)

      if (firstDelimiter == -1 || secondDelimiter == -1) {
        throw new IllegalArgumentException("Invalid sed substitution format");
      }

      String pattern = sedExpression.substring(2, firstDelimiter);
      String replacement = sedExpression.substring(firstDelimiter + 1, secondDelimiter);
      String flags =
          secondDelimiter + 1 < sedExpression.length()
              ? sedExpression.substring(secondDelimiter + 1)
              : "";

      // Convert sed backreferences (\1, \2) to Java style ($1, $2)
      String javaReplacement = replacement.replaceAll("\\\\(\\d+)", "\\$$1");

      if (flags.isEmpty()) {
        // 3-parameter REGEXP_REPLACE
        return PPLFuncImpTable.INSTANCE.resolve(
            context.rexBuilder,
            BuiltinFunctionName.INTERNAL_REGEXP_REPLACE_3,
            fieldRex,
            context.rexBuilder.makeLiteral(pattern),
            context.rexBuilder.makeLiteral(javaReplacement));
      } else if (flags.matches("[gi]+")) {
        // 4-parameter REGEXP_REPLACE with flags
        return PPLFuncImpTable.INSTANCE.resolve(
            context.rexBuilder,
            BuiltinFunctionName.INTERNAL_REGEXP_REPLACE_PG_4,
            fieldRex,
            context.rexBuilder.makeLiteral(pattern),
            context.rexBuilder.makeLiteral(javaReplacement),
            context.rexBuilder.makeLiteral(flags));
      } else if (flags.matches("\\d+")) {
        // 5-parameter REGEXP_REPLACE with occurrence
        int occurrence = Integer.parseInt(flags);
        return PPLFuncImpTable.INSTANCE.resolve(
            context.rexBuilder,
            BuiltinFunctionName.INTERNAL_REGEXP_REPLACE_5,
            fieldRex,
            context.rexBuilder.makeLiteral(pattern),
            context.rexBuilder.makeLiteral(javaReplacement),
            context.relBuilder.literal(1), // start position
            context.relBuilder.literal(occurrence));
      } else {
        throw new RuntimeException(
            "Unsupported sed flags: " + flags + " in expression: " + sedExpression);
      }
    } catch (Exception e) {
      throw new RuntimeException("Failed to optimize sed expression: " + sedExpression, e);
    }
  }

  /** Creates optimized transliteration calls for y/from/to/ syntax. */
  private RexNode createOptimizedTransliteration(
      RexNode fieldRex, String sedExpression, CalcitePlanContext context) {
    try {
      // Parse sed transliteration: y/from/to/
      if (!sedExpression.matches("y/.+/.*/.*")) {
        throw new IllegalArgumentException("Invalid sed transliteration format");
      }

      int firstSlash = sedExpression.indexOf('/', 1);
      int secondSlash = sedExpression.indexOf('/', firstSlash + 1);
      int thirdSlash = sedExpression.indexOf('/', secondSlash + 1);

      if (firstSlash == -1 || secondSlash == -1) {
        throw new IllegalArgumentException("Invalid sed transliteration format");
      }

      String from = sedExpression.substring(firstSlash + 1, secondSlash);
      String to =
          sedExpression.substring(
              secondSlash + 1, thirdSlash != -1 ? thirdSlash : sedExpression.length());

      // Use Calcite's native TRANSLATE3 function
      return PPLFuncImpTable.INSTANCE.resolve(
          context.rexBuilder,
          BuiltinFunctionName.INTERNAL_TRANSLATE3,
          fieldRex,
          context.rexBuilder.makeLiteral(from),
          context.rexBuilder.makeLiteral(to));
    } catch (Exception e) {
      throw new RuntimeException("Failed to optimize sed expression: " + sedExpression, e);
    }
  }
}<|MERGE_RESOLUTION|>--- conflicted
+++ resolved
@@ -930,25 +930,7 @@
 
     Pair<List<RexNode>, List<AggCall>> aggregationAttributes =
         aggregateWithTrimming(groupExprList, aggExprList, context);
-<<<<<<< HEAD
-    // Add group by columns
-    List<RexNode> aliasedGroupByList =
-        aggregationAttributes.getLeft().stream()
-            .map(this::extractAliasLiteral)
-            .flatMap(Optional::stream)
-            .map(ref -> ((RexLiteral) ref).getValueAs(String.class))
-            .map(context.relBuilder::field)
-            .map(f -> (RexNode) f)
-            .toList();
-
-    // add stats hint to LogicalAggregation
-    Argument.ArgumentMap statsArgs = Argument.ArgumentMap.of(node.getArgExprList());
-    Boolean bucketNullable =
-        (Boolean) statsArgs.getOrDefault(Argument.BUCKET_NULLABLE, Literal.TRUE).getValue();
-    if (!bucketNullable && !aliasedGroupByList.isEmpty()) {
-=======
     if (toAddHintsOnAggregate) {
->>>>>>> 517e881d
       final RelHint statHits =
           RelHint.builder("stats_args").hintOption(Argument.BUCKET_NULLABLE, "false").build();
       assert context.relBuilder.peek() instanceof LogicalAggregate
@@ -965,11 +947,6 @@
                         return rel instanceof LogicalAggregate;
                       })
                   .build());
-<<<<<<< HEAD
-      context.relBuilder.filter(
-          aliasedGroupByList.stream().map(context.relBuilder::isNotNull).toList());
-=======
->>>>>>> 517e881d
     }
 
     // schema reordering
@@ -983,6 +960,15 @@
     List<RexNode> aggRexList =
         outputFields.subList(numOfOutputFields - numOfAggList, numOfOutputFields);
     reordered.addAll(aggRexList);
+    // Add group by columns
+    List<RexNode> aliasedGroupByList =
+        aggregationAttributes.getLeft().stream()
+            .map(this::extractAliasLiteral)
+            .flatMap(Optional::stream)
+            .map(ref -> ((RexLiteral) ref).getValueAs(String.class))
+            .map(context.relBuilder::field)
+            .map(f -> (RexNode) f)
+            .toList();
     reordered.addAll(aliasedGroupByList);
     context.relBuilder.project(reordered);
 
