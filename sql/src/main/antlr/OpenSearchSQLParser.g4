--- conflicted
+++ resolved
@@ -383,12 +383,9 @@
     ;
 
 relevanceFunctionName
-<<<<<<< HEAD
     : MATCH
+    | MATCH_PHRASE | MATCHPHRASE
     | MATCH_BOOL_PREFIX
-=======
-    : MATCH | MATCH_PHRASE | MATCHPHRASE
->>>>>>> 26058b84
     ;
 
 legacyRelevanceFunctionName
