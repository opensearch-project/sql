/*
 * Copyright OpenSearch Contributors
 * SPDX-License-Identifier: Apache-2.0
 */

package org.opensearch.sql.expression.function;

import static org.junit.jupiter.api.Assertions.assertEquals;
import static org.junit.jupiter.api.Assertions.assertThrows;
import static org.opensearch.sql.data.type.ExprCoreType.BOOLEAN;

<<<<<<< HEAD
import com.google.common.collect.ImmutableMap;
import java.util.LinkedHashMap;
=======
import java.util.List;
>>>>>>> 26058b84
import org.junit.jupiter.api.Test;
import org.opensearch.sql.data.model.ExprTupleValue;
import org.opensearch.sql.data.model.ExprValueUtils;
import org.opensearch.sql.expression.DSL;
import org.opensearch.sql.expression.ExpressionTestBase;
import org.opensearch.sql.expression.FunctionExpression;
import org.opensearch.sql.expression.NamedArgumentExpression;


<<<<<<< HEAD
=======

>>>>>>> 26058b84
public class OpenSearchFunctionsTest extends ExpressionTestBase {
  private final NamedArgumentExpression field = new NamedArgumentExpression(
      "field", DSL.literal("message"));
  private final NamedArgumentExpression fields = new NamedArgumentExpression(
      "fields", DSL.literal(new ExprTupleValue(new LinkedHashMap<>(ImmutableMap.of(
          "title", ExprValueUtils.floatValue(1.F),
          "body", ExprValueUtils.floatValue(.3F))))));
  private final NamedArgumentExpression query = new NamedArgumentExpression(
      "query", DSL.literal("search query"));
  private final NamedArgumentExpression analyzer = new NamedArgumentExpression(
      "analyzer", DSL.literal("keyword"));
  private final NamedArgumentExpression autoGenerateSynonymsPhrase = new NamedArgumentExpression(
      "auto_generate_synonyms_phrase", DSL.literal("true"));
  private final NamedArgumentExpression fuzziness = new NamedArgumentExpression(
      "fuzziness", DSL.literal("AUTO"));
  private final NamedArgumentExpression maxExpansions = new NamedArgumentExpression(
      "max_expansions", DSL.literal("10"));
  private final NamedArgumentExpression prefixLength = new NamedArgumentExpression(
      "prefix_length", DSL.literal("1"));
  private final NamedArgumentExpression fuzzyTranspositions = new NamedArgumentExpression(
      "fuzzy_transpositions", DSL.literal("false"));
  private final NamedArgumentExpression fuzzyRewrite = new NamedArgumentExpression(
      "fuzzy_rewrite", DSL.literal("rewrite method"));
  private final NamedArgumentExpression lenient = new NamedArgumentExpression(
      "lenient", DSL.literal("true"));
  private final NamedArgumentExpression operator = new NamedArgumentExpression(
      "operator", DSL.literal("OR"));
  private final NamedArgumentExpression minimumShouldMatch = new NamedArgumentExpression(
      "minimum_should_match", DSL.literal("1"));
  private final NamedArgumentExpression zeroTermsQueryAll = new NamedArgumentExpression(
<<<<<<< HEAD
      "zero_terms_query", DSL.literal("ALL"));
  private final NamedArgumentExpression zeroTermsQueryNone = new NamedArgumentExpression(
      "zero_terms_query", DSL.literal("None"));
=======
          "zero_terms_query", DSL.literal("ALL"));
  private final NamedArgumentExpression zeroTermsQueryNone = new NamedArgumentExpression(
          "zero_terms_query", DSL.literal("None"));
>>>>>>> 26058b84
  private final NamedArgumentExpression boost = new NamedArgumentExpression(
      "boost", DSL.literal("2.0"));
  private final NamedArgumentExpression slop = new NamedArgumentExpression(
      "slop", DSL.literal("3"));

  @Test
  void match() {
    FunctionExpression expr = dsl.match(field, query);
    assertEquals(BOOLEAN, expr.type());

    expr = dsl.match(field, query, analyzer);
    assertEquals(BOOLEAN, expr.type());

    expr = dsl.match(field, query, analyzer, autoGenerateSynonymsPhrase);
    assertEquals(BOOLEAN, expr.type());

    expr = dsl.match(field, query, analyzer, autoGenerateSynonymsPhrase, fuzziness);
    assertEquals(BOOLEAN, expr.type());

    expr = dsl.match(field, query, analyzer, autoGenerateSynonymsPhrase, fuzziness, maxExpansions);
    assertEquals(BOOLEAN, expr.type());

    expr = dsl.match(
        field, query, analyzer, autoGenerateSynonymsPhrase, fuzziness, maxExpansions, prefixLength);
    assertEquals(BOOLEAN, expr.type());

    expr = dsl.match(
        field, query, analyzer, autoGenerateSynonymsPhrase, fuzziness, maxExpansions, prefixLength,
        fuzzyTranspositions);
    assertEquals(BOOLEAN, expr.type());

    expr = dsl.match(
        field, query, analyzer, autoGenerateSynonymsPhrase, fuzziness, maxExpansions, prefixLength,
        fuzzyTranspositions, fuzzyRewrite);
    assertEquals(BOOLEAN, expr.type());

    expr = dsl.match(
        field, query, analyzer, autoGenerateSynonymsPhrase, fuzziness, maxExpansions, prefixLength,
        fuzzyTranspositions, fuzzyRewrite, lenient);
    assertEquals(BOOLEAN, expr.type());

    expr = dsl.match(
        field, query, analyzer, autoGenerateSynonymsPhrase, fuzziness, maxExpansions, prefixLength,
        fuzzyTranspositions, fuzzyRewrite, lenient, operator);
    assertEquals(BOOLEAN, expr.type());

    expr = dsl.match(
        field, query, analyzer, autoGenerateSynonymsPhrase, fuzziness, maxExpansions, prefixLength,
        fuzzyTranspositions, fuzzyRewrite, lenient, operator);
    assertEquals(BOOLEAN, expr.type());

    expr = dsl.match(
        field, query, analyzer, autoGenerateSynonymsPhrase, fuzziness, maxExpansions, prefixLength,
        fuzzyTranspositions, fuzzyRewrite, lenient, operator, minimumShouldMatch);
    assertEquals(BOOLEAN, expr.type());

    expr = dsl.match(
        field, query, analyzer, autoGenerateSynonymsPhrase, fuzziness, maxExpansions, prefixLength,
        fuzzyTranspositions, fuzzyRewrite, lenient, operator, minimumShouldMatch,
        zeroTermsQueryAll);
    assertEquals(BOOLEAN, expr.type());

    expr = dsl.match(
        field, query, analyzer, autoGenerateSynonymsPhrase, fuzziness, maxExpansions, prefixLength,
<<<<<<< HEAD
        fuzzyTranspositions, fuzzyRewrite, lenient, operator, minimumShouldMatch,
        zeroTermsQueryNone, boost);
=======
        fuzzyTranspositions, fuzzyRewrite, lenient, operator, minimumShouldMatch, zeroTermsQueryAll,
        boost);
>>>>>>> 26058b84
    assertEquals(BOOLEAN, expr.type());
  }

  @Test
  void match_phrase() {
    for (FunctionExpression expr : match_phrase_dsl_expressions()) {
      assertEquals(BOOLEAN, expr.type());
    }
  }


  List<FunctionExpression> match_phrase_dsl_expressions() {
    return List.of(
      dsl.match_phrase(field, query),
      dsl.match_phrase(field, query, analyzer),
      dsl.match_phrase(field, query, analyzer, zeroTermsQueryAll),
      dsl.match_phrase(field, query, analyzer, zeroTermsQueryNone, slop)
    );
  }

  @Test
  void match_in_memory() {
    FunctionExpression expr = dsl.match(field, query);
    assertThrows(UnsupportedOperationException.class,
        () -> expr.valueOf(valueEnv()),
        "OpenSearch defined function [match] is only supported in WHERE and HAVING clause.");
  }

  @Test
  void match_to_string() {
    FunctionExpression expr = dsl.match(field, query);
    assertEquals("match(field=\"message\", query=\"search query\")", expr.toString());
  }

  @Test
  void simple_query_string() {
    FunctionExpression expr = dsl.simple_query_string(fields, query);
    assertEquals(String.format("simple_query_string(fields=%s, query=%s)",
            fields.getValue().toString(), query.getValue().toString()),
        expr.toString());
  }
}<|MERGE_RESOLUTION|>--- conflicted
+++ resolved
@@ -9,12 +9,9 @@
 import static org.junit.jupiter.api.Assertions.assertThrows;
 import static org.opensearch.sql.data.type.ExprCoreType.BOOLEAN;
 
-<<<<<<< HEAD
 import com.google.common.collect.ImmutableMap;
 import java.util.LinkedHashMap;
-=======
 import java.util.List;
->>>>>>> 26058b84
 import org.junit.jupiter.api.Test;
 import org.opensearch.sql.data.model.ExprTupleValue;
 import org.opensearch.sql.data.model.ExprValueUtils;
@@ -24,10 +21,6 @@
 import org.opensearch.sql.expression.NamedArgumentExpression;
 
 
-<<<<<<< HEAD
-=======
-
->>>>>>> 26058b84
 public class OpenSearchFunctionsTest extends ExpressionTestBase {
   private final NamedArgumentExpression field = new NamedArgumentExpression(
       "field", DSL.literal("message"));
@@ -58,15 +51,9 @@
   private final NamedArgumentExpression minimumShouldMatch = new NamedArgumentExpression(
       "minimum_should_match", DSL.literal("1"));
   private final NamedArgumentExpression zeroTermsQueryAll = new NamedArgumentExpression(
-<<<<<<< HEAD
       "zero_terms_query", DSL.literal("ALL"));
   private final NamedArgumentExpression zeroTermsQueryNone = new NamedArgumentExpression(
       "zero_terms_query", DSL.literal("None"));
-=======
-          "zero_terms_query", DSL.literal("ALL"));
-  private final NamedArgumentExpression zeroTermsQueryNone = new NamedArgumentExpression(
-          "zero_terms_query", DSL.literal("None"));
->>>>>>> 26058b84
   private final NamedArgumentExpression boost = new NamedArgumentExpression(
       "boost", DSL.literal("2.0"));
   private final NamedArgumentExpression slop = new NamedArgumentExpression(
@@ -131,13 +118,8 @@
 
     expr = dsl.match(
         field, query, analyzer, autoGenerateSynonymsPhrase, fuzziness, maxExpansions, prefixLength,
-<<<<<<< HEAD
         fuzzyTranspositions, fuzzyRewrite, lenient, operator, minimumShouldMatch,
         zeroTermsQueryNone, boost);
-=======
-        fuzzyTranspositions, fuzzyRewrite, lenient, operator, minimumShouldMatch, zeroTermsQueryAll,
-        boost);
->>>>>>> 26058b84
     assertEquals(BOOLEAN, expr.type());
   }
 
