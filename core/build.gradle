/*
 * Copyright OpenSearch Contributors
 * SPDX-License-Identifier: Apache-2.0
 */

/*
 * Licensed to Elasticsearch under one or more contributor
 * license agreements. See the NOTICE file distributed with
 * this work for additional information regarding copyright
 * ownership. Elasticsearch licenses this file to you under
 * the Apache License, Version 2.0 (the "License"); you may
 * not use this file except in compliance with the License.
 * You may obtain a copy of the License at
 *
 *    http://www.apache.org/licenses/LICENSE-2.0
 *
 * Unless required by applicable law or agreed to in writing,
 * software distributed under the License is distributed on an
 * "AS IS" BASIS, WITHOUT WARRANTIES OR CONDITIONS OF ANY
 * KIND, either express or implied.  See the License for the
 * specific language governing permissions and limitations
 * under the License.
 */

plugins {
    id 'java-library'
    id "io.freefair.lombok"
    id 'jacoco'
    id 'info.solidsoft.pitest' version '1.9.0'
    id 'java-test-fixtures'
}

repositories {
    mavenCentral()
}

pitest {
    targetClasses = ['org.opensearch.sql.*']
    pitestVersion = '1.9.0'
    threads = 4
    outputFormats = ['HTML', 'XML']
    timestampedReports = false
    junit5PluginVersion = '1.0.0'
}

dependencies {
    api group: 'com.google.guava', name: 'guava', version: '31.0.1-jre'
    api group: 'org.apache.commons', name: 'commons-lang3', version: '3.12.0'
    api group: 'com.facebook.presto', name: 'presto-matching', version: '0.240'
    api group: 'org.apache.commons', name: 'commons-math3', version: '3.6.1'
    api "com.fasterxml.jackson.core:jackson-core:${versions.jackson}"
    api "com.fasterxml.jackson.core:jackson-annotations:${versions.jackson}"
<<<<<<< HEAD
    api "com.google.code.gson:gson:2.10.1"
=======
    api group: 'com.google.code.gson', name: 'gson', version: '2.8.9'
>>>>>>> 3fc11a40
    api project(':common')

    testImplementation('org.junit.jupiter:junit-jupiter:5.6.2')
    testImplementation group: 'org.hamcrest', name: 'hamcrest-library', version: '2.1'
    testImplementation group: 'org.mockito', name: 'mockito-core', version: '3.12.4'
    testImplementation group: 'org.mockito', name: 'mockito-junit-jupiter', version: '3.12.4'
}

test {
    useJUnitPlatform()
    testLogging {
        events "skipped", "failed"
        exceptionFormat "full"
    }
}

jacocoTestReport {
    reports {
        html.enabled true
        xml.enabled true
    }
    afterEvaluate {
        classDirectories.setFrom(files(classDirectories.files.collect {
            fileTree(dir: it,
                    exclude: ['**/ast/**', '**/datasource/model/**'])
        }))
    }
}
test.finalizedBy(project.tasks.jacocoTestReport)
jacocoTestCoverageVerification {
    violationRules {
        rule {
            element = 'CLASS'
            excludes = [
                    'org.opensearch.sql.utils.MLCommonsConstants',
                    'org.opensearch.sql.utils.Constants',
                    'org.opensearch.sql.datasource.model.*'
            ]
            limit {
                counter = 'LINE'
                minimum = 1.0
            }
            limit {
                counter = 'BRANCH'
                minimum = 1.0
            }
        }
    }
    afterEvaluate {
        classDirectories.setFrom(files(classDirectories.files.collect {
            fileTree(dir: it,
                    exclude: ['**/ast/**'])
        }))
    }
}
check.dependsOn jacocoTestCoverageVerification<|MERGE_RESOLUTION|>--- conflicted
+++ resolved
@@ -50,11 +50,7 @@
     api group: 'org.apache.commons', name: 'commons-math3', version: '3.6.1'
     api "com.fasterxml.jackson.core:jackson-core:${versions.jackson}"
     api "com.fasterxml.jackson.core:jackson-annotations:${versions.jackson}"
-<<<<<<< HEAD
     api "com.google.code.gson:gson:2.10.1"
-=======
-    api group: 'com.google.code.gson', name: 'gson', version: '2.8.9'
->>>>>>> 3fc11a40
     api project(':common')
 
     testImplementation('org.junit.jupiter:junit-jupiter:5.6.2')
