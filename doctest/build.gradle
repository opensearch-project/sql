--- conflicted
+++ resolved
@@ -22,7 +22,6 @@
 task cloneSqlCli(type: Exec) {
     // clone the sql-cli repo locally
     commandLine 'git', 'clone', 'https://github.com/opensearch-project/sql-cli.git'
-    ignoreExitValue = true
 }
 
 task bootstrap(type: Exec, dependsOn: ['cloneSqlCli']) {
@@ -104,10 +103,6 @@
 }
 
 //evaluationDependsOn(':')
-<<<<<<< HEAD
-task startOpenSearch(type: SpawnProcessTask, dependsOn: [startThrift]) {
-    command "${path}/gradlew -p ${plugin_path} runRestTestCluster"
-=======
 task startOpenSearch(type: SpawnProcessTask) {
     if( getOSFamilyType() == "windows") {
         command "${path}\\gradlew.bat -p ${plugin_path} runRestTestCluster"
@@ -115,7 +110,6 @@
     else {
         command "${path}/gradlew -p ${plugin_path} runRestTestCluster"
     }
->>>>>>> bcfda373
     ready 'started'
 }
 
@@ -153,21 +147,18 @@
         }
     }
 }
-<<<<<<< HEAD
+
 
 clean.doLast {
     file("$projectDir/bin/${SPARK_BINARY}").deleteDir()
     file("$projectDir/bin/${SPARK_BINARY}.tgz").delete()
 }
 
-stopPrometheus.mustRunAfter startPrometheus
-=======
 if(getOSFamilyType() != "windows") {
     stopPrometheus.mustRunAfter startPrometheus
     startOpenSearch.dependsOn startPrometheus
     stopOpenSearch.finalizedBy stopPrometheus
 }
->>>>>>> bcfda373
 doctest.dependsOn startOpenSearch
 doctest.finalizedBy stopOpenSearch
 check.dependsOn doctest
