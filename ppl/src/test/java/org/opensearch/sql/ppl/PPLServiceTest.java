/*
 * Copyright OpenSearch Contributors
 * SPDX-License-Identifier: Apache-2.0
 */


package org.opensearch.sql.ppl;

import static org.mockito.ArgumentMatchers.any;
import static org.mockito.Mockito.doAnswer;

import java.util.Collections;
import java.util.concurrent.TimeUnit;
import org.junit.After;
import org.junit.Assert;
import org.junit.Before;
import org.junit.Test;
import org.junit.runner.RunWith;
import org.mockito.Mock;
import org.mockito.junit.MockitoJUnitRunner;
import org.opensearch.sql.common.response.ResponseListener;
import org.opensearch.sql.datasource.DataSourceService;
import org.opensearch.sql.executor.DefaultQueryManager;
import org.opensearch.sql.executor.ExecutionEngine;
import org.opensearch.sql.executor.ExecutionEngine.ExplainResponse;
import org.opensearch.sql.executor.ExecutionEngine.ExplainResponseNode;
import org.opensearch.sql.executor.ExecutionEngine.QueryResponse;
import org.opensearch.sql.executor.QueryManager;
import org.opensearch.sql.executor.QueryService;
import org.opensearch.sql.executor.execution.QueryPlanFactory;
import org.opensearch.sql.expression.function.FunctionPropertiesTestConfig;
import org.opensearch.sql.ppl.config.PPLServiceConfig;
import org.opensearch.sql.ppl.domain.PPLQueryRequest;
import org.opensearch.sql.storage.StorageEngine;
import org.springframework.context.annotation.AnnotationConfigApplicationContext;

@RunWith(MockitoJUnitRunner.class)
public class PPLServiceTest {

  private static String QUERY = "/_plugins/_ppl";

  private static String EXPLAIN = "/_plugins/_ppl/_explain";

  private AnnotationConfigApplicationContext context = new AnnotationConfigApplicationContext();

  private PPLService pplService;

  @Mock
  private QueryService queryService;

  @Mock
  private StorageEngine storageEngine;

  @Mock
  private ExecutionEngine executionEngine;

  @Mock
  private DataSourceService dataSourceService;

  @Mock
  private ExecutionEngine.Schema schema;

  private DefaultQueryManager queryManager;

  /**
   * Setup the test context.
   */
  @Before
  public void setUp() {
    queryManager = DefaultQueryManager.defaultQueryManager();
    context.registerBean(QueryManager.class, () -> queryManager);
    context.registerBean(QueryPlanFactory.class, () -> new QueryPlanFactory(queryService));
    context.registerBean(StorageEngine.class, () -> storageEngine);
    context.registerBean(ExecutionEngine.class, () -> executionEngine);
<<<<<<< HEAD
    context.registerBean(CatalogService.class, () -> catalogService);
    context.register(FunctionPropertiesTestConfig.class);
=======
    context.registerBean(DataSourceService.class, () -> dataSourceService);
>>>>>>> 42143b92
    context.register(PPLServiceConfig.class);
    context.refresh();
    pplService = context.getBean(PPLService.class);
  }

  @After
  public void cleanup() throws InterruptedException {
    queryManager.awaitTermination(1, TimeUnit.SECONDS);
  }

  @Test
  public void testExecuteShouldPass() {
    doAnswer(invocation -> {
      ResponseListener<QueryResponse> listener = invocation.getArgument(1);
      listener.onResponse(new QueryResponse(schema, Collections.emptyList()));
      return null;
    }).when(queryService).execute(any(), any());

    pplService.execute(new PPLQueryRequest("search source=t a=1", null, QUERY),
        new ResponseListener<QueryResponse>() {
          @Override
          public void onResponse(QueryResponse pplQueryResponse) {

          }

          @Override
          public void onFailure(Exception e) {
            Assert.fail();
          }
        });
  }

  @Test
  public void testExecuteCsvFormatShouldPass() {
    doAnswer(invocation -> {
      ResponseListener<QueryResponse> listener = invocation.getArgument(1);
      listener.onResponse(new QueryResponse(schema, Collections.emptyList()));
      return null;
    }).when(queryService).execute(any(), any());

    pplService.execute(new PPLQueryRequest("search source=t a=1", null, QUERY, "csv"),
        new ResponseListener<QueryResponse>() {
          @Override
          public void onResponse(QueryResponse pplQueryResponse) {
          }

          @Override
          public void onFailure(Exception e) {
            Assert.fail();
          }
        });
  }

  @Test
  public void testExplainShouldPass() {
    doAnswer(invocation -> {
      ResponseListener<ExplainResponse> listener = invocation.getArgument(1);
      listener.onResponse(new ExplainResponse(new ExplainResponseNode("test")));
      return null;
    }).when(queryService).explain(any(), any());

    pplService.explain(new PPLQueryRequest("search source=t a=1", null, EXPLAIN),
        new ResponseListener<ExplainResponse>() {
          @Override
          public void onResponse(ExplainResponse pplQueryResponse) {
          }

          @Override
          public void onFailure(Exception e) {
            Assert.fail();
          }
        });
  }

  @Test
  public void testExecuteWithIllegalQueryShouldBeCaughtByHandler() {
    pplService.execute(new PPLQueryRequest("search", null, QUERY),
        new ResponseListener<QueryResponse>() {
          @Override
          public void onResponse(QueryResponse pplQueryResponse) {
            Assert.fail();
          }

          @Override
          public void onFailure(Exception e) {

          }
        });
  }

  @Test
  public void testExplainWithIllegalQueryShouldBeCaughtByHandler() {
    pplService.explain(new PPLQueryRequest("search", null, QUERY),
        new ResponseListener<>() {
          @Override
          public void onResponse(ExplainResponse pplQueryResponse) {
            Assert.fail();
          }

          @Override
          public void onFailure(Exception e) {

          }
        });
  }

  @Test
  public void testPrometheusQuery() {
    doAnswer(invocation -> {
      ResponseListener<QueryResponse> listener = invocation.getArgument(1);
      listener.onResponse(new QueryResponse(schema, Collections.emptyList()));
      return null;
    }).when(queryService).execute(any(), any());

    pplService.execute(new PPLQueryRequest("source = prometheus.http_requests_total", null, QUERY),
        new ResponseListener<>() {
          @Override
          public void onResponse(QueryResponse pplQueryResponse) {

          }

          @Override
          public void onFailure(Exception e) {
            Assert.fail();
          }
        });
  }

  @Test
  public void testInvalidPPLQuery() {
    pplService.execute(new PPLQueryRequest("search", null, QUERY),
        new ResponseListener<QueryResponse>() {
          @Override
          public void onResponse(QueryResponse pplQueryResponse) {
            Assert.fail();
          }

          @Override
          public void onFailure(Exception e) {

          }
        });
  }
}<|MERGE_RESOLUTION|>--- conflicted
+++ resolved
@@ -72,12 +72,8 @@
     context.registerBean(QueryPlanFactory.class, () -> new QueryPlanFactory(queryService));
     context.registerBean(StorageEngine.class, () -> storageEngine);
     context.registerBean(ExecutionEngine.class, () -> executionEngine);
-<<<<<<< HEAD
-    context.registerBean(CatalogService.class, () -> catalogService);
+    context.registerBean(DataSourceService.class, () -> dataSourceService);
     context.register(FunctionPropertiesTestConfig.class);
-=======
-    context.registerBean(DataSourceService.class, () -> dataSourceService);
->>>>>>> 42143b92
     context.register(PPLServiceConfig.class);
     context.refresh();
     pplService = context.getBean(PPLService.class);
