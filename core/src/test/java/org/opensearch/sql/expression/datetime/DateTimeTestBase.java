/*
 * Copyright OpenSearch Contributors
 * SPDX-License-Identifier: Apache-2.0
 */

package org.opensearch.sql.expression.datetime;

import java.time.Instant;
import java.time.LocalDate;
import java.time.LocalDateTime;
import java.time.LocalTime;
import java.util.List;
import org.junit.jupiter.api.extension.ExtendWith;
import org.mockito.Mock;
import org.mockito.junit.jupiter.MockitoExtension;
import org.opensearch.sql.data.model.ExprDateValue;
import org.opensearch.sql.data.model.ExprDatetimeValue;
import org.opensearch.sql.data.model.ExprMissingValue;
import org.opensearch.sql.data.model.ExprNullValue;
import org.opensearch.sql.data.model.ExprTimestampValue;
import org.opensearch.sql.data.model.ExprValue;
import org.opensearch.sql.expression.DSL;
import org.opensearch.sql.expression.Expression;
import org.opensearch.sql.expression.ExpressionTestBase;
import org.opensearch.sql.expression.FunctionExpression;
import org.opensearch.sql.expression.env.Environment;
import org.opensearch.sql.expression.function.BuiltinFunctionName;
import org.opensearch.sql.expression.function.BuiltinFunctionRepository;
import org.springframework.beans.factory.annotation.Autowired;

@ExtendWith(MockitoExtension.class)
public class DateTimeTestBase extends ExpressionTestBase {

  @Mock
  protected Environment<Expression, ExprValue> env;

  protected Expression nullRef = DSL.literal(ExprNullValue.of());

  protected Expression missingRef = DSL.literal(ExprMissingValue.of());

  protected ExprValue eval(Expression expression) {
    return expression.valueOf(env);
  }

  protected LocalDateTime fromUnixTime(Double value) {
    return fromUnixTime(DSL.literal(value)).valueOf().datetimeValue();
  }

  protected FunctionExpression fromUnixTime(Expression value) {
<<<<<<< HEAD
    return (FunctionExpression)
        functionRepository.compile(BuiltinFunctionName.FROM_UNIXTIME.getName(), List.of(value));
  }

  protected FunctionExpression fromUnixTime(Expression value, Expression format) {
    return (FunctionExpression)
        functionRepository.compile(
            BuiltinFunctionName.FROM_UNIXTIME.getName(), List.of(value, format));
=======
    var func = BuiltinFunctionRepository.getInstance()
        .resolve(Collections.singletonList(DEFAULT_NAMESPACE),
            new FunctionSignature(new FunctionName("from_unixtime"),
            List.of(value.type())));
    return (FunctionExpression)func.apply(List.of(value));
  }

  protected FunctionExpression fromUnixTime(Expression value, Expression format) {
    var func = BuiltinFunctionRepository.getInstance()
        .resolve(Collections.singletonList(DEFAULT_NAMESPACE),
            new FunctionSignature(new FunctionName("from_unixtime"),
            List.of(value.type(), format.type())));
    return (FunctionExpression)func.apply(List.of(value, format));
>>>>>>> 81c9285c
  }

  protected LocalDateTime fromUnixTime(Long value) {
    return fromUnixTime(DSL.literal(value)).valueOf().datetimeValue();
  }

  protected String fromUnixTime(Long value, String format) {
    return fromUnixTime(DSL.literal(value), DSL.literal(format))
        .valueOf().stringValue();
  }

  protected String fromUnixTime(Double value, String format) {
<<<<<<< HEAD
    return fromUnixTime(DSL.literal(value), DSL.literal(format))
        .valueOf().stringValue();
  }

  protected FunctionExpression maketime(Expression hour, Expression minute, Expression second) {
    return (FunctionExpression)
        functionRepository.compile(
            BuiltinFunctionName.MAKETIME.getName(), List.of(hour, minute, second));
=======
    return fromUnixTime(DSL.literal(value), DSL.literal(format)).valueOf().stringValue();
  }

  protected FunctionExpression makedate(Expression year, Expression dayOfYear) {
    var func = BuiltinFunctionRepository.getInstance()
        .resolve(Collections.singletonList(DEFAULT_NAMESPACE),
            new FunctionSignature(new FunctionName("makedate"),
            List.of(DOUBLE, DOUBLE)));
    return (FunctionExpression)func.apply(List.of(year, dayOfYear));
  }

  protected LocalDate makedate(Double year, Double dayOfYear) {
    return makedate(DSL.literal(year), DSL.literal(dayOfYear)).valueOf().dateValue();
  }

  protected FunctionExpression maketime(Expression hour, Expression minute, Expression second) {
    var func = BuiltinFunctionRepository.getInstance()
        .resolve(Collections.singletonList(DEFAULT_NAMESPACE),
            new FunctionSignature(new FunctionName("maketime"),
            List.of(DOUBLE, DOUBLE, DOUBLE)));
    return (FunctionExpression)func.apply(List.of(hour, minute, second));
>>>>>>> 81c9285c
  }


  protected LocalTime maketime(Double hour, Double minute, Double second) {
    return maketime(DSL.literal(hour), DSL.literal(minute), DSL.literal(second))
        .valueOf().timeValue();
  }

  protected FunctionExpression makedate(Expression year, Expression dayOfYear) {
    return (FunctionExpression) functionRepository.compile(
        BuiltinFunctionName.MAKEDATE.getName(), List.of(year, dayOfYear));
  }

  protected LocalDate makedate(double year, double dayOfYear) {
    return makedate(DSL.literal(year), DSL.literal(dayOfYear)).valueOf(null).dateValue();
  }

  protected FunctionExpression period_add(Expression period, Expression months) {
<<<<<<< HEAD
    return (FunctionExpression) functionRepository.compile(
        BuiltinFunctionName.PERIOD_ADD.getName(), List.of(period, months));
=======
    var func = BuiltinFunctionRepository.getInstance()
        .resolve(Collections.singletonList(DEFAULT_NAMESPACE),
            new FunctionSignature(new FunctionName("period_add"),
            List.of(INTEGER, INTEGER)));
    return (FunctionExpression)func.apply(List.of(period, months));
>>>>>>> 81c9285c
  }

  protected Integer period_add(Integer period, Integer months) {
    return period_add(DSL.literal(period), DSL.literal(months))
        .valueOf().integerValue();
  }

  protected FunctionExpression period_diff(Expression first, Expression second) {
<<<<<<< HEAD
    return (FunctionExpression) functionRepository.compile(
        BuiltinFunctionName.PERIOD_DIFF.getName(), List.of(first, second));
=======
    var func = BuiltinFunctionRepository.getInstance()
        .resolve(Collections.singletonList(DEFAULT_NAMESPACE),
            new FunctionSignature(new FunctionName("period_diff"),
            List.of(INTEGER, INTEGER)));
    return (FunctionExpression)func.apply(List.of(first, second));
>>>>>>> 81c9285c
  }

  protected Integer period_diff(Integer first, Integer second) {
    return period_diff(DSL.literal(first), DSL.literal(second))
        .valueOf().integerValue();
  }

  protected FunctionExpression unixTimeStampExpr() {
<<<<<<< HEAD
    return (FunctionExpression) functionRepository.compile(
        BuiltinFunctionName.UNIX_TIMESTAMP.getName(), List.of());
=======
    var func = BuiltinFunctionRepository.getInstance()
        .resolve(Collections.singletonList(DEFAULT_NAMESPACE),
            new FunctionSignature(new FunctionName("unix_timestamp"), List.of()));
    return (FunctionExpression)func.apply(List.of());
>>>>>>> 81c9285c
  }

  protected Long unixTimeStamp() {
    return unixTimeStampExpr().valueOf().longValue();
  }

  protected FunctionExpression unixTimeStampOf(Expression value) {
<<<<<<< HEAD
    return (FunctionExpression)
        functionRepository.compile(BuiltinFunctionName.UNIX_TIMESTAMP.getName(), List.of(value));
=======
    var func = BuiltinFunctionRepository.getInstance()
        .resolve(Collections.singletonList(DEFAULT_NAMESPACE),
            new FunctionSignature(new FunctionName("unix_timestamp"),
            List.of(value.type())));
    return (FunctionExpression)func.apply(List.of(value));
>>>>>>> 81c9285c
  }

  protected Double unixTimeStampOf(Double value) {
    return unixTimeStampOf(DSL.literal(value)).valueOf().doubleValue();
  }

  protected Double unixTimeStampOf(LocalDate value) {
    return unixTimeStampOf(DSL.literal(new ExprDateValue(value)))
        .valueOf().doubleValue();
  }

  protected Double unixTimeStampOf(LocalDateTime value) {
    return unixTimeStampOf(DSL.literal(new ExprDatetimeValue(value)))
        .valueOf().doubleValue();
  }

  protected Double unixTimeStampOf(Instant value) {
    return unixTimeStampOf(DSL.literal(new ExprTimestampValue(value)))
        .valueOf().doubleValue();
  }
}<|MERGE_RESOLUTION|>--- conflicted
+++ resolved
@@ -10,6 +10,7 @@
 import java.time.LocalDateTime;
 import java.time.LocalTime;
 import java.util.List;
+import org.junit.jupiter.api.BeforeAll;
 import org.junit.jupiter.api.extension.ExtendWith;
 import org.mockito.Mock;
 import org.mockito.junit.jupiter.MockitoExtension;
@@ -26,13 +27,24 @@
 import org.opensearch.sql.expression.env.Environment;
 import org.opensearch.sql.expression.function.BuiltinFunctionName;
 import org.opensearch.sql.expression.function.BuiltinFunctionRepository;
-import org.springframework.beans.factory.annotation.Autowired;
+import org.opensearch.sql.expression.function.FunctionProperties;
 
 @ExtendWith(MockitoExtension.class)
 public class DateTimeTestBase extends ExpressionTestBase {
 
+  protected final BuiltinFunctionRepository functionRepository
+      = BuiltinFunctionRepository.getInstance();
+
   @Mock
   protected Environment<Expression, ExprValue> env;
+
+
+  protected static FunctionProperties functionProperties;
+
+  @BeforeAll
+  public static void setup() {
+    functionProperties = new FunctionProperties();
+  }
 
   protected Expression nullRef = DSL.literal(ExprNullValue.of());
 
@@ -47,30 +59,16 @@
   }
 
   protected FunctionExpression fromUnixTime(Expression value) {
-<<<<<<< HEAD
     return (FunctionExpression)
-        functionRepository.compile(BuiltinFunctionName.FROM_UNIXTIME.getName(), List.of(value));
+        functionRepository.compile(functionProperties,
+            BuiltinFunctionName.FROM_UNIXTIME.getName(), List.of(value));
   }
 
   protected FunctionExpression fromUnixTime(Expression value, Expression format) {
     return (FunctionExpression)
         functionRepository.compile(
+            functionProperties,
             BuiltinFunctionName.FROM_UNIXTIME.getName(), List.of(value, format));
-=======
-    var func = BuiltinFunctionRepository.getInstance()
-        .resolve(Collections.singletonList(DEFAULT_NAMESPACE),
-            new FunctionSignature(new FunctionName("from_unixtime"),
-            List.of(value.type())));
-    return (FunctionExpression)func.apply(List.of(value));
-  }
-
-  protected FunctionExpression fromUnixTime(Expression value, Expression format) {
-    var func = BuiltinFunctionRepository.getInstance()
-        .resolve(Collections.singletonList(DEFAULT_NAMESPACE),
-            new FunctionSignature(new FunctionName("from_unixtime"),
-            List.of(value.type(), format.type())));
-    return (FunctionExpression)func.apply(List.of(value, format));
->>>>>>> 81c9285c
   }
 
   protected LocalDateTime fromUnixTime(Long value) {
@@ -83,7 +81,6 @@
   }
 
   protected String fromUnixTime(Double value, String format) {
-<<<<<<< HEAD
     return fromUnixTime(DSL.literal(value), DSL.literal(format))
         .valueOf().stringValue();
   }
@@ -91,30 +88,8 @@
   protected FunctionExpression maketime(Expression hour, Expression minute, Expression second) {
     return (FunctionExpression)
         functionRepository.compile(
+            functionProperties,
             BuiltinFunctionName.MAKETIME.getName(), List.of(hour, minute, second));
-=======
-    return fromUnixTime(DSL.literal(value), DSL.literal(format)).valueOf().stringValue();
-  }
-
-  protected FunctionExpression makedate(Expression year, Expression dayOfYear) {
-    var func = BuiltinFunctionRepository.getInstance()
-        .resolve(Collections.singletonList(DEFAULT_NAMESPACE),
-            new FunctionSignature(new FunctionName("makedate"),
-            List.of(DOUBLE, DOUBLE)));
-    return (FunctionExpression)func.apply(List.of(year, dayOfYear));
-  }
-
-  protected LocalDate makedate(Double year, Double dayOfYear) {
-    return makedate(DSL.literal(year), DSL.literal(dayOfYear)).valueOf().dateValue();
-  }
-
-  protected FunctionExpression maketime(Expression hour, Expression minute, Expression second) {
-    var func = BuiltinFunctionRepository.getInstance()
-        .resolve(Collections.singletonList(DEFAULT_NAMESPACE),
-            new FunctionSignature(new FunctionName("maketime"),
-            List.of(DOUBLE, DOUBLE, DOUBLE)));
-    return (FunctionExpression)func.apply(List.of(hour, minute, second));
->>>>>>> 81c9285c
   }
 
 
@@ -125,6 +100,7 @@
 
   protected FunctionExpression makedate(Expression year, Expression dayOfYear) {
     return (FunctionExpression) functionRepository.compile(
+        functionProperties,
         BuiltinFunctionName.MAKEDATE.getName(), List.of(year, dayOfYear));
   }
 
@@ -133,16 +109,9 @@
   }
 
   protected FunctionExpression period_add(Expression period, Expression months) {
-<<<<<<< HEAD
     return (FunctionExpression) functionRepository.compile(
+        functionProperties,
         BuiltinFunctionName.PERIOD_ADD.getName(), List.of(period, months));
-=======
-    var func = BuiltinFunctionRepository.getInstance()
-        .resolve(Collections.singletonList(DEFAULT_NAMESPACE),
-            new FunctionSignature(new FunctionName("period_add"),
-            List.of(INTEGER, INTEGER)));
-    return (FunctionExpression)func.apply(List.of(period, months));
->>>>>>> 81c9285c
   }
 
   protected Integer period_add(Integer period, Integer months) {
@@ -151,16 +120,9 @@
   }
 
   protected FunctionExpression period_diff(Expression first, Expression second) {
-<<<<<<< HEAD
     return (FunctionExpression) functionRepository.compile(
+        functionProperties,
         BuiltinFunctionName.PERIOD_DIFF.getName(), List.of(first, second));
-=======
-    var func = BuiltinFunctionRepository.getInstance()
-        .resolve(Collections.singletonList(DEFAULT_NAMESPACE),
-            new FunctionSignature(new FunctionName("period_diff"),
-            List.of(INTEGER, INTEGER)));
-    return (FunctionExpression)func.apply(List.of(first, second));
->>>>>>> 81c9285c
   }
 
   protected Integer period_diff(Integer first, Integer second) {
@@ -169,15 +131,8 @@
   }
 
   protected FunctionExpression unixTimeStampExpr() {
-<<<<<<< HEAD
     return (FunctionExpression) functionRepository.compile(
-        BuiltinFunctionName.UNIX_TIMESTAMP.getName(), List.of());
-=======
-    var func = BuiltinFunctionRepository.getInstance()
-        .resolve(Collections.singletonList(DEFAULT_NAMESPACE),
-            new FunctionSignature(new FunctionName("unix_timestamp"), List.of()));
-    return (FunctionExpression)func.apply(List.of());
->>>>>>> 81c9285c
+        functionProperties, BuiltinFunctionName.UNIX_TIMESTAMP.getName(), List.of());
   }
 
   protected Long unixTimeStamp() {
@@ -185,17 +140,11 @@
   }
 
   protected FunctionExpression unixTimeStampOf(Expression value) {
-<<<<<<< HEAD
     return (FunctionExpression)
-        functionRepository.compile(BuiltinFunctionName.UNIX_TIMESTAMP.getName(), List.of(value));
-=======
-    var func = BuiltinFunctionRepository.getInstance()
-        .resolve(Collections.singletonList(DEFAULT_NAMESPACE),
-            new FunctionSignature(new FunctionName("unix_timestamp"),
-            List.of(value.type())));
-    return (FunctionExpression)func.apply(List.of(value));
->>>>>>> 81c9285c
+        functionRepository.compile(functionProperties,
+            BuiltinFunctionName.UNIX_TIMESTAMP.getName(), List.of(value));
   }
+
 
   protected Double unixTimeStampOf(Double value) {
     return unixTimeStampOf(DSL.literal(value)).valueOf().doubleValue();
