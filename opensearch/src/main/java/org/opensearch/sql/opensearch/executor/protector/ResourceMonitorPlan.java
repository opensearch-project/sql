/*
 * Copyright OpenSearch Contributors
 * SPDX-License-Identifier: Apache-2.0
 */


package org.opensearch.sql.opensearch.executor.protector;

import java.io.IOException;
import java.io.ObjectInput;
import java.io.ObjectOutput;
import java.util.List;
import lombok.EqualsAndHashCode;
import lombok.RequiredArgsConstructor;
import lombok.ToString;
import org.opensearch.sql.data.model.ExprValue;
import org.opensearch.sql.monitor.ResourceMonitor;
import org.opensearch.sql.planner.SerializablePlan;
import org.opensearch.sql.planner.physical.PhysicalPlan;
import org.opensearch.sql.planner.physical.PhysicalPlanNodeVisitor;

/**
 * A PhysicalPlan which will run the delegate plan in resource protection manner.
 */
@ToString
@RequiredArgsConstructor
<<<<<<< HEAD
@EqualsAndHashCode
public class ResourceMonitorPlan extends PhysicalPlan implements SerializablePlan {
=======
@EqualsAndHashCode(callSuper = false)
public class ResourceMonitorPlan extends PhysicalPlan {
>>>>>>> 4522422c

  /**
   * How many method calls to delegate's next() to perform resource check once.
   */
  public static final long NUMBER_OF_NEXT_CALL_TO_CHECK = 1000;

  /**
   * Delegated PhysicalPlan.
   */
  private final PhysicalPlan delegate;

  /**
   * ResourceMonitor.
   */
  @ToString.Exclude
  private final ResourceMonitor monitor;

  /**
   * Count how many calls to delegate's next() already.
   */
  @EqualsAndHashCode.Exclude
  private long nextCallCount = 0L;


  @Override
  public <R, C> R accept(PhysicalPlanNodeVisitor<R, C> visitor, C context) {
    return delegate.accept(visitor, context);
  }

  @Override
  public void open() {
    if (!this.monitor.isHealthy()) {
      throw new IllegalStateException("resource is not enough to run the query, quit.");
    }
    delegate.open();
  }

  @Override
  public void close() {
    delegate.close();
  }

  @Override
  public List<PhysicalPlan> getChild() {
    return delegate.getChild();
  }

  @Override
  public boolean hasNext() {
    return delegate.hasNext();
  }

  @Override
  public ExprValue next() {
    boolean shouldCheck = (++nextCallCount % NUMBER_OF_NEXT_CALL_TO_CHECK == 0);
    if (shouldCheck && !this.monitor.isHealthy()) {
      throw new IllegalStateException("resource is not enough to load next row, quit.");
    }
    return delegate.next();
  }

  @Override
  public long getTotalHits() {
    return delegate.getTotalHits();
  }

  @Override
  public SerializablePlan getPlanForSerialization() {
    return (SerializablePlan) delegate;
  }

  /**
   * Those two methods should never be called. They called if a plan upper in the tree missed to
   * call {@link #getPlanForSerialization}.
   */
  @Override
  public void readExternal(ObjectInput in) throws IOException, ClassNotFoundException {
    throw new UnsupportedOperationException();
  }

  @Override
  public void writeExternal(ObjectOutput out) throws IOException {
    throw new UnsupportedOperationException();
  }
}<|MERGE_RESOLUTION|>--- conflicted
+++ resolved
@@ -23,14 +23,8 @@
  * A PhysicalPlan which will run the delegate plan in resource protection manner.
  */
 @ToString
-@RequiredArgsConstructor
-<<<<<<< HEAD
-@EqualsAndHashCode
-public class ResourceMonitorPlan extends PhysicalPlan implements SerializablePlan {
-=======
 @EqualsAndHashCode(callSuper = false)
 public class ResourceMonitorPlan extends PhysicalPlan {
->>>>>>> 4522422c
 
   /**
    * How many method calls to delegate's next() to perform resource check once.
