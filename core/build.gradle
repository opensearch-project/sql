/*
 * Copyright OpenSearch Contributors
 * SPDX-License-Identifier: Apache-2.0
 */

/*
 * Licensed to Elasticsearch under one or more contributor
 * license agreements. See the NOTICE file distributed with
 * this work for additional information regarding copyright
 * ownership. Elasticsearch licenses this file to you under
 * the Apache License, Version 2.0 (the "License"); you may
 * not use this file except in compliance with the License.
 * You may obtain a copy of the License at
 *
 *    http://www.apache.org/licenses/LICENSE-2.0
 *
 * Unless required by applicable law or agreed to in writing,
 * software distributed under the License is distributed on an
 * "AS IS" BASIS, WITHOUT WARRANTIES OR CONDITIONS OF ANY
 * KIND, either express or implied.  See the License for the
 * specific language governing permissions and limitations
 * under the License.
 */

plugins {
    id 'java-library'
    id "io.freefair.lombok"
    id 'jacoco'
<<<<<<< HEAD
    id 'info.solidsoft.pitest' version '1.9.0'
=======
    id 'java-test-fixtures'
>>>>>>> d03c176c
}

repositories {
    mavenCentral()
}

pitest {
    targetClasses = ['org.opensearch.sql.*']
    pitestVersion = '1.9.0'
    threads = 4
    outputFormats = ['HTML', 'XML']
    timestampedReports = false
    junit5PluginVersion = '1.0.0'
    mutationThreshold = 85
}

dependencies {
    api group: 'com.google.guava', name: 'guava', version: '31.0.1-jre'
    api group: 'org.springframework', name: 'spring-context', version: "${spring_version}"
    api group: 'org.springframework', name: 'spring-beans', version: "${spring_version}"
    api group: 'org.apache.commons', name: 'commons-lang3', version: '3.10'
    api group: 'com.facebook.presto', name: 'presto-matching', version: '0.240'
    api group: 'org.apache.commons', name: 'commons-math3', version: '3.6.1'
    api "com.fasterxml.jackson.core:jackson-core:${versions.jackson}"
    api "com.fasterxml.jackson.core:jackson-databind:${versions.jackson_databind}"
    api "com.fasterxml.jackson.core:jackson-annotations:${versions.jackson}"
    api project(':common')

    testImplementation('org.junit.jupiter:junit-jupiter:5.6.2')
    testImplementation group: 'org.hamcrest', name: 'hamcrest-library', version: '2.1'
    testImplementation group: 'org.springframework', name: 'spring-test', version: "${spring_version}"
    testImplementation group: 'org.mockito', name: 'mockito-core', version: '3.12.4'
    testImplementation group: 'org.mockito', name: 'mockito-junit-jupiter', version: '3.12.4'
}

test {
    useJUnitPlatform()
    testLogging {
        events "passed", "skipped", "failed"
        exceptionFormat "full"
    }
}

jacocoTestReport {
    reports {
        html.enabled true
        xml.enabled true
    }
    afterEvaluate {
        classDirectories.setFrom(files(classDirectories.files.collect {
            fileTree(dir: it,
                    exclude: ['**/ast/**', '**/datasource/model/**'])
        }))
    }
}
test.finalizedBy(project.tasks.jacocoTestReport)
jacocoTestCoverageVerification {
    violationRules {
        rule {
            element = 'CLASS'
            excludes = [
                    'org.opensearch.sql.utils.MLCommonsConstants',
                    'org.opensearch.sql.utils.Constants',
                    'org.opensearch.sql.datasource.model.*'
            ]
            limit {
                counter = 'LINE'
                minimum = 1.0
            }
            limit {
                counter = 'BRANCH'
                minimum = 1.0
            }
        }
    }
    afterEvaluate {
        classDirectories.setFrom(files(classDirectories.files.collect {
            fileTree(dir: it,
                    exclude: ['**/ast/**'])
        }))
    }
}
check.dependsOn jacocoTestCoverageVerification<|MERGE_RESOLUTION|>--- conflicted
+++ resolved
@@ -26,11 +26,8 @@
     id 'java-library'
     id "io.freefair.lombok"
     id 'jacoco'
-<<<<<<< HEAD
     id 'info.solidsoft.pitest' version '1.9.0'
-=======
     id 'java-test-fixtures'
->>>>>>> d03c176c
 }
 
 repositories {
