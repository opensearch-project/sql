/*
 * Copyright OpenSearch Contributors
 * SPDX-License-Identifier: Apache-2.0
 */

package org.opensearch.sql.calcite;

import static org.opensearch.sql.calcite.utils.OpenSearchTypeFactory.TYPE_FACTORY;

import java.sql.Connection;
<<<<<<< HEAD
import java.sql.SQLException;
=======
import java.util.ArrayList;
>>>>>>> 11727a48
import java.util.HashMap;
import java.util.List;
import java.util.Map;
import java.util.Optional;
import java.util.Stack;
import java.util.function.BiFunction;
import lombok.Getter;
import lombok.Setter;
import org.apache.calcite.config.NullCollation;
import org.apache.calcite.rex.RexCorrelVariable;
import org.apache.calcite.rex.RexLambdaRef;
import org.apache.calcite.rex.RexNode;
import org.apache.calcite.server.CalciteServerStatement;
import org.apache.calcite.sql.validate.SqlValidator;
import org.apache.calcite.tools.FrameworkConfig;
import org.apache.calcite.tools.RelBuilder;
import org.opensearch.sql.ast.expression.UnresolvedExpression;
import org.opensearch.sql.calcite.utils.CalciteToolsHelper;
import org.opensearch.sql.calcite.validate.OpenSearchSparkSqlDialect;
import org.opensearch.sql.calcite.validate.PplTypeCoercion;
import org.opensearch.sql.calcite.validate.PplTypeCoercionRule;
import org.opensearch.sql.calcite.validate.PplValidator;
import org.opensearch.sql.calcite.validate.SqlOperatorTableProvider;
import org.opensearch.sql.common.setting.Settings;
import org.opensearch.sql.executor.QueryType;
import org.opensearch.sql.expression.function.FunctionProperties;

public class CalcitePlanContext {

  public FrameworkConfig config;
  public final Connection connection;
  public final RelBuilder relBuilder;
  public final ExtendedRexBuilder rexBuilder;
  public final FunctionProperties functionProperties;
  public final QueryType queryType;
  public final SysLimit sysLimit;

  /** This thread local variable is only used to skip script encoding in script pushdown. */
  public static final ThreadLocal<Boolean> skipEncoding = ThreadLocal.withInitial(() -> false);

  /** Thread-local switch that tells whether the current query prefers legacy behavior. */
  private static final ThreadLocal<Boolean> legacyPreferredFlag =
      ThreadLocal.withInitial(() -> true);

  @Getter @Setter private boolean isResolvingJoinCondition = false;
  @Getter @Setter private boolean isResolvingSubquery = false;
  @Getter @Setter private boolean inCoalesceFunction = false;

  /**
   * The flag used to determine whether we do metadata field projection for user 1. If a project is
   * never visited, we will do metadata field projection for user 2. Else not because user may
   * intend to show the metadata field themselves. // TODO: use stack here if we want to do similar
   * projection for subquery.
   */
  @Getter @Setter private boolean isProjectVisited = false;

  private final Stack<RexCorrelVariable> correlVar = new Stack<>();
  private final Stack<List<RexNode>> windowPartitions = new Stack<>();

  @Getter public Map<String, RexLambdaRef> rexLambdaRefMap;

  /**
<<<<<<< HEAD
   * -- SETTER -- Sets the SQL operator table provider. This must be called during initialization by
   * the opensearch module.
   *
   * @param provider the provider to use for obtaining operator tables
   */
  @Setter private static SqlOperatorTableProvider operatorTableProvider;

  /** Cached SqlValidator instance (lazy initialized). */
  private SqlValidator validator;
=======
   * List of captured variables from outer scope for lambda functions. When a lambda body references
   * a field that is not a lambda parameter, it gets captured and stored here. The captured
   * variables are passed as additional arguments to the transform function.
   */
  @Getter private List<RexNode> capturedVariables;

  /** Whether we're currently inside a lambda context. */
  @Getter @Setter private boolean inLambdaContext = false;
>>>>>>> 11727a48

  private CalcitePlanContext(FrameworkConfig config, SysLimit sysLimit, QueryType queryType) {
    this.config = config;
    this.sysLimit = sysLimit;
    this.queryType = queryType;
    this.connection = CalciteToolsHelper.connect(config, TYPE_FACTORY);
    this.relBuilder = CalciteToolsHelper.create(config, TYPE_FACTORY, connection);
    this.rexBuilder = new ExtendedRexBuilder(relBuilder.getRexBuilder());
    this.functionProperties = new FunctionProperties(QueryType.PPL);
    this.rexLambdaRefMap = new HashMap<>();
    this.capturedVariables = new ArrayList<>();
  }

  /**
   * Private constructor for creating a context that shares relBuilder with parent. Used by clone()
   * to create lambda contexts that can resolve fields from the parent context.
   */
  private CalcitePlanContext(CalcitePlanContext parent) {
    this.config = parent.config;
    this.sysLimit = parent.sysLimit;
    this.queryType = parent.queryType;
    this.connection = parent.connection;
    this.relBuilder = parent.relBuilder; // Share the same relBuilder
    this.rexBuilder = parent.rexBuilder; // Share the same rexBuilder
    this.functionProperties = parent.functionProperties;
    this.rexLambdaRefMap = new HashMap<>(); // New map for lambda variables
    this.capturedVariables = new ArrayList<>(); // New list for captured variables
    this.inLambdaContext = true; // Mark that we're inside a lambda
  }

  /**
   * Gets the SqlValidator instance (singleton per CalcitePlanContext).
   *
   * @return cached SqlValidator instance
   */
  public SqlValidator getValidator() {
    if (validator == null) {
      final CalciteServerStatement statement;
      try {
        statement = connection.createStatement().unwrap(CalciteServerStatement.class);
      } catch (SQLException e) {
        throw new RuntimeException(e);
      }
      if (operatorTableProvider == null) {
        throw new IllegalStateException(
            "SqlOperatorTableProvider must be set before creating CalcitePlanContext");
      }
      SqlValidator.Config validatorConfig =
          SqlValidator.Config.DEFAULT
              .withTypeCoercionRules(PplTypeCoercionRule.instance())
              .withTypeCoercionFactory(PplTypeCoercion::create)
              // Use lenient conformance for PPL compatibility
              .withConformance(OpenSearchSparkSqlDialect.DEFAULT.getConformance())
              // Use Spark SQL's NULL collation (NULLs sorted LOW/FIRST)
              .withDefaultNullCollation(NullCollation.LOW);
      validator =
          PplValidator.create(
              statement,
              config,
              operatorTableProvider.getOperatorTable(),
              TYPE_FACTORY,
              validatorConfig);
    }
    return validator;
  }

  public RexNode resolveJoinCondition(
      UnresolvedExpression expr,
      BiFunction<UnresolvedExpression, CalcitePlanContext, RexNode> transformFunction) {
    isResolvingJoinCondition = true;
    RexNode result = transformFunction.apply(expr, this);
    isResolvingJoinCondition = false;
    return result;
  }

  public Optional<RexCorrelVariable> popCorrelVar() {
    if (!correlVar.empty()) {
      return Optional.of(correlVar.pop());
    } else {
      return Optional.empty();
    }
  }

  public void pushCorrelVar(RexCorrelVariable v) {
    correlVar.push(v);
  }

  public Optional<RexCorrelVariable> peekCorrelVar() {
    if (!correlVar.empty()) {
      return Optional.of(correlVar.peek());
    } else {
      return Optional.empty();
    }
  }

  /**
   * Creates a clone of this context that shares the relBuilder with the parent. This allows lambda
   * expressions to reference fields from the current row while having their own lambda variable
   * mappings.
   */
  public CalcitePlanContext clone() {
    return new CalcitePlanContext(this);
  }

  public static CalcitePlanContext create(
      FrameworkConfig config, SysLimit sysLimit, QueryType queryType) {
    return new CalcitePlanContext(config, sysLimit, queryType);
  }

  /**
   * Executes {@code action} with the thread-local legacy flag set according to the supplied
   * settings.
   */
  public static void run(Runnable action, Settings settings) {
    Boolean preferred = settings.getSettingValue(Settings.Key.PPL_SYNTAX_LEGACY_PREFERRED);
    legacyPreferredFlag.set(preferred);
    try {
      action.run();
    } finally {
      legacyPreferredFlag.remove();
    }
  }

  /**
   * @return {@code true} when the current planning prefer legacy behavior.
   */
  public static boolean isLegacyPreferred() {
    return legacyPreferredFlag.get();
  }

  public void putRexLambdaRefMap(Map<String, RexLambdaRef> candidateMap) {
    this.rexLambdaRefMap.putAll(candidateMap);
  }

  /**
   * Captures an external variable for use inside a lambda. Returns a RexLambdaRef that references
   * the captured variable by its index in the captured variables list. The actual RexNode value is
   * stored in capturedVariables and will be passed as additional arguments to the transform
   * function.
   *
   * @param fieldRef The RexInputRef representing the external field
   * @param fieldName The name of the field being captured
   * @return A RexLambdaRef that can be used inside the lambda to reference the captured value
   */
  public RexLambdaRef captureVariable(RexNode fieldRef, String fieldName) {
    // Check if this variable is already captured
    for (int i = 0; i < capturedVariables.size(); i++) {
      if (capturedVariables.get(i).equals(fieldRef)) {
        // Return existing reference - offset by number of lambda params (1 for array element)
        return rexLambdaRefMap.get("__captured_" + i);
      }
    }

    // Add to captured variables list
    int captureIndex = capturedVariables.size();
    capturedVariables.add(fieldRef);

    // Create a lambda ref for this captured variable
    // The index is offset by the number of lambda parameters (1 for single-param lambda)
    // Count only actual lambda parameters, not captured variables
    int lambdaParamCount =
        (int)
            rexLambdaRefMap.keySet().stream().filter(key -> !key.startsWith("__captured_")).count();
    RexLambdaRef lambdaRef =
        new RexLambdaRef(lambdaParamCount + captureIndex, fieldName, fieldRef.getType());

    // Store it so we can find it again if the same field is referenced multiple times
    rexLambdaRefMap.put("__captured_" + captureIndex, lambdaRef);

    return lambdaRef;
  }
}<|MERGE_RESOLUTION|>--- conflicted
+++ resolved
@@ -8,11 +8,8 @@
 import static org.opensearch.sql.calcite.utils.OpenSearchTypeFactory.TYPE_FACTORY;
 
 import java.sql.Connection;
-<<<<<<< HEAD
 import java.sql.SQLException;
-=======
 import java.util.ArrayList;
->>>>>>> 11727a48
 import java.util.HashMap;
 import java.util.List;
 import java.util.Map;
@@ -75,7 +72,16 @@
   @Getter public Map<String, RexLambdaRef> rexLambdaRefMap;
 
   /**
-<<<<<<< HEAD
+   * List of captured variables from outer scope for lambda functions. When a lambda body references
+   * a field that is not a lambda parameter, it gets captured and stored here. The captured
+   * variables are passed as additional arguments to the transform function.
+   */
+  @Getter private List<RexNode> capturedVariables;
+
+  /** Whether we're currently inside a lambda context. */
+  @Getter @Setter private boolean inLambdaContext = false;
+
+  /**
    * -- SETTER -- Sets the SQL operator table provider. This must be called during initialization by
    * the opensearch module.
    *
@@ -85,16 +91,6 @@
 
   /** Cached SqlValidator instance (lazy initialized). */
   private SqlValidator validator;
-=======
-   * List of captured variables from outer scope for lambda functions. When a lambda body references
-   * a field that is not a lambda parameter, it gets captured and stored here. The captured
-   * variables are passed as additional arguments to the transform function.
-   */
-  @Getter private List<RexNode> capturedVariables;
-
-  /** Whether we're currently inside a lambda context. */
-  @Getter @Setter private boolean inLambdaContext = false;
->>>>>>> 11727a48
 
   private CalcitePlanContext(FrameworkConfig config, SysLimit sysLimit, QueryType queryType) {
     this.config = config;
