/*
 * Copyright OpenSearch Contributors
 * SPDX-License-Identifier: Apache-2.0
 */



parser grammar OpenSearchPPLParser;
options { tokenVocab=OpenSearchPPLLexer; }

root
    : pplStatement? EOF
    ;

/** statement */
pplStatement
    : pplCommands (PIPE commands)*
    ;

/** commands */
pplCommands
    : searchCommand
    | describeCommand
    ;

commands
    : whereCommand | fieldsCommand | renameCommand | statsCommand | dedupCommand | sortCommand | evalCommand | headCommand
    | topCommand | rareCommand | grokCommand | parseCommand | patternsCommand | kmeansCommand | adCommand;

searchCommand
    : (SEARCH)? fromClause                                          #searchFrom
    | (SEARCH)? fromClause logicalExpression                        #searchFromFilter
    | (SEARCH)? logicalExpression fromClause                        #searchFilterFrom
    ;

describeCommand
    : DESCRIBE tableSourceClause
    ;

whereCommand
    : WHERE logicalExpression
    ;

fieldsCommand
    : FIELDS (PLUS | MINUS)? fieldList
    ;

renameCommand
    : RENAME renameClasue (COMMA renameClasue)*
    ;

statsCommand
    : STATS
    (PARTITIONS EQUAL partitions=integerLiteral)?
    (ALLNUM EQUAL allnum=booleanLiteral)?
    (DELIM EQUAL delim=stringLiteral)?
    statsAggTerm (COMMA statsAggTerm)*
    (statsByClause)?
    (DEDUP_SPLITVALUES EQUAL dedupsplit=booleanLiteral)?
    ;

dedupCommand
    : DEDUP
    (number=integerLiteral)?
    fieldList
    (KEEPEMPTY EQUAL keepempty=booleanLiteral)?
    (CONSECUTIVE EQUAL consecutive=booleanLiteral)?
    ;

sortCommand
    : SORT sortbyClause
    ;

evalCommand
    : EVAL evalClause (COMMA evalClause)*
    ;

headCommand
    : HEAD
    (number=integerLiteral)?
    (FROM from=integerLiteral)?
    ;
    
topCommand
    : TOP
    (number=integerLiteral)?
    fieldList
    (byClause)?
    ;

rareCommand
    : RARE
    fieldList
    (byClause)?
    ;

grokCommand
    : GROK (source_field=expression) (pattern=stringLiteral)
    ;

parseCommand
    : PARSE (source_field=expression) (pattern=stringLiteral)
    ;

patternsCommand
    : PATTERNS (patternsParameter)* (source_field=expression)
    ;

patternsParameter
    : (NEW_FIELD EQUAL new_field=stringLiteral)
    | (PATTERN EQUAL pattern=stringLiteral)
    ;

patternsMethod
    : PUNCT | REGEX
    ;

kmeansCommand
    : KMEANS (kmeansParameter)*
    ;

kmeansParameter
    : (CENTROIDS EQUAL centroids=integerLiteral)
    | (ITERATIONS EQUAL iterations=integerLiteral)
    | (DISTANCE_TYPE EQUAL distance_type=stringLiteral)
    ;

adCommand
    : AD (adParameter)*
    ;

adParameter
    : (NUMBER_OF_TREES EQUAL number_of_trees=integerLiteral)
    | (SHINGLE_SIZE EQUAL shingle_size=integerLiteral)
    | (SAMPLE_SIZE EQUAL sample_size=integerLiteral)
    | (OUTPUT_AFTER EQUAL output_after=integerLiteral)
    | (TIME_DECAY EQUAL time_decay=decimalLiteral)
    | (ANOMALY_RATE EQUAL anomaly_rate=decimalLiteral)
    | (TIME_FIELD EQUAL time_field=stringLiteral)
    | (DATE_FORMAT EQUAL date_format=stringLiteral)
    | (TIME_ZONE EQUAL time_zone=stringLiteral)
    | (TRAINING_DATA_SIZE EQUAL training_data_size=integerLiteral)
    | (ANOMALY_SCORE_THRESHOLD EQUAL anomaly_score_threshold=decimalLiteral)
    ;

/** clauses */
fromClause
    : SOURCE EQUAL tableSourceClause
    | INDEX EQUAL tableSourceClause
    ;

tableSourceClause
    : tableSource (COMMA tableSource)*
    ;

renameClasue
    : orignalField=wcFieldExpression AS renamedField=wcFieldExpression
    ;

byClause
    : BY fieldList
    ;

statsByClause
    : BY fieldList
    | BY bySpanClause
    | BY bySpanClause COMMA fieldList
    ;

bySpanClause
    : spanClause (AS alias=qualifiedName)?
    ;

spanClause
    : SPAN LT_PRTHS fieldExpression COMMA value=literalValue (unit=timespanUnit)? RT_PRTHS
    ;

sortbyClause
    : sortField (COMMA sortField)*
    ;

evalClause
    : fieldExpression EQUAL expression
    ;

/** aggregation terms */
statsAggTerm
    : statsFunction (AS alias=wcFieldExpression)?
    ;

/** aggregation functions */
statsFunction
    : statsFunctionName LT_PRTHS valueExpression RT_PRTHS           #statsFunctionCall
    | COUNT LT_PRTHS RT_PRTHS                                       #countAllFunctionCall
    | (DISTINCT_COUNT | DC) LT_PRTHS valueExpression RT_PRTHS       #distinctCountFunctionCall
    | percentileAggFunction                                         #percentileAggFunctionCall
    ;

statsFunctionName
    : AVG | COUNT | SUM | MIN | MAX | VAR_SAMP | VAR_POP | STDDEV_SAMP | STDDEV_POP
    ;

percentileAggFunction
    : PERCENTILE LESS value=integerLiteral GREATER LT_PRTHS aggField=fieldExpression RT_PRTHS
    ;

/** expressions */
expression
    : logicalExpression
    | comparisonExpression
    | valueExpression
    ;

logicalExpression
    : comparisonExpression                                          #comparsion
    | NOT logicalExpression                                         #logicalNot
    | left=logicalExpression OR right=logicalExpression             #logicalOr
    | left=logicalExpression (AND)? right=logicalExpression         #logicalAnd
    | left=logicalExpression XOR right=logicalExpression            #logicalXor
    | booleanExpression                                             #booleanExpr
    | relevanceExpression                                           #relevanceExpr
    ;

comparisonExpression
    : left=valueExpression comparisonOperator right=valueExpression #compareExpr
    | valueExpression IN valueList                                  #inExpr
    ;

valueExpression
    : left=valueExpression binaryOperator right=valueExpression     #binaryArithmetic
    | LT_PRTHS left=valueExpression binaryOperator
    right=valueExpression RT_PRTHS                                  #parentheticBinaryArithmetic
    | primaryExpression                                             #valueExpressionDefault
    ;

primaryExpression
    : evalFunctionCall
    | dataTypeFunctionCall
    | fieldExpression
    | literalValue
    | constantFunction
    ;

constantFunction
    : constantFunctionName LT_PRTHS functionArgs? RT_PRTHS
    ;

booleanExpression
    : booleanFunctionCall
    ;

relevanceExpression
    : singleFieldRelevanceFunction | multiFieldRelevanceFunction
    ;

// Field is a single column
singleFieldRelevanceFunction
    : singleFieldRelevanceFunctionName LT_PRTHS
        field=relevanceField COMMA query=relevanceQuery
        (COMMA relevanceArg)* RT_PRTHS
    ;

// Field is a list of columns
multiFieldRelevanceFunction
    : multiFieldRelevanceFunctionName LT_PRTHS
        LT_SQR_PRTHS field=relevanceFieldAndWeight (COMMA field=relevanceFieldAndWeight)* RT_SQR_PRTHS
        COMMA query=relevanceQuery (COMMA relevanceArg)* RT_PRTHS
    ;

/** tables */
tableSource
    : qualifiedName
    | ID_DATE_SUFFIX
    ;

/** fields */
fieldList
    : fieldExpression (COMMA fieldExpression)*
    ;

wcFieldList
    : wcFieldExpression (COMMA wcFieldExpression)*
    ;

sortField
    : (PLUS | MINUS)? sortFieldExpression
    ;

sortFieldExpression
    : fieldExpression
    | AUTO LT_PRTHS fieldExpression RT_PRTHS
    | STR LT_PRTHS fieldExpression RT_PRTHS
    | IP LT_PRTHS fieldExpression RT_PRTHS
    | NUM LT_PRTHS fieldExpression RT_PRTHS
    ;

fieldExpression
    : qualifiedName
    ;

wcFieldExpression
    : wcQualifiedName
    ;

/** functions */
evalFunctionCall
    : evalFunctionName LT_PRTHS functionArgs RT_PRTHS
    ;

/** cast function */
dataTypeFunctionCall
    : CAST LT_PRTHS expression AS convertedDataType RT_PRTHS
    ;

/** boolean functions */
booleanFunctionCall
    : conditionFunctionBase LT_PRTHS functionArgs RT_PRTHS
    ;

convertedDataType
    : typeName=DATE
    | typeName=TIME
    | typeName=TIMESTAMP
    | typeName=INT
    | typeName=INTEGER
    | typeName=DOUBLE
    | typeName=LONG
    | typeName=FLOAT
    | typeName=STRING
    | typeName=BOOLEAN
    ;

evalFunctionName
    : mathematicalFunctionBase
    | dateAndTimeFunctionBase
    | textFunctionBase
    | conditionFunctionBase
    ;

functionArgs
    : (functionArg (COMMA functionArg)*)?
    ;

functionArg
    : valueExpression
    ;

relevanceArg
    : relevanceArgName EQUAL relevanceArgValue
    ;

relevanceArgName
    : ALLOW_LEADING_WILDCARD | ANALYZER | ANALYZE_WILDCARD | AUTO_GENERATE_SYNONYMS_PHRASE_QUERY
    | BOOST | CUTOFF_FREQUENCY | DEFAULT_FIELD | DEFAULT_OPERATOR | ENABLE_POSITION_INCREMENTS
    | ESCAPE | FIELDS | FLAGS | FUZZINESS | FUZZY_MAX_EXPANSIONS | FUZZY_PREFIX_LENGTH
    | FUZZY_REWRITE | FUZZY_TRANSPOSITIONS | LENIENT | LOW_FREQ_OPERATOR | MAX_DETERMINIZED_STATES
    | MAX_EXPANSIONS | MINIMUM_SHOULD_MATCH | OPERATOR | PHRASE_SLOP | PREFIX_LENGTH
    | QUOTE_ANALYZER | QUOTE_FIELD_SUFFIX | REWRITE | SLOP | TIE_BREAKER | TIME_ZONE | TYPE
    | ZERO_TERMS_QUERY
    ;

relevanceFieldAndWeight
    : field=relevanceField
    | field=relevanceField weight=relevanceFieldWeight
    | field=relevanceField BIT_XOR_OP weight=relevanceFieldWeight
    ;

relevanceFieldWeight
    : integerLiteral
    | decimalLiteral
    ;

relevanceField
    : qualifiedName
    | stringLiteral
    ;

relevanceQuery
    : relevanceArgValue
    ;

relevanceArgValue
    : qualifiedName
    | literalValue
    ;

mathematicalFunctionBase
    : ABS | CEIL | CEILING | CONV | CRC32 | E | EXP | FLOOR | LN | LOG | LOG10 | LOG2 | MOD | PI |POW | POWER
    | RAND | ROUND | SIGN | SQRT | TRUNCATE
    | trigonometricFunctionName
    ;

trigonometricFunctionName
    : ACOS | ASIN | ATAN | ATAN2 | COS | COT | DEGREES | RADIANS | SIN | TAN
    ;

dateAndTimeFunctionBase
    : ADDDATE | DATE | DATE_ADD | DATE_FORMAT | DATE_SUB | DAY | DAYNAME | DAYOFMONTH | DAYOFWEEK
    | DAYOFYEAR | FROM_DAYS | HOUR | MAKEDATE | MAKETIME | MICROSECOND | MINUTE | MONTH | MONTHNAME
    | QUARTER | SECOND | SUBDATE | SYSDATE | TIME | TIME_TO_SEC| TIMESTAMP | TO_DAYS | WEEK | YEAR
    ;

constantFunctionName
    : datetimeConstantLiteral
    | CURDATE | CURTIME | NOW
    ;

/** condition function return boolean value */
conditionFunctionBase
    : LIKE
    | IF | ISNULL | ISNOTNULL | IFNULL | NULLIF
    ;

textFunctionBase
    : SUBSTR | SUBSTRING | TRIM | LTRIM | RTRIM | LOWER | UPPER | CONCAT | CONCAT_WS | LENGTH | STRCMP
    | RIGHT | LEFT | ASCII | LOCATE | REPLACE
    ;

/** operators */
comparisonOperator
    : EQUAL | NOT_EQUAL | LESS | NOT_LESS | GREATER | NOT_GREATER | REGEXP
    ;

binaryOperator
    : PLUS | MINUS | STAR | DIVIDE | MODULE
    ;


singleFieldRelevanceFunctionName
    : MATCH
    | MATCH_PHRASE
    | MATCH_BOOL_PREFIX
    | MATCH_PHRASE_PREFIX
    ;

multiFieldRelevanceFunctionName
    : SIMPLE_QUERY_STRING
    | MULTI_MATCH
    | QUERY_STRING
    ;

/** literals and values*/
literalValue
    : intervalLiteral
    | stringLiteral
    | integerLiteral
    | decimalLiteral
    | booleanLiteral
    | datetimeLiteral           //#datetime
    ;

intervalLiteral
    : INTERVAL valueExpression intervalUnit
    ;

stringLiteral
    : DQUOTA_STRING | SQUOTA_STRING
    ;

integerLiteral
    : (PLUS | MINUS)? INTEGER_LITERAL
    ;

decimalLiteral
    : (PLUS | MINUS)? DECIMAL_LITERAL
    ;

booleanLiteral
    : TRUE | FALSE
    ;

<<<<<<< HEAD
=======
// Date and Time Literal, follow ANSI 92
datetimeLiteral
    : dateLiteral
    | timeLiteral
    | timestampLiteral
    | datetimeConstantLiteral
    ;

dateLiteral
    : DATE date=stringLiteral
    ;

timeLiteral
    : TIME time=stringLiteral
    ;

timestampLiteral
    : TIMESTAMP timestamp=stringLiteral
    ;

// Actually, these constants are shortcuts to the corresponding functions
datetimeConstantLiteral
    : CURRENT_DATE | CURRENT_TIME | CURRENT_TIMESTAMP | LOCALTIME | LOCALTIMESTAMP | UTC_TIMESTAMP | UTC_DATE | UTC_TIME
    ;

pattern
    : stringLiteral
    ;

>>>>>>> 82459438
intervalUnit
    : MICROSECOND | SECOND | MINUTE | HOUR | DAY | WEEK | MONTH | QUARTER | YEAR | SECOND_MICROSECOND
    | MINUTE_MICROSECOND | MINUTE_SECOND | HOUR_MICROSECOND | HOUR_SECOND | HOUR_MINUTE | DAY_MICROSECOND
    | DAY_SECOND | DAY_MINUTE | DAY_HOUR | YEAR_MONTH
    ;

timespanUnit
    : MS | S | M | H | D | W | Q | Y
    | MILLISECOND | SECOND | MINUTE | HOUR | DAY | WEEK | MONTH | QUARTER | YEAR
    ;


valueList
    : LT_PRTHS literalValue (COMMA literalValue)* RT_PRTHS
    ;

qualifiedName
    : ident (DOT ident)*                             #identsAsQualifiedName
    ;

wcQualifiedName
    : wildcard (DOT wildcard)*                       #identsAsWildcardQualifiedName
    ;

ident
    : (DOT)? ID
    | BACKTICK ident BACKTICK
    | BQUOTA_STRING
    | keywordsCanBeId
    ;

wildcard
    : ident (MODULE ident)* (MODULE)?
    | SINGLE_QUOTE wildcard SINGLE_QUOTE
    | DOUBLE_QUOTE wildcard DOUBLE_QUOTE
    | BACKTICK wildcard BACKTICK
    ;

keywordsCanBeId
    : D // OD SQL and ODBC special
    | statsFunctionName
    | TIMESTAMP | DATE | TIME
    | FIRST | LAST
    | timespanUnit | SPAN
    ;<|MERGE_RESOLUTION|>--- conflicted
+++ resolved
@@ -469,8 +469,6 @@
     : TRUE | FALSE
     ;
 
-<<<<<<< HEAD
-=======
 // Date and Time Literal, follow ANSI 92
 datetimeLiteral
     : dateLiteral
@@ -496,11 +494,6 @@
     : CURRENT_DATE | CURRENT_TIME | CURRENT_TIMESTAMP | LOCALTIME | LOCALTIMESTAMP | UTC_TIMESTAMP | UTC_DATE | UTC_TIME
     ;
 
-pattern
-    : stringLiteral
-    ;
-
->>>>>>> 82459438
 intervalUnit
     : MICROSECOND | SECOND | MINUTE | HOUR | DAY | WEEK | MONTH | QUARTER | YEAR | SECOND_MICROSECOND
     | MINUTE_MICROSECOND | MINUTE_SECOND | HOUR_MICROSECOND | HOUR_SECOND | HOUR_MINUTE | DAY_MICROSECOND
