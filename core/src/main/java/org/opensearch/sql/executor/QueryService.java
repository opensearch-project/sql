--- conflicted
+++ resolved
@@ -29,13 +29,8 @@
   private final Planner planner;
 
   /**
-<<<<<<< HEAD
-   * Execute the {@link UnresolvedPlan}, using {@link ResponseListener} to get response. Todo.
-   * deprecated this interface after finalize {@link PlanContext}.
-=======
    * Execute the {@link UnresolvedPlan}, using {@link ResponseListener} to get response.<br>
    * Todo. deprecated this interface after finalize {@link PlanContext}.
->>>>>>> df9a827c
    *
    * @param plan {@link UnresolvedPlan}
    * @param listener {@link ResponseListener}
@@ -50,13 +45,8 @@
   }
 
   /**
-   * Execute the {@link UnresolvedPlan}, with {@link PlanContext} and using {@link ResponseListener}
-<<<<<<< HEAD
-   * to get response. Todo. Pass split from PlanContext to ExecutionEngine in following PR.
-=======
    * to get response.<br>
    * Todo. Pass split from PlanContext to ExecutionEngine in following PR.
->>>>>>> df9a827c
    *
    * @param plan {@link LogicalPlan}
    * @param planContext {@link PlanContext}
