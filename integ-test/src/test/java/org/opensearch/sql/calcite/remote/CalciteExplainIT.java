--- conflicted
+++ resolved
@@ -137,7 +137,17 @@
     assertTrue(result.contains("dir0=[DESC]"));
   }
 
-<<<<<<< HEAD
+  @Test
+  public void noPushDownForAggOnWindow() throws IOException {
+    Assume.assumeTrue("This test is only for push down enabled", isPushdownEnabled());
+    String query =
+        "source=opensearch-sql_test_index_account | patterns address method=BRAIN  | stats count()"
+            + " by patterns_field";
+    var result = explainQueryToString(query);
+    String expected = loadFromFile("expectedOutput/calcite/explain_agg_on_window.json");
+    assertJsonEqualsIgnoreId(expected, result);
+  }
+
   // Only for Calcite
   @Test
   public void supportPushDownScriptOnTextField() throws IOException {
@@ -147,16 +157,6 @@
             "explain source=opensearch-sql_test_index_account | where length(address) > 0 | eval"
                 + " address_length = length(address) | stats count() by address_length");
     String expected = loadFromFile("expectedOutput/calcite/explain_script_push_on_text.json");
-=======
-  @Test
-  public void noPushDownForAggOnWindow() throws IOException {
-    Assume.assumeTrue("This test is only for push down enabled", isPushdownEnabled());
-    String query =
-        "source=opensearch-sql_test_index_account | patterns address method=BRAIN  | stats count()"
-            + " by patterns_field";
-    var result = explainQueryToString(query);
-    String expected = loadFromFile("expectedOutput/calcite/explain_agg_on_window.json");
->>>>>>> 6e3329fa
     assertJsonEqualsIgnoreId(expected, result);
   }
 
