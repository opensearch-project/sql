/*
 * Copyright OpenSearch Contributors
 * SPDX-License-Identifier: Apache-2.0
 */

package org.opensearch.sql.ppl.parser;

import static java.util.Collections.emptyList;
import static org.junit.Assert.assertEquals;
import static org.junit.Assert.assertThrows;
import static org.mockito.Mockito.when;
import static org.opensearch.sql.ast.dsl.AstDSL.agg;
import static org.opensearch.sql.ast.dsl.AstDSL.aggregate;
import static org.opensearch.sql.ast.dsl.AstDSL.alias;
import static org.opensearch.sql.ast.dsl.AstDSL.argument;
import static org.opensearch.sql.ast.dsl.AstDSL.booleanLiteral;
import static org.opensearch.sql.ast.dsl.AstDSL.compare;
import static org.opensearch.sql.ast.dsl.AstDSL.computation;
import static org.opensearch.sql.ast.dsl.AstDSL.dedupe;
import static org.opensearch.sql.ast.dsl.AstDSL.defaultDedupArgs;
import static org.opensearch.sql.ast.dsl.AstDSL.defaultFieldsArgs;
import static org.opensearch.sql.ast.dsl.AstDSL.defaultSortFieldArgs;
import static org.opensearch.sql.ast.dsl.AstDSL.defaultStatsArgs;
import static org.opensearch.sql.ast.dsl.AstDSL.describe;
import static org.opensearch.sql.ast.dsl.AstDSL.eval;
import static org.opensearch.sql.ast.dsl.AstDSL.exprList;
import static org.opensearch.sql.ast.dsl.AstDSL.field;
import static org.opensearch.sql.ast.dsl.AstDSL.fillNull;
import static org.opensearch.sql.ast.dsl.AstDSL.filter;
import static org.opensearch.sql.ast.dsl.AstDSL.function;
import static org.opensearch.sql.ast.dsl.AstDSL.head;
import static org.opensearch.sql.ast.dsl.AstDSL.intLiteral;
import static org.opensearch.sql.ast.dsl.AstDSL.let;
import static org.opensearch.sql.ast.dsl.AstDSL.map;
import static org.opensearch.sql.ast.dsl.AstDSL.nullLiteral;
import static org.opensearch.sql.ast.dsl.AstDSL.parse;
import static org.opensearch.sql.ast.dsl.AstDSL.patterns;
import static org.opensearch.sql.ast.dsl.AstDSL.projectWithArg;
import static org.opensearch.sql.ast.dsl.AstDSL.qualifiedName;
import static org.opensearch.sql.ast.dsl.AstDSL.rareTopN;
import static org.opensearch.sql.ast.dsl.AstDSL.relation;
import static org.opensearch.sql.ast.dsl.AstDSL.rename;
import static org.opensearch.sql.ast.dsl.AstDSL.search;
import static org.opensearch.sql.ast.dsl.AstDSL.sort;
import static org.opensearch.sql.ast.dsl.AstDSL.span;
import static org.opensearch.sql.ast.dsl.AstDSL.spath;
import static org.opensearch.sql.ast.dsl.AstDSL.stringLiteral;
import static org.opensearch.sql.ast.dsl.AstDSL.tableFunction;
import static org.opensearch.sql.ast.dsl.AstDSL.trendline;
import static org.opensearch.sql.ast.dsl.AstDSL.unresolvedArg;
import static org.opensearch.sql.ast.tree.Trendline.TrendlineType.SMA;
import static org.opensearch.sql.lang.PPLLangSpec.PPL_SPEC;
import static org.opensearch.sql.utils.SystemIndexUtils.DATASOURCES_TABLE_NAME;

import com.google.common.collect.ImmutableMap;
import java.util.Arrays;
import java.util.List;
import java.util.Optional;
import org.apache.commons.lang3.tuple.Pair;
import org.junit.Before;
import org.junit.Ignore;
import org.junit.Rule;
import org.junit.Test;
import org.junit.rules.ExpectedException;
import org.opensearch.sql.ast.Node;
import org.opensearch.sql.ast.dsl.AstDSL;
import org.opensearch.sql.ast.expression.DataType;
import org.opensearch.sql.ast.expression.Literal;
import org.opensearch.sql.ast.expression.ParseMethod;
import org.opensearch.sql.ast.expression.PatternMethod;
import org.opensearch.sql.ast.expression.PatternMode;
import org.opensearch.sql.ast.expression.SpanUnit;
import org.opensearch.sql.ast.tree.AD;
import org.opensearch.sql.ast.tree.Kmeans;
import org.opensearch.sql.ast.tree.ML;
import org.opensearch.sql.ast.tree.RareTopN.CommandType;
import org.opensearch.sql.common.antlr.SyntaxCheckException;
import org.opensearch.sql.common.setting.Settings.Key;
import org.opensearch.sql.ppl.AstPlanningTest;
import org.opensearch.sql.utils.SystemIndexUtils;

public class AstBuilderTest extends AstPlanningTest {

  @Rule public ExpectedException exceptionRule = ExpectedException.none();

<<<<<<< HEAD
=======
  private final Settings settings = Mockito.mock(Settings.class);

  private final PPLSyntaxParser parser = new PPLSyntaxParser();

  @Test
  public void testDynamicSourceClauseThrowsUnsupportedException() {
    String query = "source=[myindex, logs, fieldIndex=\"test\"]";

    UnsupportedOperationException exception =
        assertThrows(UnsupportedOperationException.class, () -> plan(query));

    assertEquals(
        "Dynamic source clause with metadata filters is not supported.", exception.getMessage());
  }

  @Before
  public void setup() {
    when(settings.getSettingValue(Key.PPL_SYNTAX_LEGACY_PREFERRED)).thenReturn(true);
  }

>>>>>>> f9cd7eee
  @Test
  public void testSearchCommand() {
    assertEqual("search source=t a=1", search(relation("t"), "a:1"));
  }

  @Test
  public void testSearchCrossClusterCommand() {
    assertEqual("search source=c:t", relation(qualifiedName("c:t")));
  }

  @Test
  public void testSearchMatchAllCrossClusterCommand() {
    assertEqual("search source=*:t", relation(qualifiedName("*:t")));
  }

  @Test
  public void testPrometheusSearchCommand() {
    assertEqual(
        "search source = prometheus.http_requests_total",
        relation(qualifiedName("prometheus", "http_requests_total")));
  }

  @Test
  public void testSearchCommandWithDataSourceEscape() {
    assertEqual(
        "search source = `prometheus.http_requests_total`",
        relation("prometheus.http_requests_total"));
  }

  @Test
  public void testSearchCommandWithDotInIndexName() {
    assertEqual(
        "search source = http_requests_total.test",
        relation(qualifiedName("http_requests_total", "test")));
  }

  @Test
  public void testSearchWithPrometheusQueryRangeWithPositionedArguments() {
    assertEqual(
        "search source = prometheus.query_range(\"test{code='200'}\",1234, 12345, 3)",
        tableFunction(
            Arrays.asList("prometheus", "query_range"),
            unresolvedArg(null, stringLiteral("test{code='200'}")),
            unresolvedArg(null, intLiteral(1234)),
            unresolvedArg(null, intLiteral(12345)),
            unresolvedArg(null, intLiteral(3))));
  }

  @Test
  public void testSearchWithPrometheusQueryRangeWithNamedArguments() {
    assertEqual(
        "search source = prometheus.query_range(query = \"test{code='200'}\", "
            + "starttime = 1234, step=3, endtime=12345)",
        tableFunction(
            Arrays.asList("prometheus", "query_range"),
            unresolvedArg("query", stringLiteral("test{code='200'}")),
            unresolvedArg("starttime", intLiteral(1234)),
            unresolvedArg("step", intLiteral(3)),
            unresolvedArg("endtime", intLiteral(12345))));
  }

  @Test
  public void testSearchCommandString() {
    assertEqual("search source=t a=\"a\"", search(relation("t"), "a:a"));
  }

  @Test
  public void testSearchCommandWithoutSearch() {
    assertEqual(
        "source=t | where a=1", filter(relation("t"), compare("=", field("a"), intLiteral(1))));
  }

  @Test
  public void testSearchCommandWithFilterBeforeSource() {
    assertEqual("search a=1 source=t", search(relation("t"), "a:1"));
  }

  @Test
  public void testWhereCommand() {
    assertEqual(
        "search source=t | where a=1",
        filter(relation("t"), compare("=", field("a"), intLiteral(1))));
  }

  @Test
  public void testWhereCommandWithQualifiedName() {
    assertEqual(
        "search source=t | where a.v=1",
        filter(relation("t"), compare("=", field(qualifiedName("a", "v")), intLiteral(1))));
  }

  @Test
  public void testFieldsCommandWithoutArguments() {
    assertEqual(
        "source=t | fields f, g",
        projectWithArg(relation("t"), defaultFieldsArgs(), field("f"), field("g")));
  }

  @Test
  public void testFieldsCommandWithIncludeArguments() {
    assertEqual(
        "source=t | fields + f, g",
        projectWithArg(relation("t"), defaultFieldsArgs(), field("f"), field("g")));
  }

  @Test
  public void testFieldsCommandWithExcludeArguments() {
    assertEqual(
        "source=t | fields - f, g",
        projectWithArg(
            relation("t"),
            exprList(argument("exclude", booleanLiteral(true))),
            field("f"),
            field("g")));
  }

  @Test
  public void testSearchCommandWithQualifiedName() {
    assertEqual(
        "source=t | fields f.v, g.v",
        projectWithArg(
            relation("t"),
            defaultFieldsArgs(),
            field(qualifiedName("f", "v")),
            field(qualifiedName("g", "v"))));
  }

  @Test
  public void testRenameCommand() {
    assertEqual("source=t | rename f as g", rename(relation("t"), map("f", "g")));
  }

  @Test
  public void testRenameCommandWithMultiFields() {
    assertEqual(
        "source=t | rename f as g, h as i, j as k",
        rename(relation("t"), map("f", "g"), map("h", "i"), map("j", "k")));
  }

  @Test
  public void testStatsCommand() {
    assertEqual(
        "source=t | stats count(a)",
        agg(
            relation("t"),
            exprList(alias("count(a)", aggregate("count", field("a")))),
            emptyList(),
            emptyList(),
            defaultStatsArgs()));
  }

  @Test
  public void testStatsCommandWithCountAbbreviation() {
    assertEqual(
        "source=t | stats c()",
        agg(
            relation("t"),
            exprList(alias("c()", aggregate("count", AstDSL.allFields()))),
            emptyList(),
            emptyList(),
            defaultStatsArgs()));
  }

  @Test
  public void testStatsCommandWithCountAlias() {
    assertEqual(
        "source=t | stats count",
        agg(
            relation("t"),
            exprList(alias("count", aggregate("count", AstDSL.allFields()))),
            emptyList(),
            emptyList(),
            defaultStatsArgs()));
  }

  @Test
  public void testStatsCommandWithByClause() {
    assertEqual(
        "source=t | stats count(a) by b DEDUP_SPLITVALUES=false",
        agg(
            relation("t"),
            exprList(alias("count(a)", aggregate("count", field("a")))),
            emptyList(),
            exprList(alias("b", field("b"))),
            defaultStatsArgs()));
  }

  @Test
  public void testStatsCommandWithByClauseInBackticks() {
    assertEqual(
        "source=t | stats count(a) by `b` DEDUP_SPLITVALUES=false",
        agg(
            relation("t"),
            exprList(alias("count(a)", aggregate("count", field("a")))),
            emptyList(),
            exprList(alias("b", field("b"))),
            defaultStatsArgs()));
  }

  @Test
  public void testStatsCommandWithAlias() {
    assertEqual(
        "source=t | stats count(a) as alias",
        agg(
            relation("t"),
            exprList(alias("alias", aggregate("count", field("a")))),
            emptyList(),
            emptyList(),
            defaultStatsArgs()));
  }

  @Test
  public void testStatsCommandWithNestedFunctions() {
    assertEqual(
        "source=t | stats sum(a+b)",
        agg(
            relation("t"),
            exprList(alias("sum(a+b)", aggregate("sum", function("+", field("a"), field("b"))))),
            emptyList(),
            emptyList(),
            defaultStatsArgs()));
    assertEqual(
        "source=t | stats sum(abs(a)/2)",
        agg(
            relation("t"),
            exprList(
                alias(
                    "sum(abs(a)/2)",
                    aggregate("sum", function("/", function("abs", field("a")), intLiteral(2))))),
            emptyList(),
            emptyList(),
            defaultStatsArgs()));
  }

  @Test
  public void testStatsCommandWithSpan() {
    assertEqual(
        "source=t | stats avg(price) by span(timestamp, 1h)",
        agg(
            relation("t"),
            exprList(alias("avg(price)", aggregate("avg", field("price")))),
            emptyList(),
            emptyList(),
            alias("span(timestamp,1h)", span(field("timestamp"), intLiteral(1), SpanUnit.H)),
            defaultStatsArgs()));

    assertEqual(
        "source=t | stats count(a) by span(age, 10)",
        agg(
            relation("t"),
            exprList(alias("count(a)", aggregate("count", field("a")))),
            emptyList(),
            emptyList(),
            alias("span(age,10)", span(field("age"), intLiteral(10), SpanUnit.NONE)),
            defaultStatsArgs()));

    assertEqual(
        "source=t | stats avg(price) by span(timestamp, 1h), b",
        agg(
            relation("t"),
            exprList(alias("avg(price)", aggregate("avg", field("price")))),
            emptyList(),
            exprList(alias("b", field("b"))),
            alias("span(timestamp,1h)", span(field("timestamp"), intLiteral(1), SpanUnit.H)),
            defaultStatsArgs()));

    assertEqual(
        "source=t | stats avg(price) by span(timestamp, 1h), f1, f2",
        agg(
            relation("t"),
            exprList(alias("avg(price)", aggregate("avg", field("price")))),
            emptyList(),
            exprList(alias("f1", field("f1")), alias("f2", field("f2"))),
            alias("span(timestamp,1h)", span(field("timestamp"), intLiteral(1), SpanUnit.H)),
            defaultStatsArgs()));

    assertEqual(
        "source=t | stats avg(price) by b, span(timestamp, 1h)",
        agg(
            relation("t"),
            exprList(alias("avg(price)", aggregate("avg", field("price")))),
            emptyList(),
            exprList(alias("b", field("b"))),
            alias("span(timestamp,1h)", span(field("timestamp"), intLiteral(1), SpanUnit.H)),
            defaultStatsArgs()));

    assertEqual(
        "source=t | stats avg(price) by f1, f2, span(timestamp, 1h)",
        agg(
            relation("t"),
            exprList(alias("avg(price)", aggregate("avg", field("price")))),
            emptyList(),
            exprList(alias("f1", field("f1")), alias("f2", field("f2"))),
            alias("span(timestamp,1h)", span(field("timestamp"), intLiteral(1), SpanUnit.H)),
            defaultStatsArgs()));
  }

  @Test(expected = org.opensearch.sql.common.antlr.SyntaxCheckException.class)
  public void throwExceptionWithEmptyGroupByList() {
    plan("source=t | stats avg(price) by)");
  }

  @Test
  public void testStatsSpanWithAlias() {
    assertEqual(
        "source=t | stats avg(price) by span(timestamp, 1h) as time_span",
        agg(
            relation("t"),
            exprList(alias("avg(price)", aggregate("avg", field("price")))),
            emptyList(),
            emptyList(),
            alias("time_span", span(field("timestamp"), intLiteral(1), SpanUnit.H), null),
            defaultStatsArgs()));

    assertEqual(
        "source=t | stats count(a) by span(age, 10) as numeric_span",
        agg(
            relation("t"),
            exprList(alias("count(a)", aggregate("count", field("a")))),
            emptyList(),
            emptyList(),
            alias("numeric_span", span(field("age"), intLiteral(10), SpanUnit.NONE), null),
            defaultStatsArgs()));
  }

  @Test
  public void testDedupCommand() {
    assertEqual(
        "source=t | dedup f1, f2",
        dedupe(relation("t"), defaultDedupArgs(), field("f1"), field("f2")));
  }

  /** disable sortby from the dedup command syntax. */
  @Ignore(value = "disable sortby from the dedup command syntax")
  public void testDedupCommandWithSortby() {
    assertEqual(
        "source=t | dedup f1, f2 sortby f3",
        agg(
            relation("t"),
            exprList(field("f1"), field("f2")),
            exprList(field("f3", defaultSortFieldArgs())),
            null,
            defaultDedupArgs()));
  }

  @Test
  public void testHeadCommand() {
    assertEqual("source=t | head", head(relation("t"), 10, 0));
  }

  @Test
  public void testHeadCommandWithNumber() {
    assertEqual("source=t | head 3", head(relation("t"), 3, 0));
  }

  @Test
  public void testHeadCommandWithNumberAndOffset() {
    assertEqual("source=t | head 3 from 4", head(relation("t"), 3, 4));
  }

  @Test
  public void testSortCommand() {
    assertEqual(
        "source=t | sort f1, f2",
        sort(
            relation("t"),
            field("f1", defaultSortFieldArgs()),
            field("f2", defaultSortFieldArgs())));
  }

  @Test
  public void testSortCommandWithOptions() {
    assertEqual(
        "source=t | sort - f1, + f2",
        sort(
            relation("t"),
            field(
                "f1",
                exprList(argument("asc", booleanLiteral(false)), argument("type", nullLiteral()))),
            field("f2", defaultSortFieldArgs())));
  }

  @Test
  public void testSortCommandWithCount() {
    assertEqual(
        "source=t | sort 100 f1", sort(relation("t"), 100, field("f1", defaultSortFieldArgs())));
  }

  @Test
  public void testSortCommandWithDesc() {
    assertEqual(
        "source=t | sort f1 desc",
        sort(
            relation("t"),
            field(
                "f1",
                exprList(
                    argument("asc", booleanLiteral(false)), argument("type", nullLiteral())))));
  }

  @Test
  public void testSortCommandWithD() {
    assertEqual(
        "source=t | sort f1 d",
        sort(
            relation("t"),
            field(
                "f1",
                exprList(
                    argument("asc", booleanLiteral(false)), argument("type", nullLiteral())))));
  }

  @Test
  public void testSortCommandWithMultipleFieldsAndDesc() {
    assertEqual(
        "source=t | sort f1, -f2 desc",
        sort(
            relation("t"),
            field(
                "f1",
                exprList(argument("asc", booleanLiteral(false)), argument("type", nullLiteral()))),
            field(
                "f2",
                exprList(argument("asc", booleanLiteral(true)), argument("type", nullLiteral())))));
  }

  @Test
  public void testSortCommandWithAsc() {
    assertEqual(
        "source=t | sort f1 asc",
        sort(
            relation("t"),
            field(
                "f1",
                exprList(argument("asc", booleanLiteral(true)), argument("type", nullLiteral())))));
  }

  @Test
  public void testSortCommandWithA() {
    assertEqual(
        "source=t | sort f1 a",
        sort(
            relation("t"),
            field(
                "f1",
                exprList(argument("asc", booleanLiteral(true)), argument("type", nullLiteral())))));
  }

  @Test
  public void testSortCommandWithMultipleFieldsAndAsc() {
    assertEqual(
        "source=t | sort f1, f2 asc",
        sort(
            relation("t"),
            field(
                "f1",
                exprList(argument("asc", booleanLiteral(true)), argument("type", nullLiteral()))),
            field(
                "f2",
                exprList(argument("asc", booleanLiteral(true)), argument("type", nullLiteral())))));
  }

  @Test
  public void testEvalCommand() {
    assertEqual(
        "source=t | eval r=abs(f)",
        eval(relation("t"), let(field("r"), function("abs", field("f")))));
  }

  @Test
  public void testIndexName() {
    assertEqual(
        "source=`log.2020.04.20.` | where a=1",
        filter(relation("log.2020.04.20."), compare("=", field("a"), intLiteral(1))));
    assertEqual("describe `log.2020.04.20.`", describe(mappingTable("log.2020.04.20.")));
  }

  @Test
  public void testIdentifierAsIndexNameStartWithDot() {
    assertEqual("source=.opensearch_dashboards", relation(".opensearch_dashboards"));
    assertEqual(
        "describe .opensearch_dashboards", describe(mappingTable(".opensearch_dashboards")));
  }

  @Test
  public void testIdentifierAsIndexNameWithDotInTheMiddle() {
    assertEqual("source=log.2020.10.10", relation("log.2020.10.10"));
    assertEqual("source=log-7.10-2020.10.10", relation("log-7.10-2020.10.10"));
    assertEqual("describe log.2020.10.10", describe(mappingTable("log.2020.10.10")));
    assertEqual("describe log-7.10-2020.10.10", describe(mappingTable("log-7.10-2020.10.10")));
  }

  @Test
  public void testIdentifierAsIndexNameWithSlashInTheMiddle() {
    assertEqual("source=log-2020", relation("log-2020"));
    assertEqual("describe log-2020", describe(mappingTable("log-2020")));
  }

  @Test
  public void testIdentifierAsIndexNameContainStar() {
    assertEqual("source=log-2020-10-*", relation("log-2020-10-*"));
    assertEqual("describe log-2020-10-*", describe(mappingTable("log-2020-10-*")));
  }

  @Test
  public void testIdentifierAsIndexNameContainStarAndDots() {
    assertEqual("source=log-2020.10.*", relation("log-2020.10.*"));
    assertEqual("source=log-2020.*.01", relation("log-2020.*.01"));
    assertEqual("source=log-2020.*.*", relation("log-2020.*.*"));
    assertEqual("describe log-2020.10.*", describe(mappingTable("log-2020.10.*")));
    assertEqual("describe log-2020.*.01", describe(mappingTable("log-2020.*.01")));
    assertEqual("describe log-2020.*.*", describe(mappingTable("log-2020.*.*")));
  }

  @Test
  public void testIdentifierAsFieldNameStartWithAt() {
    assertEqual(
        "source=log-2020 | fields @timestamp",
        projectWithArg(relation("log-2020"), defaultFieldsArgs(), field("@timestamp")));
  }

  @Test
  public void testRareCommand() {
    assertEqual(
        "source=t | rare a",
        rareTopN(
            relation("t"),
            CommandType.RARE,
            exprList(
                argument("noOfResults", intLiteral(10)),
                argument("countField", stringLiteral("count")),
                argument("showCount", booleanLiteral(true))),
            emptyList(),
            field("a")));
  }

  @Test
  public void testRareCommandWithGroupBy() {
    assertEqual(
        "source=t | rare a by b",
        rareTopN(
            relation("t"),
            CommandType.RARE,
            exprList(
                argument("noOfResults", intLiteral(10)),
                argument("countField", stringLiteral("count")),
                argument("showCount", booleanLiteral(true))),
            exprList(field("b")),
            field("a")));
  }

  @Test
  public void testRareCommandWithMultipleFields() {
    assertEqual(
        "source=t | rare `a`, `b` by `c`",
        rareTopN(
            relation("t"),
            CommandType.RARE,
            exprList(
                argument("noOfResults", intLiteral(10)),
                argument("countField", stringLiteral("count")),
                argument("showCount", booleanLiteral(true))),
            exprList(field("c")),
            field("a"),
            field("b")));
  }

  @Test
  public void testTopCommandWithN() {
    assertEqual(
        "source=t | top 1 a",
        rareTopN(
            relation("t"),
            CommandType.TOP,
            exprList(
                argument("noOfResults", intLiteral(1)),
                argument("countField", stringLiteral("count")),
                argument("showCount", booleanLiteral(true))),
            emptyList(),
            field("a")));
  }

  @Test
  public void testTopCommandWithoutNAndGroupBy() {
    assertEqual(
        "source=t | top a",
        rareTopN(
            relation("t"),
            CommandType.TOP,
            exprList(
                argument("noOfResults", intLiteral(10)),
                argument("countField", stringLiteral("count")),
                argument("showCount", booleanLiteral(true))),
            emptyList(),
            field("a")));
  }

  @Test
  public void testTopCommandWithNAndGroupBy() {
    assertEqual(
        "source=t | top 1 a by b",
        rareTopN(
            relation("t"),
            CommandType.TOP,
            exprList(
                argument("noOfResults", intLiteral(1)),
                argument("countField", stringLiteral("count")),
                argument("showCount", booleanLiteral(true))),
            exprList(field("b")),
            field("a")));
  }

  @Test
  public void testTopCommandWithMultipleFields() {
    assertEqual(
        "source=t | top 1 `a`, `b` by `c`",
        rareTopN(
            relation("t"),
            CommandType.TOP,
            exprList(
                argument("noOfResults", intLiteral(1)),
                argument("countField", stringLiteral("count")),
                argument("showCount", booleanLiteral(true))),
            exprList(field("c")),
            field("a"),
            field("b")));
  }

  @Test
  public void testGrokCommand() {
    assertEqual(
        "source=t | grok raw \"pattern\"",
        parse(
            relation("t"),
            ParseMethod.GROK,
            field("raw"),
            stringLiteral("pattern"),
            ImmutableMap.of()));
  }

  @Test
  public void testParseCommand() {
    assertEqual(
        "source=t | parse raw \"pattern\"",
        parse(
            relation("t"),
            ParseMethod.REGEX,
            field("raw"),
            stringLiteral("pattern"),
            ImmutableMap.of()));
  }

  @Test
  public void testBasicSpathCommand() {
    assertEqual(
        "source=t | spath input=f path=simple.nested",
        spath(
            relation("t"),
            "f",
            null, // no output field specified
            "simple.nested"));
  }

  @Test
  public void testSpathWithOutput() {
    assertEqual(
        "source=t | spath input=f output=o path=simple.nested",
        spath(relation("t"), "f", "o", "simple.nested"));
  }

  @Test
  public void testSpathWithArrayWildcard() {
    assertEqual(
        "source=t | spath input=f path=array{}.nested",
        spath(relation("t"), "f", null, "array{}.nested"));
  }

  @Test
  public void testSpathWithArrayIndex() {
    assertEqual(
        "source=t | spath input=f path=array{1}.nested",
        spath(relation("t"), "f", null, "array{1}.nested"));
  }

  @Test
  public void testSpathWithMultipleArrays() {
    assertEqual(
        "source=t | spath input=f path=outer{}.middle{2}.inner",
        spath(relation("t"), "f", null, "outer{}.middle{2}.inner"));
  }

  @Test
  public void testSpathWithNoPathKeyword() {
    assertEqual(
        "source=t | spath input=f simple.nested", spath(relation("t"), "f", null, "simple.nested"));
  }

  @Test
  public void testKmeansCommand() {
    assertEqual(
        "source=t | kmeans centroids=3 iterations=2 distance_type='l1'",
        new Kmeans(
            relation("t"),
            ImmutableMap.<String, Literal>builder()
                .put("centroids", new Literal(3, DataType.INTEGER))
                .put("iterations", new Literal(2, DataType.INTEGER))
                .put("distance_type", new Literal("l1", DataType.STRING))
                .build()));
  }

  @Test
  public void testKmeansCommandWithoutParameter() {
    assertEqual("source=t | kmeans", new Kmeans(relation("t"), ImmutableMap.of()));
  }

  @Test
  public void testMLCommand() {
    assertEqual(
        "source=t | ml action='trainandpredict' "
            + "algorithm='kmeans' centroid=3 iteration=2 dist_type='l1'",
        new ML(
            relation("t"),
            ImmutableMap.<String, Literal>builder()
                .put("action", new Literal("trainandpredict", DataType.STRING))
                .put("algorithm", new Literal("kmeans", DataType.STRING))
                .put("centroid", new Literal(3, DataType.INTEGER))
                .put("iteration", new Literal(2, DataType.INTEGER))
                .put("dist_type", new Literal("l1", DataType.STRING))
                .build()));
  }

  @Test
  public void testFillNullCommandSameValue() {
    assertEqual(
        "source=t | fillnull with 0 in a, b, c",
        fillNull(relation("t"), intLiteral(0), field("a"), field("b"), field("c")));
  }

  @Test
  public void testFillNullCommandVariousValues() {
    assertEqual(
        "source=t | fillnull using a = 1, b = 2, c = 3",
        fillNull(
            relation("t"),
            List.of(
                Pair.of(field("a"), intLiteral(1)),
                Pair.of(field("b"), intLiteral(2)),
                Pair.of(field("c"), intLiteral(3)))));
  }

  public void testTrendline() {
    assertEqual(
        "source=t | trendline sma(5, test_field) as test_field_alias sma(1, test_field_2) as"
            + " test_field_alias_2",
        trendline(
            relation("t"),
            Optional.empty(),
            computation(5, field("test_field"), "test_field_alias", SMA),
            computation(1, field("test_field_2"), "test_field_alias_2", SMA)));
  }

  @Test
  public void testTrendlineSort() {
    assertEqual(
        "source=t | trendline sort test_field sma(5, test_field)",
        trendline(
            relation("t"),
            Optional.of(
                field(
                    "test_field",
                    argument("asc", booleanLiteral(true)),
                    argument("type", nullLiteral()))),
            computation(5, field("test_field"), "test_field_trendline", SMA)));
  }

  @Test
  public void testTrendlineSortDesc() {
    assertEqual(
        "source=t | trendline sort - test_field sma(5, test_field)",
        trendline(
            relation("t"),
            Optional.of(
                field(
                    "test_field",
                    argument("asc", booleanLiteral(false)),
                    argument("type", nullLiteral()))),
            computation(5, field("test_field"), "test_field_trendline", SMA)));
  }

  @Test
  public void testTrendlineSortAsc() {
    assertEqual(
        "source=t | trendline sort + test_field sma(5, test_field)",
        trendline(
            relation("t"),
            Optional.of(
                field(
                    "test_field",
                    argument("asc", booleanLiteral(true)),
                    argument("type", nullLiteral()))),
            computation(5, field("test_field"), "test_field_trendline", SMA)));
  }

  @Test
  public void testTrendlineNoAlias() {
    assertEqual(
        "source=t | trendline sma(5, test_field)",
        trendline(
            relation("t"),
            Optional.empty(),
            computation(5, field("test_field"), "test_field_trendline", SMA)));
  }

  @Test
  public void testTrendlineTooFewSamples() {
    assertThrows(SyntaxCheckException.class, () -> plan("source=t | trendline sma(0, test_field)"));
  }

  @Test
  public void testDescribeCommand() {
    assertEqual("describe t", describe(mappingTable("t")));
  }

  @Test
  public void testDescribeMatchAllCrossClusterSearchCommand() {
    assertEqual("describe *:t", describe(mappingTable("*:t")));
  }

  @Test
  public void testDescribeCommandWithMultipleIndices() {
    assertEqual("describe t,u", describe(mappingTable("t,u")));
  }

  @Test
  public void testDescribeCommandWithFullyQualifiedTableName() {
    assertEqual(
        "describe prometheus.http_metric",
        describe(qualifiedName("prometheus", mappingTable("http_metric")).toString()));
    assertEqual(
        "describe prometheus.schema.http_metric",
        describe(qualifiedName("prometheus", "schema", mappingTable("http_metric")).toString()));
  }

  @Test
  public void test_fitRCFADCommand_withoutDataFormat() {
    assertEqual(
        "source=t | AD shingle_size=10 time_decay=0.0001 time_field='timestamp' "
            + "anomaly_rate=0.1 anomaly_score_threshold=0.1 sample_size=256 "
            + "number_of_trees=256 time_zone='PST' output_after=256 "
            + "training_data_size=256",
        new AD(
            relation("t"),
            ImmutableMap.<String, Literal>builder()
                .put("anomaly_rate", new Literal(0.1, DataType.DECIMAL))
                .put("anomaly_score_threshold", new Literal(0.1, DataType.DECIMAL))
                .put("sample_size", new Literal(256, DataType.INTEGER))
                .put("number_of_trees", new Literal(256, DataType.INTEGER))
                .put("time_zone", new Literal("PST", DataType.STRING))
                .put("output_after", new Literal(256, DataType.INTEGER))
                .put("shingle_size", new Literal(10, DataType.INTEGER))
                .put("time_decay", new Literal(0.0001, DataType.DECIMAL))
                .put("time_field", new Literal("timestamp", DataType.STRING))
                .put("training_data_size", new Literal(256, DataType.INTEGER))
                .build()));
  }

  @Test
  public void test_fitRCFADCommand_withDataFormat() {
    assertEqual(
        "source=t | AD shingle_size=10 time_decay=0.0001 time_field='timestamp' "
            + "anomaly_rate=0.1 anomaly_score_threshold=0.1 sample_size=256 "
            + "number_of_trees=256 time_zone='PST' output_after=256 "
            + "training_data_size=256 date_format='HH:mm:ss yyyy-MM-dd'",
        new AD(
            relation("t"),
            ImmutableMap.<String, Literal>builder()
                .put("anomaly_rate", new Literal(0.1, DataType.DECIMAL))
                .put("anomaly_score_threshold", new Literal(0.1, DataType.DECIMAL))
                .put("sample_size", new Literal(256, DataType.INTEGER))
                .put("number_of_trees", new Literal(256, DataType.INTEGER))
                .put("date_format", new Literal("HH:mm:ss yyyy-MM-dd", DataType.STRING))
                .put("time_zone", new Literal("PST", DataType.STRING))
                .put("output_after", new Literal(256, DataType.INTEGER))
                .put("shingle_size", new Literal(10, DataType.INTEGER))
                .put("time_decay", new Literal(0.0001, DataType.DECIMAL))
                .put("time_field", new Literal("timestamp", DataType.STRING))
                .put("training_data_size", new Literal(256, DataType.INTEGER))
                .build()));
  }

  @Test
  public void test_batchRCFADCommand() {
    assertEqual("source=t | AD", new AD(relation("t"), ImmutableMap.of()));
  }

  @Test
  public void testShowDataSourcesCommand() {
    assertEqual("show datasources", describe(DATASOURCES_TABLE_NAME));
  }

  @Test
  public void testPatternsCommand() {
    when(settings.getSettingValue(Key.PATTERN_METHOD)).thenReturn("SIMPLE_PATTERN");
    when(settings.getSettingValue(Key.PATTERN_MODE)).thenReturn("LABEL");
    when(settings.getSettingValue(Key.PATTERN_MAX_SAMPLE_COUNT)).thenReturn(10);
    when(settings.getSettingValue(Key.PATTERN_BUFFER_LIMIT)).thenReturn(100000);
    assertEqual(
        "source=t | patterns raw new_field=\"custom_field\" " + "pattern=\"custom_pattern\"",
        patterns(
            relation("t"),
            field("raw"),
            emptyList(),
            "custom_field",
            PatternMethod.SIMPLE_PATTERN,
            PatternMode.LABEL,
            AstDSL.intLiteral(10),
            AstDSL.intLiteral(100000),
            ImmutableMap.of(
                "new_field", AstDSL.stringLiteral("custom_field"),
                "pattern", AstDSL.stringLiteral("custom_pattern"))));
  }

  @Test
  public void testPatternsCommandWithBrainMethod() {
    when(settings.getSettingValue(Key.PATTERN_METHOD)).thenReturn("SIMPLE_PATTERN");
    when(settings.getSettingValue(Key.PATTERN_MODE)).thenReturn("LABEL");
    when(settings.getSettingValue(Key.PATTERN_MAX_SAMPLE_COUNT)).thenReturn(10);
    when(settings.getSettingValue(Key.PATTERN_BUFFER_LIMIT)).thenReturn(100000);
    assertEqual(
        "source=t | patterns raw method=BRAIN variable_count_threshold=2"
            + " frequency_threshold_percentage=0.1",
        patterns(
            relation("t"),
            field("raw"),
            emptyList(),
            "patterns_field",
            PatternMethod.BRAIN,
            PatternMode.LABEL,
            AstDSL.intLiteral(10),
            AstDSL.intLiteral(100000),
            ImmutableMap.of(
                "frequency_threshold_percentage", new Literal(0.1, DataType.DECIMAL),
                "variable_count_threshold", new Literal(2, DataType.INTEGER))));
  }

  @Test
  public void testPatternsWithoutArguments() {
    when(settings.getSettingValue(Key.PATTERN_METHOD)).thenReturn("SIMPLE_PATTERN");
    when(settings.getSettingValue(Key.PATTERN_MODE)).thenReturn("LABEL");
    when(settings.getSettingValue(Key.PATTERN_MAX_SAMPLE_COUNT)).thenReturn(10);
    when(settings.getSettingValue(Key.PATTERN_BUFFER_LIMIT)).thenReturn(100000);
    assertEqual(
        "source=t | patterns raw",
        patterns(
            relation("t"),
            field("raw"),
            emptyList(),
            "patterns_field",
            PatternMethod.SIMPLE_PATTERN,
            PatternMode.LABEL,
            AstDSL.intLiteral(10),
            AstDSL.intLiteral(100000),
            ImmutableMap.of()));
  }

  protected void assertEqual(String query, Node expectedPlan) {
    Node actualPlan = plan(query);
    assertEquals(expectedPlan, actualPlan);
  }

  protected void assertEqual(String query, String expected) {
    Node expectedPlan = plan(expected);
    assertEqual(query, expectedPlan);
  }

  private String mappingTable(String indexName) {
    return SystemIndexUtils.mappingTable(indexName, PPL_SPEC);
  }

  @Test(expected = IllegalArgumentException.class)
  public void testBinCommandDuplicateParameter() {
    // Test that duplicate parameters throw an exception
    plan("search source=test | bin index_field span=10 span=20");
  }

  @Test(expected = IllegalArgumentException.class)
  public void testRexSedModeWithOffsetFieldThrowsException() {
    // Test that SED mode and offset_field cannot be used together (align with Splunk behavior)
    plan("source=test | rex field=email mode=sed offset_field=matchpos \"s/@.*/@company.com/\"");
  }
}<|MERGE_RESOLUTION|>--- conflicted
+++ resolved
@@ -83,12 +83,6 @@
 
   @Rule public ExpectedException exceptionRule = ExpectedException.none();
 
-<<<<<<< HEAD
-=======
-  private final Settings settings = Mockito.mock(Settings.class);
-
-  private final PPLSyntaxParser parser = new PPLSyntaxParser();
-
   @Test
   public void testDynamicSourceClauseThrowsUnsupportedException() {
     String query = "source=[myindex, logs, fieldIndex=\"test\"]";
@@ -105,7 +99,6 @@
     when(settings.getSettingValue(Key.PPL_SYNTAX_LEGACY_PREFERRED)).thenReturn(true);
   }
 
->>>>>>> f9cd7eee
   @Test
   public void testSearchCommand() {
     assertEqual("search source=t a=1", search(relation("t"), "a:1"));
