--- conflicted
+++ resolved
@@ -253,6 +253,7 @@
       case "DATETIME":
         return TransferUserDefinedFunction(
             DatetimeFunction.class, "DATETIME", createNullableReturnType(SqlTypeName.TIMESTAMP));
+
       case "FROM_DAYS":
         return TransferUserDefinedFunction(FromDaysFunction.class, "FROM_DAYS", ReturnTypes.DATE);
       case "DATE_FORMAT":
@@ -497,11 +498,7 @@
         periodNameArgs.add(
             context.rexBuilder.makeFlag(argList.getFirst().getType().getSqlTypeName()));
         return periodNameArgs;
-<<<<<<< HEAD
-      case "YEAR", "MINUTE", "HOUR", "DAY", "MONTH", "SECOND", "MINUTE_OF_HOUR":
-=======
-      case "YEAR", "QUARTER", "MINUTE", "HOUR", "DAY", "MONTH", "SECOND":
->>>>>>> 774891bb
+      case "YEAR", "QUARTER", "MINUTE", "HOUR", "DAY", "MONTH", "SECOND", "MINUTE_OF_HOUR":
         List<RexNode> extractArgs = new ArrayList<>();
         TimeUnitRange timeUnitRange;
         if (op.equals("MINUTE_OF_HOUR")) {
