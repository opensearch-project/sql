/*
 * Copyright OpenSearch Contributors
 * SPDX-License-Identifier: Apache-2.0
 */

package org.opensearch.sql.expression.function;

import static org.apache.calcite.sql.SqlJsonConstructorNullClause.NULL_ON_NULL;
import static org.opensearch.sql.calcite.utils.OpenSearchTypeFactory.TYPE_FACTORY;
import static org.opensearch.sql.calcite.utils.OpenSearchTypeFactory.getLegacyTypeName;
import static org.opensearch.sql.expression.function.BuiltinFunctionName.ABS;
import static org.opensearch.sql.expression.function.BuiltinFunctionName.ACOS;
import static org.opensearch.sql.expression.function.BuiltinFunctionName.ADD;
import static org.opensearch.sql.expression.function.BuiltinFunctionName.ADDDATE;
import static org.opensearch.sql.expression.function.BuiltinFunctionName.ADDFUNCTION;
import static org.opensearch.sql.expression.function.BuiltinFunctionName.ADDTIME;
import static org.opensearch.sql.expression.function.BuiltinFunctionName.AND;
import static org.opensearch.sql.expression.function.BuiltinFunctionName.ARRAY;
import static org.opensearch.sql.expression.function.BuiltinFunctionName.ARRAY_LENGTH;
import static org.opensearch.sql.expression.function.BuiltinFunctionName.ASCII;
import static org.opensearch.sql.expression.function.BuiltinFunctionName.ASIN;
import static org.opensearch.sql.expression.function.BuiltinFunctionName.ATAN;
import static org.opensearch.sql.expression.function.BuiltinFunctionName.ATAN2;
import static org.opensearch.sql.expression.function.BuiltinFunctionName.AVG;
import static org.opensearch.sql.expression.function.BuiltinFunctionName.CBRT;
import static org.opensearch.sql.expression.function.BuiltinFunctionName.CEIL;
import static org.opensearch.sql.expression.function.BuiltinFunctionName.CEILING;
import static org.opensearch.sql.expression.function.BuiltinFunctionName.CIDRMATCH;
import static org.opensearch.sql.expression.function.BuiltinFunctionName.COALESCE;
import static org.opensearch.sql.expression.function.BuiltinFunctionName.CONCAT;
import static org.opensearch.sql.expression.function.BuiltinFunctionName.CONCAT_WS;
import static org.opensearch.sql.expression.function.BuiltinFunctionName.CONV;
import static org.opensearch.sql.expression.function.BuiltinFunctionName.CONVERT_TZ;
import static org.opensearch.sql.expression.function.BuiltinFunctionName.COS;
import static org.opensearch.sql.expression.function.BuiltinFunctionName.COSH;
import static org.opensearch.sql.expression.function.BuiltinFunctionName.COT;
import static org.opensearch.sql.expression.function.BuiltinFunctionName.COUNT;
import static org.opensearch.sql.expression.function.BuiltinFunctionName.CRC32;
import static org.opensearch.sql.expression.function.BuiltinFunctionName.CURDATE;
import static org.opensearch.sql.expression.function.BuiltinFunctionName.CURRENT_DATE;
import static org.opensearch.sql.expression.function.BuiltinFunctionName.CURRENT_TIME;
import static org.opensearch.sql.expression.function.BuiltinFunctionName.CURRENT_TIMESTAMP;
import static org.opensearch.sql.expression.function.BuiltinFunctionName.CURTIME;
import static org.opensearch.sql.expression.function.BuiltinFunctionName.DATE;
import static org.opensearch.sql.expression.function.BuiltinFunctionName.DATEDIFF;
import static org.opensearch.sql.expression.function.BuiltinFunctionName.DATETIME;
import static org.opensearch.sql.expression.function.BuiltinFunctionName.DATE_ADD;
import static org.opensearch.sql.expression.function.BuiltinFunctionName.DATE_FORMAT;
import static org.opensearch.sql.expression.function.BuiltinFunctionName.DATE_SUB;
import static org.opensearch.sql.expression.function.BuiltinFunctionName.DAY;
import static org.opensearch.sql.expression.function.BuiltinFunctionName.DAYNAME;
import static org.opensearch.sql.expression.function.BuiltinFunctionName.DAYOFMONTH;
import static org.opensearch.sql.expression.function.BuiltinFunctionName.DAYOFWEEK;
import static org.opensearch.sql.expression.function.BuiltinFunctionName.DAYOFYEAR;
import static org.opensearch.sql.expression.function.BuiltinFunctionName.DAY_OF_MONTH;
import static org.opensearch.sql.expression.function.BuiltinFunctionName.DAY_OF_WEEK;
import static org.opensearch.sql.expression.function.BuiltinFunctionName.DAY_OF_YEAR;
import static org.opensearch.sql.expression.function.BuiltinFunctionName.DEGREES;
import static org.opensearch.sql.expression.function.BuiltinFunctionName.DIVIDE;
import static org.opensearch.sql.expression.function.BuiltinFunctionName.DIVIDEFUNCTION;
import static org.opensearch.sql.expression.function.BuiltinFunctionName.E;
import static org.opensearch.sql.expression.function.BuiltinFunctionName.EARLIEST;
import static org.opensearch.sql.expression.function.BuiltinFunctionName.EQUAL;
import static org.opensearch.sql.expression.function.BuiltinFunctionName.EXISTS;
import static org.opensearch.sql.expression.function.BuiltinFunctionName.EXP;
import static org.opensearch.sql.expression.function.BuiltinFunctionName.EXPM1;
import static org.opensearch.sql.expression.function.BuiltinFunctionName.EXTRACT;
import static org.opensearch.sql.expression.function.BuiltinFunctionName.FILTER;
import static org.opensearch.sql.expression.function.BuiltinFunctionName.FLOOR;
import static org.opensearch.sql.expression.function.BuiltinFunctionName.FORALL;
import static org.opensearch.sql.expression.function.BuiltinFunctionName.FROM_DAYS;
import static org.opensearch.sql.expression.function.BuiltinFunctionName.FROM_UNIXTIME;
import static org.opensearch.sql.expression.function.BuiltinFunctionName.GET_FORMAT;
import static org.opensearch.sql.expression.function.BuiltinFunctionName.GREATER;
import static org.opensearch.sql.expression.function.BuiltinFunctionName.GTE;
import static org.opensearch.sql.expression.function.BuiltinFunctionName.HOUR;
import static org.opensearch.sql.expression.function.BuiltinFunctionName.HOUR_OF_DAY;
import static org.opensearch.sql.expression.function.BuiltinFunctionName.IF;
import static org.opensearch.sql.expression.function.BuiltinFunctionName.IFNULL;
import static org.opensearch.sql.expression.function.BuiltinFunctionName.INTERNAL_GROK;
import static org.opensearch.sql.expression.function.BuiltinFunctionName.INTERNAL_ITEM;
import static org.opensearch.sql.expression.function.BuiltinFunctionName.INTERNAL_PATTERN;
import static org.opensearch.sql.expression.function.BuiltinFunctionName.INTERNAL_PATTERN_PARSER;
import static org.opensearch.sql.expression.function.BuiltinFunctionName.INTERNAL_REGEXP_EXTRACT;
import static org.opensearch.sql.expression.function.BuiltinFunctionName.INTERNAL_REGEXP_REPLACE_3;
import static org.opensearch.sql.expression.function.BuiltinFunctionName.IS_BLANK;
import static org.opensearch.sql.expression.function.BuiltinFunctionName.IS_EMPTY;
import static org.opensearch.sql.expression.function.BuiltinFunctionName.IS_NOT_NULL;
import static org.opensearch.sql.expression.function.BuiltinFunctionName.IS_NULL;
import static org.opensearch.sql.expression.function.BuiltinFunctionName.IS_PRESENT;
import static org.opensearch.sql.expression.function.BuiltinFunctionName.JSON;
import static org.opensearch.sql.expression.function.BuiltinFunctionName.JSON_APPEND;
import static org.opensearch.sql.expression.function.BuiltinFunctionName.JSON_ARRAY;
import static org.opensearch.sql.expression.function.BuiltinFunctionName.JSON_ARRAY_LENGTH;
import static org.opensearch.sql.expression.function.BuiltinFunctionName.JSON_DELETE;
import static org.opensearch.sql.expression.function.BuiltinFunctionName.JSON_EXTEND;
import static org.opensearch.sql.expression.function.BuiltinFunctionName.JSON_EXTRACT;
import static org.opensearch.sql.expression.function.BuiltinFunctionName.JSON_KEYS;
import static org.opensearch.sql.expression.function.BuiltinFunctionName.JSON_OBJECT;
import static org.opensearch.sql.expression.function.BuiltinFunctionName.JSON_SET;
import static org.opensearch.sql.expression.function.BuiltinFunctionName.JSON_VALID;
import static org.opensearch.sql.expression.function.BuiltinFunctionName.LAST_DAY;
import static org.opensearch.sql.expression.function.BuiltinFunctionName.LATEST;
import static org.opensearch.sql.expression.function.BuiltinFunctionName.LEFT;
import static org.opensearch.sql.expression.function.BuiltinFunctionName.LENGTH;
import static org.opensearch.sql.expression.function.BuiltinFunctionName.LESS;
import static org.opensearch.sql.expression.function.BuiltinFunctionName.LIKE;
import static org.opensearch.sql.expression.function.BuiltinFunctionName.LN;
import static org.opensearch.sql.expression.function.BuiltinFunctionName.LOCALTIME;
import static org.opensearch.sql.expression.function.BuiltinFunctionName.LOCALTIMESTAMP;
import static org.opensearch.sql.expression.function.BuiltinFunctionName.LOCATE;
import static org.opensearch.sql.expression.function.BuiltinFunctionName.LOG;
import static org.opensearch.sql.expression.function.BuiltinFunctionName.LOG10;
import static org.opensearch.sql.expression.function.BuiltinFunctionName.LOG2;
import static org.opensearch.sql.expression.function.BuiltinFunctionName.LOWER;
import static org.opensearch.sql.expression.function.BuiltinFunctionName.LTE;
import static org.opensearch.sql.expression.function.BuiltinFunctionName.LTRIM;
import static org.opensearch.sql.expression.function.BuiltinFunctionName.MAKEDATE;
import static org.opensearch.sql.expression.function.BuiltinFunctionName.MAKETIME;
import static org.opensearch.sql.expression.function.BuiltinFunctionName.MATCH;
import static org.opensearch.sql.expression.function.BuiltinFunctionName.MATCH_BOOL_PREFIX;
import static org.opensearch.sql.expression.function.BuiltinFunctionName.MATCH_PHRASE;
import static org.opensearch.sql.expression.function.BuiltinFunctionName.MATCH_PHRASE_PREFIX;
import static org.opensearch.sql.expression.function.BuiltinFunctionName.MAX;
import static org.opensearch.sql.expression.function.BuiltinFunctionName.MD5;
import static org.opensearch.sql.expression.function.BuiltinFunctionName.MICROSECOND;
import static org.opensearch.sql.expression.function.BuiltinFunctionName.MIN;
import static org.opensearch.sql.expression.function.BuiltinFunctionName.MINUTE;
import static org.opensearch.sql.expression.function.BuiltinFunctionName.MINUTE_OF_DAY;
import static org.opensearch.sql.expression.function.BuiltinFunctionName.MINUTE_OF_HOUR;
import static org.opensearch.sql.expression.function.BuiltinFunctionName.MOD;
import static org.opensearch.sql.expression.function.BuiltinFunctionName.MODULUS;
import static org.opensearch.sql.expression.function.BuiltinFunctionName.MODULUSFUNCTION;
import static org.opensearch.sql.expression.function.BuiltinFunctionName.MONTH;
import static org.opensearch.sql.expression.function.BuiltinFunctionName.MONTHNAME;
import static org.opensearch.sql.expression.function.BuiltinFunctionName.MONTH_OF_YEAR;
import static org.opensearch.sql.expression.function.BuiltinFunctionName.MULTIPLY;
import static org.opensearch.sql.expression.function.BuiltinFunctionName.MULTIPLYFUNCTION;
import static org.opensearch.sql.expression.function.BuiltinFunctionName.MULTI_MATCH;
import static org.opensearch.sql.expression.function.BuiltinFunctionName.NOT;
import static org.opensearch.sql.expression.function.BuiltinFunctionName.NOTEQUAL;
import static org.opensearch.sql.expression.function.BuiltinFunctionName.NOW;
import static org.opensearch.sql.expression.function.BuiltinFunctionName.NULLIF;
import static org.opensearch.sql.expression.function.BuiltinFunctionName.OR;
import static org.opensearch.sql.expression.function.BuiltinFunctionName.PERCENTILE_APPROX;
import static org.opensearch.sql.expression.function.BuiltinFunctionName.PERIOD_ADD;
import static org.opensearch.sql.expression.function.BuiltinFunctionName.PERIOD_DIFF;
import static org.opensearch.sql.expression.function.BuiltinFunctionName.PI;
import static org.opensearch.sql.expression.function.BuiltinFunctionName.POSITION;
import static org.opensearch.sql.expression.function.BuiltinFunctionName.POW;
import static org.opensearch.sql.expression.function.BuiltinFunctionName.POWER;
import static org.opensearch.sql.expression.function.BuiltinFunctionName.QUARTER;
import static org.opensearch.sql.expression.function.BuiltinFunctionName.QUERY_STRING;
import static org.opensearch.sql.expression.function.BuiltinFunctionName.RADIANS;
import static org.opensearch.sql.expression.function.BuiltinFunctionName.RAND;
import static org.opensearch.sql.expression.function.BuiltinFunctionName.REDUCE;
import static org.opensearch.sql.expression.function.BuiltinFunctionName.REGEXP;
import static org.opensearch.sql.expression.function.BuiltinFunctionName.REPLACE;
import static org.opensearch.sql.expression.function.BuiltinFunctionName.REVERSE;
import static org.opensearch.sql.expression.function.BuiltinFunctionName.RIGHT;
import static org.opensearch.sql.expression.function.BuiltinFunctionName.RINT;
import static org.opensearch.sql.expression.function.BuiltinFunctionName.ROUND;
import static org.opensearch.sql.expression.function.BuiltinFunctionName.RTRIM;
import static org.opensearch.sql.expression.function.BuiltinFunctionName.SECOND;
import static org.opensearch.sql.expression.function.BuiltinFunctionName.SECOND_OF_MINUTE;
import static org.opensearch.sql.expression.function.BuiltinFunctionName.SEC_TO_TIME;
import static org.opensearch.sql.expression.function.BuiltinFunctionName.SHA1;
import static org.opensearch.sql.expression.function.BuiltinFunctionName.SHA2;
import static org.opensearch.sql.expression.function.BuiltinFunctionName.SIGN;
import static org.opensearch.sql.expression.function.BuiltinFunctionName.SIGNUM;
import static org.opensearch.sql.expression.function.BuiltinFunctionName.SIMPLE_QUERY_STRING;
import static org.opensearch.sql.expression.function.BuiltinFunctionName.SIN;
import static org.opensearch.sql.expression.function.BuiltinFunctionName.SINH;
import static org.opensearch.sql.expression.function.BuiltinFunctionName.SPAN;
import static org.opensearch.sql.expression.function.BuiltinFunctionName.SQRT;
import static org.opensearch.sql.expression.function.BuiltinFunctionName.STDDEV_POP;
import static org.opensearch.sql.expression.function.BuiltinFunctionName.STDDEV_SAMP;
import static org.opensearch.sql.expression.function.BuiltinFunctionName.STRCMP;
import static org.opensearch.sql.expression.function.BuiltinFunctionName.STR_TO_DATE;
import static org.opensearch.sql.expression.function.BuiltinFunctionName.SUBDATE;
import static org.opensearch.sql.expression.function.BuiltinFunctionName.SUBSTR;
import static org.opensearch.sql.expression.function.BuiltinFunctionName.SUBSTRING;
import static org.opensearch.sql.expression.function.BuiltinFunctionName.SUBTIME;
import static org.opensearch.sql.expression.function.BuiltinFunctionName.SUBTRACT;
import static org.opensearch.sql.expression.function.BuiltinFunctionName.SUBTRACTFUNCTION;
import static org.opensearch.sql.expression.function.BuiltinFunctionName.SUM;
import static org.opensearch.sql.expression.function.BuiltinFunctionName.SYSDATE;
import static org.opensearch.sql.expression.function.BuiltinFunctionName.TAKE;
import static org.opensearch.sql.expression.function.BuiltinFunctionName.TIME;
import static org.opensearch.sql.expression.function.BuiltinFunctionName.TIMEDIFF;
import static org.opensearch.sql.expression.function.BuiltinFunctionName.TIMESTAMP;
import static org.opensearch.sql.expression.function.BuiltinFunctionName.TIMESTAMPADD;
import static org.opensearch.sql.expression.function.BuiltinFunctionName.TIMESTAMPDIFF;
import static org.opensearch.sql.expression.function.BuiltinFunctionName.TIME_FORMAT;
import static org.opensearch.sql.expression.function.BuiltinFunctionName.TIME_TO_SEC;
import static org.opensearch.sql.expression.function.BuiltinFunctionName.TO_DAYS;
import static org.opensearch.sql.expression.function.BuiltinFunctionName.TO_SECONDS;
import static org.opensearch.sql.expression.function.BuiltinFunctionName.TRANSFORM;
import static org.opensearch.sql.expression.function.BuiltinFunctionName.TRIM;
import static org.opensearch.sql.expression.function.BuiltinFunctionName.TRUNCATE;
import static org.opensearch.sql.expression.function.BuiltinFunctionName.TYPEOF;
import static org.opensearch.sql.expression.function.BuiltinFunctionName.UNIX_TIMESTAMP;
import static org.opensearch.sql.expression.function.BuiltinFunctionName.UPPER;
import static org.opensearch.sql.expression.function.BuiltinFunctionName.UTC_DATE;
import static org.opensearch.sql.expression.function.BuiltinFunctionName.UTC_TIME;
import static org.opensearch.sql.expression.function.BuiltinFunctionName.UTC_TIMESTAMP;
import static org.opensearch.sql.expression.function.BuiltinFunctionName.VARPOP;
import static org.opensearch.sql.expression.function.BuiltinFunctionName.VARSAMP;
import static org.opensearch.sql.expression.function.BuiltinFunctionName.WEEK;
import static org.opensearch.sql.expression.function.BuiltinFunctionName.WEEKDAY;
import static org.opensearch.sql.expression.function.BuiltinFunctionName.WEEKOFYEAR;
import static org.opensearch.sql.expression.function.BuiltinFunctionName.WEEK_OF_YEAR;
import static org.opensearch.sql.expression.function.BuiltinFunctionName.XOR;
import static org.opensearch.sql.expression.function.BuiltinFunctionName.YEAR;
import static org.opensearch.sql.expression.function.BuiltinFunctionName.YEARWEEK;

import com.google.common.collect.ImmutableList;
import com.google.common.collect.ImmutableMap;
import java.math.BigDecimal;
import java.util.ArrayList;
import java.util.Arrays;
import java.util.HashMap;
import java.util.List;
import java.util.Map;
import java.util.Objects;
import java.util.Optional;
import java.util.StringJoiner;
import java.util.concurrent.ConcurrentHashMap;
import java.util.stream.Collectors;
import java.util.stream.Stream;
import javax.annotation.Nullable;
import org.apache.calcite.rel.type.RelDataType;
import org.apache.calcite.rex.RexBuilder;
import org.apache.calcite.rex.RexLambda;
import org.apache.calcite.rex.RexNode;
import org.apache.calcite.sql.SqlAggFunction;
import org.apache.calcite.sql.SqlOperator;
import org.apache.calcite.sql.fun.SqlLibraryOperators;
import org.apache.calcite.sql.fun.SqlStdOperatorTable;
import org.apache.calcite.sql.fun.SqlTrimFunction.Flag;
import org.apache.calcite.sql.type.CompositeOperandTypeChecker;
import org.apache.calcite.sql.type.ImplicitCastOperandTypeChecker;
import org.apache.calcite.sql.type.OperandTypes;
import org.apache.calcite.sql.type.SameOperandTypeChecker;
import org.apache.calcite.sql.type.SqlOperandTypeChecker;
import org.apache.calcite.sql.type.SqlTypeFamily;
import org.apache.calcite.sql.type.SqlTypeName;
import org.apache.calcite.sql.validate.SqlUserDefinedAggFunction;
import org.apache.calcite.sql.validate.SqlUserDefinedFunction;
import org.apache.calcite.tools.RelBuilder;
import org.apache.commons.lang3.tuple.Pair;
import org.apache.logging.log4j.LogManager;
import org.apache.logging.log4j.Logger;
import org.opensearch.sql.calcite.CalcitePlanContext;
import org.opensearch.sql.calcite.utils.OpenSearchTypeFactory;
import org.opensearch.sql.calcite.utils.PlanUtils;
import org.opensearch.sql.calcite.utils.UserDefinedFunctionUtils;
import org.opensearch.sql.exception.ExpressionEvaluationException;
import org.opensearch.sql.executor.QueryType;

public class PPLFuncImpTable {
  private static final Logger logger = LogManager.getLogger(PPLFuncImpTable.class);

  /** A lambda function interface which could apply parameters to get AggCall. */
  @FunctionalInterface
  public interface AggHandler {
    RelBuilder.AggCall apply(
        boolean distinct, RexNode field, List<RexNode> argList, CalcitePlanContext context);
  }

  public interface FunctionImp {
    RelDataType ANY_TYPE = TYPE_FACTORY.createSqlType(SqlTypeName.ANY);

    RexNode resolve(RexBuilder builder, RexNode... args);
  }

  public interface FunctionImp1 extends FunctionImp {
    RexNode resolve(RexBuilder builder, RexNode arg1);

    @Override
    default RexNode resolve(RexBuilder builder, RexNode... args) {
      if (args.length != 1) {
        throw new IllegalArgumentException("This function requires exactly 1 arguments");
      }
      return resolve(builder, args[0]);
    }
  }

  public interface FunctionImp2 extends FunctionImp {
    RexNode resolve(RexBuilder builder, RexNode arg1, RexNode arg2);

    @Override
    default RexNode resolve(RexBuilder builder, RexNode... args) {
      if (args.length != 2) {
        throw new IllegalArgumentException("This function requires exactly 2 arguments");
      }
      return resolve(builder, args[0], args[1]);
    }
  }

  /** The singleton instance. */
  public static final PPLFuncImpTable INSTANCE;

  static {
    final Builder builder = new Builder();
    builder.populate();
    final AggBuilder aggBuilder = new AggBuilder();
    aggBuilder.populate();
    INSTANCE = new PPLFuncImpTable(builder, aggBuilder);
  }

  /**
   * The registry for built-in functions. Functions defined by the PPL specification, whose
   * implementations are independent of any specific data storage, should be registered here
   * internally.
   */
  private final ImmutableMap<BuiltinFunctionName, List<Pair<CalciteFuncSignature, FunctionImp>>>
      functionRegistry;

  /**
   * The external function registry. Functions whose implementations depend on a specific data
   * engine should be registered here. This reduces coupling between the core module and particular
   * storage backends.
   */
  private final Map<BuiltinFunctionName, List<Pair<CalciteFuncSignature, FunctionImp>>>
      externalFunctionRegistry;

  /**
   * The registry for built-in agg functions. Agg Functions defined by the PPL specification, whose
   * implementations are independent of any specific data storage, should be registered here
   * internally.
   */
  private final ImmutableMap<BuiltinFunctionName, Pair<CalciteFuncSignature, AggHandler>>
      aggFunctionRegistry;

  /**
   * The external agg function registry. Agg Functions whose implementations depend on a specific
   * data engine should be registered here. This reduces coupling between the core module and
   * particular storage backends.
   */
  private final Map<BuiltinFunctionName, Pair<CalciteFuncSignature, AggHandler>>
      aggExternalFunctionRegistry;

  private PPLFuncImpTable(Builder builder, AggBuilder aggBuilder) {
    final ImmutableMap.Builder<BuiltinFunctionName, List<Pair<CalciteFuncSignature, FunctionImp>>>
        mapBuilder = ImmutableMap.builder();
    builder.map.forEach((k, v) -> mapBuilder.put(k, List.copyOf(v)));
    this.functionRegistry = ImmutableMap.copyOf(mapBuilder.build());
    this.externalFunctionRegistry = new ConcurrentHashMap<>();

    final ImmutableMap.Builder<BuiltinFunctionName, Pair<CalciteFuncSignature, AggHandler>>
        aggMapBuilder = ImmutableMap.builder();
    aggBuilder.map.forEach(aggMapBuilder::put);
    this.aggFunctionRegistry = ImmutableMap.copyOf(aggMapBuilder.build());
    this.aggExternalFunctionRegistry = new ConcurrentHashMap<>();
  }

  /**
   * Register an operator from external services dynamically.
   *
   * @param functionName the name of the function, has to be defined in BuiltinFunctionName
   * @param operator a SqlOperator representing an externally implemented function
   */
  public void registerExternalOperator(BuiltinFunctionName functionName, SqlOperator operator) {
    PPLTypeChecker typeChecker =
        wrapSqlOperandTypeChecker(
            operator.getOperandTypeChecker(),
            functionName.name(),
            operator instanceof SqlUserDefinedFunction);
    CalciteFuncSignature signature = new CalciteFuncSignature(functionName.getName(), typeChecker);
    externalFunctionRegistry.compute(
        functionName,
        (name, existingList) -> {
          List<Pair<CalciteFuncSignature, FunctionImp>> list =
              existingList == null ? new ArrayList<>() : new ArrayList<>(existingList);
          list.add(Pair.of(signature, (builder, args) -> builder.makeCall(operator, args)));
          return list;
        });
  }

  /**
   * Register an external aggregate operator dynamically.
   *
   * @param functionName the name of the function, has to be defined in BuiltinFunctionName
   * @param aggFunction a SqlUserDefinedAggFunction representing the aggregate function
   *     implementation
   */
  public void registerExternalAggOperator(
      BuiltinFunctionName functionName, SqlUserDefinedAggFunction aggFunction) {
    PPLTypeChecker typeChecker =
        wrapSqlOperandTypeChecker(aggFunction.getOperandTypeChecker(), functionName.name(), true);
    CalciteFuncSignature signature = new CalciteFuncSignature(functionName.getName(), typeChecker);
    AggHandler handler =
        (distinct, field, argList, ctx) ->
            UserDefinedFunctionUtils.makeAggregateCall(
                aggFunction, List.of(field), argList, ctx.relBuilder);
    aggExternalFunctionRegistry.put(functionName, Pair.of(signature, handler));
  }

  public RelBuilder.AggCall resolveAgg(
      BuiltinFunctionName functionName,
      boolean distinct,
      RexNode field,
      List<RexNode> argList,
      CalcitePlanContext context) {
    var implementation = aggExternalFunctionRegistry.get(functionName);
    if (implementation == null) {
      implementation = aggFunctionRegistry.get(functionName);
    }
    if (implementation == null) {
      throw new IllegalStateException(String.format("Cannot resolve function: %s", functionName));
    }
    CalciteFuncSignature signature = implementation.getKey();
    List<RelDataType> argTypes = new ArrayList<>();
    if (field != null) {
      argTypes.add(field.getType());
    }
    // Currently only PERCENTILE_APPROX and TAKE have additional arguments.
    // Their additional arguments will always come as a map of <argName, value>
    List<RelDataType> additionalArgTypes =
        argList.stream().map(PlanUtils::derefMapCall).map(RexNode::getType).toList();
    argTypes.addAll(additionalArgTypes);
    if (!signature.match(functionName.getName(), argTypes)) {
      String errorMessagePattern =
          argTypes.size() <= 1
              ? "Aggregation function %s expects field type {%s}, but got %s"
              : "Aggregation function %s expects field type and additional arguments {%s}, but got"
                  + " %s";
      throw new ExpressionEvaluationException(
          String.format(
              errorMessagePattern,
              functionName,
              signature.typeChecker().getAllowedSignatures(),
              getActualSignature(argTypes)));
    }
    var handler = implementation.getValue();
    return handler.apply(distinct, field, argList, context);
  }

  public RexNode resolve(final RexBuilder builder, final String functionName, RexNode... args) {
    Optional<BuiltinFunctionName> funcNameOpt = BuiltinFunctionName.of(functionName);
    if (funcNameOpt.isEmpty()) {
      throw new IllegalArgumentException(String.format("Unsupported function: %s", functionName));
    }
    return resolve(builder, funcNameOpt.get(), args);
  }

  public RexNode resolve(
      final RexBuilder builder, final BuiltinFunctionName functionName, RexNode... args) {
    // Check the external function registry first. This allows the data-storage-dependent
    // function implementations to override the internal ones with the same name.
    List<Pair<CalciteFuncSignature, FunctionImp>> implementList =
        externalFunctionRegistry.get(functionName);
    // If the function is not part of the external registry, check the internal registry.
    if (implementList == null) {
      implementList = functionRegistry.get(functionName);
    }
    if (implementList == null || implementList.isEmpty()) {
      throw new IllegalStateException(String.format("Cannot resolve function: %s", functionName));
    }

    // Make compulsory casts for some functions that require specific casting of arguments.
    // For example, the REDUCE function requires the second argument to be cast to the
    // return type of the lambda function.
    compulsoryCast(builder, functionName, args);

    List<RelDataType> argTypes = Arrays.stream(args).map(RexNode::getType).toList();
    try {
      for (Map.Entry<CalciteFuncSignature, FunctionImp> implement : implementList) {
        if (implement.getKey().match(functionName.getName(), argTypes)) {
          return implement.getValue().resolve(builder, args);
        }
      }

      // If no implementation found with exact match, try to cast arguments to match the
      // signatures.
      RexNode coerced = resolveWithCoercion(builder, functionName, implementList, args);
      if (coerced != null) {
        return coerced;
      }
    } catch (Exception e) {
      throw new ExpressionEvaluationException(
          String.format(
              "Cannot resolve function: %s, arguments: %s, caused by: %s",
              functionName, getActualSignature(argTypes), e.getMessage()),
          e);
    }
    StringJoiner allowedSignatures = new StringJoiner(",");
    for (var implement : implementList) {
      String signature = implement.getKey().typeChecker().getAllowedSignatures();
      if (!signature.isEmpty()) {
        allowedSignatures.add(signature);
      }
    }
    throw new ExpressionEvaluationException(
        String.format(
            "%s function expects {%s}, but got %s",
            functionName, allowedSignatures, getActualSignature(argTypes)));
  }

  /**
   * Ad-hoc coercion for some functions that require specific casting of arguments. Now it only
   * applies to the REDUCE function.
   */
  private void compulsoryCast(
      final RexBuilder builder, final BuiltinFunctionName functionName, RexNode... args) {

    //noinspection SwitchStatementWithTooFewBranches
    switch (functionName) {
      case BuiltinFunctionName.REDUCE:
        // Set the second argument to the return type of the lambda function, so that
        // code generated with linq4j can correctly accumulate the result.
        RexLambda call = (RexLambda) args[2];
        args[1] = builder.makeCast(call.getType(), args[1], true, true);
        break;
      default:
        break;
    }
  }

  private @Nullable RexNode resolveWithCoercion(
      final RexBuilder builder,
      final BuiltinFunctionName functionName,
      List<Pair<CalciteFuncSignature, FunctionImp>> implementList,
      RexNode... args) {
    if (BuiltinFunctionName.COMPARATORS.contains(functionName)) {
      for (Map.Entry<CalciteFuncSignature, FunctionImp> implement : implementList) {
        var widenedArgs = CoercionUtils.widenArguments(builder, List.of(args));
        if (widenedArgs != null) {
          boolean matchSignature =
              implement
                  .getKey()
                  .typeChecker()
                  .checkOperandTypes(widenedArgs.stream().map(RexNode::getType).toList());
          if (matchSignature) {
            return implement.getValue().resolve(builder, widenedArgs.toArray(new RexNode[0]));
          }
        }
      }
    } else {
      for (Map.Entry<CalciteFuncSignature, FunctionImp> implement : implementList) {
        var signature = implement.getKey();
        var castedArgs =
            CoercionUtils.castArguments(builder, signature.typeChecker(), List.of(args));
        if (castedArgs != null) {
          // If compatible function is found, replace the original RexNode with cast node
          // TODO: check - this is a return-once-found implementation, rest possible combinations
          //  will be skipped.
          //  Maybe can be improved to return the best match? E.g. convert to timestamp when date,
          //  time, and timestamp are all possible.
          return implement.getValue().resolve(builder, castedArgs.toArray(new RexNode[0]));
        }
      }
    }
    return null;
  }

<<<<<<< HEAD
  /**
   * Get a string representation of the argument types expressed in ExprType for error messages.
   *
   * @param argTypes the list of argument types as {@link RelDataType}
   * @return a string in the format [type1,type2,...] representing the argument types
   */
  private static String getActualSignature(List<RelDataType> argTypes) {
    return "["
        + argTypes.stream()
            .map(OpenSearchTypeFactory::convertRelDataTypeToExprType)
            .map(Objects::toString)
            .collect(Collectors.joining(","))
        + "]";
  }

  /**
   * Wraps a {@link SqlOperandTypeChecker} into a {@link PPLTypeChecker} for use in function
   * signature validation.
   *
   * @param typeChecker the original SQL operand type checker
   * @param functionName the name of the function for error reporting
   * @param isUserDefinedFunction true if the function is user-defined, false otherwise
   * @return a {@link PPLTypeChecker} that delegates to the provided {@code typeChecker}
   */
  private static PPLTypeChecker wrapSqlOperandTypeChecker(
      SqlOperandTypeChecker typeChecker, String functionName, boolean isUserDefinedFunction) {
    PPLTypeChecker pplTypeChecker;
    if (typeChecker instanceof ImplicitCastOperandTypeChecker implicitCastTypeChecker) {
      pplTypeChecker = PPLTypeChecker.wrapFamily(implicitCastTypeChecker);
    } else if (typeChecker instanceof CompositeOperandTypeChecker compositeTypeChecker) {
      // UDFs implement their own composite type checkers, which always use OR logic for
      // argument
      // types. Verifying the composition type would require accessing a protected field in
      // CompositeOperandTypeChecker. If access to this field is not allowed, type checking will
      // be skipped, so we avoid checking the composition type here.

      // If compositeTypeChecker contains operand checkers other than family type checkers or
      // other than OR compositions, the function with be registered with a null type checker,
      // which means the function will not be type checked.
      try {
        pplTypeChecker = PPLTypeChecker.wrapComposite(compositeTypeChecker, !isUserDefinedFunction);
      } catch (IllegalArgumentException | UnsupportedOperationException e) {
        logger.debug(
            String.format(
                "Failed to create composite type checker for operator: %s. Will skip its type"
                    + " checking",
                functionName),
            e);
        pplTypeChecker = null;
      }
    } else if (typeChecker instanceof SameOperandTypeChecker comparableTypeChecker) {
      // Comparison operators like EQUAL, GREATER_THAN, LESS_THAN, etc.
      // SameOperandTypeCheckers like COALESCE, IFNULL, etc.
      pplTypeChecker = PPLTypeChecker.wrapComparable(comparableTypeChecker);
    } else if (typeChecker instanceof UDFOperandMetadata.UDTOperandMetadata udtOperandMetadata) {
      pplTypeChecker = PPLTypeChecker.wrapUDT(udtOperandMetadata.allowedParamTypes());
    } else {
      logger.info(
          "Cannot create type checker for function: {}. Will skip its type checking", functionName);
      pplTypeChecker = null;
    }
    return pplTypeChecker;
  }

  /**
   * Extracts the underlying {@link SqlOperandTypeChecker} from a {@link SqlOperator}.
   *
   * <p>For user-defined functions (UDFs) and user-defined aggregate functions (UDAFs), the {@link
   * SqlOperandTypeChecker} is typically wrapped in a {@link UDFOperandMetadata}, which contains the
   * actual type checker used for operand validation. Most of these wrapped type checkers are
   * defined in {@link org.opensearch.sql.calcite.utils.PPLOperandTypes}. This method retrieves the
   * inner type checker from {@link UDFOperandMetadata} if present.
   *
   * <p>For Calcite's built-in operators, its type checker is returned directly.
   *
   * @param operator the {@link SqlOperator}, which may be a Calcite built-in operator, a
   *     user-defined function, or a user-defined aggregation function
   * @return the underlying {@link SqlOperandTypeChecker} instance, or {@code null} if not available
   */
  private static SqlOperandTypeChecker extractTypeCheckerFromUDF(SqlOperator operator) {
    SqlOperandTypeChecker typeChecker = operator.getOperandTypeChecker();
    if (typeChecker instanceof UDFOperandMetadata) {
      UDFOperandMetadata udfOperandMetadata = (UDFOperandMetadata) typeChecker;
      return udfOperandMetadata.getInnerTypeChecker();
    }
    return typeChecker;
  }

=======
>>>>>>> 284ecc49
  @SuppressWarnings({"UnusedReturnValue", "SameParameterValue"})
  private abstract static class AbstractBuilder {

    /** Maps an operator to an implementation. */
    abstract void register(
        BuiltinFunctionName functionName, FunctionImp functionImp, PPLTypeChecker typeChecker);

    /**
     * Register one or multiple operators under a single function name. This allows function
     * overloading based on operand types.
     *
     * <p>When a function is called, the system will try each registered operator in sequence,
     * checking if the provided arguments match the operator's type requirements. The first operator
     * whose type checker accepts the arguments will be used to execute the function.
     *
     * @param functionName the built-in function name under which to register the operators
     * @param operators the operators to associate with this function name, tried in sequence until
     *     one matches the argument types during resolution
     */
    protected void registerOperator(BuiltinFunctionName functionName, SqlOperator... operators) {
      for (SqlOperator operator : operators) {
        SqlOperandTypeChecker typeChecker = extractTypeCheckerFromUDF(operator);
        PPLTypeChecker pplTypeChecker =
            wrapSqlOperandTypeChecker(
                typeChecker, operator.getName(), operator instanceof SqlUserDefinedFunction);
        registerOperator(functionName, operator, pplTypeChecker);
      }
    }

<<<<<<< HEAD
=======
    /**
     * Registers an operator for a built-in function name with a specified {@link PPLTypeChecker}.
     * This allows custom type checking logic to be associated with the operator.
     *
     * @param functionName the built-in function name
     * @param operator the SQL operator to register
     * @param typeChecker the type checker to use for validating argument types
     */
    protected void registerOperator(
        BuiltinFunctionName functionName, SqlOperator operator, PPLTypeChecker typeChecker) {
      register(
          functionName,
          (RexBuilder builder, RexNode... args) -> builder.makeCall(operator, args),
          typeChecker);
    }

>>>>>>> 284ecc49
    void populate() {
      // register operators for comparison
      registerOperator(NOTEQUAL, PPLBuiltinOperators.NOT_EQUALS_IP, SqlStdOperatorTable.NOT_EQUALS);
      registerOperator(EQUAL, PPLBuiltinOperators.EQUALS_IP, SqlStdOperatorTable.EQUALS);
      registerOperator(GREATER, PPLBuiltinOperators.GREATER_IP, SqlStdOperatorTable.GREATER_THAN);
      registerOperator(GTE, PPLBuiltinOperators.GTE_IP, SqlStdOperatorTable.GREATER_THAN_OR_EQUAL);
      registerOperator(LESS, PPLBuiltinOperators.LESS_IP, SqlStdOperatorTable.LESS_THAN);
      registerOperator(LTE, PPLBuiltinOperators.LTE_IP, SqlStdOperatorTable.LESS_THAN_OR_EQUAL);

      // Register std operator
      registerOperator(AND, SqlStdOperatorTable.AND);
      registerOperator(OR, SqlStdOperatorTable.OR);
      registerOperator(NOT, SqlStdOperatorTable.NOT);

      // Register ADDFUNCTION for numeric addition only
      registerOperator(ADDFUNCTION, SqlStdOperatorTable.PLUS);
      registerOperator(SUBTRACT, SqlStdOperatorTable.MINUS);
      registerOperator(SUBTRACTFUNCTION, SqlStdOperatorTable.MINUS);
      registerOperator(MULTIPLY, SqlStdOperatorTable.MULTIPLY);
      registerOperator(MULTIPLYFUNCTION, SqlStdOperatorTable.MULTIPLY);
      registerOperator(TRUNCATE, SqlStdOperatorTable.TRUNCATE);
      registerOperator(ASCII, SqlStdOperatorTable.ASCII);
      registerOperator(LENGTH, SqlStdOperatorTable.CHAR_LENGTH);
      registerOperator(LOWER, SqlStdOperatorTable.LOWER);
      registerOperator(POSITION, SqlStdOperatorTable.POSITION);
      registerOperator(LOCATE, SqlStdOperatorTable.POSITION);
      registerOperator(REPLACE, SqlStdOperatorTable.REPLACE);
      registerOperator(UPPER, SqlStdOperatorTable.UPPER);
      registerOperator(ABS, SqlStdOperatorTable.ABS);
      registerOperator(ACOS, SqlStdOperatorTable.ACOS);
      registerOperator(ASIN, SqlStdOperatorTable.ASIN);
      registerOperator(ATAN, SqlStdOperatorTable.ATAN);
      registerOperator(ATAN2, SqlStdOperatorTable.ATAN2);
      registerOperator(CEIL, SqlStdOperatorTable.CEIL);
      registerOperator(CEILING, SqlStdOperatorTable.CEIL);
      registerOperator(COS, SqlStdOperatorTable.COS);
      registerOperator(COT, SqlStdOperatorTable.COT);
      registerOperator(DEGREES, SqlStdOperatorTable.DEGREES);
      registerOperator(EXP, SqlStdOperatorTable.EXP);
      registerOperator(FLOOR, SqlStdOperatorTable.FLOOR);
      registerOperator(LN, SqlStdOperatorTable.LN);
      registerOperator(LOG10, SqlStdOperatorTable.LOG10);
      registerOperator(PI, SqlStdOperatorTable.PI);
      registerOperator(POW, SqlStdOperatorTable.POWER);
      registerOperator(POWER, SqlStdOperatorTable.POWER);
      registerOperator(RADIANS, SqlStdOperatorTable.RADIANS);
      registerOperator(RAND, SqlStdOperatorTable.RAND);
      registerOperator(ROUND, SqlStdOperatorTable.ROUND);
      registerOperator(SIGN, SqlStdOperatorTable.SIGN);
      registerOperator(SIGNUM, SqlStdOperatorTable.SIGN);
      registerOperator(SIN, SqlStdOperatorTable.SIN);
      registerOperator(CBRT, SqlStdOperatorTable.CBRT);

      registerOperator(IFNULL, SqlStdOperatorTable.COALESCE);
      registerOperator(EARLIEST, PPLBuiltinOperators.EARLIEST);
      registerOperator(LATEST, PPLBuiltinOperators.LATEST);
      registerOperator(COALESCE, SqlStdOperatorTable.COALESCE);

      // Register library operator
      registerOperator(REGEXP, SqlLibraryOperators.REGEXP);
      registerOperator(CONCAT, SqlLibraryOperators.CONCAT_FUNCTION);
      registerOperator(CONCAT_WS, SqlLibraryOperators.CONCAT_WS);
      registerOperator(CONCAT_WS, SqlLibraryOperators.CONCAT_WS);
      registerOperator(REVERSE, SqlLibraryOperators.REVERSE);
      registerOperator(RIGHT, SqlLibraryOperators.RIGHT);
      registerOperator(LEFT, SqlLibraryOperators.LEFT);
      registerOperator(LOG2, SqlLibraryOperators.LOG2);
      registerOperator(MD5, SqlLibraryOperators.MD5);
      registerOperator(SHA1, SqlLibraryOperators.SHA1);
      registerOperator(INTERNAL_REGEXP_EXTRACT, SqlLibraryOperators.REGEXP_EXTRACT);
      registerOperator(INTERNAL_REGEXP_REPLACE_3, SqlLibraryOperators.REGEXP_REPLACE_3);

      // Register PPL UDF operator
      registerOperator(COSH, PPLBuiltinOperators.COSH);
      registerOperator(SINH, PPLBuiltinOperators.SINH);
      registerOperator(EXPM1, PPLBuiltinOperators.EXPM1);
      registerOperator(RINT, PPLBuiltinOperators.RINT);
      registerOperator(SPAN, PPLBuiltinOperators.SPAN);
      registerOperator(E, PPLBuiltinOperators.E);
      registerOperator(CONV, PPLBuiltinOperators.CONV);
      registerOperator(MOD, PPLBuiltinOperators.MOD);
      registerOperator(MODULUS, PPLBuiltinOperators.MOD);
      registerOperator(MODULUSFUNCTION, PPLBuiltinOperators.MOD);
      registerOperator(CRC32, PPLBuiltinOperators.CRC32);
      registerOperator(DIVIDE, PPLBuiltinOperators.DIVIDE);
      registerOperator(DIVIDEFUNCTION, PPLBuiltinOperators.DIVIDE);
      registerOperator(SHA2, PPLBuiltinOperators.SHA2);
      registerOperator(CIDRMATCH, PPLBuiltinOperators.CIDRMATCH);
      registerOperator(INTERNAL_GROK, PPLBuiltinOperators.GROK);
      registerOperator(MATCH, PPLBuiltinOperators.MATCH);
      registerOperator(MATCH_PHRASE, PPLBuiltinOperators.MATCH_PHRASE);
      registerOperator(MATCH_BOOL_PREFIX, PPLBuiltinOperators.MATCH_BOOL_PREFIX);
      registerOperator(MATCH_PHRASE_PREFIX, PPLBuiltinOperators.MATCH_PHRASE_PREFIX);
      registerOperator(SIMPLE_QUERY_STRING, PPLBuiltinOperators.SIMPLE_QUERY_STRING);
      registerOperator(QUERY_STRING, PPLBuiltinOperators.QUERY_STRING);
      registerOperator(MULTI_MATCH, PPLBuiltinOperators.MULTI_MATCH);

      // Register PPL Datetime UDF operator
      registerOperator(TIMESTAMP, PPLBuiltinOperators.TIMESTAMP);
      registerOperator(DATE, PPLBuiltinOperators.DATE);
      registerOperator(TIME, PPLBuiltinOperators.TIME);
      registerOperator(UTC_TIME, PPLBuiltinOperators.UTC_TIME);
      registerOperator(UTC_DATE, PPLBuiltinOperators.UTC_DATE);
      registerOperator(UTC_TIMESTAMP, PPLBuiltinOperators.UTC_TIMESTAMP);
      registerOperator(YEAR, PPLBuiltinOperators.YEAR);
      registerOperator(YEARWEEK, PPLBuiltinOperators.YEARWEEK);
      registerOperator(WEEKDAY, PPLBuiltinOperators.WEEKDAY);
      registerOperator(UNIX_TIMESTAMP, PPLBuiltinOperators.UNIX_TIMESTAMP);
      registerOperator(TO_SECONDS, PPLBuiltinOperators.TO_SECONDS);
      registerOperator(TO_DAYS, PPLBuiltinOperators.TO_DAYS);
      registerOperator(ADDTIME, PPLBuiltinOperators.ADDTIME);
      registerOperator(SUBTIME, PPLBuiltinOperators.SUBTIME);
      registerOperator(ADDDATE, PPLBuiltinOperators.ADDDATE);
      registerOperator(SUBDATE, PPLBuiltinOperators.SUBDATE);
      registerOperator(DATE_ADD, PPLBuiltinOperators.DATE_ADD);
      registerOperator(DATE_SUB, PPLBuiltinOperators.DATE_SUB);
      registerOperator(EXTRACT, PPLBuiltinOperators.EXTRACT);
      registerOperator(QUARTER, PPLBuiltinOperators.QUARTER);
      registerOperator(MONTH, PPLBuiltinOperators.MONTH);
      registerOperator(MONTH_OF_YEAR, PPLBuiltinOperators.MONTH);
      registerOperator(DAY, PPLBuiltinOperators.DAY);
      registerOperator(DAYOFMONTH, PPLBuiltinOperators.DAY);
      registerOperator(DAY_OF_MONTH, PPLBuiltinOperators.DAY);
      registerOperator(DAYOFWEEK, PPLBuiltinOperators.DAY_OF_WEEK);
      registerOperator(DAY_OF_WEEK, PPLBuiltinOperators.DAY_OF_WEEK);
      registerOperator(DAYOFYEAR, PPLBuiltinOperators.DAY_OF_YEAR);
      registerOperator(DAY_OF_YEAR, PPLBuiltinOperators.DAY_OF_YEAR);
      registerOperator(HOUR, PPLBuiltinOperators.HOUR);
      registerOperator(HOUR_OF_DAY, PPLBuiltinOperators.HOUR);
      registerOperator(MINUTE, PPLBuiltinOperators.MINUTE);
      registerOperator(MINUTE_OF_HOUR, PPLBuiltinOperators.MINUTE);
      registerOperator(MINUTE_OF_DAY, PPLBuiltinOperators.MINUTE_OF_DAY);
      registerOperator(SECOND, PPLBuiltinOperators.SECOND);
      registerOperator(SECOND_OF_MINUTE, PPLBuiltinOperators.SECOND);
      registerOperator(MICROSECOND, PPLBuiltinOperators.MICROSECOND);
      registerOperator(CURRENT_TIMESTAMP, PPLBuiltinOperators.NOW);
      registerOperator(NOW, PPLBuiltinOperators.NOW);
      registerOperator(LOCALTIMESTAMP, PPLBuiltinOperators.NOW);
      registerOperator(LOCALTIME, PPLBuiltinOperators.NOW);
      registerOperator(CURTIME, PPLBuiltinOperators.CURRENT_TIME);
      registerOperator(CURRENT_TIME, PPLBuiltinOperators.CURRENT_TIME);
      registerOperator(CURRENT_DATE, PPLBuiltinOperators.CURRENT_DATE);
      registerOperator(CURDATE, PPLBuiltinOperators.CURRENT_DATE);
      registerOperator(DATE_FORMAT, PPLBuiltinOperators.DATE_FORMAT);
      registerOperator(TIME_FORMAT, PPLBuiltinOperators.TIME_FORMAT);
      registerOperator(DAYNAME, PPLBuiltinOperators.DAYNAME);
      registerOperator(MONTHNAME, PPLBuiltinOperators.MONTHNAME);
      registerOperator(CONVERT_TZ, PPLBuiltinOperators.CONVERT_TZ);
      registerOperator(DATEDIFF, PPLBuiltinOperators.DATEDIFF);
      registerOperator(DATETIME, PPLBuiltinOperators.DATETIME);
      registerOperator(TIMESTAMPDIFF, PPLBuiltinOperators.TIMESTAMPDIFF);
      registerOperator(LAST_DAY, PPLBuiltinOperators.LAST_DAY);
      registerOperator(FROM_DAYS, PPLBuiltinOperators.FROM_DAYS);
      registerOperator(FROM_UNIXTIME, PPLBuiltinOperators.FROM_UNIXTIME);
      registerOperator(GET_FORMAT, PPLBuiltinOperators.GET_FORMAT);
      registerOperator(MAKEDATE, PPLBuiltinOperators.MAKEDATE);
      registerOperator(MAKETIME, PPLBuiltinOperators.MAKETIME);
      registerOperator(PERIOD_ADD, PPLBuiltinOperators.PERIOD_ADD);
      registerOperator(PERIOD_DIFF, PPLBuiltinOperators.PERIOD_DIFF);
      registerOperator(SEC_TO_TIME, PPLBuiltinOperators.SEC_TO_TIME);
      registerOperator(STR_TO_DATE, PPLBuiltinOperators.STR_TO_DATE);
      registerOperator(SYSDATE, PPLBuiltinOperators.SYSDATE);
      registerOperator(TIME_TO_SEC, PPLBuiltinOperators.TIME_TO_SEC);
      registerOperator(TIMEDIFF, PPLBuiltinOperators.TIMEDIFF);
      registerOperator(TIMESTAMPADD, PPLBuiltinOperators.TIMESTAMPADD);
      registerOperator(WEEK, PPLBuiltinOperators.WEEK);
      registerOperator(WEEK_OF_YEAR, PPLBuiltinOperators.WEEK);
      registerOperator(WEEKOFYEAR, PPLBuiltinOperators.WEEK);

      registerOperator(INTERNAL_PATTERN_PARSER, PPLBuiltinOperators.PATTERN_PARSER);
      registerOperator(ARRAY, PPLBuiltinOperators.ARRAY);
      registerOperator(ARRAY_LENGTH, SqlLibraryOperators.ARRAY_LENGTH);
      registerOperator(FORALL, PPLBuiltinOperators.FORALL);
      registerOperator(EXISTS, PPLBuiltinOperators.EXISTS);
      registerOperator(FILTER, PPLBuiltinOperators.FILTER);
      registerOperator(TRANSFORM, PPLBuiltinOperators.TRANSFORM);
      registerOperator(REDUCE, PPLBuiltinOperators.REDUCE);

      // Register Json function
      register(
          JSON_ARRAY,
          ((builder, args) ->
              builder.makeCall(
                  SqlStdOperatorTable.JSON_ARRAY,
                  Stream.concat(Stream.of(builder.makeFlag(NULL_ON_NULL)), Arrays.stream(args))
                      .toArray(RexNode[]::new))),
          null);
      register(
          JSON_OBJECT,
          ((builder, args) ->
              builder.makeCall(
                  SqlStdOperatorTable.JSON_OBJECT,
                  Stream.concat(Stream.of(builder.makeFlag(NULL_ON_NULL)), Arrays.stream(args))
                      .toArray(RexNode[]::new))),
          null);
      registerOperator(JSON, PPLBuiltinOperators.JSON);
      registerOperator(JSON_ARRAY_LENGTH, PPLBuiltinOperators.JSON_ARRAY_LENGTH);
      registerOperator(JSON_EXTRACT, PPLBuiltinOperators.JSON_EXTRACT);
      registerOperator(JSON_KEYS, PPLBuiltinOperators.JSON_KEYS);
      registerOperator(JSON_VALID, SqlStdOperatorTable.IS_JSON_VALUE);
      registerOperator(JSON_SET, PPLBuiltinOperators.JSON_SET);
      registerOperator(JSON_DELETE, PPLBuiltinOperators.JSON_DELETE);
      registerOperator(JSON_APPEND, PPLBuiltinOperators.JSON_APPEND);
      registerOperator(JSON_EXTEND, PPLBuiltinOperators.JSON_EXTEND);

      // Register operators with a different type checker

      // Register ADD (+ symbol) for string concatenation
      // Replaced type checker since CONCAT also supports array concatenation
      registerOperator(
          ADD,
          SqlStdOperatorTable.CONCAT,
          PPLTypeChecker.family(SqlTypeFamily.CHARACTER, SqlTypeFamily.CHARACTER));
      // Register ADD (+ symbol) for numeric addition
      // Replace type checker since PLUS also supports binary addition
      registerOperator(
          ADD,
          SqlStdOperatorTable.PLUS,
          PPLTypeChecker.family(SqlTypeFamily.NUMERIC, SqlTypeFamily.NUMERIC));
      // Replace with a custom CompositeOperandTypeChecker to check both operands as
      // SqlStdOperatorTable.ITEM.getOperandTypeChecker() checks only the first operand instead
      // of all operands.
      registerOperator(
          INTERNAL_ITEM,
          SqlStdOperatorTable.ITEM,
          PPLTypeChecker.wrapComposite(
              (CompositeOperandTypeChecker)
                  OperandTypes.family(SqlTypeFamily.ARRAY, SqlTypeFamily.INTEGER)
                      .or(OperandTypes.family(SqlTypeFamily.MAP, SqlTypeFamily.ANY)),
              false));
      registerOperator(
          XOR,
          SqlStdOperatorTable.NOT_EQUALS,
          PPLTypeChecker.family(SqlTypeFamily.BOOLEAN, SqlTypeFamily.BOOLEAN));
      // SqlStdOperatorTable.CASE.getOperandTypeChecker is null. We manually create a type checker
      // for it. The second and third operands are required to be of the same type. If not,
      // it will throw an IllegalArgumentException with information Can't find leastRestrictive type
      registerOperator(
          IF,
          SqlStdOperatorTable.CASE,
          PPLTypeChecker.family(SqlTypeFamily.BOOLEAN, SqlTypeFamily.ANY, SqlTypeFamily.ANY));
      // Re-define the type checker for is not null, is present, and is null since their original
      // type checker ANY isn't compatible with struct types.
      registerOperator(
          IS_NOT_NULL,
          SqlStdOperatorTable.IS_NOT_NULL,
          PPLTypeChecker.family(SqlTypeFamily.IGNORE));
      registerOperator(
          IS_PRESENT, SqlStdOperatorTable.IS_NOT_NULL, PPLTypeChecker.family(SqlTypeFamily.IGNORE));
      registerOperator(
          IS_NULL, SqlStdOperatorTable.IS_NULL, PPLTypeChecker.family(SqlTypeFamily.IGNORE));

      // Register implementation.
      // Note, make the implementation an individual class if too complex.
      register(
          TRIM,
          (FunctionImp1)
              (builder, arg) ->
                  builder.makeCall(
                      SqlStdOperatorTable.TRIM,
                      builder.makeFlag(Flag.BOTH),
                      builder.makeLiteral(" "),
                      arg),
          PPLTypeChecker.family(SqlTypeFamily.CHARACTER));

      register(
          LTRIM,
          (FunctionImp1)
              (builder, arg) ->
                  builder.makeCall(
                      SqlStdOperatorTable.TRIM,
                      builder.makeFlag(Flag.LEADING),
                      builder.makeLiteral(" "),
                      arg),
          PPLTypeChecker.family(SqlTypeFamily.CHARACTER));
      register(
          RTRIM,
          (FunctionImp1)
              (builder, arg) ->
                  builder.makeCall(
                      SqlStdOperatorTable.TRIM,
                      builder.makeFlag(Flag.TRAILING),
                      builder.makeLiteral(" "),
                      arg),
          PPLTypeChecker.family(SqlTypeFamily.CHARACTER));
      registerOperator(
          ATAN,
          SqlStdOperatorTable.ATAN2,
          PPLTypeChecker.family(SqlTypeFamily.NUMERIC, SqlTypeFamily.NUMERIC));
      register(
          STRCMP,
          (FunctionImp2)
              (builder, arg1, arg2) -> builder.makeCall(SqlLibraryOperators.STRCMP, arg2, arg1),
          PPLTypeChecker.family(SqlTypeFamily.CHARACTER, SqlTypeFamily.CHARACTER));
      // SqlStdOperatorTable.SUBSTRING.getOperandTypeChecker is null. We manually create a type
      // checker for it.
      register(
          SUBSTRING,
          (RexBuilder builder, RexNode... args) ->
              builder.makeCall(SqlStdOperatorTable.SUBSTRING, args),
          PPLTypeChecker.wrapComposite(
              (CompositeOperandTypeChecker)
                  OperandTypes.family(SqlTypeFamily.CHARACTER, SqlTypeFamily.INTEGER)
                      .or(
                          OperandTypes.family(
                              SqlTypeFamily.CHARACTER,
                              SqlTypeFamily.INTEGER,
                              SqlTypeFamily.INTEGER)),
              false));
      register(
          SUBSTR,
          (RexBuilder builder, RexNode... args) ->
              builder.makeCall(SqlStdOperatorTable.SUBSTRING, args),
          PPLTypeChecker.wrapComposite(
              (CompositeOperandTypeChecker)
                  OperandTypes.family(SqlTypeFamily.CHARACTER, SqlTypeFamily.INTEGER)
                      .or(
                          OperandTypes.family(
                              SqlTypeFamily.CHARACTER,
                              SqlTypeFamily.INTEGER,
                              SqlTypeFamily.INTEGER)),
              false));
      register(
          LOG,
          (FunctionImp2)
              (builder, arg1, arg2) -> builder.makeCall(SqlLibraryOperators.LOG, arg2, arg1),
          PPLTypeChecker.family(SqlTypeFamily.NUMERIC, SqlTypeFamily.NUMERIC));
      register(
          LOG,
          (FunctionImp1)
              (builder, arg) ->
                  builder.makeCall(
                      SqlLibraryOperators.LOG,
                      arg,
                      builder.makeApproxLiteral(BigDecimal.valueOf(Math.E))),
          PPLTypeChecker.family(SqlTypeFamily.NUMERIC));
      // SqlStdOperatorTable.SQRT is declared but not implemented. The call to SQRT in Calcite is
      // converted to POWER(x, 0.5).
      register(
          SQRT,
          (FunctionImp1)
              (builder, arg) ->
                  builder.makeCall(
                      SqlStdOperatorTable.POWER,
                      arg,
                      builder.makeApproxLiteral(BigDecimal.valueOf(0.5))),
          PPLTypeChecker.family(SqlTypeFamily.NUMERIC));
      register(
          TYPEOF,
          (FunctionImp1)
              (builder, arg) ->
                  builder.makeLiteral(getLegacyTypeName(arg.getType(), QueryType.PPL)),
          null);
      register(
          NULLIF,
          (FunctionImp2)
              (builder, arg1, arg2) ->
                  builder.makeCall(
                      SqlStdOperatorTable.CASE,
                      builder.makeCall(SqlStdOperatorTable.EQUALS, arg1, arg2),
                      builder.makeNullLiteral(arg1.getType()),
                      arg1),
          PPLTypeChecker.wrapComparable((SameOperandTypeChecker) OperandTypes.SAME_SAME));
      register(
          IS_EMPTY,
          (FunctionImp1)
              (builder, arg) ->
                  builder.makeCall(
                      SqlStdOperatorTable.OR,
                      builder.makeCall(SqlStdOperatorTable.IS_NULL, arg),
                      builder.makeCall(SqlStdOperatorTable.IS_EMPTY, arg)),
          PPLTypeChecker.family(SqlTypeFamily.ANY));
      register(
          IS_BLANK,
          (FunctionImp1)
              (builder, arg) ->
                  builder.makeCall(
                      SqlStdOperatorTable.OR,
                      builder.makeCall(SqlStdOperatorTable.IS_NULL, arg),
                      builder.makeCall(
                          SqlStdOperatorTable.IS_EMPTY,
                          builder.makeCall(
                              SqlStdOperatorTable.TRIM,
                              builder.makeFlag(Flag.BOTH),
                              builder.makeLiteral(" "),
                              arg))),
          PPLTypeChecker.family(SqlTypeFamily.ANY));
      register(
          LIKE,
          (FunctionImp2)
              (builder, arg1, arg2) ->
                  builder.makeCall(
                      SqlLibraryOperators.ILIKE,
                      arg1,
                      arg2,
                      // TODO: Figure out escaping solution. '\\' is used for JSON input but is not
                      // necessary for SQL function input
                      builder.makeLiteral("\\")),
          PPLTypeChecker.family(SqlTypeFamily.STRING, SqlTypeFamily.STRING));
    }

    private static SqlOperandTypeChecker extractTypeCheckerFromUDF(
        SqlUserDefinedFunction udfOperator) {
      UDFOperandMetadata udfOperandMetadata =
          (UDFOperandMetadata) udfOperator.getOperandTypeChecker();
      return (udfOperandMetadata == null) ? null : udfOperandMetadata.getInnerTypeChecker();
    }
  }

  private static class Builder extends AbstractBuilder {
    private final Map<BuiltinFunctionName, List<Pair<CalciteFuncSignature, FunctionImp>>> map =
        new HashMap<>();

    @Override
    void register(
        BuiltinFunctionName functionName, FunctionImp implement, PPLTypeChecker typeChecker) {
      CalciteFuncSignature signature =
          new CalciteFuncSignature(functionName.getName(), typeChecker);
      if (map.containsKey(functionName)) {
        map.get(functionName).add(Pair.of(signature, implement));
      } else {
        map.put(functionName, new ArrayList<>(List.of(Pair.of(signature, implement))));
      }
    }
  }

  private static class AggBuilder {
    private final Map<BuiltinFunctionName, Pair<CalciteFuncSignature, AggHandler>> map =
        new HashMap<>();

    void register(
        BuiltinFunctionName functionName, AggHandler aggHandler, PPLTypeChecker typeChecker) {
      CalciteFuncSignature signature =
          new CalciteFuncSignature(functionName.getName(), typeChecker);
      map.put(functionName, Pair.of(signature, aggHandler));
    }

    void registerOperator(BuiltinFunctionName functionName, SqlAggFunction aggFunction) {
      SqlOperandTypeChecker innerTypeChecker = extractTypeCheckerFromUDF(aggFunction);
      PPLTypeChecker typeChecker =
          wrapSqlOperandTypeChecker(innerTypeChecker, functionName.name(), true);
      AggHandler handler =
          (distinct, field, argList, ctx) -> {
            List<RexNode> newArgList =
                argList.stream().map(PlanUtils::derefMapCall).collect(Collectors.toList());
            return UserDefinedFunctionUtils.makeAggregateCall(
                aggFunction, List.of(field), newArgList, ctx.relBuilder);
          };
      register(functionName, handler, typeChecker);
    }

    void populate() {
      registerOperator(MAX, SqlStdOperatorTable.MAX);
      registerOperator(MIN, SqlStdOperatorTable.MIN);
      registerOperator(SUM, SqlStdOperatorTable.SUM);
      registerOperator(VARSAMP, PPLBuiltinOperators.VAR_SAMP_NULLABLE);
      registerOperator(VARPOP, PPLBuiltinOperators.VAR_POP_NULLABLE);
      registerOperator(STDDEV_SAMP, PPLBuiltinOperators.STDDEV_SAMP_NULLABLE);
      registerOperator(STDDEV_POP, PPLBuiltinOperators.STDDEV_POP_NULLABLE);
      registerOperator(TAKE, PPLBuiltinOperators.TAKE);
      registerOperator(INTERNAL_PATTERN, PPLBuiltinOperators.INTERNAL_PATTERN);

      register(
          AVG,
          (distinct, field, argList, ctx) -> ctx.relBuilder.avg(distinct, null, field),
          wrapSqlOperandTypeChecker(
              SqlStdOperatorTable.AVG.getOperandTypeChecker(), AVG.name(), false));

      register(
          COUNT,
          (distinct, field, argList, ctx) ->
              ctx.relBuilder.count(
                  distinct, null, field == null ? ImmutableList.of() : ImmutableList.of(field)),
          wrapSqlOperandTypeChecker(
              SqlStdOperatorTable.COUNT.getOperandTypeChecker(), COUNT.name(), false));

      register(
          PERCENTILE_APPROX,
          (distinct, field, argList, ctx) -> {
            List<RexNode> newArgList =
                argList.stream().map(PlanUtils::derefMapCall).collect(Collectors.toList());
            newArgList.add(ctx.rexBuilder.makeFlag(field.getType().getSqlTypeName()));
            return UserDefinedFunctionUtils.makeAggregateCall(
                PPLBuiltinOperators.PERCENTILE_APPROX, List.of(field), newArgList, ctx.relBuilder);
          },
          wrapSqlOperandTypeChecker(
              extractTypeCheckerFromUDF(PPLBuiltinOperators.PERCENTILE_APPROX),
              PERCENTILE_APPROX.name(),
              false));
    }
  }

  /**
   * Get a string representation of the argument types expressed in ExprType for error messages.
   *
   * @param argTypes the list of argument types as {@link RelDataType}
   * @return a string in the format [type1,type2,...] representing the argument types
   */
  private static String getActualSignature(List<RelDataType> argTypes) {
    return "["
        + argTypes.stream()
            .map(OpenSearchTypeFactory::convertRelDataTypeToExprType)
            .map(Objects::toString)
            .collect(Collectors.joining(","))
        + "]";
  }

  /**
   * Wraps a {@link SqlOperandTypeChecker} into a {@link PPLTypeChecker} for use in function
   * signature validation.
   *
   * @param typeChecker the original SQL operand type checker
   * @param functionName the name of the function for error reporting
   * @param isUserDefinedFunction true if the function is user-defined, false otherwise
   * @return a {@link PPLTypeChecker} that delegates to the provided {@code typeChecker}
   */
  private static PPLTypeChecker wrapSqlOperandTypeChecker(
      SqlOperandTypeChecker typeChecker, String functionName, boolean isUserDefinedFunction) {
    PPLTypeChecker pplTypeChecker;
    // Only the composite operand type checker for UDFs are concerned here.
    if (isUserDefinedFunction
        && typeChecker instanceof CompositeOperandTypeChecker compositeTypeChecker) {
      // UDFs implement their own composite type checkers, which always use OR logic for
      // argument
      // types. Verifying the composition type would require accessing a protected field in
      // CompositeOperandTypeChecker. If access to this field is not allowed, type checking will
      // be skipped, so we avoid checking the composition type here.
      pplTypeChecker = PPLTypeChecker.wrapComposite(compositeTypeChecker, false);
    } else if (typeChecker instanceof ImplicitCastOperandTypeChecker implicitCastTypeChecker) {
      pplTypeChecker = PPLTypeChecker.wrapFamily(implicitCastTypeChecker);
    } else if (typeChecker instanceof CompositeOperandTypeChecker compositeTypeChecker) {
      // If compositeTypeChecker contains operand checkers other than family type checkers or
      // other than OR compositions, the function with be registered with a null type checker,
      // which means the function will not be type checked.
      try {
        pplTypeChecker = PPLTypeChecker.wrapComposite(compositeTypeChecker, true);
      } catch (IllegalArgumentException | UnsupportedOperationException e) {
        logger.debug(
            String.format(
                "Failed to create composite type checker for operator: %s. Will skip its type"
                    + " checking",
                functionName),
            e);
        pplTypeChecker = null;
      }
    } else if (typeChecker instanceof SameOperandTypeChecker comparableTypeChecker) {
      // Comparison operators like EQUAL, GREATER_THAN, LESS_THAN, etc.
      // SameOperandTypeCheckers like COALESCE, IFNULL, etc.
      pplTypeChecker = PPLTypeChecker.wrapComparable(comparableTypeChecker);
    } else if (typeChecker instanceof UDFOperandMetadata.UDTOperandMetadata udtOperandMetadata) {
      pplTypeChecker = PPLTypeChecker.wrapUDT(udtOperandMetadata.allowedParamTypes());
    } else {
      logger.info(
          "Cannot create type checker for function: {}. Will skip its type checking", functionName);
      pplTypeChecker = null;
    }
    return pplTypeChecker;
  }
}<|MERGE_RESOLUTION|>--- conflicted
+++ resolved
@@ -555,97 +555,6 @@
     return null;
   }
 
-<<<<<<< HEAD
-  /**
-   * Get a string representation of the argument types expressed in ExprType for error messages.
-   *
-   * @param argTypes the list of argument types as {@link RelDataType}
-   * @return a string in the format [type1,type2,...] representing the argument types
-   */
-  private static String getActualSignature(List<RelDataType> argTypes) {
-    return "["
-        + argTypes.stream()
-            .map(OpenSearchTypeFactory::convertRelDataTypeToExprType)
-            .map(Objects::toString)
-            .collect(Collectors.joining(","))
-        + "]";
-  }
-
-  /**
-   * Wraps a {@link SqlOperandTypeChecker} into a {@link PPLTypeChecker} for use in function
-   * signature validation.
-   *
-   * @param typeChecker the original SQL operand type checker
-   * @param functionName the name of the function for error reporting
-   * @param isUserDefinedFunction true if the function is user-defined, false otherwise
-   * @return a {@link PPLTypeChecker} that delegates to the provided {@code typeChecker}
-   */
-  private static PPLTypeChecker wrapSqlOperandTypeChecker(
-      SqlOperandTypeChecker typeChecker, String functionName, boolean isUserDefinedFunction) {
-    PPLTypeChecker pplTypeChecker;
-    if (typeChecker instanceof ImplicitCastOperandTypeChecker implicitCastTypeChecker) {
-      pplTypeChecker = PPLTypeChecker.wrapFamily(implicitCastTypeChecker);
-    } else if (typeChecker instanceof CompositeOperandTypeChecker compositeTypeChecker) {
-      // UDFs implement their own composite type checkers, which always use OR logic for
-      // argument
-      // types. Verifying the composition type would require accessing a protected field in
-      // CompositeOperandTypeChecker. If access to this field is not allowed, type checking will
-      // be skipped, so we avoid checking the composition type here.
-
-      // If compositeTypeChecker contains operand checkers other than family type checkers or
-      // other than OR compositions, the function with be registered with a null type checker,
-      // which means the function will not be type checked.
-      try {
-        pplTypeChecker = PPLTypeChecker.wrapComposite(compositeTypeChecker, !isUserDefinedFunction);
-      } catch (IllegalArgumentException | UnsupportedOperationException e) {
-        logger.debug(
-            String.format(
-                "Failed to create composite type checker for operator: %s. Will skip its type"
-                    + " checking",
-                functionName),
-            e);
-        pplTypeChecker = null;
-      }
-    } else if (typeChecker instanceof SameOperandTypeChecker comparableTypeChecker) {
-      // Comparison operators like EQUAL, GREATER_THAN, LESS_THAN, etc.
-      // SameOperandTypeCheckers like COALESCE, IFNULL, etc.
-      pplTypeChecker = PPLTypeChecker.wrapComparable(comparableTypeChecker);
-    } else if (typeChecker instanceof UDFOperandMetadata.UDTOperandMetadata udtOperandMetadata) {
-      pplTypeChecker = PPLTypeChecker.wrapUDT(udtOperandMetadata.allowedParamTypes());
-    } else {
-      logger.info(
-          "Cannot create type checker for function: {}. Will skip its type checking", functionName);
-      pplTypeChecker = null;
-    }
-    return pplTypeChecker;
-  }
-
-  /**
-   * Extracts the underlying {@link SqlOperandTypeChecker} from a {@link SqlOperator}.
-   *
-   * <p>For user-defined functions (UDFs) and user-defined aggregate functions (UDAFs), the {@link
-   * SqlOperandTypeChecker} is typically wrapped in a {@link UDFOperandMetadata}, which contains the
-   * actual type checker used for operand validation. Most of these wrapped type checkers are
-   * defined in {@link org.opensearch.sql.calcite.utils.PPLOperandTypes}. This method retrieves the
-   * inner type checker from {@link UDFOperandMetadata} if present.
-   *
-   * <p>For Calcite's built-in operators, its type checker is returned directly.
-   *
-   * @param operator the {@link SqlOperator}, which may be a Calcite built-in operator, a
-   *     user-defined function, or a user-defined aggregation function
-   * @return the underlying {@link SqlOperandTypeChecker} instance, or {@code null} if not available
-   */
-  private static SqlOperandTypeChecker extractTypeCheckerFromUDF(SqlOperator operator) {
-    SqlOperandTypeChecker typeChecker = operator.getOperandTypeChecker();
-    if (typeChecker instanceof UDFOperandMetadata) {
-      UDFOperandMetadata udfOperandMetadata = (UDFOperandMetadata) typeChecker;
-      return udfOperandMetadata.getInnerTypeChecker();
-    }
-    return typeChecker;
-  }
-
-=======
->>>>>>> 284ecc49
   @SuppressWarnings({"UnusedReturnValue", "SameParameterValue"})
   private abstract static class AbstractBuilder {
 
@@ -667,7 +576,12 @@
      */
     protected void registerOperator(BuiltinFunctionName functionName, SqlOperator... operators) {
       for (SqlOperator operator : operators) {
-        SqlOperandTypeChecker typeChecker = extractTypeCheckerFromUDF(operator);
+        SqlOperandTypeChecker typeChecker;
+        if (operator instanceof SqlUserDefinedFunction udfOperator) {
+          typeChecker = extractTypeCheckerFromUDF(udfOperator);
+        } else {
+          typeChecker = operator.getOperandTypeChecker();
+        }
         PPLTypeChecker pplTypeChecker =
             wrapSqlOperandTypeChecker(
                 typeChecker, operator.getName(), operator instanceof SqlUserDefinedFunction);
@@ -675,8 +589,6 @@
       }
     }
 
-<<<<<<< HEAD
-=======
     /**
      * Registers an operator for a built-in function name with a specified {@link PPLTypeChecker}.
      * This allows custom type checking logic to be associated with the operator.
@@ -693,7 +605,6 @@
           typeChecker);
     }
 
->>>>>>> 284ecc49
     void populate() {
       // register operators for comparison
       registerOperator(NOTEQUAL, PPLBuiltinOperators.NOT_EQUALS_IP, SqlStdOperatorTable.NOT_EQUALS);
@@ -1094,13 +1005,6 @@
                       builder.makeLiteral("\\")),
           PPLTypeChecker.family(SqlTypeFamily.STRING, SqlTypeFamily.STRING));
     }
-
-    private static SqlOperandTypeChecker extractTypeCheckerFromUDF(
-        SqlUserDefinedFunction udfOperator) {
-      UDFOperandMetadata udfOperandMetadata =
-          (UDFOperandMetadata) udfOperator.getOperandTypeChecker();
-      return (udfOperandMetadata == null) ? null : udfOperandMetadata.getInnerTypeChecker();
-    }
   }
 
   private static class Builder extends AbstractBuilder {
@@ -1213,23 +1117,20 @@
   private static PPLTypeChecker wrapSqlOperandTypeChecker(
       SqlOperandTypeChecker typeChecker, String functionName, boolean isUserDefinedFunction) {
     PPLTypeChecker pplTypeChecker;
-    // Only the composite operand type checker for UDFs are concerned here.
-    if (isUserDefinedFunction
-        && typeChecker instanceof CompositeOperandTypeChecker compositeTypeChecker) {
+    if (typeChecker instanceof ImplicitCastOperandTypeChecker implicitCastTypeChecker) {
+      pplTypeChecker = PPLTypeChecker.wrapFamily(implicitCastTypeChecker);
+    } else if (typeChecker instanceof CompositeOperandTypeChecker compositeTypeChecker) {
       // UDFs implement their own composite type checkers, which always use OR logic for
       // argument
       // types. Verifying the composition type would require accessing a protected field in
       // CompositeOperandTypeChecker. If access to this field is not allowed, type checking will
       // be skipped, so we avoid checking the composition type here.
-      pplTypeChecker = PPLTypeChecker.wrapComposite(compositeTypeChecker, false);
-    } else if (typeChecker instanceof ImplicitCastOperandTypeChecker implicitCastTypeChecker) {
-      pplTypeChecker = PPLTypeChecker.wrapFamily(implicitCastTypeChecker);
-    } else if (typeChecker instanceof CompositeOperandTypeChecker compositeTypeChecker) {
+
       // If compositeTypeChecker contains operand checkers other than family type checkers or
       // other than OR compositions, the function with be registered with a null type checker,
       // which means the function will not be type checked.
       try {
-        pplTypeChecker = PPLTypeChecker.wrapComposite(compositeTypeChecker, true);
+        pplTypeChecker = PPLTypeChecker.wrapComposite(compositeTypeChecker, !isUserDefinedFunction);
       } catch (IllegalArgumentException | UnsupportedOperationException e) {
         logger.debug(
             String.format(
@@ -1252,4 +1153,28 @@
     }
     return pplTypeChecker;
   }
+
+  /**
+   * Extracts the underlying {@link SqlOperandTypeChecker} from a {@link SqlOperator}.
+   *
+   * <p>For user-defined functions (UDFs) and user-defined aggregate functions (UDAFs), the {@link
+   * SqlOperandTypeChecker} is typically wrapped in a {@link UDFOperandMetadata}, which contains the
+   * actual type checker used for operand validation. Most of these wrapped type checkers are
+   * defined in {@link org.opensearch.sql.calcite.utils.PPLOperandTypes}. This method retrieves the
+   * inner type checker from {@link UDFOperandMetadata} if present.
+   *
+   * <p>For Calcite's built-in operators, its type checker is returned directly.
+   *
+   * @param operator the {@link SqlOperator}, which may be a Calcite built-in operator, a
+   *     user-defined function, or a user-defined aggregation function
+   * @return the underlying {@link SqlOperandTypeChecker} instance, or {@code null} if not available
+   */
+  private static SqlOperandTypeChecker extractTypeCheckerFromUDF(SqlOperator operator) {
+    SqlOperandTypeChecker typeChecker = operator.getOperandTypeChecker();
+    if (typeChecker instanceof UDFOperandMetadata) {
+      UDFOperandMetadata udfOperandMetadata = (UDFOperandMetadata) typeChecker;
+      return udfOperandMetadata.getInnerTypeChecker();
+    }
+    return typeChecker;
+  }
 }