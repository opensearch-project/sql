--- conflicted
+++ resolved
@@ -11,11 +11,7 @@
 
 jobs:    
   build-mac:
-<<<<<<< HEAD
-    runs-on: macos-11
-=======
     runs-on: macos-10.15
->>>>>>> 1d1c0d84
     defaults:
       run:
         working-directory: sql-odbc
