--- conflicted
+++ resolved
@@ -34,15 +34,7 @@
   @Bean
   @Scope(value = ConfigurableBeanFactory.SCOPE_PROTOTYPE)
   public PPLService pplService() {
-<<<<<<< HEAD
     return new PPLService(new PPLSyntaxParser(), queryManager, queryPlanFactory);
-=======
-    catalogService.getCatalogs()
-        .forEach(catalog -> catalog.getStorageEngine().getFunctions()
-            .forEach(functionResolver -> functionRepository
-                .register(catalog.getName(), functionResolver)));
-    return new PPLService(new PPLSyntaxParser(), executionEngine,
-            functionRepository, catalogService);
->>>>>>> 63f34494
   }
+
 }