/*
 * Copyright OpenSearch Contributors
 * SPDX-License-Identifier: Apache-2.0
 */

package org.opensearch.sql.calcite.clickbench;

import java.io.IOException;
import java.util.Locale;
import java.util.Map;
import java.util.Set;
import org.junit.After;
import org.junit.AfterClass;
import org.junit.FixMethodOrder;
import org.junit.Test;
import org.junit.runners.MethodSorters;
import org.opensearch.common.collect.MapBuilder;
import org.opensearch.sql.opensearch.monitor.GCedMemoryUsage;
import org.opensearch.sql.ppl.PPLIntegTestCase;

@FixMethodOrder(MethodSorters.JVM)
public class PPLClickBenchIT extends PPLIntegTestCase {
  private static final MapBuilder<String, Long> summary = MapBuilder.newMapBuilder();

  @Override
  public void init() throws Exception {
    super.init();
    loadIndex(Index.CLICK_BENCH);
    disableCalcite();
    setMaxScriptFields("hits", 100);
  }

  @After
  public void afterTest() throws IOException {
    resetMaxScriptFields("hits");
  }

  @AfterClass
  public static void reset() throws IOException {
    long total = 0;
    Map<String, Long> map = summary.immutableMap();
    for (long duration : map.values()) {
      total += duration;
    }
    System.out.println("Summary:");
    map.entrySet().stream()
        .sorted(Map.Entry.comparingByKey())
        .forEach(
            entry ->
                System.out.printf(Locale.ENGLISH, "%s: %d ms%n", entry.getKey(), entry.getValue()));
    System.out.printf(
        Locale.ENGLISH,
        "Total %d queries succeed. Average duration: %d ms%n",
        map.size(),
        total / map.size());
    System.out.println();
  }

  /** Ignore queries that are not supported by Calcite. */
  protected Set<Integer> ignored() {
<<<<<<< HEAD
    return Set.of(29);
=======
    if (GCedMemoryUsage.initialized()) {
      return Set.of(29);
    } else {
      // Ignore q30 when use RuntimeMemoryUsage,
      // because of too much script push down, which will cause ResourceMonitor restriction.
      return Set.of(29, 30);
    }
>>>>>>> 9f1ee08d
  }

  @Test
  public void test() throws IOException {
    for (int i = 1; i <= 43; i++) {
      if (ignored().contains(i)) {
        continue;
      }
      String ppl = sanitize(loadFromFile("clickbench/queries/q" + i + ".ppl"));
      timing(summary, "q" + i, ppl);
    }
  }
}<|MERGE_RESOLUTION|>--- conflicted
+++ resolved
@@ -58,17 +58,13 @@
 
   /** Ignore queries that are not supported by Calcite. */
   protected Set<Integer> ignored() {
-<<<<<<< HEAD
-    return Set.of(29);
-=======
     if (GCedMemoryUsage.initialized()) {
       return Set.of(29);
     } else {
       // Ignore q30 when use RuntimeMemoryUsage,
       // because of too much script push down, which will cause ResourceMonitor restriction.
-      return Set.of(29, 30);
+      return Set.of(29);
     }
->>>>>>> 9f1ee08d
   }
 
   @Test
