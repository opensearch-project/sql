/*
 * Copyright OpenSearch Contributors
 * SPDX-License-Identifier: Apache-2.0
 */

package org.opensearch.sql.calcite.remote;

import static org.opensearch.sql.legacy.TestsConstants.TEST_INDEX_BANK;
import static org.opensearch.sql.legacy.TestsConstants.TEST_INDEX_LOGS;
import static org.opensearch.sql.legacy.TestsConstants.TEST_INDEX_NESTED_SIMPLE;
import static org.opensearch.sql.legacy.TestsConstants.TEST_INDEX_STRINGS;
import static org.opensearch.sql.util.MatcherUtils.assertJsonEqualsIgnoreId;

import java.io.IOException;
import java.util.Locale;
import org.junit.Assume;
import org.junit.Ignore;
import org.junit.Test;
import org.opensearch.sql.ppl.ExplainIT;

public class CalciteExplainIT extends ExplainIT {
  @Override
  public void init() throws Exception {
    super.init();
    enableCalcite();
    loadIndex(Index.BANK_WITH_STRING_VALUES);
    loadIndex(Index.NESTED_SIMPLE);
    loadIndex(Index.TIME_TEST_DATA);
    loadIndex(Index.EVENTS);
    loadIndex(Index.LOGS);
  }

  @Override
  @Ignore("test only in v2")
  public void testExplainModeUnsupportedInV2() throws IOException {}

  // Only for Calcite
  @Test
  public void supportSearchSargPushDown_singleRange() throws IOException {
    String query =
        "source=opensearch-sql_test_index_account | where age >= 1.0 and age < 10 | fields age";
    var result = explainQueryToString(query);
    String expected = loadExpectedPlan("explain_sarg_filter_push_single_range.json");
    assertJsonEqualsIgnoreId(expected, result);
  }

  // Only for Calcite
  @Test
  public void supportSearchSargPushDown_multiRange() throws IOException {
    String query =
        "source=opensearch-sql_test_index_account | where (age > 20 and age < 28) or (age > 25 and"
            + " age < 30) or (age >= 1 and age <= 10) or age = 0  | fields age";
    var result = explainQueryToString(query);
    String expected = loadExpectedPlan("explain_sarg_filter_push_multi_range.json");
    assertJsonEqualsIgnoreId(expected, result);
  }

  // Only for Calcite
  @Test
  public void supportSearchSargPushDown_timeRange() throws IOException {
    String query =
        "source=opensearch-sql_test_index_bank"
            + "| where birthdate >= '2016-12-08 00:00:00.000000000' "
            + "and birthdate < '2018-11-09 00:00:00.000000000'";
    var result = explainQueryToString(query);
    String expected = loadExpectedPlan("explain_sarg_filter_push_time_range.json");
    assertJsonEqualsIgnoreId(expected, result);
  }

  // Only for Calcite
  @Test
  public void supportPushDownSortMergeJoin() throws IOException {
    String query =
        "source=opensearch-sql_test_index_bank| join left=l right=r on"
            + " l.account_number=r.account_number opensearch-sql_test_index_bank";
    var result = explainQueryToString(query);
    String expected = loadExpectedPlan("explain_merge_join_sort_push.json");
    assertJsonEqualsIgnoreId(expected, result);
  }

  // Only for Calcite
  @Ignore("We've supported script push down on text field")
  @Test
  public void supportPartialPushDown() throws IOException {
    Assume.assumeTrue("This test is only for push down enabled", isPushdownEnabled());
    // field `address` is text type without keyword subfield, so we cannot push it down.
    String query =
        "source=opensearch-sql_test_index_account | where (state = 'Seattle' or age < 10) and (age"
            + " >= 1 and address = '880 Holmes Lane') | fields age, address";
    var result = explainQueryToString(query);
    String expected = loadFromFile("expectedOutput/calcite/explain_partial_filter_push.json");
    assertJsonEqualsIgnoreId(expected, result);
  }

  // Only for Calcite
  @Ignore("We've supported script push down on text field")
  @Test
  public void supportPartialPushDown_NoPushIfAllFailed() throws IOException {
    Assume.assumeTrue("This test is only for push down enabled", isPushdownEnabled());
    // field `address` is text type without keyword subfield, so we cannot push it down.
    String query =
        "source=opensearch-sql_test_index_account | where (address = '671 Bristol Street' or age <"
            + " 10) and (age >= 10 or address = '880 Holmes Lane') | fields age, address";
    var result = explainQueryToString(query);
    String expected = loadFromFile("expectedOutput/calcite/explain_partial_filter_push2.json");
    assertJsonEqualsIgnoreId(expected, result);
  }

  // Only for Calcite
  @Test
  public void testExplainIsEmpty() throws IOException {
    // script pushdown
    String expected = loadExpectedPlan("explain_isempty.json");
    assertJsonEqualsIgnoreId(
        expected,
        explainQueryToString(
            "source=opensearch-sql_test_index_account | where isempty(firstname)"));
  }

  // Only for Calcite
  @Test
  public void testExplainIsBlank() throws IOException {
    // script pushdown
    String expected = loadExpectedPlan("explain_isblank.json");
    assertJsonEqualsIgnoreId(
        expected,
        explainQueryToString(
            "source=opensearch-sql_test_index_account | where isblank(firstname)"));
  }

  // Only for Calcite
  @Test
  public void testExplainIsEmptyOrOthers() throws IOException {
    // script pushdown
    String expected = loadExpectedPlan("explain_isempty_or_others.json");
    assertJsonEqualsIgnoreId(
        expected,
        explainQueryToString(
            "source=opensearch-sql_test_index_account | where gender = 'M' or isempty(firstname) or"
                + " isnull(firstname)"));
  }

  // Only for Calcite
  @Test
  public void testExplainIsNullOrOthers() throws IOException {
    // pushdown should work
    String expected = loadExpectedPlan("explain_isnull_or_others.json");
    assertJsonEqualsIgnoreId(
        expected,
        explainQueryToString(
            "source=opensearch-sql_test_index_account | where isnull(firstname) or gender = 'M'"));
  }

  @Ignore("We've supported script push down on text field")
  @Test
  public void supportPartialPushDownScript() throws IOException {
    Assume.assumeTrue("This test is only for push down enabled", isPushdownEnabled());
    // field `address` is text type without keyword subfield, so we cannot push it down.
    // But the second condition can be translated to script, so the second one is pushed down.
    String query =
        "source=opensearch-sql_test_index_account | where address = '671 Bristol Street' and age -"
            + " 2 = 30 | fields firstname, age, address";
    var result = explainQueryToString(query);
    String expected =
        loadFromFile("expectedOutput/calcite/explain_partial_filter_script_push.json");
    assertJsonEqualsIgnoreId(expected, result);
  }

  @Test
  public void testPartialPushdownFilterWithIsNull() throws IOException {
    // isnull(nested_field) should not be pushed down since DSL doesn't handle it correctly, but
    // name='david' can be pushed down
    String query =
        String.format(
            Locale.ROOT,
            "source=%s | where isnull(address) and name='david'",
            TEST_INDEX_NESTED_SIMPLE);
    var result = explainQueryToString(query);
    String expected = loadExpectedPlan("explain_partial_filter_isnull.json");
    assertJsonEqualsIgnoreId(expected, result);
  }

  @Test
  public void testSkipScriptEncodingOnExtendedFormat() throws IOException {
    Assume.assumeTrue("This test is only for push down enabled", isPushdownEnabled());
    String query =
        "source=opensearch-sql_test_index_account | where address = '671 Bristol Street' and age -"
            + " 2 = 30 | fields firstname, age, address";
    var result = explainQueryToString(query, true);
    String expected = loadFromFile("expectedOutput/calcite/explain_skip_script_encoding.json");
    assertJsonEqualsIgnoreId(expected, result);
  }

  // Only for Calcite, as v2 gets unstable serialized string for function
  @Test
  public void testFilterScriptPushDownExplain() throws Exception {
    super.testFilterScriptPushDownExplain();
  }

  // Only for Calcite, as v2 gets unstable serialized string for function
  @Test
  public void testFilterFunctionScriptPushDownExplain() throws Exception {
    super.testFilterFunctionScriptPushDownExplain();
  }

  @Test
  public void testExplainWithReverse() throws IOException {
    String result =
        executeWithReplace(
            "explain source=opensearch-sql_test_index_account | sort age | reverse | head 5");

    // Verify that the plan contains a LogicalSort with fetch (from head 5)
    assertTrue(result.contains("LogicalSort") && result.contains("fetch=[5]"));

    // Verify that reverse added a ROW_NUMBER and another sort (descending)
    assertTrue(result.contains("ROW_NUMBER()"));
    assertTrue(result.contains("dir0=[DESC]"));
  }

  @Test
  public void testExplainWithTimechartAvg() throws IOException {
    var result = explainQueryToString("source=events | timechart span=1m avg(cpu_usage) by host");
    String expected =
        isPushdownEnabled()
            ? loadFromFile("expectedOutput/calcite/explain_timechart.json")
            : loadFromFile("expectedOutput/calcite/explain_timechart_no_pushdown.json");
    assertJsonEqualsIgnoreId(expected, result);
  }

  @Test
  public void testExplainWithTimechartCount() throws IOException {
    var result = explainQueryToString("source=events | timechart span=1m count() by host");
    String expected =
        isPushdownEnabled()
            ? loadFromFile("expectedOutput/calcite/explain_timechart_count.json")
            : loadFromFile("expectedOutput/calcite/explain_timechart_count_no_pushdown.json");
    assertJsonEqualsIgnoreId(expected, result);
  }

  @Test
  public void noPushDownForAggOnWindow() throws IOException {
    Assume.assumeTrue("This test is only for push down enabled", isPushdownEnabled());
    String query =
        "source=opensearch-sql_test_index_account | patterns address method=BRAIN  | stats count()"
            + " by patterns_field";
    var result = explainQueryToString(query);
    String expected = loadFromFile("expectedOutput/calcite/explain_agg_on_window.json");
    assertJsonEqualsIgnoreId(expected, result);
  }

  // Only for Calcite
  @Test
  public void supportPushDownScriptOnTextField() throws IOException {
    Assume.assumeTrue("This test is only for push down enabled", isPushdownEnabled());
    String result =
        explainQueryToString(
            "explain source=opensearch-sql_test_index_account | where length(address) > 0 | eval"
                + " address_length = length(address) | stats count() by address_length");
    String expected = loadFromFile("expectedOutput/calcite/explain_script_push_on_text.json");
    assertJsonEqualsIgnoreId(expected, result);
  }

  @Test
  public void testExplainBinWithBins() throws IOException {
    String expected = loadExpectedPlan("explain_bin_bins.json");
    assertJsonEqualsIgnoreId(
        expected,
        explainQueryToString("source=opensearch-sql_test_index_account | bin age bins=3 | head 5"));
  }

  @Test
  public void testExplainBinWithSpan() throws IOException {
    String expected = loadExpectedPlan("explain_bin_span.json");
    assertJsonEqualsIgnoreId(
        expected,
        explainQueryToString(
            "source=opensearch-sql_test_index_account | bin age span=10 | head 5"));
  }

  @Test
  public void testExplainBinWithMinspan() throws IOException {
    String expected = loadExpectedPlan("explain_bin_minspan.json");
    assertJsonEqualsIgnoreId(
        expected,
        explainQueryToString(
            "source=opensearch-sql_test_index_account | bin age minspan=5 | head 5"));
  }

  @Test
  public void testExplainBinWithStartEnd() throws IOException {
    String expected = loadExpectedPlan("explain_bin_start_end.json");
    assertJsonEqualsIgnoreId(
        expected,
        explainQueryToString(
            "source=opensearch-sql_test_index_account | bin balance start=0 end=100001 | head 5"));
  }

  @Test
  public void testExplainBinWithAligntime() throws IOException {
    String expected = loadExpectedPlan("explain_bin_aligntime.json");
    assertJsonEqualsIgnoreId(
        expected,
        explainQueryToString(
            "source=opensearch-sql_test_index_time_data | bin @timestamp span=2h aligntime=latest |"
                + " head 5"));
  }

  public void testEventstatsDistinctCountExplain() throws IOException {
    Assume.assumeTrue("This test is only for push down enabled", isPushdownEnabled());
    String query =
        "source=opensearch-sql_test_index_account | eventstats dc(state) as distinct_states";
    var result = explainQueryToString(query);
    String expected = loadFromFile("expectedOutput/calcite/explain_eventstats_dc.json");
    assertJsonEqualsIgnoreId(expected, result);
  }

  @Test
  public void testEventstatsDistinctCountFunctionExplain() throws IOException {
    Assume.assumeTrue("This test is only for push down enabled", isPushdownEnabled());
    String query =
        "source=opensearch-sql_test_index_account | eventstats distinct_count(state) as"
            + " distinct_states by gender";
    var result = explainQueryToString(query);
    String expected = loadFromFile("expectedOutput/calcite/explain_eventstats_distinct_count.json");
    assertJsonEqualsIgnoreId(expected, result);
  }

  // Only for Calcite, as v2 gets unstable serialized string for function
  @Test
  public void testExplainOnAggregationWithSumEnhancement() throws IOException {
    String expected = loadExpectedPlan("explain_agg_with_sum_enhancement.json");
    assertJsonEqualsIgnoreId(
        expected,
        explainQueryToString(
            String.format(
                "source=%s | stats sum(balance), sum(balance + 100), sum(balance - 100),"
                    + " sum(balance * 100), sum(balance / 100) by gender",
                TEST_INDEX_BANK)));
  }

  @Test
  public void testExplainRegexMatchInWhereWithScriptPushdown() throws IOException {
    Assume.assumeTrue("This test is only for push down enabled", isPushdownEnabled());
    String query =
        String.format("source=%s | where regex_match(name, 'hello')", TEST_INDEX_STRINGS);
    var result = explainQueryToString(query);
    String expected = loadFromFile("expectedOutput/calcite/explain_regex_match_in_where.json");
    assertJsonEqualsIgnoreId(expected, result);
  }

  @Test
  public void testExplainRegexMatchInEvalWithOutScriptPushdown() throws IOException {
    Assume.assumeTrue("This test is only for push down enabled", isPushdownEnabled());
    String query =
        String.format(
            "source=%s |eval has_hello = regex_match(name, 'hello') | fields has_hello",
            TEST_INDEX_STRINGS);
    var result = explainQueryToString(query);
    String expected = loadFromFile("expectedOutput/calcite/explain_regex_match_in_eval.json");
    assertJsonEqualsIgnoreId(expected, result);
  }

  // Only for Calcite
  @Test
  public void testExplainOnEarliestLatest() throws IOException {
    String expected = loadExpectedPlan("explain_earliest_latest.json");
    assertJsonEqualsIgnoreId(
        expected,
        explainQueryToString(
            String.format(
                "source=%s | stats earliest(message) as earliest_message, latest(message) as"
                    + " latest_message by server",
                TEST_INDEX_LOGS)));
  }

  // Only for Calcite
  @Test
  public void testExplainOnEarliestLatestWithCustomTimeField() throws IOException {
    String expected = loadExpectedPlan("explain_earliest_latest_custom_time.json");
    assertJsonEqualsIgnoreId(
        expected,
        explainQueryToString(
            String.format(
                "source=%s | stats earliest(message, created_at) as earliest_message,"
                    + " latest(message, created_at) as latest_message by level",
                TEST_INDEX_LOGS)));
  }

  @Test
  public void testListAggregationExplain() throws IOException {
    String expected = loadExpectedPlan("explain_list_aggregation.json");
    assertJsonEqualsIgnoreId(
        expected,
        explainQueryToString(
            "source=opensearch-sql_test_index_account | stats list(age) as age_list"));
  }

  @Test
  public void testRegexExplain() throws IOException {
    String query =
        "source=opensearch-sql_test_index_account | regex lastname='^[A-Z][a-z]+$' | head 5";
    var result = explainQueryToString(query);
    String expected = loadExpectedPlan("explain_regex.json");
    assertJsonEqualsIgnoreId(expected, result);
  }

  @Test
  public void testRegexNegatedExplain() throws IOException {
    String query = "source=opensearch-sql_test_index_account | regex lastname!='.*son$' | head 5";
    var result = explainQueryToString(query);
    String expected = loadExpectedPlan("explain_regex_negated.json");
    assertJsonEqualsIgnoreId(expected, result);
  }

  @Test
  public void testSimpleSortExpressionPushDownExplain() throws Exception {
    String query =
        "source=opensearch-sql_test_index_bank| eval age2 = age + 2 | sort age2 | fields age, age2";
    var result = explainQueryToString(query);
    String expected = loadExpectedPlan("explain_simple_sort_expr_push.json");
    assertJsonEqualsIgnoreId(expected, result);
  }

  @Test
  public void testSimpleSortExpressionPushDownWithOnlyExprProjected() throws Exception {
    String query =
        "source=opensearch-sql_test_index_bank| eval b = balance + 1 | sort b | fields b";
    var result = explainQueryToString(query);
    String expected = loadExpectedPlan("explain_simple_sort_expr_single_expr_output_push.json");
    assertJsonEqualsIgnoreId(expected, result);
  }

  @Test
<<<<<<< HEAD
  public void testExplainCountEval() throws IOException {
    String query =
        "source=opensearch-sql_test_index_bank | stats count(eval(age > 30)) as mature_count";
    var result = explainQueryToString(query);
    String expected = loadExpectedPlan("explain_count_eval_push.json");
    assertJsonEqualsIgnoreId(expected, result);
  }

  @Test
  public void testExplainCountEvalComplex() throws IOException {
    String query =
        "source=opensearch-sql_test_index_bank | stats count(eval(age > 30 and age < 50)) as"
            + " mature_count";
    var result = explainQueryToString(query);
    String expected = loadExpectedPlan("explain_count_eval_complex_push.json");
    assertJsonEqualsIgnoreId(expected, result);
=======
  public void testExplainAppendCommand() throws IOException {
    String expected = loadExpectedPlan("explain_append_command.json");
    assertJsonEqualsIgnoreId(
        expected,
        explainQueryToString(
            String.format(
                Locale.ROOT,
                "source=%s | stats count(balance) as cnt by gender | append [ source=%s | stats"
                    + " count() as cnt ]",
                TEST_INDEX_BANK,
                TEST_INDEX_BANK)));
>>>>>>> 945235ab
  }

  /**
   * Executes the PPL query and returns the result as a string with windows-style line breaks
   * replaced with Unix-style ones.
   *
   * @param ppl the PPL query to execute
   * @return the result of the query as a string with line breaks replaced
   * @throws IOException if an error occurs during query execution
   */
  private String executeWithReplace(String ppl) throws IOException {
    var result = executeQueryToString(ppl);
    return result.replace("\\r\\n", "\\n");
  }
}<|MERGE_RESOLUTION|>--- conflicted
+++ resolved
@@ -305,6 +305,25 @@
                 + " head 5"));
   }
 
+  @Test
+  public void testExplainCountEval() throws IOException {
+    String query =
+            "source=opensearch-sql_test_index_bank | stats count(eval(age > 30)) as mature_count";
+    var result = explainQueryToString(query);
+    String expected = loadExpectedPlan("explain_count_eval_push.json");
+    assertJsonEqualsIgnoreId(expected, result);
+  }
+
+  @Test
+  public void testExplainCountEvalComplex() throws IOException {
+    String query =
+            "source=opensearch-sql_test_index_bank | stats count(eval(age > 30 and age < 50)) as"
+                    + " mature_count";
+    var result = explainQueryToString(query);
+    String expected = loadExpectedPlan("explain_count_eval_complex_push.json");
+    assertJsonEqualsIgnoreId(expected, result);
+  }
+
   public void testEventstatsDistinctCountExplain() throws IOException {
     Assume.assumeTrue("This test is only for push down enabled", isPushdownEnabled());
     String query =
@@ -431,24 +450,6 @@
   }
 
   @Test
-<<<<<<< HEAD
-  public void testExplainCountEval() throws IOException {
-    String query =
-        "source=opensearch-sql_test_index_bank | stats count(eval(age > 30)) as mature_count";
-    var result = explainQueryToString(query);
-    String expected = loadExpectedPlan("explain_count_eval_push.json");
-    assertJsonEqualsIgnoreId(expected, result);
-  }
-
-  @Test
-  public void testExplainCountEvalComplex() throws IOException {
-    String query =
-        "source=opensearch-sql_test_index_bank | stats count(eval(age > 30 and age < 50)) as"
-            + " mature_count";
-    var result = explainQueryToString(query);
-    String expected = loadExpectedPlan("explain_count_eval_complex_push.json");
-    assertJsonEqualsIgnoreId(expected, result);
-=======
   public void testExplainAppendCommand() throws IOException {
     String expected = loadExpectedPlan("explain_append_command.json");
     assertJsonEqualsIgnoreId(
@@ -460,7 +461,6 @@
                     + " count() as cnt ]",
                 TEST_INDEX_BANK,
                 TEST_INDEX_BANK)));
->>>>>>> 945235ab
   }
 
   /**
