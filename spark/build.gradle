--- conflicted
+++ resolved
@@ -90,12 +90,8 @@
                     'org.opensearch.sql.spark.rest.*',
                     'org.opensearch.sql.spark.transport.model.*',
                     'org.opensearch.sql.spark.asyncquery.model.*',
-<<<<<<< HEAD
-                    'org.opensearch.sql.spark.asyncquery.exceptions.*'
-=======
                     'org.opensearch.sql.spark.asyncquery.exceptions.*',
                     'org.opensearch.sql.spark.dispatcher.model.*'
->>>>>>> ae10857a
             ]
             limit {
                 counter = 'LINE'
