/*
 * Copyright OpenSearch Contributors
 * SPDX-License-Identifier: Apache-2.0
 */

package org.opensearch.sql.ppl;

import static org.hamcrest.Matchers.containsString;
import static org.hamcrest.Matchers.equalTo;
import static org.opensearch.sql.common.setting.Settings.Key.CALCITE_ENGINE_ENABLED;
import static org.opensearch.sql.legacy.TestsConstants.TEST_INDEX_BANK;
import static org.opensearch.sql.legacy.TestsConstants.TEST_INDEX_DOG;
import static org.opensearch.sql.legacy.TestsConstants.TEST_INDEX_STRINGS;

import java.io.IOException;
import org.json.JSONObject;
import org.junit.jupiter.api.Test;
import org.opensearch.client.ResponseException;
import org.opensearch.sql.util.TestUtils;

public class NewAddedCommandsIT extends PPLIntegTestCase {
  @Override
  public void init() throws Exception {
    super.init();
    loadIndex(Index.BANK);
    loadIndex(Index.DOG);
    loadIndex(Index.BANK_WITH_STRING_VALUES);
  }

  @Test
  public void testJoin() throws IOException {
    JSONObject result;
    try {
      result =
          executeQuery(
              String.format(
                  "search source=%s | join on firstname=holdersName %s",
                  TEST_INDEX_BANK, TEST_INDEX_DOG));
    } catch (ResponseException e) {
      result = new JSONObject(TestUtils.getResponseBody(e.getResponse()));
      verifyQuery(result);
    }
  }

  @Test
  public void testLookup() throws IOException {
    JSONObject result;
    try {
      result =
          executeQuery(
              String.format(
                  "search source=%s | lookup %s holdersName as firstname",
                  TEST_INDEX_BANK, TEST_INDEX_DOG));
    } catch (ResponseException e) {
      result = new JSONObject(TestUtils.getResponseBody(e.getResponse()));
    }
    verifyQuery(result);
  }

  @Test
  public void testSubsearch() throws IOException {
    JSONObject result;
    try {

      result =
          executeQuery(
              String.format(
                  "search source=[source=%s | where age>35 | fields age] as t", TEST_INDEX_BANK));
    } catch (ResponseException e) {
      result = new JSONObject(TestUtils.getResponseBody(e.getResponse()));
    }
    verifyQuery(result);

    try {
      result =
          executeQuery(
              String.format(
                  "search source=%s | where exists [ source=%s | where firstname=holdersName]",
                  TEST_INDEX_BANK, TEST_INDEX_DOG));
    } catch (ResponseException e) {
      result = new JSONObject(TestUtils.getResponseBody(e.getResponse()));
    }
    verifyQuery(result);

    try {
      result =
          executeQuery(
              String.format(
                  "search source=%s | where firstname in [ source=%s | fields holdersName]",
                  TEST_INDEX_BANK, TEST_INDEX_DOG));
    } catch (ResponseException e) {
      result = new JSONObject(TestUtils.getResponseBody(e.getResponse()));
    }
    verifyQuery(result);

    try {
      result =
          executeQuery(
              String.format(
                  "search source=%s | where firstname = [ source=%s | where holdersName='Hattie'"
                      + " | fields holdersName | head 1]",
                  TEST_INDEX_BANK, TEST_INDEX_DOG));
    } catch (ResponseException e) {
      result = new JSONObject(TestUtils.getResponseBody(e.getResponse()));
    }
    verifyQuery(result);
  }

  @Test
  public void testAppendcol() throws IOException {
    JSONObject result;
    try {
      result =
          executeQuery(
              String.format(
                  "search source=%s | stats count() by span(age, 10) | appendcol [ stats"
                      + " avg(balance) by span(age, 10) ]",
                  TEST_INDEX_BANK));
    } catch (ResponseException e) {
      result = new JSONObject(TestUtils.getResponseBody(e.getResponse()));
    }
    verifyQuery(result);
  }

  @Test
<<<<<<< HEAD
  public void testAppend() throws IOException {
    JSONObject result;
    try {
      result =
          executeQuery(
              String.format(
                  "search source=%s | stats count() by span(age, 10) | append [ stats"
                      + " avg(balance) by span(age, 10) ]",
                  TEST_INDEX_BANK));
    } catch (ResponseException e) {
      result = new JSONObject(TestUtils.getResponseBody(e.getResponse()));
    }
    verifyQuery(result);
=======
  public void testRegexMatch() throws IOException {
    // Test regex_match with pattern that matches substring
    JSONObject result;
    try {

      String query1 =
          String.format(
              "source=%s | eval f=regex_match(name, 'ell') | fields f", TEST_INDEX_STRINGS);
      result = executeQuery(query1);
      result =
          executeQuery(
              String.format(
                  "search source=%s | where firstname = [ source=%s | where holdersName='Hattie'"
                      + " | fields holdersName | head 1]",
                  TEST_INDEX_BANK, TEST_INDEX_DOG));
    } catch (ResponseException e) {
      result = new JSONObject(TestUtils.getResponseBody(e.getResponse()));
      if (isCalciteEnabled()) {
        assertFalse(result.getJSONArray("datarows").isEmpty());
      } else {
        JSONObject error = result.getJSONObject("error");
        assertThat(
            error.getString("details"), containsString("unsupported function name: regex_match"));
      }
    }
>>>>>>> c54acc47
  }

  private void verifyQuery(JSONObject result) throws IOException {
    if (isCalciteEnabled()) {
      assertFalse(result.getJSONArray("datarows").isEmpty());
    } else {
      JSONObject error = result.getJSONObject("error");
      assertThat(
          error.getString("details"),
          containsString(
              "is supported only when " + CALCITE_ENGINE_ENABLED.getKeyValue() + "=true"));
      assertThat(error.getString("type"), equalTo("UnsupportedOperationException"));
    }
  }
}<|MERGE_RESOLUTION|>--- conflicted
+++ resolved
@@ -123,21 +123,6 @@
   }
 
   @Test
-<<<<<<< HEAD
-  public void testAppend() throws IOException {
-    JSONObject result;
-    try {
-      result =
-          executeQuery(
-              String.format(
-                  "search source=%s | stats count() by span(age, 10) | append [ stats"
-                      + " avg(balance) by span(age, 10) ]",
-                  TEST_INDEX_BANK));
-    } catch (ResponseException e) {
-      result = new JSONObject(TestUtils.getResponseBody(e.getResponse()));
-    }
-    verifyQuery(result);
-=======
   public void testRegexMatch() throws IOException {
     // Test regex_match with pattern that matches substring
     JSONObject result;
@@ -163,7 +148,22 @@
             error.getString("details"), containsString("unsupported function name: regex_match"));
       }
     }
->>>>>>> c54acc47
+  }
+
+  @Test
+  public void testAppend() throws IOException {
+    JSONObject result;
+    try {
+      result =
+          executeQuery(
+              String.format(
+                  "search source=%s | stats count() by span(age, 10) | append [ stats"
+                      + " avg(balance) by span(age, 10) ]",
+                  TEST_INDEX_BANK));
+    } catch (ResponseException e) {
+      result = new JSONObject(TestUtils.getResponseBody(e.getResponse()));
+    }
+    verifyQuery(result);
   }
 
   private void verifyQuery(JSONObject result) throws IOException {
