--- conflicted
+++ resolved
@@ -101,15 +101,9 @@
             DSL.namedArgument("fuzzy_prefix_length", DSL.literal("42"))
         ),
         List.of(
-<<<<<<< HEAD
-            DSL.namedArgument("fields", fields_value),
-            DSL.namedArgument("query", query_value),
-            DSL.namedArgument("fuzzy_transpositions", DSL.literal("42"))
-=======
-            dsl.namedArgument("fields", fields_value),
-            dsl.namedArgument("query", query_value),
-            dsl.namedArgument("fuzzy_transpositions", DSL.literal("true"))
->>>>>>> be4512e0
+            DSL.namedArgument("fields", fields_value),
+            DSL.namedArgument("query", query_value),
+            DSL.namedArgument("fuzzy_transpositions", DSL.literal("true"))
         ),
         List.of(
             DSL.namedArgument("fields", fields_value),
