/*
 * Copyright OpenSearch Contributors
 * SPDX-License-Identifier: Apache-2.0
 */


package org.opensearch.sql.sql;

import static org.opensearch.sql.legacy.TestsConstants.TEST_INDEX_BANK;
import static org.opensearch.sql.legacy.TestsConstants.TEST_INDEX_CALCS;
import static org.opensearch.sql.legacy.TestsConstants.TEST_INDEX_PEOPLE2;
import static org.opensearch.sql.legacy.plugin.RestSqlAction.QUERY_API_ENDPOINT;
import static org.opensearch.sql.util.MatcherUtils.rows;
import static org.opensearch.sql.util.MatcherUtils.schema;
import static org.opensearch.sql.util.MatcherUtils.verifyDataRows;
import static org.opensearch.sql.util.MatcherUtils.verifySchema;
import static org.opensearch.sql.util.MatcherUtils.verifySome;
import static org.opensearch.sql.util.TestUtils.getResponseBody;

import com.google.common.collect.ImmutableMap;
import java.io.IOException;
import java.time.Duration;
import java.time.LocalDate;
import java.time.LocalDateTime;
import java.time.LocalTime;
import java.time.Period;
import java.time.ZoneId;
import java.time.ZonedDateTime;
import java.time.format.DateTimeFormatter;
import java.time.format.DateTimeFormatterBuilder;
import java.time.temporal.ChronoField;
import java.time.temporal.Temporal;
import java.util.ArrayList;
import java.util.List;
import java.util.Locale;
import java.util.TimeZone;
import java.util.function.BiFunction;
import java.util.function.Supplier;
import org.json.JSONArray;
import org.json.JSONObject;
import org.junit.jupiter.api.Test;
import org.opensearch.client.Request;
import org.opensearch.client.RequestOptions;
import org.opensearch.client.Response;
import org.opensearch.sql.common.utils.StringUtils;
import org.opensearch.sql.legacy.SQLIntegTestCase;

public class DateTimeFunctionIT extends SQLIntegTestCase {

  @Override
  public void init() throws Exception {
    super.init();
    loadIndex(Index.BANK);
    loadIndex(Index.CALCS);
    loadIndex(Index.PEOPLE2);
    loadIndex(Index.CALCS);
  }

  @Test
  public void testDateInGroupBy() throws IOException{
    JSONObject result =
        executeQuery(String.format("SELECT DATE(birthdate) FROM %s GROUP BY DATE(birthdate)",TEST_INDEX_BANK) );
    verifySchema(result,
        schema("DATE(birthdate)", null, "date"));
    verifyDataRows(result,
        rows("2017-10-23"),
        rows("2017-11-20"),
        rows("2018-06-23"),
        rows("2018-11-13"),
        rows("2018-06-27"),
        rows("2018-08-19"),
        rows("2018-08-11"));
  }

  @Test
  public void testDateWithHavingClauseOnly() throws IOException {
    JSONObject result =
        executeQuery(String.format("SELECT (TO_DAYS(DATE('2050-01-01')) - 693961) FROM %s HAVING (COUNT(1) > 0)",TEST_INDEX_BANK) );
    verifySchema(result,
        schema("(TO_DAYS(DATE('2050-01-01')) - 693961)", null, "long"));
    verifyDataRows(result, rows(54787));
  }

  @Test
  public void testAddDate() throws IOException {
    JSONObject result =
        executeQuery("select adddate(timestamp('2020-09-16 17:30:00'), interval 1 day)");
    verifySchema(result,
        schema("adddate(timestamp('2020-09-16 17:30:00'), interval 1 day)", null, "datetime"));
    verifyDataRows(result, rows("2020-09-17 17:30:00"));

    result = executeQuery("select adddate(date('2020-09-16'), 1)");
    verifySchema(result, schema("adddate(date('2020-09-16'), 1)", null, "date"));
    verifyDataRows(result, rows("2020-09-17"));

    result = executeQuery("select adddate('2020-09-16', 1)");
    verifySchema(result, schema("adddate('2020-09-16', 1)", null, "datetime"));
    verifyDataRows(result, rows("2020-09-17"));

    result = executeQuery("select adddate('2020-09-16 17:30:00', interval 1 day)");
    verifySchema(result,
        schema("adddate('2020-09-16 17:30:00', interval 1 day)", null, "datetime"));
    verifyDataRows(result, rows("2020-09-17 17:30:00"));

    result = executeQuery("select adddate('2020-09-16', interval 1 day)");
    verifySchema(result,
        schema("adddate('2020-09-16', interval 1 day)", null, "datetime"));
    verifyDataRows(result, rows("2020-09-17"));
  }

  @Test
  public void testDateAdd() throws IOException {
    JSONObject result =
        executeQuery("select date_add(timestamp('2020-09-16 17:30:00'), interval 1 day)");
    verifySchema(result,
        schema("date_add(timestamp('2020-09-16 17:30:00'), interval 1 day)", null, "datetime"));
    verifyDataRows(result, rows("2020-09-17 17:30:00"));

    result = executeQuery("select date_add(date('2020-09-16'), 1)");
    verifySchema(result, schema("date_add(date('2020-09-16'), 1)", null, "date"));
    verifyDataRows(result, rows("2020-09-17"));

    result = executeQuery("select date_add('2020-09-16', 1)");
    verifySchema(result, schema("date_add('2020-09-16', 1)", null, "datetime"));
    verifyDataRows(result, rows("2020-09-17"));

    result = executeQuery("select date_add('2020-09-16 17:30:00', interval 1 day)");
    verifySchema(result,
        schema("date_add('2020-09-16 17:30:00', interval 1 day)", null, "datetime"));
    verifyDataRows(result, rows("2020-09-17 17:30:00"));

    result = executeQuery("select date_add('2020-09-16', interval 1 day)");
    verifySchema(result,
        schema("date_add('2020-09-16', interval 1 day)", null, "datetime"));
    verifyDataRows(result, rows("2020-09-17"));

    result =
        executeQuery(String.format("SELECT DATE_ADD(birthdate, INTERVAL 1 YEAR) FROM %s GROUP BY 1",TEST_INDEX_BANK) );
    verifySchema(result,
        schema("DATE_ADD(birthdate, INTERVAL 1 YEAR)", null, "datetime"));
    verifyDataRows(result,
        rows("2018-10-23 00:00:00"),
        rows("2018-11-20 00:00:00"),
        rows("2019-06-23 00:00:00"),
        rows("2019-11-13 23:33:20"),
        rows("2019-06-27 00:00:00"),
        rows("2019-08-19 00:00:00"),
        rows("2019-08-11 00:00:00"));
  }

  @Test
  public void testDateSub() throws IOException {
    JSONObject result =
        executeQuery("select date_sub(timestamp('2020-09-16 17:30:00'), interval 1 day)");
    verifySchema(result,
        schema("date_sub(timestamp('2020-09-16 17:30:00'), interval 1 day)", null, "datetime"));
    verifyDataRows(result, rows("2020-09-15 17:30:00"));

    result = executeQuery("select date_sub(date('2020-09-16'), 1)");
    verifySchema(result, schema("date_sub(date('2020-09-16'), 1)", null, "date"));
    verifyDataRows(result, rows("2020-09-15"));

    result = executeQuery("select date_sub('2020-09-16', 1)");
    verifySchema(result, schema("date_sub('2020-09-16', 1)", null, "datetime"));
    verifyDataRows(result, rows("2020-09-15"));

    result = executeQuery("select date_sub('2020-09-16 17:30:00', interval 1 day)");
    verifySchema(result,
        schema("date_sub('2020-09-16 17:30:00', interval 1 day)", null, "datetime"));
    verifyDataRows(result, rows("2020-09-15 17:30:00"));

    result = executeQuery("select date_sub('2020-09-16', interval 1 day)");
    verifySchema(result,
        schema("date_sub('2020-09-16', interval 1 day)", null, "datetime"));
    verifyDataRows(result, rows("2020-09-15"));
  }

  @Test
  public void testDay() throws IOException {
    JSONObject result = executeQuery("select day(date('2020-09-16'))");
    verifySchema(result, schema("day(date('2020-09-16'))", null, "integer"));
    verifyDataRows(result, rows(16));

    result = executeQuery("select day('2020-09-16')");
    verifySchema(result, schema("day('2020-09-16')", null, "integer"));
    verifyDataRows(result, rows(16));
  }

  @Test
  public void testDayName() throws IOException {
    JSONObject result = executeQuery("select dayname(date('2020-09-16'))");
    verifySchema(result, schema("dayname(date('2020-09-16'))", null, "keyword"));
    verifyDataRows(result, rows("Wednesday"));

    result = executeQuery("select dayname('2020-09-16')");
    verifySchema(result, schema("dayname('2020-09-16')", null, "keyword"));
    verifyDataRows(result, rows("Wednesday"));
  }

  @Test
  public void testDayOfMonth() throws IOException {
    JSONObject result = executeQuery("select dayofmonth(date('2020-09-16'))");
    verifySchema(result, schema("dayofmonth(date('2020-09-16'))", null, "integer"));
    verifyDataRows(result, rows(16));

    result = executeQuery("select dayofmonth('2020-09-16')");
    verifySchema(result, schema("dayofmonth('2020-09-16')", null, "integer"));
    verifyDataRows(result, rows(16));
  }

  @Test
  public void testDayOfWeek() throws IOException {
    JSONObject result = executeQuery("select dayofweek(date('2020-09-16'))");
    verifySchema(result, schema("dayofweek(date('2020-09-16'))", null, "integer"));
    verifyDataRows(result, rows(4));

    result = executeQuery("select dayofweek('2020-09-16')");
    verifySchema(result, schema("dayofweek('2020-09-16')", null, "integer"));
    verifyDataRows(result, rows(4));
  }

  @Test
  public void testDayOfYear() throws IOException {
    JSONObject result = executeQuery("select dayofyear(date('2020-09-16'))");
    verifySchema(result, schema("dayofyear(date('2020-09-16'))", null, "integer"));
    verifyDataRows(result, rows(260));

    result = executeQuery("select dayofyear('2020-09-16')");
    verifySchema(result, schema("dayofyear('2020-09-16')", null, "integer"));
    verifyDataRows(result, rows(260));
  }

  @Test
  public void testDayOfYearWithUnderscores() throws IOException {
    JSONObject result = executeQuery("select day_of_year(date('2020-09-16'))");
    verifySchema(result, schema("day_of_year(date('2020-09-16'))", null, "integer"));
    verifyDataRows(result, rows(260));

    result = executeQuery("select day_of_year(datetime('2020-09-16 00:00:00'))");
    verifySchema(result, schema("day_of_year(datetime('2020-09-16 00:00:00'))", null, "integer"));
    verifyDataRows(result, rows(260));

    result = executeQuery("select day_of_year(timestamp('2020-09-16 00:00:00'))");
    verifySchema(result, schema("day_of_year(timestamp('2020-09-16 00:00:00'))", null, "integer"));
    verifyDataRows(result, rows(260));

    result = executeQuery("select day_of_year('2020-09-16')");
    verifySchema(result, schema("day_of_year('2020-09-16')", null, "integer"));
    verifyDataRows(result, rows(260));
  }

  @Test
  public void testDayOfYearAlternateSyntaxesReturnTheSameResults() throws IOException {
    JSONObject result1 = executeQuery("SELECT dayofyear(date('2022-11-22'))");
    JSONObject result2 = executeQuery("SELECT day_of_year(date('2022-11-22'))");
    verifyDataRows(result1, rows(326));
    result1.getJSONArray("datarows").similar(result2.getJSONArray("datarows"));

    result1 = executeQuery(String.format(
        "SELECT dayofyear(CAST(date0 AS date)) FROM %s", TEST_INDEX_CALCS));
    result2 = executeQuery(String.format(
        "SELECT day_of_year(CAST(date0 AS date)) FROM %s", TEST_INDEX_CALCS));
    result1.getJSONArray("datarows").similar(result2.getJSONArray("datarows"));

    result1 = executeQuery(String.format(
        "SELECT dayofyear(datetime(CAST(time0 AS STRING))) FROM %s", TEST_INDEX_CALCS));
    result2 = executeQuery(String.format(
        "SELECT day_of_year(datetime(CAST(time0 AS STRING))) FROM %s", TEST_INDEX_CALCS));
    result1.getJSONArray("datarows").similar(result2.getJSONArray("datarows"));

    result1 = executeQuery(String.format(
        "SELECT dayofyear(CAST(time0 AS STRING)) FROM %s", TEST_INDEX_CALCS));
    result2 = executeQuery(String.format(
        "SELECT day_of_year(CAST(time0 AS STRING)) FROM %s", TEST_INDEX_CALCS));
    result1.getJSONArray("datarows").similar(result2.getJSONArray("datarows"));

    result1 = executeQuery(String.format(
        "SELECT dayofyear(CAST(datetime0 AS timestamp)) FROM %s", TEST_INDEX_CALCS));
    result2 = executeQuery(String.format(
        "SELECT day_of_year(CAST(datetime0 AS timestamp)) FROM %s", TEST_INDEX_CALCS));
    result1.getJSONArray("datarows").similar(result2.getJSONArray("datarows"));
  }
  @Test
  public void testFromDays() throws IOException {
    JSONObject result = executeQuery("select from_days(738049)");
    verifySchema(result, schema("from_days(738049)", null, "date"));
    verifyDataRows(result, rows("2020-09-16"));
  }

  @Test
  public void testHour() throws IOException {
    JSONObject result = executeQuery("select hour(timestamp('2020-09-16 17:30:00'))");
    verifySchema(result, schema("hour(timestamp('2020-09-16 17:30:00'))", null, "integer"));
    verifyDataRows(result, rows(17));

    result = executeQuery("select hour(time('17:30:00'))");
    verifySchema(result, schema("hour(time('17:30:00'))", null, "integer"));
    verifyDataRows(result, rows(17));

    result = executeQuery("select hour('2020-09-16 17:30:00')");
    verifySchema(result, schema("hour('2020-09-16 17:30:00')", null, "integer"));
    verifyDataRows(result, rows(17));

    result = executeQuery("select hour('17:30:00')");
    verifySchema(result, schema("hour('17:30:00')", null, "integer"));
    verifyDataRows(result, rows(17));
  }

  @Test
  public void testMicrosecond() throws IOException {
    JSONObject result = executeQuery("select microsecond(timestamp('2020-09-16 17:30:00.123456'))");
    verifySchema(result,
        schema("microsecond(timestamp('2020-09-16 17:30:00.123456'))", null, "integer"));
    verifyDataRows(result, rows(123456));

    // Explicit timestamp value with less than 6 microsecond digits
    result = executeQuery("select microsecond(timestamp('2020-09-16 17:30:00.1234'))");
    verifySchema(result,
        schema("microsecond(timestamp('2020-09-16 17:30:00.1234'))", null, "integer"));
    verifyDataRows(result, rows(123400));

    result = executeQuery("select microsecond(time('17:30:00.000010'))");
    verifySchema(result, schema("microsecond(time('17:30:00.000010'))", null, "integer"));
    verifyDataRows(result, rows(10));

    // Explicit time value with less than 6 microsecond digits
    result = executeQuery("select microsecond(time('17:30:00.1234'))");
    verifySchema(result, schema("microsecond(time('17:30:00.1234'))", null, "integer"));
    verifyDataRows(result, rows(123400));

    result = executeQuery("select microsecond('2020-09-16 17:30:00.123456')");
    verifySchema(result, schema("microsecond('2020-09-16 17:30:00.123456')", null, "integer"));
    verifyDataRows(result, rows(123456));

    // Implicit timestamp value with less than 6 microsecond digits
    result = executeQuery("select microsecond('2020-09-16 17:30:00.1234')");
    verifySchema(result, schema("microsecond('2020-09-16 17:30:00.1234')", null, "integer"));
    verifyDataRows(result, rows(123400));

    result = executeQuery("select microsecond('17:30:00.000010')");
    verifySchema(result, schema("microsecond('17:30:00.000010')", null, "integer"));
    verifyDataRows(result, rows(10));

    // Implicit time value with less than 6 microsecond digits
    result = executeQuery("select microsecond('17:30:00.1234')");
    verifySchema(result, schema("microsecond('17:30:00.1234')", null, "integer"));
    verifyDataRows(result, rows(123400));
  }

  @Test
  public void testMinute() throws IOException {
    JSONObject result = executeQuery("select minute(timestamp('2020-09-16 17:30:00'))");
    verifySchema(result, schema("minute(timestamp('2020-09-16 17:30:00'))", null, "integer"));
    verifyDataRows(result, rows(30));

    result = executeQuery("select minute(time('17:30:00'))");
    verifySchema(result, schema("minute(time('17:30:00'))", null, "integer"));
    verifyDataRows(result, rows(30));

    result = executeQuery("select minute('2020-09-16 17:30:00')");
    verifySchema(result, schema("minute('2020-09-16 17:30:00')", null, "integer"));
    verifyDataRows(result, rows(30));

    result = executeQuery("select minute('17:30:00')");
    verifySchema(result, schema("minute('17:30:00')", null, "integer"));
    verifyDataRows(result, rows(30));
  }


  @Test
  public void testMinuteOfDay() throws IOException {
    JSONObject result = executeQuery("select minute_of_day(timestamp('2020-09-16 17:30:00'))");
    verifySchema(result, schema("minute_of_day(timestamp('2020-09-16 17:30:00'))", null, "integer"));
    verifyDataRows(result, rows(1050));

    result = executeQuery("select minute_of_day(datetime('2020-09-16 17:30:00'))");
    verifySchema(result, schema("minute_of_day(datetime('2020-09-16 17:30:00'))", null, "integer"));
    verifyDataRows(result, rows(1050));

    result = executeQuery("select minute_of_day(time('17:30:00'))");
    verifySchema(result, schema("minute_of_day(time('17:30:00'))", null, "integer"));
    verifyDataRows(result, rows(1050));

    result = executeQuery("select minute_of_day('2020-09-16 17:30:00')");
    verifySchema(result, schema("minute_of_day('2020-09-16 17:30:00')", null, "integer"));
    verifyDataRows(result, rows(1050));

    result = executeQuery("select minute_of_day('17:30:00')");
    verifySchema(result, schema("minute_of_day('17:30:00')", null, "integer"));
    verifyDataRows(result, rows(1050));
  }

  @Test
  public void testMonth() throws IOException {
    JSONObject result = executeQuery("select month(date('2020-09-16'))");
    verifySchema(result, schema("month(date('2020-09-16'))", null, "integer"));
    verifyDataRows(result, rows(9));

    result = executeQuery("select month('2020-09-16')");
    verifySchema(result, schema("month('2020-09-16')", null, "integer"));
    verifyDataRows(result, rows(9));
  }

  @Test
  public void testMonthOfYearTypes() throws IOException {
    JSONObject result = executeQuery("select month_of_year(date('2020-09-16'))");
    verifySchema(result, schema("month_of_year(date('2020-09-16'))", null, "integer"));
    verifyDataRows(result, rows(9));

    result = executeQuery("select month_of_year(datetime('2020-09-16 00:00:00'))");
    verifySchema(result, schema("month_of_year(datetime('2020-09-16 00:00:00'))", null, "integer"));
    verifyDataRows(result, rows(9));

    result = executeQuery("select month_of_year(timestamp('2020-09-16 00:00:00'))");
    verifySchema(result, schema("month_of_year(timestamp('2020-09-16 00:00:00'))", null, "integer"));
    verifyDataRows(result, rows(9));

    result = executeQuery("select month_of_year('2020-09-16')");
    verifySchema(result, schema("month_of_year('2020-09-16')", null, "integer"));
    verifyDataRows(result, rows(9));
  }

  @Test
  public void testMonthAlternateSyntaxesReturnTheSameResults() throws IOException {
    JSONObject result1 = executeQuery("SELECT month(date('2022-11-22'))");
    JSONObject result2 = executeQuery("SELECT month_of_year(date('2022-11-22'))");
    verifyDataRows(result1, rows(11));
    result1.getJSONArray("datarows").similar(result2.getJSONArray("datarows"));

    result1 = executeQuery(String.format(
        "SELECT month(CAST(date0 AS date)) FROM %s", TEST_INDEX_CALCS));
    result2 = executeQuery(String.format(
        "SELECT month_of_year(CAST(date0 AS date)) FROM %s", TEST_INDEX_CALCS));
    result1.getJSONArray("datarows").similar(result2.getJSONArray("datarows"));

    result1 = executeQuery(String.format(
        "SELECT month(datetime(CAST(time0 AS STRING))) FROM %s", TEST_INDEX_CALCS));
    result2 = executeQuery(String.format(
        "SELECT month_of_year(datetime(CAST(time0 AS STRING))) FROM %s", TEST_INDEX_CALCS));
    result1.getJSONArray("datarows").similar(result2.getJSONArray("datarows"));

    result1 = executeQuery(String.format(
        "SELECT month(CAST(time0 AS STRING)) FROM %s", TEST_INDEX_CALCS));
    result2 = executeQuery(String.format(
        "SELECT month_of_year(CAST(time0 AS STRING)) FROM %s", TEST_INDEX_CALCS));
    result1.getJSONArray("datarows").similar(result2.getJSONArray("datarows"));

    result1 = executeQuery(String.format(
        "SELECT month(CAST(datetime0 AS timestamp)) FROM %s", TEST_INDEX_CALCS));
    result2 = executeQuery(String.format(
        "SELECT month_of_year(CAST(datetime0 AS timestamp)) FROM %s", TEST_INDEX_CALCS));
    result1.getJSONArray("datarows").similar(result2.getJSONArray("datarows"));
  }

  @Test
  public void testMonthName() throws IOException {
    JSONObject result = executeQuery("select monthname(date('2020-09-16'))");
    verifySchema(result, schema("monthname(date('2020-09-16'))", null, "keyword"));
    verifyDataRows(result, rows("September"));

    result = executeQuery("select monthname('2020-09-16')");
    verifySchema(result, schema("monthname('2020-09-16')", null, "keyword"));
    verifyDataRows(result, rows("September"));
  }

  @Test
  public void testQuarter() throws IOException {
    JSONObject result = executeQuery("select quarter(date('2020-09-16'))");
    verifySchema(result, schema("quarter(date('2020-09-16'))", null, "integer"));
    verifyDataRows(result, rows(3));

    result = executeQuery("select quarter('2020-09-16')");
    verifySchema(result, schema("quarter('2020-09-16')", null, "integer"));
    verifyDataRows(result, rows(3));
  }

  @Test
  public void testSecond() throws IOException {
    JSONObject result = executeQuery("select second(timestamp('2020-09-16 17:30:00'))");
    verifySchema(result, schema("second(timestamp('2020-09-16 17:30:00'))", null, "integer"));
    verifyDataRows(result, rows(0));

    result = executeQuery("select second(time('17:30:00'))");
    verifySchema(result, schema("second(time('17:30:00'))", null, "integer"));
    verifyDataRows(result, rows(0));

    result = executeQuery("select second('2020-09-16 17:30:00')");
    verifySchema(result, schema("second('2020-09-16 17:30:00')", null, "integer"));
    verifyDataRows(result, rows(0));

    result = executeQuery("select second('17:30:00')");
    verifySchema(result, schema("second('17:30:00')", null, "integer"));
    verifyDataRows(result, rows(0));
  }

  @Test
  public void testSubDate() throws IOException {
    JSONObject result =
        executeQuery("select subdate(timestamp('2020-09-16 17:30:00'), interval 1 day)");
    verifySchema(result,
        schema("subdate(timestamp('2020-09-16 17:30:00'), interval 1 day)", null, "datetime"));
    verifyDataRows(result, rows("2020-09-15 17:30:00"));

    result = executeQuery("select subdate(date('2020-09-16'), 1)");
    verifySchema(result, schema("subdate(date('2020-09-16'), 1)", null, "date"));
    verifyDataRows(result, rows("2020-09-15"));

    result = executeQuery("select subdate('2020-09-16 17:30:00', interval 1 day)");
    verifySchema(result,
        schema("subdate('2020-09-16 17:30:00', interval 1 day)", null, "datetime"));
    verifyDataRows(result, rows("2020-09-15 17:30:00"));

    result = executeQuery("select subdate('2020-09-16', 1)");
    verifySchema(result, schema("subdate('2020-09-16', 1)", null, "datetime"));
    verifyDataRows(result, rows("2020-09-15"));

    result = executeQuery("select subdate('2020-09-16', interval 1 day)");
    verifySchema(result,
        schema("subdate('2020-09-16', interval 1 day)", null, "datetime"));
    verifyDataRows(result, rows("2020-09-15"));
  }

  @Test
  public void testTimeToSec() throws IOException {
    JSONObject result = executeQuery("select time_to_sec(time('17:30:00'))");
    verifySchema(result, schema("time_to_sec(time('17:30:00'))", null, "long"));
    verifyDataRows(result, rows(63000));

    result = executeQuery("select time_to_sec('17:30:00')");
    verifySchema(result, schema("time_to_sec('17:30:00')", null, "long"));
    verifyDataRows(result, rows(63000));
  }

  @Test
  public void testToDays() throws IOException {
    JSONObject result = executeQuery("select to_days(date('2020-09-16'))");
    verifySchema(result, schema("to_days(date('2020-09-16'))", null, "long"));
    verifyDataRows(result, rows(738049));

    result = executeQuery("select to_days('2020-09-16')");
    verifySchema(result, schema("to_days('2020-09-16')", null, "long"));
    verifyDataRows(result, rows(738049));
  }

  @Test
  public void testYear() throws IOException {
    JSONObject result = executeQuery("select year(date('2020-09-16'))");
    verifySchema(result, schema("year(date('2020-09-16'))", null, "integer"));
    verifyDataRows(result, rows(2020));

    result = executeQuery("select year('2020-09-16')");
    verifySchema(result, schema("year('2020-09-16')", null, "integer"));
    verifyDataRows(result, rows(2020));
  }

  private void week(String date, int mode, int expectedResult, String functionName) throws IOException {
    JSONObject result = executeQuery(StringUtils.format("select %s(date('%s'), %d)", functionName, date,
        mode));
    verifySchema(result,
        schema(StringUtils.format("%s(date('%s'), %d)", functionName, date, mode), null, "integer"));
    verifyDataRows(result, rows(expectedResult));
  }

  @Test
  public void testWeek() throws IOException {
    JSONObject result = executeQuery("select week(date('2008-02-20'))");
    verifySchema(result, schema("week(date('2008-02-20'))", null, "integer"));
    verifyDataRows(result, rows(7));

    week("2008-02-20", 0, 7, "week");
    week("2008-02-20", 1, 8, "week");
    week("2008-12-31", 1, 53, "week");
    week("2000-01-01", 0, 0, "week");
    week("2000-01-01", 2, 52, "week");
  }

  @Test
  public void testWeekOfYear() throws IOException {
    JSONObject result = executeQuery("select week_of_year(date('2008-02-20'))");
    verifySchema(result, schema("week_of_year(date('2008-02-20'))", null, "integer"));
    verifyDataRows(result, rows(7));

    week("2008-02-20", 0, 7, "week_of_year");
    week("2008-02-20", 1, 8, "week_of_year");
    week("2008-12-31", 1, 53, "week_of_year");
    week("2000-01-01", 0, 0, "week_of_year");
    week("2000-01-01", 2, 52, "week_of_year");
  }

  @Test
  public void testWeekAlternateSyntaxesReturnTheSameResults() throws IOException {
    JSONObject result1 = executeQuery("SELECT week(date('2022-11-22'))");
    JSONObject result2 = executeQuery("SELECT week_of_year(date('2022-11-22'))");
    verifyDataRows(result1, rows(47));
    result1.getJSONArray("datarows").similar(result2.getJSONArray("datarows"));

    result1 = executeQuery(String.format(
        "SELECT week(CAST(date0 AS date)) FROM %s", TEST_INDEX_CALCS));
    result2 = executeQuery(String.format(
        "SELECT week_of_year(CAST(date0 AS date)) FROM %s", TEST_INDEX_CALCS));
    result1.getJSONArray("datarows").similar(result2.getJSONArray("datarows"));

    result1 = executeQuery(String.format(
        "SELECT week(datetime(CAST(time0 AS STRING))) FROM %s", TEST_INDEX_CALCS));
    result2 = executeQuery(String.format(
        "SELECT week_of_year(datetime(CAST(time0 AS STRING))) FROM %s", TEST_INDEX_CALCS));
    result1.getJSONArray("datarows").similar(result2.getJSONArray("datarows"));

    result1 = executeQuery(String.format(
        "SELECT week(CAST(time0 AS STRING)) FROM %s", TEST_INDEX_CALCS));
    result2 = executeQuery(String.format(
        "SELECT week_of_year(CAST(time0 AS STRING)) FROM %s", TEST_INDEX_CALCS));
    result1.getJSONArray("datarows").similar(result2.getJSONArray("datarows"));

    result1 = executeQuery(String.format(
        "SELECT week(CAST(datetime0 AS timestamp)) FROM %s", TEST_INDEX_CALCS));
    result2 = executeQuery(String.format(
        "SELECT week_of_year(CAST(datetime0 AS timestamp)) FROM %s", TEST_INDEX_CALCS));
    result1.getJSONArray("datarows").similar(result2.getJSONArray("datarows"));
  }

  void verifyDateFormat(String date, String type, String format, String formatted) throws IOException {
    String query = String.format("date_format(%s('%s'), '%s')", type, date, format);
    JSONObject result = executeQuery("select " + query);
    verifySchema(result, schema(query, null, "keyword"));
    verifyDataRows(result, rows(formatted));

    query = String.format("date_format('%s', '%s')", date, format);
    result = executeQuery("select " + query);
    verifySchema(result, schema(query, null, "keyword"));
    verifyDataRows(result, rows(formatted));
  }

  @Test
  public void testDateFormat() throws IOException {
    String timestamp = "1998-01-31 13:14:15.012345";
    String timestampFormat = "%a %b %c %D %d %e %f %H %h %I %i %j %k %l %M "
        + "%m %p %r %S %s %T %% %P";
    String timestampFormatted = "Sat Jan 01 31st 31 31 12345 13 01 01 14 031 13 1 "
        + "January 01 PM 01:14:15 PM 15 15 13:14:15 % P";
    verifyDateFormat(timestamp, "timestamp", timestampFormat, timestampFormatted);

    String date = "1998-01-31";
    String dateFormat = "%U %u %V %v %W %w %X %x %Y %y";
    String dateFormatted = "4 4 4 4 Saturday 6 1998 1998 1998 98";
    verifyDateFormat(date, "date", dateFormat, dateFormatted);
  }

  @Test
  public void testMakeTime() throws IOException {
    var result = executeQuery(
        "select MAKETIME(20, 30, 40) as f1, MAKETIME(20.2, 49.5, 42.100502) as f2");
    verifySchema(result,
        schema("MAKETIME(20, 30, 40)", "f1", "time"),
        schema("MAKETIME(20.2, 49.5, 42.100502)", "f2", "time"));
    verifyDataRows(result, rows("20:30:40", "20:50:42.100502"));
  }

  @Test
  public void testMakeDate() throws IOException {
    var result = executeQuery(
        "select MAKEDATE(1945, 5.9) as f1, MAKEDATE(1984, 1984) as f2");
    verifySchema(result,
        schema("MAKEDATE(1945, 5.9)", "f1", "date"),
        schema("MAKEDATE(1984, 1984)", "f2", "date"));
    verifyDataRows(result, rows("1945-01-06", "1989-06-06"));
  }

  public static LocalDateTime utcDateTimeNow() {
    ZonedDateTime zonedDateTime =
        LocalDateTime.now().atZone(TimeZone.getDefault().toZoneId());
    return zonedDateTime.withZoneSameInstant(ZoneId.of("UTC")).toLocalDateTime();
  }

  private List<ImmutableMap<Object, Object>> nowLikeFunctionsData() {
    return List.of(
      ImmutableMap.builder()
              .put("name", "now")
              .put("hasFsp", false)
              .put("hasShortcut", false)
              .put("constValue", true)
              .put("referenceGetter", (Supplier<Temporal>) LocalDateTime::now)
              .put("parser", (BiFunction<CharSequence, DateTimeFormatter, Temporal>) LocalDateTime::parse)
              .put("serializationPattern", "uuuu-MM-dd HH:mm:ss")
              .build(),
      ImmutableMap.builder()
              .put("name", "current_timestamp")
              .put("hasFsp", false)
              .put("hasShortcut", false)
              .put("constValue", true)
              .put("referenceGetter", (Supplier<Temporal>) LocalDateTime::now)
              .put("parser", (BiFunction<CharSequence, DateTimeFormatter, Temporal>) LocalDateTime::parse)
              .put("serializationPattern", "uuuu-MM-dd HH:mm:ss")
              .build(),
      ImmutableMap.builder()
              .put("name", "localtimestamp")
              .put("hasFsp", false)
              .put("hasShortcut", false)
              .put("constValue", true)
              .put("referenceGetter", (Supplier<Temporal>) LocalDateTime::now)
              .put("parser", (BiFunction<CharSequence, DateTimeFormatter, Temporal>) LocalDateTime::parse)
              .put("serializationPattern", "uuuu-MM-dd HH:mm:ss")
              .build(),
      ImmutableMap.builder()
              .put("name", "localtime")
              .put("hasFsp", false)
              .put("hasShortcut", false)
              .put("constValue", true)
              .put("referenceGetter", (Supplier<Temporal>) LocalDateTime::now)
              .put("parser", (BiFunction<CharSequence, DateTimeFormatter, Temporal>) LocalDateTime::parse)
              .put("serializationPattern", "uuuu-MM-dd HH:mm:ss")
              .build(),
      ImmutableMap.builder()
              .put("name", "sysdate")
              .put("hasFsp", true)
              .put("hasShortcut", false)
              .put("constValue", false)
              .put("referenceGetter", (Supplier<Temporal>) LocalDateTime::now)
              .put("parser", (BiFunction<CharSequence, DateTimeFormatter, Temporal>) LocalDateTime::parse)
              .put("serializationPattern", "uuuu-MM-dd HH:mm:ss")
              .build(),
      ImmutableMap.builder()
              .put("name", "curtime")
              .put("hasFsp", false)
              .put("hasShortcut", false)
              .put("constValue", false)
              .put("referenceGetter", (Supplier<Temporal>) LocalTime::now)
              .put("parser", (BiFunction<CharSequence, DateTimeFormatter, Temporal>) LocalTime::parse)
              .put("serializationPattern", "HH:mm:ss")
              .build(),
      ImmutableMap.builder()
              .put("name", "current_time")
              .put("hasFsp", false)
              .put("hasShortcut", false)
              .put("constValue", false)
              .put("referenceGetter", (Supplier<Temporal>) LocalTime::now)
              .put("parser", (BiFunction<CharSequence, DateTimeFormatter, Temporal>) LocalTime::parse)
              .put("serializationPattern", "HH:mm:ss")
              .build(),
      ImmutableMap.builder()
              .put("name", "curdate")
              .put("hasFsp", false)
              .put("hasShortcut", false)
              .put("constValue", false)
              .put("referenceGetter", (Supplier<Temporal>) LocalDate::now)
              .put("parser", (BiFunction<CharSequence, DateTimeFormatter, Temporal>) LocalDate::parse)
              .put("serializationPattern", "uuuu-MM-dd")
              .build(),
      ImmutableMap.builder()
              .put("name", "current_date")
              .put("hasFsp", false)
              .put("hasShortcut", false)
              .put("constValue", false)
              .put("referenceGetter", (Supplier<Temporal>) LocalDate::now)
              .put("parser", (BiFunction<CharSequence, DateTimeFormatter, Temporal>) LocalDate::parse)
              .put("serializationPattern", "uuuu-MM-dd")
              .build(),
      ImmutableMap.builder()
              .put("name", "utc_date")
              .put("hasFsp", false)
              .put("hasShortcut", false)
              .put("constValue", true)
              .put("referenceGetter", (Supplier<Temporal>) (()-> utcDateTimeNow().toLocalDate()))
              .put("parser", (BiFunction<CharSequence, DateTimeFormatter, Temporal>) LocalDate::parse)
              .put("serializationPattern", "uuuu-MM-dd")
              .build(),
      ImmutableMap.builder()
              .put("name", "utc_time")
              .put("hasFsp", false)
              .put("hasShortcut", false)
              .put("constValue", true)
              .put("referenceGetter", (Supplier<Temporal>) (()-> utcDateTimeNow().toLocalTime()))
              .put("parser", (BiFunction<CharSequence, DateTimeFormatter, Temporal>) LocalTime::parse)
              .put("serializationPattern", "HH:mm:ss")
              .build(),
      ImmutableMap.builder()
              .put("name", "utc_timestamp")
              .put("hasFsp", false)
              .put("hasShortcut", false)
              .put("constValue", true)
              .put("referenceGetter", (Supplier<Temporal>) DateTimeFunctionIT::utcDateTimeNow)
              .put("parser", (BiFunction<CharSequence, DateTimeFormatter, Temporal>) LocalDateTime::parse)
              .put("serializationPattern", "uuuu-MM-dd HH:mm:ss")
              .build()
    );
  }

  private long getDiff(Temporal sample, Temporal reference) {
    if (sample instanceof LocalDate) {
      return Period.between((LocalDate) sample, (LocalDate) reference).getDays();
    }
    return Duration.between(sample, reference).toSeconds();
  }

  @Test
  public void testNowLikeFunctions() throws IOException {
    // Integration test framework sets for OpenSearch instance a random timezone.
    // If server's TZ doesn't match localhost's TZ, time measurements for `now` would differ.
    // We should set localhost's TZ now and recover the value back in the end of the test.
    var testTz = TimeZone.getDefault();
    TimeZone.setDefault(TimeZone.getTimeZone(System.getProperty("user.timezone")));

    for (var funcData : nowLikeFunctionsData()) {
      String name = (String) funcData.get("name");
      Boolean hasFsp = (Boolean) funcData.get("hasFsp");
      Boolean hasShortcut = (Boolean) funcData.get("hasShortcut");
      Boolean constValue = (Boolean) funcData.get("constValue");
      Supplier<Temporal> referenceGetter = (Supplier<Temporal>) funcData.get("referenceGetter");
      BiFunction<CharSequence, DateTimeFormatter, Temporal> parser =
              (BiFunction<CharSequence, DateTimeFormatter, Temporal>) funcData.get("parser");
      String serializationPatternStr = (String) funcData.get("serializationPattern");

      var serializationPattern = new DateTimeFormatterBuilder()
              .appendPattern(serializationPatternStr)
              .optionalStart()
              .appendFraction(ChronoField.NANO_OF_SECOND, 0, 9, true)
              .toFormatter();

      Temporal reference = referenceGetter.get();
      double delta = 2d; // acceptable time diff, secs
      if (reference instanceof LocalDate)
        delta = 1d; // Max date delta could be 1 if test runs on the very edge of two days
                    // We ignore probability of a test run on edge of month or year to simplify the checks

      var calls = new ArrayList<String>() {{
        add(name + "()");
      }};
      if (hasShortcut)
        calls.add(name);
      if (hasFsp)
        calls.add(name + "(0)");

      // Column order is: func(), func, func(0)
      //                   shortcut ^    fsp ^
      JSONObject result = executeQuery("select " + String.join(", ", calls) + " from " + TEST_INDEX_PEOPLE2);

      var rows = result.getJSONArray("datarows");
      JSONArray firstRow = rows.getJSONArray(0);
      for (int i = 0; i < rows.length(); i++) {
        var row = rows.getJSONArray(i);
        if (constValue)
          assertTrue(firstRow.similar(row));

        int column = 0;
        assertEquals(0,
            getDiff(reference, parser.apply(row.getString(column++), serializationPattern)), delta);

        if (hasShortcut) {
          assertEquals(0,
              getDiff(reference, parser.apply(row.getString(column++), serializationPattern)), delta);
        }
        if (hasFsp) {
          assertEquals(0,
              getDiff(reference, parser.apply(row.getString(column), serializationPattern)), delta);
        }
      }
    }
    TimeZone.setDefault(testTz);
  }

  @Test
  public void testFromUnixTime() throws IOException {
    var result = executeQuery(
        "select FROM_UNIXTIME(200300400) f1, FROM_UNIXTIME(12224.12) f2, "
        + "FROM_UNIXTIME(1662601316, '%T') f3");
    verifySchema(result,
        schema("FROM_UNIXTIME(200300400)", "f1",  "datetime"),
        schema("FROM_UNIXTIME(12224.12)", "f2", "datetime"),
        schema("FROM_UNIXTIME(1662601316, '%T')", "f3", "keyword"));
    verifySome(result.getJSONArray("datarows"),
        rows("1976-05-07 07:00:00", "1970-01-01 03:23:44.12", "01:41:56"));
  }

  @Test
  public void testUnixTimeStamp() throws IOException {
    var result = executeQuery(
        "select UNIX_TIMESTAMP(MAKEDATE(1984, 1984)) f1, "
        + "UNIX_TIMESTAMP(TIMESTAMP('2003-12-31 12:00:00')) f2, "
        + "UNIX_TIMESTAMP(20771122143845) f3");
    verifySchema(result,
        schema("UNIX_TIMESTAMP(MAKEDATE(1984, 1984))", "f1", "double"),
        schema("UNIX_TIMESTAMP(TIMESTAMP('2003-12-31 12:00:00'))", "f2", "double"),
        schema("UNIX_TIMESTAMP(20771122143845)", "f3", "double"));
    verifySome(result.getJSONArray("datarows"), rows(613094400d, 1072872000d, 3404817525d));
  }

  @Test
  public void testPeriodAdd() throws IOException {
    var result = executeQuery(
        "select PERIOD_ADD(200801, 2) as f1, PERIOD_ADD(200801, -12) as f2");
    verifySchema(result,
        schema("PERIOD_ADD(200801, 2)", "f1", "integer"),
        schema("PERIOD_ADD(200801, -12)", "f2", "integer"));
    verifyDataRows(result, rows(200803, 200701));
  }

  @Test
  public void testPeriodDiff() throws IOException {
    var result = executeQuery(
        "select PERIOD_DIFF(200802, 200703) as f1, PERIOD_DIFF(200802, 201003) as f2");
    verifySchema(result,
        schema("PERIOD_DIFF(200802, 200703)", "f1", "integer"),
        schema("PERIOD_DIFF(200802, 201003)", "f2", "integer"));
    verifyDataRows(result, rows(11, -25));
  }

<<<<<<< HEAD
  public void testAddTime() throws IOException {
    var result = executeQuery("SELECT"
        + " ADDTIME(DATE('2008-12-12'), DATE('2008-11-15')) AS `'2008-12-12' + 0`,"
        + " ADDTIME(TIME('23:59:59'), DATE('2004-01-01')) AS `'23:59:59' + 0`,"
        + " ADDTIME(DATE('2004-01-01'), TIME('23:59:59')) AS `'2004-01-01' + '23:59:59'`,"
        + " ADDTIME(TIME('10:20:30'), TIME('00:05:42')) AS `'10:20:30' + '00:05:42'`,"
        + " ADDTIME(TIMESTAMP('1999-12-31 15:42:13'), DATETIME('1961-04-12 09:07:00')) AS `'15:42:13' + '09:07:00'`");
    verifySchema(result,
        schema("ADDTIME(DATE('2008-12-12'), DATE('2008-11-15'))", "'2008-12-12' + 0", "datetime"),
        schema("ADDTIME(TIME('23:59:59'), DATE('2004-01-01'))", "'23:59:59' + 0", "time"),
        schema("ADDTIME(DATE('2004-01-01'), TIME('23:59:59'))", "'2004-01-01' + '23:59:59'", "datetime"),
        schema("ADDTIME(TIME('10:20:30'), TIME('00:05:42'))", "'10:20:30' + '00:05:42'", "time"),
        schema("ADDTIME(TIMESTAMP('1999-12-31 15:42:13'), DATETIME('1961-04-12 09:07:00'))", "'15:42:13' + '09:07:00'", "datetime"));
    verifyDataRows(result, rows("2008-12-12 00:00:00", "23:59:59", "2004-01-01 23:59:59", "10:26:12", "2000-01-01 00:49:13"));
  }

  @Test
  public void testSubTime() throws IOException {
    var result = executeQuery("SELECT"
        + " SUBTIME(DATE('2008-12-12'), DATE('2008-11-15')) AS `'2008-12-12' - 0`,"
        + " SUBTIME(TIME('23:59:59'), DATE('2004-01-01')) AS `'23:59:59' - 0`,"
        + " SUBTIME(DATE('2004-01-01'), TIME('23:59:59')) AS `'2004-01-01' - '23:59:59'`,"
        + " SUBTIME(TIME('10:20:30'), TIME('00:05:42')) AS `'10:20:30' - '00:05:42'`,"
        + " SUBTIME(TIMESTAMP('1999-12-31 15:42:13'), DATETIME('1961-04-12 09:07:00')) AS `'15:42:13' - '09:07:00'`");
    verifySchema(result,
        schema("SUBTIME(DATE('2008-12-12'), DATE('2008-11-15'))", "'2008-12-12' - 0", "datetime"),
        schema("SUBTIME(TIME('23:59:59'), DATE('2004-01-01'))", "'23:59:59' - 0", "time"),
        schema("SUBTIME(DATE('2004-01-01'), TIME('23:59:59'))", "'2004-01-01' - '23:59:59'", "datetime"),
        schema("SUBTIME(TIME('10:20:30'), TIME('00:05:42'))", "'10:20:30' - '00:05:42'", "time"),
        schema("SUBTIME(TIMESTAMP('1999-12-31 15:42:13'), DATETIME('1961-04-12 09:07:00'))", "'15:42:13' - '09:07:00'", "datetime"));
    verifyDataRows(result, rows("2008-12-12 00:00:00", "23:59:59", "2003-12-31 00:00:01", "10:14:48", "1999-12-31 06:35:13"));
=======
  public void testDateDiff() throws IOException {
    var result = executeQuery("SELECT"
        + " DATEDIFF(TIMESTAMP('2000-01-02 00:00:00'), TIMESTAMP('2000-01-01 23:59:59')) AS `'2000-01-02' - '2000-01-01'`,"
        + " DATEDIFF(DATE('2001-02-01'), TIMESTAMP('2004-01-01 00:00:00')) AS `'2001-02-01' - '2004-01-01'`,"
        + " DATEDIFF(TIMESTAMP('2004-01-01 00:00:00'), DATETIME('2002-02-01 14:25:30')) AS `'2004-01-01' - '2002-02-01'`,"
        + " DATEDIFF(TIME('23:59:59'), TIME('00:00:00')) AS `today - today`");
    verifySchema(result,
        schema("DATEDIFF(TIMESTAMP('2000-01-02 00:00:00'), TIMESTAMP('2000-01-01 23:59:59'))", "'2000-01-02' - '2000-01-01'", "long"),
        schema("DATEDIFF(DATE('2001-02-01'), TIMESTAMP('2004-01-01 00:00:00'))", "'2001-02-01' - '2004-01-01'", "long"),
        schema("DATEDIFF(TIMESTAMP('2004-01-01 00:00:00'), DATETIME('2002-02-01 14:25:30'))", "'2004-01-01' - '2002-02-01'", "long"),
        schema("DATEDIFF(TIME('23:59:59'), TIME('00:00:00'))", "today - today", "long"));
    verifyDataRows(result, rows(1, -1064, 699, 0));
  }

  @Test
  public void testTimeDiff() throws IOException {
    var result = executeQuery("select TIMEDIFF('23:59:59', '13:00:00') as f");
    verifySchema(result, schema("TIMEDIFF('23:59:59', '13:00:00')", "f", "time"));
    verifyDataRows(result, rows("10:59:59"));
>>>>>>> b919ba02
  }

  protected JSONObject executeQuery(String query) throws IOException {
    Request request = new Request("POST", QUERY_API_ENDPOINT);
    request.setJsonEntity(String.format(Locale.ROOT, "{\n" + "  \"query\": \"%s\"\n" + "}", query));

    RequestOptions.Builder restOptionsBuilder = RequestOptions.DEFAULT.toBuilder();
    restOptionsBuilder.addHeader("Content-Type", "application/json");
    request.setOptions(restOptionsBuilder);

    Response response = client().performRequest(request);
    return new JSONObject(getResponseBody(response));
  }
}<|MERGE_RESOLUTION|>--- conflicted
+++ resolved
@@ -904,7 +904,6 @@
     verifyDataRows(result, rows(11, -25));
   }
 
-<<<<<<< HEAD
   public void testAddTime() throws IOException {
     var result = executeQuery("SELECT"
         + " ADDTIME(DATE('2008-12-12'), DATE('2008-11-15')) AS `'2008-12-12' + 0`,"
@@ -936,7 +935,8 @@
         schema("SUBTIME(TIME('10:20:30'), TIME('00:05:42'))", "'10:20:30' - '00:05:42'", "time"),
         schema("SUBTIME(TIMESTAMP('1999-12-31 15:42:13'), DATETIME('1961-04-12 09:07:00'))", "'15:42:13' - '09:07:00'", "datetime"));
     verifyDataRows(result, rows("2008-12-12 00:00:00", "23:59:59", "2003-12-31 00:00:01", "10:14:48", "1999-12-31 06:35:13"));
-=======
+  }
+
   public void testDateDiff() throws IOException {
     var result = executeQuery("SELECT"
         + " DATEDIFF(TIMESTAMP('2000-01-02 00:00:00'), TIMESTAMP('2000-01-01 23:59:59')) AS `'2000-01-02' - '2000-01-01'`,"
@@ -956,7 +956,6 @@
     var result = executeQuery("select TIMEDIFF('23:59:59', '13:00:00') as f");
     verifySchema(result, schema("TIMEDIFF('23:59:59', '13:00:00')", "f", "time"));
     verifyDataRows(result, rows("10:59:59"));
->>>>>>> b919ba02
   }
 
   protected JSONObject executeQuery(String query) throws IOException {
