/*
 * Copyright OpenSearch Contributors
 * SPDX-License-Identifier: Apache-2.0
 */

package org.opensearch.sql.data.type;

import static org.opensearch.sql.data.type.ExprCoreType.UNKNOWN;

import lombok.experimental.UtilityClass;
import org.opensearch.sql.exception.ExpressionEvaluationException;

/**
 * The definition of widening type rule for expression value.
<<<<<<< HEAD
 * See type widening definitions in {@link ExprCoreType}.
 * For example, SHORT widens BYTE and so on.
=======
 *
 * <table border="3">
 * <tr><th>ExprType</th><th>Widens to data types</th></tr>
 * <tr><td>INTEGER</td><td>LONG, FLOAT, DOUBLE</td></tr>
 * <tr><td>LONG</td><td>FLOAT, DOUBLE</td></tr>
 * <tr><td>FLOAT</td><td>DOUBLE</td></tr>
 * <tr><td>DOUBLE</td><td>DOUBLE</td></tr>
 * <tr><td>STRING</td><td>STRING</td></tr>
 * <tr><td>BOOLEAN</td><td>BOOLEAN</td></tr>
 * <tr><td>ARRAY</td><td>ARRAY</td></tr>
 * <tr><td>STRUCT</td><td>STRUCT</td></tr>
 * </table>
>>>>>>> 7e3a718f
 */
@UtilityClass
public class WideningTypeRule {
  public static final int IMPOSSIBLE_WIDENING = Integer.MAX_VALUE;
  public static final int TYPE_EQUAL = 0;

  /**
   * The widening distance is calculated from the leaf to root. e.g. distance(INTEGER, FLOAT) = 2,
   * but distance(FLOAT, INTEGER) = IMPOSSIBLE_WIDENING
   *
   * @param type1 widen from type
   * @param type2 widen to type
   * @return The widening distance when widen one type to another type.
   */
  public static int distance(ExprType type1, ExprType type2) {
    return distance(type1, type2, TYPE_EQUAL);
  }

  private static int distance(ExprType type1, ExprType type2, int distance) {
    if (type1.equals(type2)) {
      return distance;
    } else if (type1.equals(UNKNOWN)) {
      return IMPOSSIBLE_WIDENING;
    } else {
      return type1.getParent().stream()
          .map(parentOfType1 -> distance(parentOfType1, type2, distance + 1))
          .reduce(Math::min)
          .get();
    }
  }

  /**
<<<<<<< HEAD
   * The max type among two types. The max is defined as follows:
   * if type1 could widen to type2, then max is type2, vice versa
   * if type1 couldn't widen to type2 and type2 couldn't widen to type1,
=======
   * The max type among two types. The max is defined as follow if type1 could widen to type2, then
   * max is type2, vice versa if type1 couldn't widen to type2 and type2 could't widen to type1,
>>>>>>> 7e3a718f
   * then throw {@link ExpressionEvaluationException}.
   *
   * @param type1 type1
   * @param type2 type2
   * @return the max type among two types.
   */
  public static ExprType max(ExprType type1, ExprType type2) {
    int type1To2 = distance(type1, type2);
    int type2To1 = distance(type2, type1);

    if (type1To2 == Integer.MAX_VALUE && type2To1 == Integer.MAX_VALUE) {
      throw new ExpressionEvaluationException(
          String.format("no max type of %s and %s ", type1, type2));
    } else {
      return type1To2 == Integer.MAX_VALUE ? type1 : type2;
    }
  }
}<|MERGE_RESOLUTION|>--- conflicted
+++ resolved
@@ -11,24 +11,9 @@
 import org.opensearch.sql.exception.ExpressionEvaluationException;
 
 /**
- * The definition of widening type rule for expression value.
-<<<<<<< HEAD
- * See type widening definitions in {@link ExprCoreType}.
+ * The definition of widening type rule for expression value.<br>
+ * See type widening definitions in {@link ExprCoreType}.<br>
  * For example, SHORT widens BYTE and so on.
-=======
- *
- * <table border="3">
- * <tr><th>ExprType</th><th>Widens to data types</th></tr>
- * <tr><td>INTEGER</td><td>LONG, FLOAT, DOUBLE</td></tr>
- * <tr><td>LONG</td><td>FLOAT, DOUBLE</td></tr>
- * <tr><td>FLOAT</td><td>DOUBLE</td></tr>
- * <tr><td>DOUBLE</td><td>DOUBLE</td></tr>
- * <tr><td>STRING</td><td>STRING</td></tr>
- * <tr><td>BOOLEAN</td><td>BOOLEAN</td></tr>
- * <tr><td>ARRAY</td><td>ARRAY</td></tr>
- * <tr><td>STRUCT</td><td>STRUCT</td></tr>
- * </table>
->>>>>>> 7e3a718f
  */
 @UtilityClass
 public class WideningTypeRule {
@@ -61,14 +46,8 @@
   }
 
   /**
-<<<<<<< HEAD
-   * The max type among two types. The max is defined as follows:
-   * if type1 could widen to type2, then max is type2, vice versa
-   * if type1 couldn't widen to type2 and type2 couldn't widen to type1,
-=======
    * The max type among two types. The max is defined as follow if type1 could widen to type2, then
    * max is type2, vice versa if type1 couldn't widen to type2 and type2 could't widen to type1,
->>>>>>> 7e3a718f
    * then throw {@link ExpressionEvaluationException}.
    *
    * @param type1 type1
