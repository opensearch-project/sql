--- conflicted
+++ resolved
@@ -333,24 +333,4 @@
 
     return code;
   }
-<<<<<<< HEAD
-
-  private static Pair<String, ExprType> getValidatedReferenceNameAndType(
-      RelDataType rowType, int index, Map<String, ExprType> fieldTypes) {
-    String fieldName = rowType.getFieldList().get(index).getName();
-    ExprType exprType = fieldTypes.get(fieldName);
-    if (exprType == ExprCoreType.STRUCT) {
-      throw new UnsupportedScriptException(
-          "Script query does not support fields of struct type: " + fieldName);
-    }
-    NamedFieldExpression expression = new NamedFieldExpression(fieldName, exprType);
-    String referenceField = expression.getReferenceForTermQuery();
-    if (StringUtils.isEmpty(referenceField)) {
-      throw new UnsupportedScriptException(
-          "Field name cannot be empty for expression: " + expression.getRootName());
-    }
-    return Pair.of(referenceField, exprType);
-  }
-=======
->>>>>>> 9f1ee08d
 }