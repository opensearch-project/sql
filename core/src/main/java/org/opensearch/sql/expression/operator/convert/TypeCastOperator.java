/*
 * Copyright OpenSearch Contributors
 * SPDX-License-Identifier: Apache-2.0
 */


package org.opensearch.sql.expression.operator.convert;

import static org.opensearch.sql.data.type.ExprCoreType.BOOLEAN;
import static org.opensearch.sql.data.type.ExprCoreType.BYTE;
import static org.opensearch.sql.data.type.ExprCoreType.DATE;
import static org.opensearch.sql.data.type.ExprCoreType.DATETIME;
import static org.opensearch.sql.data.type.ExprCoreType.DOUBLE;
import static org.opensearch.sql.data.type.ExprCoreType.FLOAT;
import static org.opensearch.sql.data.type.ExprCoreType.INTEGER;
import static org.opensearch.sql.data.type.ExprCoreType.LONG;
import static org.opensearch.sql.data.type.ExprCoreType.SHORT;
import static org.opensearch.sql.data.type.ExprCoreType.STRING;
import static org.opensearch.sql.data.type.ExprCoreType.TIME;
import static org.opensearch.sql.data.type.ExprCoreType.TIMESTAMP;
import static org.opensearch.sql.expression.function.FunctionDSL.impl;
import static org.opensearch.sql.expression.function.FunctionDSL.nullMissingHandling;

import java.util.Arrays;
import java.util.stream.Collectors;
import java.util.stream.Stream;
import lombok.experimental.UtilityClass;
import org.opensearch.sql.data.model.ExprBooleanValue;
import org.opensearch.sql.data.model.ExprByteValue;
import org.opensearch.sql.data.model.ExprDateValue;
import org.opensearch.sql.data.model.ExprDatetimeValue;
import org.opensearch.sql.data.model.ExprDoubleValue;
import org.opensearch.sql.data.model.ExprFloatValue;
import org.opensearch.sql.data.model.ExprIntegerValue;
import org.opensearch.sql.data.model.ExprLongValue;
import org.opensearch.sql.data.model.ExprShortValue;
import org.opensearch.sql.data.model.ExprStringValue;
import org.opensearch.sql.data.model.ExprTimeValue;
import org.opensearch.sql.data.model.ExprTimestampValue;
import org.opensearch.sql.expression.function.BuiltinFunctionName;
import org.opensearch.sql.expression.function.BuiltinFunctionRepository;
import org.opensearch.sql.expression.function.FunctionDSL;
import org.opensearch.sql.expression.function.FunctionResolver;

@UtilityClass
public class TypeCastOperator {
  /**
   * Register Type Cast Operator.
   */
  public static void register(BuiltinFunctionRepository repository) {
    repository.register(castToString());
    repository.register(castToByte());
    repository.register(castToShort());
    repository.register(castToInt());
    repository.register(castToLong());
    repository.register(castToFloat());
    repository.register(castToDouble());
    repository.register(castToBoolean());
    repository.register(castToDate());
    repository.register(castToTime());
    repository.register(castToTimestamp());
    repository.register(castToDatetime());
  }


  private static FunctionResolver castToString() {
    return FunctionDSL.define(BuiltinFunctionName.CAST_TO_STRING.getName(),
        Stream.concat(
            Arrays.asList(BYTE, SHORT, INTEGER, LONG, FLOAT, DOUBLE, BOOLEAN, TIME, DATE,
                TIMESTAMP, DATETIME).stream()
                .map(type -> impl(
                    nullMissingHandling((v) -> new ExprStringValue(v.value().toString())),
                    STRING, type)),
            Stream.of(impl(nullMissingHandling((v) -> v), STRING, STRING)))
            .collect(Collectors.toList())
    );
  }

  private static FunctionResolver castToByte() {
    return FunctionDSL.define(BuiltinFunctionName.CAST_TO_BYTE.getName(),
        impl(nullMissingHandling(
<<<<<<< HEAD
            (v) -> new ExprByteValue(Short.valueOf(v.stringValue()))), BYTE, STRING),
        impl(nullMissingHandling(
            (v) -> new ExprByteValue(v.shortValue())), BYTE, DOUBLE),
=======
            (v) -> new ExprByteValue(Byte.valueOf(v.stringValue()))), BYTE, STRING),
        impl(nullMissingHandling(
            (v) -> new ExprByteValue(v.byteValue())), BYTE, DOUBLE),
>>>>>>> 10a98468
        impl(nullMissingHandling(
            (v) -> new ExprByteValue(v.booleanValue() ? 1 : 0)), BYTE, BOOLEAN)
    );
  }

  private static FunctionResolver castToShort() {
    return FunctionDSL.define(BuiltinFunctionName.CAST_TO_SHORT.getName(),
        impl(nullMissingHandling(
            (v) -> new ExprShortValue(Short.valueOf(v.stringValue()))), SHORT, STRING),
        impl(nullMissingHandling(
            (v) -> new ExprShortValue(v.shortValue())), SHORT, DOUBLE),
        impl(nullMissingHandling(
            (v) -> new ExprShortValue(v.booleanValue() ? 1 : 0)), SHORT, BOOLEAN)
    );
  }

  private static FunctionResolver castToInt() {
    return FunctionDSL.define(BuiltinFunctionName.CAST_TO_INT.getName(),
        impl(nullMissingHandling(
            (v) -> new ExprIntegerValue(Integer.valueOf(v.stringValue()))), INTEGER, STRING),
        impl(nullMissingHandling(
            (v) -> new ExprIntegerValue(v.integerValue())), INTEGER, DOUBLE),
        impl(nullMissingHandling(
            (v) -> new ExprIntegerValue(v.booleanValue() ? 1 : 0)), INTEGER, BOOLEAN)
    );
  }

  private static FunctionResolver castToLong() {
    return FunctionDSL.define(BuiltinFunctionName.CAST_TO_LONG.getName(),
        impl(nullMissingHandling(
            (v) -> new ExprLongValue(Long.valueOf(v.stringValue()))), LONG, STRING),
        impl(nullMissingHandling(
            (v) -> new ExprLongValue(v.longValue())), LONG, DOUBLE),
        impl(nullMissingHandling(
            (v) -> new ExprLongValue(v.booleanValue() ? 1L : 0L)), LONG, BOOLEAN)
    );
  }

  private static FunctionResolver castToFloat() {
    return FunctionDSL.define(BuiltinFunctionName.CAST_TO_FLOAT.getName(),
        impl(nullMissingHandling(
            (v) -> new ExprFloatValue(Float.valueOf(v.stringValue()))), FLOAT, STRING),
        impl(nullMissingHandling(
            (v) -> new ExprFloatValue(v.longValue())), FLOAT, DOUBLE),
        impl(nullMissingHandling(
            (v) -> new ExprFloatValue(v.booleanValue() ? 1f : 0f)), FLOAT, BOOLEAN)
    );
  }

  private static FunctionResolver castToDouble() {
    return FunctionDSL.define(BuiltinFunctionName.CAST_TO_DOUBLE.getName(),
        impl(nullMissingHandling(
            (v) -> new ExprDoubleValue(Double.valueOf(v.stringValue()))), DOUBLE, STRING),
        impl(nullMissingHandling(
            (v) -> new ExprDoubleValue(v.doubleValue())), DOUBLE, DOUBLE),
        impl(nullMissingHandling(
            (v) -> new ExprDoubleValue(v.booleanValue() ? 1D : 0D)), DOUBLE, BOOLEAN)
    );
  }

  private static FunctionResolver castToBoolean() {
    return FunctionDSL.define(BuiltinFunctionName.CAST_TO_BOOLEAN.getName(),
        impl(nullMissingHandling(
            (v) -> ExprBooleanValue.of(Boolean.valueOf(v.stringValue()))), BOOLEAN, STRING),
        impl(nullMissingHandling(
            (v) -> ExprBooleanValue.of(v.doubleValue() != 0)), BOOLEAN, DOUBLE),
        impl(nullMissingHandling((v) -> v), BOOLEAN, BOOLEAN)
    );
  }

  private static FunctionResolver castToDate() {
    return FunctionDSL.define(BuiltinFunctionName.CAST_TO_DATE.getName(),
        impl(nullMissingHandling(
            (v) -> new ExprDateValue(v.stringValue())), DATE, STRING),
        impl(nullMissingHandling(
            (v) -> new ExprDateValue(v.dateValue())), DATE, DATETIME),
        impl(nullMissingHandling(
            (v) -> new ExprDateValue(v.dateValue())), DATE, TIMESTAMP),
        impl(nullMissingHandling((v) -> v), DATE, DATE)
    );
  }

  private static FunctionResolver castToTime() {
    return FunctionDSL.define(BuiltinFunctionName.CAST_TO_TIME.getName(),
        impl(nullMissingHandling(
            (v) -> new ExprTimeValue(v.stringValue())), TIME, STRING),
        impl(nullMissingHandling(
            (v) -> new ExprTimeValue(v.timeValue())), TIME, DATETIME),
        impl(nullMissingHandling(
            (v) -> new ExprTimeValue(v.timeValue())), TIME, TIMESTAMP),
        impl(nullMissingHandling((v) -> v), TIME, TIME)
    );
  }

  private static FunctionResolver castToTimestamp() {
    return FunctionDSL.define(BuiltinFunctionName.CAST_TO_TIMESTAMP.getName(),
        impl(nullMissingHandling(
            (v) -> new ExprTimestampValue(v.stringValue())), TIMESTAMP, STRING),
        impl(nullMissingHandling(
            (v) -> new ExprTimestampValue(v.timestampValue())), TIMESTAMP, DATETIME),
        impl(nullMissingHandling((v) -> v), TIMESTAMP, TIMESTAMP)
    );
  }

  private static FunctionResolver castToDatetime() {
    return FunctionDSL.define(BuiltinFunctionName.CAST_TO_DATETIME.getName(),
        impl(nullMissingHandling(
            (v) -> new ExprDatetimeValue(v.stringValue())), DATETIME, STRING),
        impl(nullMissingHandling(
            (v) -> new ExprDatetimeValue(v.datetimeValue())), DATETIME, TIMESTAMP),
        impl(nullMissingHandling(
            (v) -> new ExprDatetimeValue(v.datetimeValue())), DATETIME, DATE)
    );
  }
}<|MERGE_RESOLUTION|>--- conflicted
+++ resolved
@@ -79,15 +79,9 @@
   private static FunctionResolver castToByte() {
     return FunctionDSL.define(BuiltinFunctionName.CAST_TO_BYTE.getName(),
         impl(nullMissingHandling(
-<<<<<<< HEAD
-            (v) -> new ExprByteValue(Short.valueOf(v.stringValue()))), BYTE, STRING),
-        impl(nullMissingHandling(
-            (v) -> new ExprByteValue(v.shortValue())), BYTE, DOUBLE),
-=======
             (v) -> new ExprByteValue(Byte.valueOf(v.stringValue()))), BYTE, STRING),
         impl(nullMissingHandling(
             (v) -> new ExprByteValue(v.byteValue())), BYTE, DOUBLE),
->>>>>>> 10a98468
         impl(nullMissingHandling(
             (v) -> new ExprByteValue(v.booleanValue() ? 1 : 0)), BYTE, BOOLEAN)
     );
