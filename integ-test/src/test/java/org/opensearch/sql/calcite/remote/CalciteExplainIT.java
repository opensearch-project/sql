--- conflicted
+++ resolved
@@ -27,11 +27,8 @@
     loadIndex(Index.BANK_WITH_STRING_VALUES);
     loadIndex(Index.NESTED_SIMPLE);
     loadIndex(Index.TIME_TEST_DATA);
-<<<<<<< HEAD
     loadIndex(Index.EVENTS);
-=======
     loadIndex(Index.LOGS);
->>>>>>> c54acc47
   }
 
   @Override
