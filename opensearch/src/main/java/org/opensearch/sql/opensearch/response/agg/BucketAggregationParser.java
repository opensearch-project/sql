--- conflicted
+++ resolved
@@ -5,14 +5,13 @@
 
 package org.opensearch.sql.opensearch.response.agg;
 
-<<<<<<< HEAD
-=======
 import java.util.Arrays;
->>>>>>> fdb09e86
 import java.util.List;
 import java.util.Map;
+import java.util.Objects;
 import lombok.EqualsAndHashCode;
 import lombok.Getter;
+import org.opensearch.search.SearchHits;
 import org.opensearch.search.aggregations.Aggregation;
 import org.opensearch.search.aggregations.Aggregations;
 import org.opensearch.search.aggregations.bucket.MultiBucketsAggregation;
@@ -20,83 +19,23 @@
 import org.opensearch.search.aggregations.bucket.range.Range;
 
 /**
- * Parser for bucket aggregations that contain sub-aggregations. This parser handles multiple levels
- * of multi-bucket aggregations by delegates sublevels to sub-parsers.
- *
- * <p>Please note that it does not handle metric or value count responses -- they should be parsed
- * only in {@link LeafBucketAggregationParser}.
+ * Use BucketAggregationParser only when there is a single group-by key, it returns multiple
+ * buckets. {@link CompositeAggregationParser} is used for multiple group by keys
  */
-<<<<<<< HEAD
-@Getter
-@EqualsAndHashCode(callSuper = false)
-public class BucketAggregationParser extends AbstractBucketAggregationParser {
-  /** The sub-aggregation parser used to process nested aggregations within each bucket. */
-  private final AbstractBucketAggregationParser subAggParser;
-=======
 @EqualsAndHashCode
 public class BucketAggregationParser implements OpenSearchAggregationResponseParser {
-  private final MetricParserHelper metricsParser;
+  @Getter private final MetricParserHelper metricsParser;
   // countAggNameList dedicated the list of count aggregations which are filled by doc_count
   private List<String> countAggNameList = List.of();
->>>>>>> fdb09e86
 
-  /**
-   * Constructs a new BucketAggregationParser with the specified sub-aggregation parser.
-   *
-   * @param subAggParser the parser to handle sublevel multi-bucket aggregations within each bucket
-   */
-  public BucketAggregationParser(AbstractBucketAggregationParser subAggParser) {
-    this.subAggParser = subAggParser;
+  public BucketAggregationParser(MetricParser... metricParserList) {
+    metricsParser = new MetricParserHelper(Arrays.asList(metricParserList));
   }
 
-<<<<<<< HEAD
-  /**
-   * Parses the provided aggregations into a list of maps containing the aggregated data. This
-   * method handles multi-bucket aggregations by processing each bucket and merging the results with
-   * bucket-specific key information.
-   *
-   * @param aggregations the aggregations to parse
-   * @return a list of maps containing the parsed aggregation data
-   * @throws IllegalStateException if the aggregation type is not supported or if the sub-parser
-   *     type is invalid
-   */
-  @Override
-  public List<Map<String, Object>> parse(Aggregations aggregations) {
-    if (subAggParser instanceof BucketAggregationParser) {
-      Aggregation aggregation = aggregations.asList().getFirst();
-      if (!(aggregation instanceof MultiBucketsAggregation)) {
-        throw new IllegalStateException(
-            "BucketAggregationParser can only be used with MultiBucketsAggregation");
-      }
-      return ((MultiBucketsAggregation) aggregation)
-          .getBuckets().stream()
-              .map(b -> parse(b, aggregation.getName()))
-              .flatMap(List::stream)
-              .toList();
-    } else if (subAggParser instanceof LeafBucketAggregationParser) {
-      return subAggParser.parse(aggregations);
-    } else {
-      throw new IllegalStateException(
-          "Sub parsers of a BucketAggregationParser can only be either BucketAggregationParser or"
-              + " LeafBucketAggregationParser");
-    }
+  public BucketAggregationParser(List<MetricParser> metricParserList) {
+    metricsParser = new MetricParserHelper(metricParserList);
   }
 
-  private List<Map<String, Object>> parse(MultiBucketsAggregation.Bucket bucket, String name) {
-    List<Map<String, Object>> results = subAggParser.parse(bucket.getAggregations());
-    if (bucket instanceof CompositeAggregation.Bucket compositeBucket) {
-      Map<String, Object> common = extract(compositeBucket);
-      for (Map<String, Object> r : results) {
-        r.putAll(common);
-      }
-    } else if (bucket instanceof Range.Bucket rangeBucket) {
-      Map<String, Object> common = extract(rangeBucket, name);
-      for (Map<String, Object> r : results) {
-        r.putAll(common);
-      }
-    }
-    return results;
-=======
   public BucketAggregationParser(
       List<MetricParser> metricParserList, List<String> countAggNameList) {
     metricsParser = new MetricParserHelper(metricParserList, countAggNameList);
@@ -109,6 +48,7 @@
     return ((MultiBucketsAggregation) agg)
         .getBuckets().stream()
             .map(b -> parseBucket(b, agg.getName()))
+            .filter(Objects::nonNull)
             .flatMap(List::stream)
             .toList();
   }
@@ -120,6 +60,19 @@
         isLeafAgg(aggregations)
             ? parseLeafAgg(aggregations, bucket.getDocCount())
             : parse(aggregations);
+
+    if (bucket instanceof CompositeAggregation.Bucket compositeBucket) {
+      Map<String, Object> common = extract(compositeBucket);
+      for (Map<String, Object> r : results) {
+        r.putAll(common);
+      }
+    } else if (bucket instanceof Range.Bucket) {
+      // return null so that an empty range will be filtered out
+      if (bucket.getDocCount() == 0) {
+        return null;
+      }
+      // the content of the range bucket is extracted with `r.put(name, bucket.getKey())` below
+    }
     for (Map<String, Object> r : results) {
       r.put(name, bucket.getKey());
     }
@@ -141,6 +94,44 @@
   public List<Map<String, Object>> parse(SearchHits hits) {
     throw new UnsupportedOperationException(
         "BucketAggregationParser doesn't support parse(SearchHits)");
->>>>>>> fdb09e86
+  }
+
+  /**
+   * Extracts key-value pairs from a composite aggregation bucket without processing its
+   * sub-aggregations.
+   *
+   * <p>For example, for the following CompositeAggregation bucket in response:
+   *
+   * <pre>{@code
+   * {
+   *   "key": {
+   *     "firstname": "William",
+   *     "lastname": "Shakespeare"
+   *   },
+   *   "sub_agg_name": {
+   *     "buckets": []
+   *   }
+   * }
+   * }</pre>
+   *
+   * It returns {@code {"firstname": "William", "lastname": "Shakespeare"}} as the response.
+   *
+   * @param bucket the composite aggregation bucket to extract data from
+   * @return a map containing the bucket's key-value pairs
+   */
+  protected Map<String, Object> extract(CompositeAggregation.Bucket bucket) {
+    return bucket.getKey();
+  }
+
+  /**
+   * Extracts key-value pairs from a range aggregation bucket without processing its
+   * sub-aggregations.
+   *
+   * @param bucket the range aggregation bucket to extract data from
+   * @param name the name to use as the key in the returned map
+   * @return a map containing the bucket's key mapped to the provided name
+   */
+  protected Map<String, Object> extract(Range.Bucket bucket, String name) {
+    return Map.of(name, bucket.getKey());
   }
 }