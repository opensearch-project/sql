/*
 * Copyright OpenSearch Contributors
 * SPDX-License-Identifier: Apache-2.0
 */


package org.opensearch.sql.opensearch.storage.script.aggregation.dsl;

import static org.opensearch.sql.data.type.ExprCoreType.INTEGER;

import java.util.ArrayList;
import java.util.List;
import java.util.Locale;
import org.apache.commons.lang3.tuple.Pair;
import org.opensearch.search.aggregations.AggregationBuilder;
import org.opensearch.search.aggregations.AggregationBuilders;
import org.opensearch.search.aggregations.AggregatorFactories;
import org.opensearch.search.aggregations.bucket.filter.FilterAggregationBuilder;
import org.opensearch.search.aggregations.metrics.CardinalityAggregationBuilder;
import org.opensearch.search.aggregations.metrics.ExtendedStats;
import org.opensearch.search.aggregations.support.ValuesSourceAggregationBuilder;
import org.opensearch.sql.expression.Expression;
import org.opensearch.sql.expression.ExpressionNodeVisitor;
import org.opensearch.sql.expression.LiteralExpression;
import org.opensearch.sql.expression.ReferenceExpression;
import org.opensearch.sql.expression.aggregation.NamedAggregator;
import org.opensearch.sql.opensearch.response.agg.FilterParser;
import org.opensearch.sql.opensearch.response.agg.MetricParser;
import org.opensearch.sql.opensearch.response.agg.SingleValueParser;
import org.opensearch.sql.opensearch.response.agg.StatsParser;
import org.opensearch.sql.opensearch.storage.script.filter.FilterQueryBuilder;
import org.opensearch.sql.opensearch.storage.serialization.ExpressionSerializer;

/**
 * Build the Metric Aggregation and List of {@link MetricParser} from {@link NamedAggregator}.
 */
public class MetricAggregationBuilder
    extends ExpressionNodeVisitor<Pair<AggregationBuilder, MetricParser>, Object> {

  private final AggregationBuilderHelper helper;
  private final FilterQueryBuilder filterBuilder;

  /**
   * Constructor.
   */
  public MetricAggregationBuilder(ExpressionSerializer serializer) {
    this.helper = new AggregationBuilderHelper(serializer);
    this.filterBuilder = new FilterQueryBuilder(serializer);
  }

  /**
   * Build AggregatorFactories.Builder from {@link NamedAggregator}.
   *
   * @param aggregatorList aggregator list
   * @return AggregatorFactories.Builder
   */
  public Pair<AggregatorFactories.Builder, List<MetricParser>> build(
      List<NamedAggregator> aggregatorList) {
    AggregatorFactories.Builder builder = new AggregatorFactories.Builder();
    List<MetricParser> metricParserList = new ArrayList<>();
    for (NamedAggregator aggregator : aggregatorList) {
      Pair<AggregationBuilder, MetricParser> pair = aggregator.accept(this, null);
      builder.addAggregator(pair.getLeft());
      metricParserList.add(pair.getRight());
    }
    return Pair.of(builder, metricParserList);
  }

  @Override
  public Pair<AggregationBuilder, MetricParser> visitNamedAggregator(
      NamedAggregator node, Object context) {
    Expression expression = node.getArguments().get(0);
    Expression condition = node.getDelegated().condition();
    Boolean distinct = node.getDelegated().distinct();
    String name = node.getName();
    String functionName = node.getFunctionName().getFunctionName().toLowerCase(Locale.ROOT);
<<<<<<< HEAD

    if (distinct) {
      switch (functionName) {
        case "count":
          return make(
              AggregationBuilders.cardinality(name),
              expression,
              condition,
              name,
              new SingleValueParser(name));
        default:
          throw new IllegalStateException(String.format(
              "unsupported distinct aggregator %s", node.getFunctionName().getFunctionName()));
      }
    }

=======

    if (distinct) {
      switch (functionName) {
        case "count":
          return make(
              AggregationBuilders.cardinality(name),
              expression,
              condition,
              name,
              new SingleValueParser(name));
        default:
          throw new IllegalStateException(String.format(
              "unsupported distinct aggregator %s", node.getFunctionName().getFunctionName()));
      }
    }

>>>>>>> 10a98468
    switch (functionName) {
      case "avg":
        return make(
            AggregationBuilders.avg(name),
            expression,
            condition,
            name,
            new SingleValueParser(name));
      case "sum":
        return make(
            AggregationBuilders.sum(name),
            expression,
            condition,
            name,
            new SingleValueParser(name));
      case "count":
        return make(
            AggregationBuilders.count(name),
            replaceStarOrLiteral(expression),
            condition,
            name,
            new SingleValueParser(name));
      case "min":
        return make(
            AggregationBuilders.min(name),
            expression,
            condition,
            name,
            new SingleValueParser(name));
      case "max":
        return make(
            AggregationBuilders.max(name),
            expression,
            condition,
            name,
            new SingleValueParser(name));
      case "var_samp":
        return make(
            AggregationBuilders.extendedStats(name),
            expression,
            condition,
            name,
            new StatsParser(ExtendedStats::getVarianceSampling,name));
      case "var_pop":
        return make(
            AggregationBuilders.extendedStats(name),
            expression,
            condition,
            name,
            new StatsParser(ExtendedStats::getVariancePopulation,name));
      case "stddev_samp":
        return make(
            AggregationBuilders.extendedStats(name),
            expression,
            condition,
            name,
            new StatsParser(ExtendedStats::getStdDeviationSampling,name));
      case "stddev_pop":
        return make(
            AggregationBuilders.extendedStats(name),
            expression,
            condition,
            name,
            new StatsParser(ExtendedStats::getStdDeviationPopulation,name));
      default:
        throw new IllegalStateException(
            String.format("unsupported aggregator %s", node.getFunctionName().getFunctionName()));
    }
  }

  private Pair<AggregationBuilder, MetricParser> make(
      ValuesSourceAggregationBuilder<?> builder,
      Expression expression,
      Expression condition,
      String name,
      MetricParser parser) {
    ValuesSourceAggregationBuilder aggregationBuilder =
        helper.build(expression, builder::field, builder::script);
    if (condition != null) {
      return Pair.of(
          makeFilterAggregation(aggregationBuilder, condition, name),
          FilterParser.builder().name(name).metricsParser(parser).build());
    }
    return Pair.of(aggregationBuilder, parser);
  }

  /**
   * Make {@link CardinalityAggregationBuilder} for distinct count aggregations.
   */
  private Pair<AggregationBuilder, MetricParser> make(CardinalityAggregationBuilder builder,
                                                      Expression expression,
                                                      Expression condition,
                                                      String name,
                                                      MetricParser parser) {
    CardinalityAggregationBuilder aggregationBuilder =
        helper.build(expression, builder::field, builder::script);
    if (condition != null) {
      return Pair.of(
          makeFilterAggregation(aggregationBuilder, condition, name),
          FilterParser.builder().name(name).metricsParser(parser).build());
    }
    return Pair.of(aggregationBuilder, parser);
  }

  /**
   * Replace star or literal with OpenSearch metadata field "_index". Because: 1) Analyzer already
   * converts * to string literal, literal check here can handle both COUNT(*) and COUNT(1). 2)
   * Value count aggregation on _index counts all docs (after filter), therefore it has same
   * semantics as COUNT(*) or COUNT(1).
   *
   * @param countArg count function argument
   * @return Reference to _index if literal, otherwise return original argument expression
   */
  private Expression replaceStarOrLiteral(Expression countArg) {
    if (countArg instanceof LiteralExpression) {
      return new ReferenceExpression("_index", INTEGER);
    }
    return countArg;
  }

  /**
   * Make builder to build FilterAggregation for aggregations with filter in the bucket.
   *
   * @param subAggBuilder AggregationBuilder instance which the filter is applied to.
   * @param condition Condition expression in the filter.
   * @param name Name of the FilterAggregation instance to build.
   * @return {@link FilterAggregationBuilder}.
   */
  private FilterAggregationBuilder makeFilterAggregation(
      AggregationBuilder subAggBuilder, Expression condition, String name) {
    return AggregationBuilders.filter(name, filterBuilder.build(condition))
        .subAggregation(subAggBuilder);
  }
}<|MERGE_RESOLUTION|>--- conflicted
+++ resolved
@@ -74,7 +74,6 @@
     Boolean distinct = node.getDelegated().distinct();
     String name = node.getName();
     String functionName = node.getFunctionName().getFunctionName().toLowerCase(Locale.ROOT);
-<<<<<<< HEAD
 
     if (distinct) {
       switch (functionName) {
@@ -91,24 +90,6 @@
       }
     }
 
-=======
-
-    if (distinct) {
-      switch (functionName) {
-        case "count":
-          return make(
-              AggregationBuilders.cardinality(name),
-              expression,
-              condition,
-              name,
-              new SingleValueParser(name));
-        default:
-          throw new IllegalStateException(String.format(
-              "unsupported distinct aggregator %s", node.getFunctionName().getFunctionName()));
-      }
-    }
-
->>>>>>> 10a98468
     switch (functionName) {
       case "avg":
         return make(
