--- conflicted
+++ resolved
@@ -433,11 +433,8 @@
     | DAYOFMONTH
     | DAYOFWEEK
     | DAYOFYEAR
-<<<<<<< HEAD
     | DAY_OF_YEAR
-=======
     | DAY_OF_WEEK
->>>>>>> dc5578aa
     | FROM_DAYS
     | FROM_UNIXTIME
     | HOUR
