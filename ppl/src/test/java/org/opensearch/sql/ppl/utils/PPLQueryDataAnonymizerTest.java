--- conflicted
+++ resolved
@@ -33,11 +33,7 @@
 
   @Test
   public void testSearchCommand() {
-<<<<<<< HEAD
-    assertEquals("source=t a:***", anonymize("search source=t a=1"));
-=======
     assertEquals("source=table a:***", anonymize("search source=t a=1"));
->>>>>>> 5be225ed
   }
 
   @Test
@@ -131,12 +127,8 @@
 
   @Test
   public void testRenameCommandWithWildcards() {
-<<<<<<< HEAD
-    assertEquals("source=t | rename f* as g*", anonymize("source=t | rename f* as g*"));
-=======
     assertEquals(
         "source=table | rename identifier as identifier", anonymize("source=t | rename f* as g*"));
->>>>>>> 5be225ed
   }
 
   @Test
@@ -267,13 +259,6 @@
   public void testEvalCommandWithStrftime() {
     assertEquals(
         "source=table | eval identifier=strftime(identifier,***)",
-        anonymize("source=t | eval formatted=strftime(timestamp, '%Y-%m-%d %H:%M:%S')"));
-  }
-
-  @Test
-  public void testEvalCommandWithStrftime() {
-    assertEquals(
-        "source=t | eval formatted=strftime(timestamp,***)",
         anonymize("source=t | eval formatted=strftime(timestamp, '%Y-%m-%d %H:%M:%S')"));
   }
 
@@ -427,26 +412,6 @@
   @Test
   public void testAppend() {
     assertEquals(
-<<<<<<< HEAD
-        "source=t | stats count() by b | append [ | stats sum(c) by b ]",
-        anonymize("source=t | stats count() by b | append [ | stats sum(c) by b ]"));
-    assertEquals(
-        "source=t | stats count() by b | append [ | stats sum(c) by b ]",
-        anonymize("source=t | stats count() by b | append [ | stats sum(c) by b ]"));
-    assertEquals(
-        "source=t | append [ | where a = *** ]", anonymize("source=t | append [ | where a = 1 ]"));
-    assertEquals(
-        "source=t | stats count() by b | append [source=a | stats sum(c) by b ]",
-        anonymize("source=t | stats count() by b | append [source=a | stats sum(c) by b ]"));
-    assertEquals(
-        "source=t | append [source=b | where a = *** ]",
-        anonymize("source=t | append [source=b | where a = 1 ]"));
-    assertEquals(
-        "source=t | stats count() by b | append [source=a ]",
-        anonymize("source=t | stats count() by b | append [ source=a ]"));
-    assertEquals(
-        "source=t | stats count() by b | append [ ]",
-=======
         "source=table | stats count() by identifier | append [ | stats sum(identifier) by"
             + " identifier ]",
         anonymize("source=t | stats count() by b | append [ | stats sum(c) by b ]"));
@@ -469,15 +434,11 @@
         anonymize("source=t | stats count() by b | append [ source=a ]"));
     assertEquals(
         "source=table | stats count() by identifier | append [ ]",
->>>>>>> 5be225ed
         anonymize("source=t | stats count() by b | append [ ]"));
   }
 
   @Test
-<<<<<<< HEAD
-=======
   // Same as SQL, select * from a as b -> SELECT * FROM table AS identifier
->>>>>>> 5be225ed
   public void testSubqueryAlias() {
     assertEquals("source=table as identifier", anonymize("source=t as t1"));
   }
@@ -485,30 +446,6 @@
   @Test
   public void testJoin() {
     assertEquals(
-<<<<<<< HEAD
-        "source=t | cross join max=0 on *** = *** s | fields + id",
-        anonymize("source=t | cross join on 1=1 s | fields id"));
-    assertEquals(
-        "source=t | inner join max=0 on id = uid s | fields + id",
-        anonymize("source=t | inner join on id = uid s | fields id"));
-    assertEquals(
-        "source=t as l | inner join max=0 left = l right = r on id = uid s as r | fields + id",
-        anonymize("source=t | join left = l right = r on id = uid s | fields id"));
-    assertEquals(
-        "source=t | left join max=0 right = r on id = uid s as r | fields + id",
-        anonymize("source=t | left join right = r on id = uid s | fields id"));
-    assertEquals(
-        "source=t as t1 | inner join max=0 left = t1 right = t2 on id = uid s as t2 | fields +"
-            + " t1.id",
-        anonymize("source=t as t1 | inner join on id = uid s as t2 | fields t1.id"));
-    assertEquals(
-        "source=t as t1 | right join max=0 left = t1 right = t2 on t1.id = t2.id s as t2 | fields +"
-            + " t1.id",
-        anonymize("source=t as t1 | right join max=0 on t1.id = t2.id s as t2 | fields t1.id"));
-    assertEquals(
-        "source=t as t1 | right join max=0 left = t1 right = t2 on t1.id = t2.id [ source=s |"
-            + " fields + id ] as t2 | fields + t1.id",
-=======
         "source=table | cross join max=*** on *** = *** table | fields + identifier",
         anonymize("source=t | cross join on 1=1 s | fields id"));
     assertEquals(
@@ -534,37 +471,17 @@
         "source=table as identifier | right join max=*** left = identifier right = identifier on"
             + " identifier = identifier [ source=table | fields + identifier ] as identifier |"
             + " fields + identifier",
->>>>>>> 5be225ed
         anonymize(
             "source=t as t1 | right join max=0 on t1.id = t2.id [ source=s | fields id] as t2 |"
                 + " fields t1.id"));
     assertEquals(
-<<<<<<< HEAD
-        "source=t | inner join max=2 on id = uid s | fields + id",
-=======
         "source=table | inner join max=*** on identifier = identifier table | fields + identifier",
->>>>>>> 5be225ed
         anonymize("source=t | inner join max=2 on id = uid s | fields id"));
   }
 
   @Test
   public void testJoinWithFieldList() {
     assertEquals(
-<<<<<<< HEAD
-        "source=t | join type=inner overwrite=true max=0  s | fields + id",
-        anonymize("source=t | join s | fields id"));
-    assertEquals(
-        "source=t | join type=inner overwrite=true max=0 id s | fields + id",
-        anonymize("source=t | join id s | fields id"));
-    assertEquals(
-        "source=t | join type=left overwrite=false max=0 id1,id2 s | fields + id1",
-        anonymize("source=t | join type=left overwrite=false id1,id2 s | fields id1"));
-    assertEquals(
-        "source=t | join type=left overwrite=false max=0 id1,id2 s | fields + id1",
-        anonymize("source=t | join type=outer overwrite=false id1 id2 s | fields id1"));
-    assertEquals(
-        "source=t | join type=left overwrite=true max=2 id1,id2 s | fields + id1",
-=======
         "source=table | join type=inner overwrite=*** max=***  table | fields + identifier",
         anonymize("source=t | join s | fields id"));
     assertEquals(
@@ -582,7 +499,6 @@
     assertEquals(
         "source=table | join type=left overwrite=*** max=*** identifier,identifier table | fields +"
             + " identifier",
->>>>>>> 5be225ed
         anonymize("source=t | join type=outer max=2 id1 id2 s | fields id1"));
   }
 
@@ -637,12 +553,8 @@
             + " identifier",
         anonymize("source=t |  eval id = [ source=s | stats max(b) ] | fields id"));
     assertEquals(
-<<<<<<< HEAD
-        "source=t | where id > [ source=s | where id = uid | stats max(b) ] | fields + id",
-=======
         "source=table | where identifier > [ source=table | where identifier = identifier | stats"
             + " max(identifier) ] | fields + identifier",
->>>>>>> 5be225ed
         anonymize(
             "source=t | where id > [ source=s | where id = uid | stats max(b) ] | fields id"));
   }
@@ -719,13 +631,6 @@
 
   @Test
   public void testRegex() {
-<<<<<<< HEAD
-    assertEquals(
-        "source=t | regex fieldname=***", anonymize("source=t | regex fieldname='pattern'"));
-    assertEquals(
-        "source=t | regex fieldname!=***", anonymize("source=t | regex fieldname!='pattern'"));
-=======
->>>>>>> 5be225ed
     assertEquals(
         "source=table | regex identifier=***", anonymize("source=t | regex fieldname='pattern'"));
     assertEquals(
@@ -740,17 +645,6 @@
     when(settings.getSettingValue(Key.PPL_REX_MAX_MATCH_LIMIT)).thenReturn(10);
 
     assertEquals(
-<<<<<<< HEAD
-        "source=t | rex field=message mode=extract \"(?<user>[A-Z]+)\" max_match=1",
-        anonymize("source=t | rex field=message \"(?<user>[A-Z]+)\""));
-    assertEquals(
-        "source=t | rex field=lastname mode=extract \"(?<initial>^[A-Z])\" max_match=1 | fields +"
-            + " lastname,initial",
-        anonymize(
-            "source=t | rex field=lastname \"(?<initial>^[A-Z])\" | fields lastname, initial"));
-    assertEquals(
-        "source=t | rex field=name mode=extract \"(?<first>[A-Z])\" max_match=3",
-=======
         "source=table | rex field=identifier mode=extract \"***\" max_match=***",
         anonymize("source=t | rex field=message \"(?<user>[A-Z]+)\""));
     assertEquals(
@@ -759,7 +653,6 @@
         anonymize("source=table | rex field=identifier \"***\" | fields identifier, identifier"));
     assertEquals(
         "source=table | rex field=identifier mode=extract \"***\" max_match=***",
->>>>>>> 5be225ed
         anonymize("source=t | rex field=name \"(?<first>[A-Z])\" max_match=3"));
   }
 
@@ -768,17 +661,10 @@
     when(settings.getSettingValue(Key.PPL_REX_MAX_MATCH_LIMIT)).thenReturn(10);
 
     assertEquals(
-<<<<<<< HEAD
-        "source=t | rex field=lastname mode=sed \"s/^[A-Z]/X/\" max_match=1",
-        anonymize("source=t | rex field=lastname mode=sed \"s/^[A-Z]/X/\""));
-    assertEquals(
-        "source=t | rex field=data mode=sed \"s/sensitive/clean/g\" max_match=1 | fields + data",
-=======
         "source=table | rex field=identifier mode=sed \"***\" max_match=***",
         anonymize("source=t | rex field=lastname mode=sed \"s/^[A-Z]/X/\""));
     assertEquals(
         "source=table | rex field=identifier mode=sed \"***\" max_match=*** | fields + identifier",
->>>>>>> 5be225ed
         anonymize("source=t | rex field=data mode=sed \"s/sensitive/clean/g\" | fields data"));
   }
 
@@ -786,11 +672,7 @@
   public void testMvjoin() {
     // Test mvjoin with array of strings
     assertEquals(
-<<<<<<< HEAD
-        "source=t | eval result=mvjoin(array(***,***,***),***) | fields + result",
-=======
         "source=table | eval identifier=mvjoin(array(***,***,***),***) | fields + identifier",
->>>>>>> 5be225ed
         anonymize("source=t | eval result=mvjoin(array('a', 'b', 'c'), ',') | fields result"));
   }
 
@@ -799,13 +681,8 @@
     when(settings.getSettingValue(Key.PPL_REX_MAX_MATCH_LIMIT)).thenReturn(10);
 
     assertEquals(
-<<<<<<< HEAD
-        "source=t | rex field=message mode=extract \"(?<word>[a-z]+)\" max_match=1"
-            + " offset_field=pos",
-=======
         "source=table | rex field=identifier mode=extract \"***\" max_match=***"
             + " offset_field=identifier",
->>>>>>> 5be225ed
         anonymize("source=t | rex field=message \"(?<word>[a-z]+)\" offset_field=pos"));
   }
 
