--- conflicted
+++ resolved
@@ -7,11 +7,13 @@
 
 import static org.mockito.Answers.RETURNS_DEEP_STUBS;
 import static org.mockito.ArgumentMatchers.any;
+import static org.mockito.ArgumentMatchers.anyString;
 import static org.mockito.ArgumentMatchers.argThat;
 import static org.mockito.ArgumentMatchers.eq;
 import static org.mockito.Mockito.doNothing;
 import static org.mockito.Mockito.doReturn;
 import static org.mockito.Mockito.doThrow;
+import static org.mockito.Mockito.mock;
 import static org.mockito.Mockito.never;
 import static org.mockito.Mockito.reset;
 import static org.mockito.Mockito.times;
@@ -42,6 +44,7 @@
 import java.util.HashSet;
 import java.util.Map;
 import java.util.Optional;
+import java.util.concurrent.ExecutionException;
 import org.json.JSONObject;
 import org.junit.jupiter.api.Assertions;
 import org.junit.jupiter.api.BeforeEach;
@@ -51,6 +54,7 @@
 import org.mockito.Captor;
 import org.mockito.Mock;
 import org.mockito.junit.jupiter.MockitoExtension;
+import org.opensearch.action.support.master.AcknowledgedResponse;
 import org.opensearch.client.Client;
 import org.opensearch.sql.datasource.DataSourceService;
 import org.opensearch.sql.datasource.model.DataSourceMetadata;
@@ -60,23 +64,17 @@
 import org.opensearch.sql.spark.asyncquery.model.AsyncQueryJobMetadata;
 import org.opensearch.sql.spark.client.EMRServerlessClient;
 import org.opensearch.sql.spark.client.StartJobRequest;
-import org.opensearch.sql.spark.dispatcher.model.DispatchQueryRequest;
-import org.opensearch.sql.spark.dispatcher.model.DispatchQueryResponse;
-import org.opensearch.sql.spark.dispatcher.model.JobType;
+import org.opensearch.sql.spark.dispatcher.model.*;
 import org.opensearch.sql.spark.execution.session.Session;
 import org.opensearch.sql.spark.execution.session.SessionId;
 import org.opensearch.sql.spark.execution.session.SessionManager;
 import org.opensearch.sql.spark.execution.statement.Statement;
 import org.opensearch.sql.spark.execution.statement.StatementId;
 import org.opensearch.sql.spark.execution.statement.StatementState;
-import org.opensearch.sql.spark.execution.statestore.StateStore;
 import org.opensearch.sql.spark.flint.FlintIndexMetadata;
 import org.opensearch.sql.spark.flint.FlintIndexMetadataReader;
-<<<<<<< HEAD
-=======
 import org.opensearch.sql.spark.flint.FlintIndexType;
 import org.opensearch.sql.spark.leasemanager.LeaseManager;
->>>>>>> d3ce049b
 import org.opensearch.sql.spark.response.JobExecutionResponseReader;
 import org.opensearch.sql.spark.rest.model.LangType;
 
@@ -92,6 +90,8 @@
   @Mock(answer = RETURNS_DEEP_STUBS)
   private Client openSearchClient;
 
+  @Mock private FlintIndexMetadata flintIndexMetadata;
+
   @Mock private SessionManager sessionManager;
 
   @Mock private LeaseManager leaseManager;
@@ -107,8 +107,6 @@
   private final AsyncQueryId QUERY_ID = AsyncQueryId.newAsyncQueryId(DS_NAME);
 
   @Captor ArgumentCaptor<StartJobRequest> startJobRequestArgumentCaptor;
-
-  @Mock private StateStore stateStore;
 
   @BeforeEach
   void setUp() {
@@ -121,11 +119,7 @@
             flintIndexMetadataReader,
             openSearchClient,
             sessionManager,
-<<<<<<< HEAD
-            stateStore);
-=======
             leaseManager);
->>>>>>> d3ce049b
   }
 
   @Test
@@ -179,6 +173,7 @@
             null);
     Assertions.assertEquals(expected, startJobRequestArgumentCaptor.getValue());
     Assertions.assertEquals(EMR_JOB_ID, dispatchQueryResponse.getJobId());
+    Assertions.assertFalse(dispatchQueryResponse.isDropIndexQuery());
     verifyNoInteractions(flintIndexMetadataReader);
   }
 
@@ -234,6 +229,7 @@
             null);
     Assertions.assertEquals(expected, startJobRequestArgumentCaptor.getValue());
     Assertions.assertEquals(EMR_JOB_ID, dispatchQueryResponse.getJobId());
+    Assertions.assertFalse(dispatchQueryResponse.isDropIndexQuery());
     verifyNoInteractions(flintIndexMetadataReader);
   }
 
@@ -287,6 +283,7 @@
             null);
     Assertions.assertEquals(expected, startJobRequestArgumentCaptor.getValue());
     Assertions.assertEquals(EMR_JOB_ID, dispatchQueryResponse.getJobId());
+    Assertions.assertFalse(dispatchQueryResponse.isDropIndexQuery());
     verifyNoInteractions(flintIndexMetadataReader);
   }
 
@@ -406,6 +403,7 @@
             null);
     Assertions.assertEquals(expected, startJobRequestArgumentCaptor.getValue());
     Assertions.assertEquals(EMR_JOB_ID, dispatchQueryResponse.getJobId());
+    Assertions.assertFalse(dispatchQueryResponse.isDropIndexQuery());
     verifyNoInteractions(flintIndexMetadataReader);
   }
 
@@ -460,6 +458,7 @@
             null);
     Assertions.assertEquals(expected, startJobRequestArgumentCaptor.getValue());
     Assertions.assertEquals(EMR_JOB_ID, dispatchQueryResponse.getJobId());
+    Assertions.assertFalse(dispatchQueryResponse.isDropIndexQuery());
     verifyNoInteractions(flintIndexMetadataReader);
   }
 
@@ -514,6 +513,7 @@
             null);
     Assertions.assertEquals(expected, startJobRequestArgumentCaptor.getValue());
     Assertions.assertEquals(EMR_JOB_ID, dispatchQueryResponse.getJobId());
+    Assertions.assertFalse(dispatchQueryResponse.isDropIndexQuery());
     verifyNoInteractions(flintIndexMetadataReader);
   }
 
@@ -572,6 +572,7 @@
             null);
     Assertions.assertEquals(expected, startJobRequestArgumentCaptor.getValue());
     Assertions.assertEquals(EMR_JOB_ID, dispatchQueryResponse.getJobId());
+    Assertions.assertFalse(dispatchQueryResponse.isDropIndexQuery());
     verifyNoInteractions(flintIndexMetadataReader);
   }
 
@@ -630,6 +631,7 @@
             null);
     Assertions.assertEquals(expected, startJobRequestArgumentCaptor.getValue());
     Assertions.assertEquals(EMR_JOB_ID, dispatchQueryResponse.getJobId());
+    Assertions.assertFalse(dispatchQueryResponse.isDropIndexQuery());
     verifyNoInteractions(flintIndexMetadataReader);
   }
 
@@ -684,6 +686,7 @@
             null);
     Assertions.assertEquals(expected, startJobRequestArgumentCaptor.getValue());
     Assertions.assertEquals(EMR_JOB_ID, dispatchQueryResponse.getJobId());
+    Assertions.assertFalse(dispatchQueryResponse.isDropIndexQuery());
     verifyNoInteractions(flintIndexMetadataReader);
   }
 
@@ -738,6 +741,7 @@
             null);
     Assertions.assertEquals(expected, startJobRequestArgumentCaptor.getValue());
     Assertions.assertEquals(EMR_JOB_ID, dispatchQueryResponse.getJobId());
+    Assertions.assertFalse(dispatchQueryResponse.isDropIndexQuery());
     verifyNoInteractions(flintIndexMetadataReader);
   }
 
@@ -792,6 +796,7 @@
             null);
     Assertions.assertEquals(expected, startJobRequestArgumentCaptor.getValue());
     Assertions.assertEquals(EMR_JOB_ID, dispatchQueryResponse.getJobId());
+    Assertions.assertFalse(dispatchQueryResponse.isDropIndexQuery());
     verifyNoInteractions(flintIndexMetadataReader);
   }
 
@@ -979,19 +984,6 @@
 
   @Test
   void testGetQueryResponseWithSuccess() {
-<<<<<<< HEAD
-    SparkQueryDispatcher sparkQueryDispatcher =
-        new SparkQueryDispatcher(
-            emrServerlessClient,
-            dataSourceService,
-            dataSourceUserAuthorizationHelper,
-            jobExecutionResponseReader,
-            flintIndexMetadataReader,
-            openSearchClient,
-            sessionManager,
-            stateStore);
-=======
->>>>>>> d3ce049b
     JSONObject queryResult = new JSONObject();
     Map<String, Object> resultMap = new HashMap<>();
     resultMap.put(STATUS_FIELD, "SUCCESS");
@@ -1016,8 +1008,6 @@
     verifyNoInteractions(emrServerlessClient);
   }
 
-<<<<<<< HEAD
-=======
   // todo. refactor query process logic in plugin.
   @Test
   void testGetQueryResponseOfDropIndex() {
@@ -1257,7 +1247,6 @@
     Assertions.assertTrue(dispatchQueryResponse.isDropIndexQuery());
   }
 
->>>>>>> d3ce049b
   @Test
   void testDispatchQueryWithExtraSparkSubmitParameters() {
     DataSourceMetadata dataSourceMetadata = constructMyGlueDataSourceMetadata();
@@ -1445,6 +1434,6 @@
   private AsyncQueryJobMetadata asyncQueryJobMetadataWithSessionId(
       String statementId, String sessionId) {
     return new AsyncQueryJobMetadata(
-        new AsyncQueryId(statementId), EMRS_APPLICATION_ID, EMR_JOB_ID, null, sessionId);
+        new AsyncQueryId(statementId), EMRS_APPLICATION_ID, EMR_JOB_ID, false, null, sessionId);
   }
 }