--- conflicted
+++ resolved
@@ -199,14 +199,11 @@
       registerOperator(SIN, SqlStdOperatorTable.SIN);
       registerOperator(CBRT, SqlStdOperatorTable.CBRT);
       registerOperator(IS_NOT_NULL, SqlStdOperatorTable.IS_NOT_NULL);
+      registerOperator(IS_PRESENT, SqlStdOperatorTable.IS_NOT_NULL);
       registerOperator(IS_NULL, SqlStdOperatorTable.IS_NULL);
       registerOperator(IF, SqlStdOperatorTable.CASE);
       registerOperator(IFNULL, SqlStdOperatorTable.COALESCE);
-<<<<<<< HEAD
       registerOperator(COALESCE, SqlStdOperatorTable.COALESCE);
-=======
-      registerOperator(IS_PRESENT, SqlStdOperatorTable.IS_NOT_NULL);
->>>>>>> 94fb171f
 
       // Register library operator
       registerOperator(REGEXP, SqlLibraryOperators.REGEXP);
