/*
 * Copyright OpenSearch Contributors
 * SPDX-License-Identifier: Apache-2.0
 */

package org.opensearch.sql.spark.asyncquery;

import static org.opensearch.sql.opensearch.setting.OpenSearchSettings.*;
import static org.opensearch.sql.spark.data.constants.SparkConstants.DEFAULT_CLASS_NAME;
import static org.opensearch.sql.spark.data.constants.SparkConstants.FLINT_JOB_REQUEST_INDEX;
import static org.opensearch.sql.spark.data.constants.SparkConstants.FLINT_JOB_SESSION_ID;
import static org.opensearch.sql.spark.data.constants.SparkConstants.FLINT_SESSION_CLASS_NAME;
import static org.opensearch.sql.spark.data.constants.SparkConstants.SPARK_REQUEST_BUFFER_INDEX_NAME;
import static org.opensearch.sql.spark.execution.session.SessionModel.SESSION_DOC_TYPE;
import static org.opensearch.sql.spark.execution.statement.StatementModel.SESSION_ID;
import static org.opensearch.sql.spark.execution.statement.StatementModel.STATEMENT_DOC_TYPE;
import static org.opensearch.sql.spark.execution.statestore.StateStore.DATASOURCE_TO_REQUEST_INDEX;
import static org.opensearch.sql.spark.execution.statestore.StateStore.getSession;
import static org.opensearch.sql.spark.execution.statestore.StateStore.getStatement;
import static org.opensearch.sql.spark.execution.statestore.StateStore.updateSessionState;
import static org.opensearch.sql.spark.execution.statestore.StateStore.updateStatementState;

import com.amazonaws.services.emrserverless.model.CancelJobRunResult;
import com.amazonaws.services.emrserverless.model.GetJobRunResult;
import com.amazonaws.services.emrserverless.model.JobRun;
import com.google.common.collect.ImmutableList;
import com.google.common.collect.ImmutableMap;
import com.google.common.collect.ImmutableSet;
import java.util.*;
import lombok.Getter;
import org.apache.commons.lang3.StringUtils;
import org.junit.After;
import org.junit.Before;
import org.junit.Ignore;
import org.junit.Test;
import org.opensearch.action.search.SearchRequest;
import org.opensearch.action.search.SearchResponse;
import org.opensearch.client.node.NodeClient;
import org.opensearch.cluster.service.ClusterService;
import org.opensearch.common.settings.ClusterSettings;
import org.opensearch.common.settings.Setting;
import org.opensearch.common.settings.Settings;
import org.opensearch.core.common.Strings;
import org.opensearch.index.query.QueryBuilder;
import org.opensearch.index.query.QueryBuilders;
import org.opensearch.plugins.Plugin;
import org.opensearch.search.builder.SearchSourceBuilder;
import org.opensearch.sql.datasource.model.DataSourceMetadata;
import org.opensearch.sql.datasource.model.DataSourceType;
import org.opensearch.sql.datasources.auth.DataSourceUserAuthorizationHelperImpl;
import org.opensearch.sql.datasources.encryptor.EncryptorImpl;
import org.opensearch.sql.datasources.glue.GlueDataSourceFactory;
import org.opensearch.sql.datasources.service.DataSourceMetadataStorage;
import org.opensearch.sql.datasources.service.DataSourceServiceImpl;
import org.opensearch.sql.datasources.storage.OpenSearchDataSourceMetadataStorage;
import org.opensearch.sql.opensearch.setting.OpenSearchSettings;
import org.opensearch.sql.spark.asyncquery.model.AsyncQueryExecutionResponse;
import org.opensearch.sql.spark.client.EMRServerlessClient;
import org.opensearch.sql.spark.client.StartJobRequest;
import org.opensearch.sql.spark.config.SparkExecutionEngineConfig;
import org.opensearch.sql.spark.dispatcher.SparkQueryDispatcher;
import org.opensearch.sql.spark.execution.session.SessionId;
import org.opensearch.sql.spark.execution.session.SessionManager;
import org.opensearch.sql.spark.execution.session.SessionModel;
import org.opensearch.sql.spark.execution.session.SessionState;
import org.opensearch.sql.spark.execution.statement.StatementModel;
import org.opensearch.sql.spark.execution.statement.StatementState;
import org.opensearch.sql.spark.execution.statestore.StateStore;
import org.opensearch.sql.spark.flint.FlintIndexMetadataReaderImpl;
import org.opensearch.sql.spark.leasemanager.ConcurrencyLimitExceededException;
import org.opensearch.sql.spark.leasemanager.DefaultLeaseManager;
import org.opensearch.sql.spark.response.JobExecutionResponseReader;
import org.opensearch.sql.spark.rest.model.CreateAsyncQueryRequest;
import org.opensearch.sql.spark.rest.model.CreateAsyncQueryResponse;
import org.opensearch.sql.spark.rest.model.LangType;
import org.opensearch.sql.storage.DataSourceFactory;
import org.opensearch.test.OpenSearchIntegTestCase;

public class AsyncQueryExecutorServiceImplSpecTest extends OpenSearchIntegTestCase {
  public static final String DATASOURCE = "mys3";
  public static final String DSOTHER = "mytest";

  private ClusterService clusterService;
  private org.opensearch.sql.common.setting.Settings pluginSettings;
  private NodeClient client;
  private DataSourceServiceImpl dataSourceService;
  private StateStore stateStore;
  private ClusterSettings clusterSettings;

  @Override
  protected Collection<Class<? extends Plugin>> nodePlugins() {
    return Arrays.asList(TestSettingPlugin.class);
  }

  public static class TestSettingPlugin extends Plugin {
    @Override
    public List<Setting<?>> getSettings() {
      return OpenSearchSettings.pluginSettings();
    }
  }

  @Before
  public void setup() {
    clusterService = clusterService();
    client = (NodeClient) cluster().client();
    client
        .admin()
        .cluster()
        .prepareUpdateSettings()
        .setTransientSettings(
            Settings.builder()
                .putList(DATASOURCE_URI_HOSTS_DENY_LIST.getKey(), Collections.emptyList())
                .build())
        .get();
    clusterSettings = clusterService.getClusterSettings();
    pluginSettings = new OpenSearchSettings(clusterSettings);
    dataSourceService = createDataSourceService();
    DataSourceMetadata dataSourceMetadata =
        new DataSourceMetadata(
            DATASOURCE,
            StringUtils.EMPTY,
            DataSourceType.S3GLUE,
            ImmutableList.of(),
            ImmutableMap.of(
                "glue.auth.type",
                "iam_role",
                "glue.auth.role_arn",
                "arn:aws:iam::924196221507:role/FlintOpensearchServiceRole",
                "glue.indexstore.opensearch.uri",
                "http://localhost:9200",
                "glue.indexstore.opensearch.auth",
                "noauth"),
<<<<<<< HEAD
            null));
    dataSourceService.createDataSource(
        new DataSourceMetadata(
            DSOTHER,
            DataSourceType.S3GLUE,
            ImmutableList.of(),
            ImmutableMap.of(
                "glue.auth.type",
                "iam_role",
                "glue.auth.role_arn",
                "arn:aws:iam::924196221507:role/FlintOpensearchServiceRole",
                "glue.indexstore.opensearch.uri",
                "http://localhost:9200",
                "glue.indexstore.opensearch.auth",
                "noauth"),
            null));
=======
            null);
    dataSourceService.createDataSource(dataSourceMetadata);
>>>>>>> 1bcacd1f
    stateStore = new StateStore(client, clusterService);
    createIndex(dataSourceMetadata.fromNameToCustomResultIndex());
  }

  @After
  public void clean() {
    client
        .admin()
        .cluster()
        .prepareUpdateSettings()
        .setTransientSettings(
            Settings.builder().putNull(SPARK_EXECUTION_SESSION_ENABLED_SETTING.getKey()).build())
        .get();
    client
        .admin()
        .cluster()
        .prepareUpdateSettings()
        .setTransientSettings(
            Settings.builder().putNull(SPARK_EXECUTION_SESSION_LIMIT_SETTING.getKey()).build())
        .get();
    client
        .admin()
        .cluster()
        .prepareUpdateSettings()
        .setTransientSettings(
            Settings.builder().putNull(DATASOURCE_URI_HOSTS_DENY_LIST.getKey()).build())
        .get();
  }

  @Test
  public void withoutSessionCreateAsyncQueryThenGetResultThenCancel() {
    LocalEMRSClient emrsClient = new LocalEMRSClient();
    AsyncQueryExecutorService asyncQueryExecutorService =
        createAsyncQueryExecutorService(emrsClient);

    // disable session
    enableSession(false);

    // 1. create async query.
    CreateAsyncQueryResponse response =
        asyncQueryExecutorService.createAsyncQuery(
            new CreateAsyncQueryRequest("select 1", DATASOURCE, LangType.SQL, null));
    assertFalse(clusterService().state().routingTable().hasIndex(SPARK_REQUEST_BUFFER_INDEX_NAME));
    emrsClient.startJobRunCalled(1);

    // 2. fetch async query result.
    AsyncQueryExecutionResponse asyncQueryResults =
        asyncQueryExecutorService.getAsyncQueryResults(response.getQueryId());
    assertEquals("RUNNING", asyncQueryResults.getStatus());
    emrsClient.getJobRunResultCalled(1);

    // 3. cancel async query.
    String cancelQueryId = asyncQueryExecutorService.cancelQuery(response.getQueryId());
    assertEquals(response.getQueryId(), cancelQueryId);
    emrsClient.cancelJobRunCalled(1);
  }

  @Test
  public void createAsyncQueryCreateJobWithCorrectParameters() {
    LocalEMRSClient emrsClient = new LocalEMRSClient();
    AsyncQueryExecutorService asyncQueryExecutorService =
        createAsyncQueryExecutorService(emrsClient);

    enableSession(false);
    CreateAsyncQueryResponse response =
        asyncQueryExecutorService.createAsyncQuery(
            new CreateAsyncQueryRequest("select 1", DATASOURCE, LangType.SQL, null));
    String params = emrsClient.getJobRequest().getSparkSubmitParams();
    assertNull(response.getSessionId());
    assertTrue(params.contains(String.format("--class %s", DEFAULT_CLASS_NAME)));
    assertFalse(
        params.contains(
            String.format("%s=%s", FLINT_JOB_REQUEST_INDEX, SPARK_REQUEST_BUFFER_INDEX_NAME)));
    assertFalse(
        params.contains(String.format("%s=%s", FLINT_JOB_SESSION_ID, response.getSessionId())));

    // enable session
    enableSession(true);
    response =
        asyncQueryExecutorService.createAsyncQuery(
            new CreateAsyncQueryRequest("select 1", DATASOURCE, LangType.SQL, null));
    params = emrsClient.getJobRequest().getSparkSubmitParams();
    assertTrue(params.contains(String.format("--class %s", FLINT_SESSION_CLASS_NAME)));
    assertTrue(
        params.contains(
            String.format("%s=%s", FLINT_JOB_REQUEST_INDEX, SPARK_REQUEST_BUFFER_INDEX_NAME)));
    assertTrue(
        params.contains(String.format("%s=%s", FLINT_JOB_SESSION_ID, response.getSessionId())));
  }

  @Test
  public void withSessionCreateAsyncQueryThenGetResultThenCancel() {
    LocalEMRSClient emrsClient = new LocalEMRSClient();
    AsyncQueryExecutorService asyncQueryExecutorService =
        createAsyncQueryExecutorService(emrsClient);

    // 1. create async query.
    CreateAsyncQueryResponse response =
        asyncQueryExecutorService.createAsyncQuery(
            new CreateAsyncQueryRequest("select 1", DATASOURCE, LangType.SQL, null));
    assertNotNull(response.getSessionId());
    Optional<StatementModel> statementModel =
        getStatement(stateStore, DATASOURCE).apply(response.getQueryId());
    assertTrue(statementModel.isPresent());
    assertEquals(StatementState.WAITING, statementModel.get().getStatementState());

    // 2. fetch async query result.
    AsyncQueryExecutionResponse asyncQueryResults =
        asyncQueryExecutorService.getAsyncQueryResults(response.getQueryId());
    assertTrue(Strings.isEmpty(asyncQueryResults.getError()));
    assertEquals(StatementState.WAITING.getState(), asyncQueryResults.getStatus());

    // 3. cancel async query.
    String cancelQueryId = asyncQueryExecutorService.cancelQuery(response.getQueryId());
    assertEquals(response.getQueryId(), cancelQueryId);
  }

  @Test
  public void reuseSessionWhenCreateAsyncQuery() {
    LocalEMRSClient emrsClient = new LocalEMRSClient();
    AsyncQueryExecutorService asyncQueryExecutorService =
        createAsyncQueryExecutorService(emrsClient);

    // enable session
    enableSession(true);

    // 1. create async query.
    CreateAsyncQueryResponse first =
        asyncQueryExecutorService.createAsyncQuery(
            new CreateAsyncQueryRequest("select 1", DATASOURCE, LangType.SQL, null));
    assertNotNull(first.getSessionId());

    // 2. reuse session id
    CreateAsyncQueryResponse second =
        asyncQueryExecutorService.createAsyncQuery(
            new CreateAsyncQueryRequest(
                "select 1", DATASOURCE, LangType.SQL, first.getSessionId()));

    assertEquals(first.getSessionId(), second.getSessionId());
    assertNotEquals(first.getQueryId(), second.getQueryId());
    // one session doc.
    assertEquals(
        1,
        search(
            QueryBuilders.boolQuery()
                .must(QueryBuilders.termQuery("type", SESSION_DOC_TYPE))
                .must(QueryBuilders.termQuery(SESSION_ID, first.getSessionId()))));
    // two statement docs has same sessionId.
    assertEquals(
        2,
        search(
            QueryBuilders.boolQuery()
                .must(QueryBuilders.termQuery("type", STATEMENT_DOC_TYPE))
                .must(QueryBuilders.termQuery(SESSION_ID, first.getSessionId()))));

    Optional<StatementModel> firstModel =
        getStatement(stateStore, DATASOURCE).apply(first.getQueryId());
    assertTrue(firstModel.isPresent());
    assertEquals(StatementState.WAITING, firstModel.get().getStatementState());
    assertEquals(first.getQueryId(), firstModel.get().getStatementId().getId());
    assertEquals(first.getQueryId(), firstModel.get().getQueryId());
    Optional<StatementModel> secondModel =
        getStatement(stateStore, DATASOURCE).apply(second.getQueryId());
    assertEquals(StatementState.WAITING, secondModel.get().getStatementState());
    assertEquals(second.getQueryId(), secondModel.get().getStatementId().getId());
    assertEquals(second.getQueryId(), secondModel.get().getQueryId());
  }

  @Test
  public void batchQueryHasTimeout() {
    LocalEMRSClient emrsClient = new LocalEMRSClient();
    AsyncQueryExecutorService asyncQueryExecutorService =
        createAsyncQueryExecutorService(emrsClient);

    enableSession(false);
    CreateAsyncQueryResponse response =
        asyncQueryExecutorService.createAsyncQuery(
            new CreateAsyncQueryRequest("select 1", DATASOURCE, LangType.SQL, null));

    assertEquals(120L, (long) emrsClient.getJobRequest().executionTimeout());
  }

  @Test
  public void interactiveQueryNoTimeout() {
    LocalEMRSClient emrsClient = new LocalEMRSClient();
    AsyncQueryExecutorService asyncQueryExecutorService =
        createAsyncQueryExecutorService(emrsClient);

    // enable session
    enableSession(true);

    asyncQueryExecutorService.createAsyncQuery(
        new CreateAsyncQueryRequest("select 1", DATASOURCE, LangType.SQL, null));
    assertEquals(0L, (long) emrsClient.getJobRequest().executionTimeout());
  }

  @Ignore(
      "flaky test, java.lang.IllegalArgumentException: Right now only AES/GCM/NoPadding is"
          + " supported")
  @Test
  public void datasourceWithBasicAuth() {
    Map<String, String> properties = new HashMap<>();
    properties.put("glue.auth.type", "iam_role");
    properties.put(
        "glue.auth.role_arn", "arn:aws:iam::924196221507:role/FlintOpensearchServiceRole");
    properties.put("glue.indexstore.opensearch.uri", "http://localhost:9200");
    properties.put("glue.indexstore.opensearch.auth", "basicauth");
    properties.put("glue.indexstore.opensearch.auth.username", "username");
    properties.put("glue.indexstore.opensearch.auth.password", "password");

    dataSourceService.createDataSource(
        new DataSourceMetadata(
            "mybasicauth",
            StringUtils.EMPTY,
            DataSourceType.S3GLUE,
            ImmutableList.of(),
            properties,
            null));
    LocalEMRSClient emrsClient = new LocalEMRSClient();
    AsyncQueryExecutorService asyncQueryExecutorService =
        createAsyncQueryExecutorService(emrsClient);

    // enable session
    enableSession(true);

    asyncQueryExecutorService.createAsyncQuery(
        new CreateAsyncQueryRequest("select 1", "mybasicauth", LangType.SQL, null));
    String params = emrsClient.getJobRequest().getSparkSubmitParams();
    assertTrue(params.contains(String.format("--conf spark.datasource.flint.auth=basic")));
    assertTrue(
        params.contains(String.format("--conf spark.datasource.flint.auth.username=username")));
    assertTrue(
        params.contains(String.format("--conf spark.datasource.flint.auth.password=password")));
  }

  @Test
  public void withSessionCreateAsyncQueryFailed() {
    LocalEMRSClient emrsClient = new LocalEMRSClient();
    AsyncQueryExecutorService asyncQueryExecutorService =
        createAsyncQueryExecutorService(emrsClient);

    // enable session
    enableSession(true);

    // 1. create async query.
    CreateAsyncQueryResponse response =
        asyncQueryExecutorService.createAsyncQuery(
            new CreateAsyncQueryRequest("myselect 1", DATASOURCE, LangType.SQL, null));
    assertNotNull(response.getSessionId());
    Optional<StatementModel> statementModel =
        getStatement(stateStore, DATASOURCE).apply(response.getQueryId());
    assertTrue(statementModel.isPresent());
    assertEquals(StatementState.WAITING, statementModel.get().getStatementState());

    // 2. fetch async query result. not result write to DEFAULT_RESULT_INDEX yet.
    // mock failed statement.
    StatementModel submitted = statementModel.get();
    StatementModel mocked =
        StatementModel.builder()
            .version("1.0")
            .statementState(submitted.getStatementState())
            .statementId(submitted.getStatementId())
            .sessionId(submitted.getSessionId())
            .applicationId(submitted.getApplicationId())
            .jobId(submitted.getJobId())
            .langType(submitted.getLangType())
            .datasourceName(submitted.getDatasourceName())
            .query(submitted.getQuery())
            .queryId(submitted.getQueryId())
            .submitTime(submitted.getSubmitTime())
            .error("mock error")
            .seqNo(submitted.getSeqNo())
            .primaryTerm(submitted.getPrimaryTerm())
            .build();
    updateStatementState(stateStore, DATASOURCE).apply(mocked, StatementState.FAILED);

    AsyncQueryExecutionResponse asyncQueryResults =
        asyncQueryExecutorService.getAsyncQueryResults(response.getQueryId());
    assertEquals(StatementState.FAILED.getState(), asyncQueryResults.getStatus());
    assertEquals("mock error", asyncQueryResults.getError());
  }

  // https://github.com/opensearch-project/sql/issues/2344
  @Test
  public void createSessionMoreThanLimitFailed() {
    LocalEMRSClient emrsClient = new LocalEMRSClient();
    AsyncQueryExecutorService asyncQueryExecutorService =
        createAsyncQueryExecutorService(emrsClient);

    // enable session
    enableSession(true);
    // only allow one session in domain.
    setSessionLimit(1);

    // 1. create async query.
    CreateAsyncQueryResponse first =
        asyncQueryExecutorService.createAsyncQuery(
            new CreateAsyncQueryRequest("select 1", DATASOURCE, LangType.SQL, null));
    assertNotNull(first.getSessionId());
    setSessionState(first.getSessionId(), SessionState.RUNNING);

    // 2. create async query without session.
    ConcurrencyLimitExceededException exception =
        assertThrows(
            ConcurrencyLimitExceededException.class,
            () ->
                asyncQueryExecutorService.createAsyncQuery(
                    new CreateAsyncQueryRequest("select 1", DATASOURCE, LangType.SQL, null)));
    assertEquals("domain concurrent active session can not exceed 1", exception.getMessage());
  }

  // https://github.com/opensearch-project/sql/issues/2360
  @Test
  public void recreateSessionIfNotReady() {
    LocalEMRSClient emrsClient = new LocalEMRSClient();
    AsyncQueryExecutorService asyncQueryExecutorService =
        createAsyncQueryExecutorService(emrsClient);

    // enable session
    enableSession(true);

    // 1. create async query.
    CreateAsyncQueryResponse first =
        asyncQueryExecutorService.createAsyncQuery(
            new CreateAsyncQueryRequest("select 1", DATASOURCE, LangType.SQL, null));
    assertNotNull(first.getSessionId());

    // set sessionState to FAIL
    setSessionState(first.getSessionId(), SessionState.FAIL);

    // 2. reuse session id
    CreateAsyncQueryResponse second =
        asyncQueryExecutorService.createAsyncQuery(
            new CreateAsyncQueryRequest(
                "select 1", DATASOURCE, LangType.SQL, first.getSessionId()));

    assertNotEquals(first.getSessionId(), second.getSessionId());

    // set sessionState to FAIL
    setSessionState(second.getSessionId(), SessionState.DEAD);

    // 3. reuse session id
    CreateAsyncQueryResponse third =
        asyncQueryExecutorService.createAsyncQuery(
            new CreateAsyncQueryRequest(
                "select 1", DATASOURCE, LangType.SQL, second.getSessionId()));
    assertNotEquals(second.getSessionId(), third.getSessionId());
  }

  @Test
  public void submitQueryInInvalidSessionWillCreateNewSession() {
    LocalEMRSClient emrsClient = new LocalEMRSClient();
    AsyncQueryExecutorService asyncQueryExecutorService =
        createAsyncQueryExecutorService(emrsClient);

    // enable session
    enableSession(true);

    // 1. create async query with invalid sessionId
    SessionId invalidSessionId = SessionId.newSessionId(DATASOURCE);
    CreateAsyncQueryResponse asyncQuery =
        asyncQueryExecutorService.createAsyncQuery(
            new CreateAsyncQueryRequest(
                "select 1", DATASOURCE, LangType.SQL, invalidSessionId.getSessionId()));
    assertNotNull(asyncQuery.getSessionId());
    assertNotEquals(invalidSessionId.getSessionId(), asyncQuery.getSessionId());
  }

  @Test
  public void datasourceNameIncludeUppercase() {
    dataSourceService.createDataSource(
        new DataSourceMetadata(
            "TESTS3",
            StringUtils.EMPTY,
            DataSourceType.S3GLUE,
            ImmutableList.of(),
            ImmutableMap.of(
                "glue.auth.type",
                "iam_role",
                "glue.auth.role_arn",
                "arn:aws:iam::924196221507:role/FlintOpensearchServiceRole",
                "glue.indexstore.opensearch.uri",
                "http://localhost:9200",
                "glue.indexstore.opensearch.auth",
                "noauth"),
            null));

    LocalEMRSClient emrsClient = new LocalEMRSClient();
    AsyncQueryExecutorService asyncQueryExecutorService =
        createAsyncQueryExecutorService(emrsClient);

    // enable session
    enableSession(true);

    CreateAsyncQueryResponse response =
        asyncQueryExecutorService.createAsyncQuery(
            new CreateAsyncQueryRequest("select 1", "TESTS3", LangType.SQL, null));
    String params = emrsClient.getJobRequest().getSparkSubmitParams();

    assertNotNull(response.getSessionId());
    assertTrue(
        params.contains(
            "--conf spark.sql.catalog.TESTS3=org.opensearch.sql.FlintDelegatingSessionCatalog"));
  }

  @Test
  public void concurrentSessionLimitIsDomainLevel() {
    LocalEMRSClient emrsClient = new LocalEMRSClient();
    AsyncQueryExecutorService asyncQueryExecutorService =
        createAsyncQueryExecutorService(emrsClient);

    // only allow one session in domain.
    setSessionLimit(1);

    // 1. create async query.
    CreateAsyncQueryResponse first =
        asyncQueryExecutorService.createAsyncQuery(
            new CreateAsyncQueryRequest("select 1", DATASOURCE, LangType.SQL, null));
    assertNotNull(first.getSessionId());
    setSessionState(first.getSessionId(), SessionState.RUNNING);

    // 2. create async query without session.
    ConcurrencyLimitExceededException exception =
        assertThrows(
            ConcurrencyLimitExceededException.class,
            () ->
                asyncQueryExecutorService.createAsyncQuery(
                    new CreateAsyncQueryRequest("select 1", DSOTHER, LangType.SQL, null)));
    assertEquals("domain concurrent active session can not exceed 1", exception.getMessage());
  }

  private DataSourceServiceImpl createDataSourceService() {
    String masterKey = "a57d991d9b573f75b9bba1df";
    DataSourceMetadataStorage dataSourceMetadataStorage =
        new OpenSearchDataSourceMetadataStorage(
            client, clusterService, new EncryptorImpl(masterKey));
    return new DataSourceServiceImpl(
        new ImmutableSet.Builder<DataSourceFactory>()
            .add(new GlueDataSourceFactory(pluginSettings))
            .build(),
        dataSourceMetadataStorage,
        meta -> {});
  }

  private AsyncQueryExecutorService createAsyncQueryExecutorService(
      EMRServerlessClient emrServerlessClient) {
    StateStore stateStore = new StateStore(client, clusterService);
    AsyncQueryJobMetadataStorageService asyncQueryJobMetadataStorageService =
        new OpensearchAsyncQueryJobMetadataStorageService(stateStore);
    JobExecutionResponseReader jobExecutionResponseReader = new JobExecutionResponseReader(client);
    SparkQueryDispatcher sparkQueryDispatcher =
        new SparkQueryDispatcher(
            emrServerlessClient,
            this.dataSourceService,
            new DataSourceUserAuthorizationHelperImpl(client),
            jobExecutionResponseReader,
            new FlintIndexMetadataReaderImpl(client),
            client,
            new SessionManager(stateStore, emrServerlessClient, pluginSettings),
            new DefaultLeaseManager(pluginSettings, stateStore));
    return new AsyncQueryExecutorServiceImpl(
        asyncQueryJobMetadataStorageService,
        sparkQueryDispatcher,
        this::sparkExecutionEngineConfig);
  }

  public static class LocalEMRSClient implements EMRServerlessClient {

    private int startJobRunCalled = 0;
    private int cancelJobRunCalled = 0;
    private int getJobResult = 0;

    @Getter private StartJobRequest jobRequest;

    @Override
    public String startJobRun(StartJobRequest startJobRequest) {
      jobRequest = startJobRequest;
      startJobRunCalled++;
      return "jobId";
    }

    @Override
    public GetJobRunResult getJobRunResult(String applicationId, String jobId) {
      getJobResult++;
      JobRun jobRun = new JobRun();
      jobRun.setState("RUNNING");
      return new GetJobRunResult().withJobRun(jobRun);
    }

    @Override
    public CancelJobRunResult cancelJobRun(String applicationId, String jobId) {
      cancelJobRunCalled++;
      return new CancelJobRunResult().withJobRunId(jobId);
    }

    public void startJobRunCalled(int expectedTimes) {
      assertEquals(expectedTimes, startJobRunCalled);
    }

    public void cancelJobRunCalled(int expectedTimes) {
      assertEquals(expectedTimes, cancelJobRunCalled);
    }

    public void getJobRunResultCalled(int expectedTimes) {
      assertEquals(expectedTimes, getJobResult);
    }
  }

  public SparkExecutionEngineConfig sparkExecutionEngineConfig() {
    return new SparkExecutionEngineConfig("appId", "us-west-2", "roleArn", "", "myCluster");
  }

  public void enableSession(boolean enabled) {
    client
        .admin()
        .cluster()
        .prepareUpdateSettings()
        .setTransientSettings(
            Settings.builder()
                .put(SPARK_EXECUTION_SESSION_ENABLED_SETTING.getKey(), enabled)
                .build())
        .get();
  }

  public void setSessionLimit(long limit) {
    client
        .admin()
        .cluster()
        .prepareUpdateSettings()
        .setTransientSettings(
            Settings.builder().put(SPARK_EXECUTION_SESSION_LIMIT_SETTING.getKey(), limit).build())
        .get();
  }

  int search(QueryBuilder query) {
    SearchRequest searchRequest = new SearchRequest();
    searchRequest.indices(DATASOURCE_TO_REQUEST_INDEX.apply(DATASOURCE));
    SearchSourceBuilder searchSourceBuilder = new SearchSourceBuilder();
    searchSourceBuilder.query(query);
    searchRequest.source(searchSourceBuilder);
    SearchResponse searchResponse = client.search(searchRequest).actionGet();

    return searchResponse.getHits().getHits().length;
  }

  void setSessionState(String sessionId, SessionState sessionState) {
    Optional<SessionModel> model = getSession(stateStore, DATASOURCE).apply(sessionId);
    SessionModel updated =
        updateSessionState(stateStore, DATASOURCE).apply(model.get(), sessionState);
    assertEquals(sessionState, updated.getSessionState());
  }
}<|MERGE_RESOLUTION|>--- conflicted
+++ resolved
@@ -115,7 +115,7 @@
     clusterSettings = clusterService.getClusterSettings();
     pluginSettings = new OpenSearchSettings(clusterSettings);
     dataSourceService = createDataSourceService();
-    DataSourceMetadata dataSourceMetadata =
+    DataSourceMetadata dm =
         new DataSourceMetadata(
             DATASOURCE,
             StringUtils.EMPTY,
@@ -130,11 +130,12 @@
                 "http://localhost:9200",
                 "glue.indexstore.opensearch.auth",
                 "noauth"),
-<<<<<<< HEAD
-            null));
-    dataSourceService.createDataSource(
+            null);
+    dataSourceService.createDataSource(dm);
+    DataSourceMetadata otherDm =
         new DataSourceMetadata(
             DSOTHER,
+            StringUtils.EMPTY,
             DataSourceType.S3GLUE,
             ImmutableList.of(),
             ImmutableMap.of(
@@ -146,13 +147,11 @@
                 "http://localhost:9200",
                 "glue.indexstore.opensearch.auth",
                 "noauth"),
-            null));
-=======
             null);
-    dataSourceService.createDataSource(dataSourceMetadata);
->>>>>>> 1bcacd1f
+    dataSourceService.createDataSource(otherDm);
     stateStore = new StateStore(client, clusterService);
-    createIndex(dataSourceMetadata.fromNameToCustomResultIndex());
+    createIndex(dm.fromNameToCustomResultIndex());
+    createIndex(otherDm.fromNameToCustomResultIndex());
   }
 
   @After
@@ -209,6 +208,28 @@
   }
 
   @Test
+  public void sessionLimitNotImpactBatchQuery() {
+    LocalEMRSClient emrsClient = new LocalEMRSClient();
+    AsyncQueryExecutorService asyncQueryExecutorService =
+        createAsyncQueryExecutorService(emrsClient);
+
+    // disable session
+    enableSession(false);
+    setSessionLimit(0);
+
+    // 1. create async query.
+    CreateAsyncQueryResponse response =
+        asyncQueryExecutorService.createAsyncQuery(
+            new CreateAsyncQueryRequest("select 1", DATASOURCE, LangType.SQL, null));
+    emrsClient.startJobRunCalled(1);
+
+    CreateAsyncQueryResponse resp2 =
+        asyncQueryExecutorService.createAsyncQuery(
+            new CreateAsyncQueryRequest("select 1", DATASOURCE, LangType.SQL, null));
+    emrsClient.startJobRunCalled(2);
+  }
+
+  @Test
   public void createAsyncQueryCreateJobWithCorrectParameters() {
     LocalEMRSClient emrsClient = new LocalEMRSClient();
     AsyncQueryExecutorService asyncQueryExecutorService =
