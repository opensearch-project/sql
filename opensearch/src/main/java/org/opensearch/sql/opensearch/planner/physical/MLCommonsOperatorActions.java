--- conflicted
+++ resolved
@@ -223,7 +223,6 @@
             .actionGet(30, TimeUnit.SECONDS);
   }
 
-<<<<<<< HEAD
   /**
    * get ml-commons train, predict and trainandpredict result.
    * @param inputDataFrame input data frame
@@ -280,7 +279,8 @@
     resultBuilder.put(STATUS, new ExprStringValue(trainResult.getStatus()));
 
     return ExprTupleValue.fromExprValueMap(resultBuilder.build());
-=======
+  }
+
   private static class MLInputRows extends LinkedList<Map<String, Object>> {
     /**
      * Add tuple value to input map, skip if any value is null.
@@ -313,7 +313,6 @@
                   .collect(Collectors.toMap(Map.Entry::getKey, Map.Entry::getValue)))
           .collect(Collectors.toList()));
     }
->>>>>>> 3fd53cac
   }
 
 }