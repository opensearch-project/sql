--- conflicted
+++ resolved
@@ -19,11 +19,7 @@
 
 env:
   SNAPSHOT_REPO_URL: https://central.sonatype.com/repository/maven-snapshots/
-<<<<<<< HEAD
-  COMMIT_MAP_FILENAME: commit-history-async-query-core.json
-=======
   # Commit history is now embedded in maven-metadata.xml instead of JSON files
->>>>>>> a094cecf
 
 jobs:
   publish-async-query-core:
