--- conflicted
+++ resolved
@@ -6,8 +6,7 @@
 package org.opensearch.sql.calcite.utils;
 
 import static java.lang.Math.E;
-import static org.opensearch.sql.calcite.utils.UserDefinedFunctionUtils.TransferUserDefinedFunction;
-import static org.opensearch.sql.calcite.utils.UserDefinedFunctionUtils.getLeastRestrictiveReturnTypeAmongArgsAt;
+import static org.opensearch.sql.calcite.utils.UserDefinedFunctionUtils.*;
 
 import java.math.BigDecimal;
 import java.util.ArrayList;
@@ -22,16 +21,13 @@
 import org.apache.calcite.sql.type.ReturnTypes;
 import org.apache.calcite.sql.type.SqlTypeName;
 import org.opensearch.sql.calcite.CalcitePlanContext;
-<<<<<<< HEAD
+import org.opensearch.sql.calcite.udf.conditionUDF.IfFunction;
+import org.opensearch.sql.calcite.udf.conditionUDF.IfNullFunction;
+import org.opensearch.sql.calcite.udf.conditionUDF.NullIfFunction;
 import org.opensearch.sql.calcite.udf.mathUDF.CRC32Function;
 import org.opensearch.sql.calcite.udf.mathUDF.ConvFunction;
 import org.opensearch.sql.calcite.udf.mathUDF.EulerFunction;
 import org.opensearch.sql.calcite.udf.mathUDF.ModFunction;
-=======
-import org.opensearch.sql.calcite.udf.conditionUDF.IfFunction;
-import org.opensearch.sql.calcite.udf.conditionUDF.IfNullFunction;
-import org.opensearch.sql.calcite.udf.conditionUDF.NullIfFunction;
->>>>>>> 7dd2811d
 import org.opensearch.sql.calcite.udf.mathUDF.SqrtFunction;
 
 public interface BuiltinFunctionUtils {
@@ -93,16 +89,10 @@
         // Built-in Math Functions
       case "ABS":
         return SqlStdOperatorTable.ABS;
-<<<<<<< HEAD
       case "ACOS":
         return SqlStdOperatorTable.ACOS;
       case "ASIN":
         return SqlStdOperatorTable.ASIN;
-=======
-      case "SQRT":
-        return TransferUserDefinedFunction(
-            SqrtFunction.class, "SQRT", ReturnTypes.DOUBLE_FORCE_NULLABLE);
->>>>>>> 7dd2811d
       case "ATAN", "ATAN2":
         return SqlStdOperatorTable.ATAN2;
       case "CEILING":
@@ -173,24 +163,20 @@
         return SqlLibraryOperators.DATE_ADD_SPARK;
       case "DATE_ADD":
         return SqlLibraryOperators.DATEADD;
-<<<<<<< HEAD
-=======
         // Built-in condition functions
       case "IF":
-        return TransferUserDefinedFunction(
-            IfFunction.class, "if", UserDefineFunctionUtils.getReturnTypeInference(1));
+        return TransferUserDefinedFunction(IfFunction.class, "if", getReturnTypeInference(1));
       case "IFNULL":
         return TransferUserDefinedFunction(
-            IfNullFunction.class, "ifnull", UserDefineFunctionUtils.getReturnTypeInference(1));
+            IfNullFunction.class, "ifnull", getReturnTypeInference(1));
       case "NULLIF":
         return TransferUserDefinedFunction(
-            NullIfFunction.class, "ifnull", UserDefineFunctionUtils.getReturnTypeInference(0));
+            NullIfFunction.class, "ifnull", getReturnTypeInference(0));
       case "IS NOT NULL":
         return SqlStdOperatorTable.IS_NOT_NULL;
       case "IS NULL":
         return SqlStdOperatorTable.IS_NULL;
         // TODO Add more, ref RexImpTable
->>>>>>> 7dd2811d
       default:
         throw new IllegalArgumentException("Unsupported operator: " + op);
     }
