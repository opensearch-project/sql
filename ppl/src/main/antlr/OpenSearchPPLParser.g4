--- conflicted
+++ resolved
@@ -459,13 +459,9 @@
 // aggregation functions
 statsFunction
    : statsFunctionName LT_PRTHS valueExpression RT_PRTHS        # statsFunctionCall
-<<<<<<< HEAD
-   | COUNT LT_PRTHS RT_PRTHS                                    # countAllFunctionCall
    | COUNT LT_PRTHS evalExpression RT_PRTHS                     # countEvalFunctionCall
-=======
    | (COUNT | C) LT_PRTHS RT_PRTHS                              # countAllFunctionCall
    | PERCENTILE_SHORTCUT LT_PRTHS valueExpression RT_PRTHS      # percentileShortcutFunctionCall
->>>>>>> e1be2a53
    | (DISTINCT_COUNT | DC | DISTINCT_COUNT_APPROX) LT_PRTHS valueExpression RT_PRTHS    # distinctCountFunctionCall
    | takeAggFunction                                            # takeAggFunctionCall
    | percentileApproxFunction                                   # percentileApproxFunctionCall
