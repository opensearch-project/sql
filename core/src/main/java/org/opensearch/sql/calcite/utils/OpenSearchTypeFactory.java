--- conflicted
+++ resolved
@@ -192,38 +192,6 @@
     }
   }
 
-<<<<<<< HEAD
-  /** Converts a Calcite data type to OpenSearch ExprCoreType. */
-  public static ExprType convertRelDataTypeToExprType(RelDataType type) {
-    if (type instanceof ExprBasicSqlType udt) {
-      return udt.getExprType();
-    } else
-      return switch (type.getSqlTypeName()) {
-        case TINYINT -> BYTE;
-        case SMALLINT -> SHORT;
-        case INTEGER -> INTEGER;
-        case BIGINT -> LONG;
-        case REAL -> FLOAT;
-        case DOUBLE -> DOUBLE;
-        case CHAR, VARCHAR -> STRING;
-        case BOOLEAN -> BOOLEAN;
-        case DATE -> DATE;
-        case TIME -> TIME;
-        case TIMESTAMP -> TIMESTAMP;
-        case GEOMETRY -> IP;
-        case INTERVAL_YEAR,
-            INTERVAL_MONTH,
-            INTERVAL_DAY,
-            INTERVAL_HOUR,
-            INTERVAL_MINUTE,
-            INTERVAL_SECOND -> INTERVAL;
-        case ARRAY -> ARRAY;
-        case MAP -> STRUCT;
-        case NULL -> UNDEFINED;
-        default -> throw new IllegalArgumentException(
-            "Unsupported conversion for Relational Data type: " + type.getSqlTypeName());
-      };
-=======
   /**
    * Usually, {@link this#createSqlType(SqlTypeName, boolean)} is used to create RelDataType, then
    * convert it to ExprType. This is a util to convert when you don't have typeFactory. So they are
@@ -307,7 +275,6 @@
           "Unsupported conversion for Relational Data type: " + type.getSqlTypeName());
     }
     return exprType;
->>>>>>> 82ccc8d7
   }
 
   public static ExprValue getExprValueByExprType(ExprType type, Object value) {
