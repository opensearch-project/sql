--- conflicted
+++ resolved
@@ -45,7 +45,6 @@
     timing(summary, "coalesce_nonexistent_field_fallback", ppl);
   }
 
-<<<<<<< HEAD
   /**
    * Tests regex-based field extraction and transformation using rex command. Validates that the
    * Calcite plan correctly handles regex patterns.
@@ -77,7 +76,7 @@
     String ppl = sanitize(loadExpectedQuery("script_engine_like_pattern_with_sort.ppl"));
     timing(summary, "script_engine_like_pattern_with_sort", ppl);
   }
-=======
+  
   /** Tests deduplication by metrics.size field with sorting by timestamp. */
   @Test
   public void dedup_metrics_size_field() throws IOException {
@@ -86,5 +85,4 @@
     String expected = loadExpectedPlan("big5/dedup_metrics_size_field.yaml");
     assertYamlEqualsIgnoreId(expected, explainQueryYaml(ppl));
   }
->>>>>>> 1192376a
 }