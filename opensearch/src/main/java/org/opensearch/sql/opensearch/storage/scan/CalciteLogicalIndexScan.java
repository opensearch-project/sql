--- conflicted
+++ resolved
@@ -165,9 +165,6 @@
     return newScan;
   }
 
-<<<<<<< HEAD
-  public CalciteLogicalIndexScan pushDownAggregate(Aggregate aggregate, Project project) {
-=======
   private RelTraitSet reIndexCollations(List<Integer> selectedColumns) {
     RelTraitSet newTraitSet;
     RelCollation relCollation = getTraitSet().getCollation();
@@ -186,8 +183,7 @@
     return newTraitSet;
   }
 
-  public CalciteLogicalIndexScan pushDownAggregate(Aggregate aggregate) {
->>>>>>> 870b82c1
+  public CalciteLogicalIndexScan pushDownAggregate(Aggregate aggregate, Project project) {
     try {
       CalciteLogicalIndexScan newScan =
           new CalciteLogicalIndexScan(
