--- conflicted
+++ resolved
@@ -31,8 +31,7 @@
   /** Expression aliased. */
   private final UnresolvedExpression delegated;
 
-<<<<<<< HEAD
-  /** TODO. Optional field alias. */
+  /** TODO. Optional field alias. This field is OpenSearch SQL-only */
   private final String alias;
 
   public Alias(String name, UnresolvedExpression expr) {
@@ -63,10 +62,6 @@
       String name, UnresolvedExpression expr, String alias) {
     return new Alias(name, expr, alias, true);
   }
-=======
-  /** TODO. Optional field alias. This field is OpenSearch SQL-only */
-  private String alias;
->>>>>>> ea6b6ceb
 
   @Override
   public <T, C> T accept(AbstractNodeVisitor<T, C> nodeVisitor, C context) {
