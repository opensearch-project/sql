--- conflicted
+++ resolved
@@ -96,8 +96,7 @@
                 + "  }%n"
                 + "}"),
         buildQuery(
-            List.of(
-                named("avg(age)", new AvgAggregator(List.of(ref("age", INTEGER)), INTEGER))),
+            List.of(named("avg(age)", new AvgAggregator(List.of(ref("age", INTEGER)), INTEGER))),
             List.of(named("name", ref("name", STRING)))));
   }
 
@@ -130,71 +129,31 @@
                 + "  }%n"
                 + "}"),
         buildQuery(
-<<<<<<< HEAD
-            List.of(
-                named("avg(age)", new AvgAggregator(List.of(ref("age", INTEGER)), INTEGER))),
+            List.of(named("avg(age)", new AvgAggregator(List.of(ref("age", INTEGER)), INTEGER))),
             List.of(named("name", ref("name", STRING))),
-            sort(ref("name", STRING), Sort.SortOption.DEFAULT_DESC)
-        ));
-=======
-            Arrays.asList(
-                named("avg(age)", new AvgAggregator(Arrays.asList(ref("age", INTEGER)), INTEGER))),
-            Arrays.asList(named("name", ref("name", STRING))),
             sort(ref("name", STRING), Sort.SortOption.DEFAULT_DESC)));
->>>>>>> 7e3a718f
   }
 
   @Test
   void should_build_type_mapping_for_field_reference() {
     assertThat(
-<<<<<<< HEAD
-        buildTypeMapping(List.of(
-            named("avg(age)", new AvgAggregator(List.of(ref("age", INTEGER)), INTEGER))),
+        buildTypeMapping(
+            List.of(named("avg(age)", new AvgAggregator(List.of(ref("age", INTEGER)), INTEGER))),
             List.of(named("name", ref("name", STRING)))),
         containsInAnyOrder(
             map("avg(age)", OpenSearchDataType.of(INTEGER)),
-            map("name", OpenSearchDataType.of(STRING))
-        ));
-  }
-
-  @Test
-  void should_build_type_mapping_for_datetime_type() {
-    assertThat(
-        buildTypeMapping(List.of(
-                named("avg(datetime)",
-                    new AvgAggregator(List.of(ref("datetime", DATETIME)), DATETIME))),
-            List.of(named("datetime", ref("datetime", DATETIME)))),
-        containsInAnyOrder(
-            map("avg(datetime)", OpenSearchDateType.of(DATETIME)),
-            map("datetime", OpenSearchDateType.of(DATETIME))
-        ));
-=======
-        buildTypeMapping(
-            Arrays.asList(
-                named("avg(age)", new AvgAggregator(Arrays.asList(ref("age", INTEGER)), INTEGER))),
-            Arrays.asList(named("name", ref("name", STRING)))),
-        containsInAnyOrder(
-            map("avg(age)", OpenSearchDataType.of(INTEGER)),
             map("name", OpenSearchDataType.of(STRING))));
->>>>>>> 7e3a718f
   }
 
   @Test
   void should_build_type_mapping_for_timestamp_type() {
     assertThat(
-<<<<<<< HEAD
-        buildTypeMapping(List.of(
-                named("avg(timestamp)",
+        buildTypeMapping(
+            List.of(
+                named(
+                    "avg(timestamp)",
                     new AvgAggregator(List.of(ref("timestamp", TIMESTAMP)), TIMESTAMP))),
             List.of(named("timestamp", ref("timestamp", TIMESTAMP)))),
-=======
-        buildTypeMapping(
-            Arrays.asList(
-                named(
-                    "avg(timestamp)",
-                    new AvgAggregator(Arrays.asList(ref("timestamp", TIMESTAMP)), TIMESTAMP))),
-            Arrays.asList(named("timestamp", ref("timestamp", TIMESTAMP)))),
->>>>>>> 7e3a718f
         containsInAnyOrder(
             map("avg(timestamp)", OpenSearchDateType.of()),
             map("timestamp", OpenSearchDateType.of())));
@@ -203,17 +162,9 @@
   @Test
   void should_build_type_mapping_for_date_type() {
     assertThat(
-<<<<<<< HEAD
-        buildTypeMapping(List.of(
-                named("avg(date)",
-                    new AvgAggregator(List.of(ref("date", DATE)), DATE))),
+        buildTypeMapping(
+            List.of(named("avg(date)", new AvgAggregator(List.of(ref("date", DATE)), DATE))),
             List.of(named("date", ref("date", DATE)))),
-=======
-        buildTypeMapping(
-            Arrays.asList(
-                named("avg(date)", new AvgAggregator(Arrays.asList(ref("date", DATE)), DATE))),
-            Arrays.asList(named("date", ref("date", DATE)))),
->>>>>>> 7e3a718f
         containsInAnyOrder(
             map("avg(date)", OpenSearchDateType.of(DATE)),
             map("date", OpenSearchDateType.of(DATE))));
@@ -222,17 +173,9 @@
   @Test
   void should_build_type_mapping_for_time_type() {
     assertThat(
-<<<<<<< HEAD
-        buildTypeMapping(List.of(
-                named("avg(time)",
-                    new AvgAggregator(List.of(ref("time", TIME)), TIME))),
+        buildTypeMapping(
+            List.of(named("avg(time)", new AvgAggregator(List.of(ref("time", TIME)), TIME))),
             List.of(named("time", ref("time", TIME)))),
-=======
-        buildTypeMapping(
-            Arrays.asList(
-                named("avg(time)", new AvgAggregator(Arrays.asList(ref("time", TIME)), TIME))),
-            Arrays.asList(named("time", ref("time", TIME)))),
->>>>>>> 7e3a718f
         containsInAnyOrder(
             map("avg(time)", OpenSearchDateType.of(TIME)),
             map("time", OpenSearchDateType.of(TIME))));
@@ -240,37 +183,6 @@
 
   @Test
   void should_build_composite_aggregation_for_field_reference_of_keyword() {
-<<<<<<< HEAD
-    assertEquals(format(
-        "{%n"
-            + "  \"composite_buckets\" : {%n"
-            + "    \"composite\" : {%n"
-            + "      \"size\" : 1000,%n"
-            + "      \"sources\" : [ {%n"
-            + "        \"name\" : {%n"
-            + "          \"terms\" : {%n"
-            + "            \"field\" : \"name.words\",%n"
-            + "            \"missing_bucket\" : true,%n"
-            + "            \"missing_order\" : \"first\",%n"
-            + "            \"order\" : \"asc\"%n"
-            + "          }%n"
-            + "        }%n"
-            + "      } ]%n"
-            + "    },%n"
-            + "    \"aggregations\" : {%n"
-            + "      \"avg(age)\" : {%n"
-            + "        \"avg\" : {%n"
-            + "          \"field\" : \"age\"%n"
-            + "        }%n"
-            + "      }%n"
-            + "    }%n"
-            + "  }%n"
-            + "}"),
-        buildQuery(
-            List.of(named("avg(age)", new AvgAggregator(List.of(ref("age", INTEGER)), INTEGER))),
-            List.of(named("name", ref("name", OpenSearchTextType.of(Map.of("words",
-                OpenSearchDataType.of(OpenSearchDataType.MappingType.Keyword))))))));
-=======
     assertEquals(
         format(
             "{%n"
@@ -280,7 +192,7 @@
                 + "      \"sources\" : [ {%n"
                 + "        \"name\" : {%n"
                 + "          \"terms\" : {%n"
-                + "            \"field\" : \"name.keyword\",%n"
+                + "            \"field\" : \"name.words\",%n"
                 + "            \"missing_bucket\" : true,%n"
                 + "            \"missing_order\" : \"first\",%n"
                 + "            \"order\" : \"asc\"%n"
@@ -298,9 +210,8 @@
                 + "  }%n"
                 + "}"),
         buildQuery(
-            Arrays.asList(
-                named("avg(age)", new AvgAggregator(Arrays.asList(ref("age", INTEGER)), INTEGER))),
-            Arrays.asList(
+            List.of(named("avg(age)", new AvgAggregator(List.of(ref("age", INTEGER)), INTEGER))),
+            List.of(
                 named(
                     "name",
                     ref(
@@ -310,22 +221,14 @@
                                 "words",
                                 OpenSearchDataType.of(
                                     OpenSearchDataType.MappingType.Keyword))))))));
->>>>>>> 7e3a718f
   }
 
   @Test
   void should_build_type_mapping_for_field_reference_of_keyword() {
     assertThat(
-<<<<<<< HEAD
-        buildTypeMapping(List.of(
-            named("avg(age)", new AvgAggregator(List.of(ref("age", INTEGER)), INTEGER))),
+        buildTypeMapping(
+            List.of(named("avg(age)", new AvgAggregator(List.of(ref("age", INTEGER)), INTEGER))),
             List.of(named("name", ref("name", STRING)))),
-=======
-        buildTypeMapping(
-            Arrays.asList(
-                named("avg(age)", new AvgAggregator(Arrays.asList(ref("age", INTEGER)), INTEGER))),
-            Arrays.asList(named("name", ref("name", STRING)))),
->>>>>>> 7e3a718f
         containsInAnyOrder(
             map("avg(age)", OpenSearchDataType.of(INTEGER)),
             map("name", OpenSearchDataType.of(STRING))));
@@ -373,18 +276,11 @@
                 + "  }%n"
                 + "}"),
         buildQuery(
-<<<<<<< HEAD
-            List.of(
-                named("avg(balance)", new AvgAggregator(
-                    List.of(DSL.abs(ref("balance", INTEGER))), INTEGER))),
+            List.of(
+                named(
+                    "avg(balance)",
+                    new AvgAggregator(List.of(DSL.abs(ref("balance", INTEGER))), INTEGER))),
             List.of(named("age", DSL.asin(ref("age", INTEGER))))));
-=======
-            Arrays.asList(
-                named(
-                    "avg(balance)",
-                    new AvgAggregator(Arrays.asList(DSL.abs(ref("balance", INTEGER))), INTEGER))),
-            Arrays.asList(named("age", DSL.asin(ref("age", INTEGER))))));
->>>>>>> 7e3a718f
   }
 
   @Test
@@ -437,19 +333,12 @@
   @Test
   void should_build_type_mapping_for_expression() {
     assertThat(
-<<<<<<< HEAD
-        buildTypeMapping(List.of(
-            named("avg(balance)", new AvgAggregator(
-                List.of(DSL.abs(ref("balance", INTEGER))), INTEGER))),
+        buildTypeMapping(
+            List.of(
+                named(
+                    "avg(balance)",
+                    new AvgAggregator(List.of(DSL.abs(ref("balance", INTEGER))), INTEGER))),
             List.of(named("age", DSL.asin(ref("age", INTEGER))))),
-=======
-        buildTypeMapping(
-            Arrays.asList(
-                named(
-                    "avg(balance)",
-                    new AvgAggregator(Arrays.asList(DSL.abs(ref("balance", INTEGER))), INTEGER))),
-            Arrays.asList(named("age", DSL.asin(ref("age", INTEGER))))),
->>>>>>> 7e3a718f
         containsInAnyOrder(
             map("avg(balance)", OpenSearchDataType.of(INTEGER)),
             map("age", OpenSearchDataType.of(DOUBLE))));
@@ -467,16 +356,9 @@
                 + "  }%n"
                 + "}"),
         buildQuery(
-<<<<<<< HEAD
-            List.of(
-                named("avg(balance)", new AvgAggregator(
-                    List.of(ref("balance", INTEGER)), INTEGER))),
-=======
-            Arrays.asList(
-                named(
-                    "avg(balance)",
-                    new AvgAggregator(Arrays.asList(ref("balance", INTEGER)), INTEGER))),
->>>>>>> 7e3a718f
+            List.of(
+                named(
+                    "avg(balance)", new AvgAggregator(List.of(ref("balance", INTEGER)), INTEGER))),
             Collections.emptyList()));
   }
 
@@ -507,18 +389,12 @@
                 + "  }%n"
                 + "}"),
         buildQuery(
-<<<<<<< HEAD
-            List.of(named("avg(age) filter(where age > 34)",
-                new AvgAggregator(List.of(ref("age", INTEGER)), INTEGER)
-                    .condition(DSL.greater(ref("age", INTEGER), literal(20))))),
-=======
-            Arrays.asList(
+            List.of(
                 named(
                     "avg(age) filter(where age > 34)",
-                    new AvgAggregator(Arrays.asList(ref("age", INTEGER)), INTEGER)
+                    new AvgAggregator(List.of(ref("age", INTEGER)), INTEGER)
                         .condition(DSL.greater(ref("age", INTEGER), literal(20))))),
->>>>>>> 7e3a718f
-            Collections.emptyList()));
+            List.of()));
   }
 
   @Test
@@ -565,35 +441,21 @@
                 + "  }%n"
                 + "}"),
         buildQuery(
-<<<<<<< HEAD
-            List.of(named("avg(age) filter(where age > 34)",
-                new AvgAggregator(List.of(ref("age", INTEGER)), INTEGER)
-                    .condition(DSL.greater(ref("age", INTEGER), literal(20))))),
+            List.of(
+                named(
+                    "avg(age) filter(where age > 34)",
+                    new AvgAggregator(List.of(ref("age", INTEGER)), INTEGER)
+                        .condition(DSL.greater(ref("age", INTEGER), literal(20))))),
             List.of(named(ref("gender", OpenSearchDataType.of(STRING))))));
-=======
-            Arrays.asList(
-                named(
-                    "avg(age) filter(where age > 34)",
-                    new AvgAggregator(Arrays.asList(ref("age", INTEGER)), INTEGER)
-                        .condition(DSL.greater(ref("age", INTEGER), literal(20))))),
-            Arrays.asList(named(ref("gender", OpenSearchDataType.of(STRING))))));
->>>>>>> 7e3a718f
   }
 
   @Test
   void should_build_type_mapping_without_bucket() {
     assertThat(
-<<<<<<< HEAD
-        buildTypeMapping(List.of(
-            named("avg(balance)", new AvgAggregator(
-                List.of(ref("balance", INTEGER)), INTEGER))),
-=======
         buildTypeMapping(
-            Arrays.asList(
-                named(
-                    "avg(balance)",
-                    new AvgAggregator(Arrays.asList(ref("balance", INTEGER)), INTEGER))),
->>>>>>> 7e3a718f
+            List.of(
+                named(
+                    "avg(balance)", new AvgAggregator(List.of(ref("balance", INTEGER)), INTEGER))),
             Collections.emptyList()),
         containsInAnyOrder(map("avg(balance)", OpenSearchDataType.of(INTEGER))));
   }
@@ -628,8 +490,7 @@
                 + "  }%n"
                 + "}"),
         buildQuery(
-            List.of(
-                named("count(a)", new CountAggregator(List.of(ref("a", INTEGER)), INTEGER))),
+            List.of(named("count(a)", new CountAggregator(List.of(ref("a", INTEGER)), INTEGER))),
             List.of(named(span(ref("age", INTEGER), literal(10), "")))));
   }
 
@@ -704,8 +565,7 @@
                 + "  }%n"
                 + "}"),
         buildQuery(
-            List.of(
-                named("count(a)", new CountAggregator(List.of(ref("a", INTEGER)), INTEGER))),
+            List.of(named("count(a)", new CountAggregator(List.of(ref("a", INTEGER)), INTEGER))),
             List.of(named(span(ref("timestamp", TIMESTAMP), literal(1), "h")))));
   }
 
@@ -739,8 +599,7 @@
                 + "  }%n"
                 + "}"),
         buildQuery(
-            List.of(
-                named("count(a)", new CountAggregator(List.of(ref("a", INTEGER)), INTEGER))),
+            List.of(named("count(a)", new CountAggregator(List.of(ref("a", INTEGER)), INTEGER))),
             List.of(named(span(ref("date", DATE), literal(1), "w")))));
   }
 
@@ -774,29 +633,19 @@
                 + "  }%n"
                 + "}"),
         buildQuery(
-            List.of(
-                named("count(a)", new CountAggregator(List.of(ref("a", INTEGER)), INTEGER))),
+            List.of(named("count(a)", new CountAggregator(List.of(ref("a", INTEGER)), INTEGER))),
             List.of(named(span(ref("age", INTEGER), literal(1), "")))));
   }
 
   @Test
   void invalid_unit() {
-<<<<<<< HEAD
-    assertThrows(IllegalStateException.class, () -> buildQuery(
-        List.of(
-            named("count(a)", new CountAggregator(List.of(ref("a", INTEGER)), INTEGER))),
-        List.of(named(span(ref("age", INTEGER), literal(1), "invalid_unit")))));
-=======
     assertThrows(
         IllegalStateException.class,
         () ->
             buildQuery(
-                Arrays.asList(
-                    named(
-                        "count(a)",
-                        new CountAggregator(Arrays.asList(ref("a", INTEGER)), INTEGER))),
-                Arrays.asList(named(span(ref("age", INTEGER), literal(1), "invalid_unit")))));
->>>>>>> 7e3a718f
+                List.of(
+                    named("count(a)", new CountAggregator(List.of(ref("a", INTEGER)), INTEGER))),
+                List.of(named(span(ref("age", INTEGER), literal(1), "invalid_unit")))));
   }
 
   @SneakyThrows
