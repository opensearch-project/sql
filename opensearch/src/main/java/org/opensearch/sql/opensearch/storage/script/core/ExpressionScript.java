/*
 * Copyright OpenSearch Contributors
 * SPDX-License-Identifier: Apache-2.0
 */

package org.opensearch.sql.opensearch.storage.script.core;

import static java.util.stream.Collectors.toMap;
import static org.opensearch.sql.data.type.ExprCoreType.FLOAT;
import static org.opensearch.sql.data.type.ExprCoreType.INTEGER;

import java.security.AccessController;
import java.security.PrivilegedAction;
import java.time.chrono.ChronoZonedDateTime;
import java.util.HashMap;
import java.util.HashSet;
import java.util.Map;
import java.util.Set;
import java.util.function.BiFunction;
import java.util.function.Supplier;
import lombok.EqualsAndHashCode;
import org.opensearch.index.fielddata.ScriptDocValues;
import org.opensearch.sql.data.model.ExprValue;
import org.opensearch.sql.data.type.ExprType;
import org.opensearch.sql.expression.Expression;
import org.opensearch.sql.expression.ExpressionNodeVisitor;
import org.opensearch.sql.expression.ReferenceExpression;
import org.opensearch.sql.expression.env.Environment;
import org.opensearch.sql.expression.parse.ParseExpression;
import org.opensearch.sql.opensearch.data.type.OpenSearchDataType;
import org.opensearch.sql.opensearch.data.value.OpenSearchExprValueFactory;

/**
 * Expression script executor that executes the expression on each document and determine if the
 * document is supposed to be filtered out or not.
 */
@EqualsAndHashCode(callSuper = false)
public class ExpressionScript {

  /** Expression to execute. */
  private final Expression expression;

  /** ElasticsearchExprValueFactory. */
  @EqualsAndHashCode.Exclude private final OpenSearchExprValueFactory valueFactory;

  /** Reference Fields. */
  @EqualsAndHashCode.Exclude private final Set<ReferenceExpression> fields;

  /** Expression constructor. */
  public ExpressionScript(Expression expression) {
    this.expression = expression;
    this.fields =
        AccessController.doPrivileged(
            (PrivilegedAction<Set<ReferenceExpression>>) () -> extractFields(expression));
    this.valueFactory =
        AccessController.doPrivileged(
            (PrivilegedAction<OpenSearchExprValueFactory>) () -> buildValueFactory(fields));
  }

  /**
   * Evaluate on the doc generate by the doc provider.
   *
   * @param docProvider doc provider.
   * @param evaluator evaluator
   * @return expr value
   */
  public ExprValue execute(
      Supplier<Map<String, ScriptDocValues<?>>> docProvider,
      BiFunction<Expression, Environment<Expression, ExprValue>, ExprValue> evaluator) {
    return AccessController.doPrivileged(
        (PrivilegedAction<ExprValue>)
            () -> {
              Environment<Expression, ExprValue> valueEnv =
                  buildValueEnv(fields, valueFactory, docProvider);
              ExprValue result = evaluator.apply(expression, valueEnv);
              return result;
            });
  }

  private Set<ReferenceExpression> extractFields(Expression expr) {
    Set<ReferenceExpression> fields = new HashSet<>();
    expr.accept(
        new ExpressionNodeVisitor<Object, Set<ReferenceExpression>>() {
          @Override
          public Object visitReference(ReferenceExpression node, Set<ReferenceExpression> context) {
            context.add(node);
            return null;
          }

          @Override
          public Object visitParse(ParseExpression node, Set<ReferenceExpression> context) {
            node.getSourceField().accept(this, context);
            return null;
          }
        },
        fields);
    return fields;
  }

  private OpenSearchExprValueFactory buildValueFactory(Set<ReferenceExpression> fields) {
    Map<String, OpenSearchDataType> typeEnv =
        fields.stream()
            .collect(toMap(ReferenceExpression::getAttr, e -> OpenSearchDataType.of(e.type())));
    return new OpenSearchExprValueFactory(typeEnv);
  }

  private Environment<Expression, ExprValue> buildValueEnv(
      Set<ReferenceExpression> fields,
      OpenSearchExprValueFactory valueFactory,
      Supplier<Map<String, ScriptDocValues<?>>> docProvider) {

    Map<Expression, ExprValue> valueEnv = new HashMap<>();
    for (ReferenceExpression field : fields) {
      String fieldName = field.getAttr();
      ExprValue exprValue =
          valueFactory.construct(fieldName, getDocValue(field, docProvider), false);
      valueEnv.put(field, exprValue);
    }
    // Encapsulate map data structure into anonymous Environment class
    return valueEnv::get;
  }

<<<<<<< HEAD
  private Object getDocValue(ReferenceExpression field,
                             Supplier<Map<String, ScriptDocValues<?>>> docProvider) {
    String fieldName = field.type().convertFieldForSearchQuery(field.getAttr());
=======
  private Object getDocValue(
      ReferenceExpression field, Supplier<Map<String, ScriptDocValues<?>>> docProvider) {
    String fieldName = OpenSearchTextType.convertTextToKeyword(field.getAttr(), field.type());
>>>>>>> 7e3a718f
    ScriptDocValues<?> docValue = docProvider.get().get(fieldName);
    if (docValue == null || docValue.isEmpty()) {
      return null; // No way to differentiate null and missing from doc value
    }

    Object value = docValue.get(0);
    if (value instanceof ChronoZonedDateTime) {
      return ((ChronoZonedDateTime<?>) value).toInstant();
    }
    return castNumberToFieldType(value, field.type());
  }

  /**
   * DocValue only support long and double so cast to integer and float if needed. The doc value
   * must be Long and Double for expr type Long/Integer and Double/Float respectively. Otherwise
   * there must be bugs in our engine that causes the mismatch.
   */
  private Object castNumberToFieldType(Object value, ExprType type) {
    if (value == null) {
      return value;
    }

    if (type == INTEGER) {
      return ((Long) value).intValue();
    } else if (type == FLOAT) {
      return ((Double) value).floatValue();
    } else {
      return value;
    }
  }
}<|MERGE_RESOLUTION|>--- conflicted
+++ resolved
@@ -120,15 +120,9 @@
     return valueEnv::get;
   }
 
-<<<<<<< HEAD
-  private Object getDocValue(ReferenceExpression field,
-                             Supplier<Map<String, ScriptDocValues<?>>> docProvider) {
-    String fieldName = field.type().convertFieldForSearchQuery(field.getAttr());
-=======
   private Object getDocValue(
       ReferenceExpression field, Supplier<Map<String, ScriptDocValues<?>>> docProvider) {
-    String fieldName = OpenSearchTextType.convertTextToKeyword(field.getAttr(), field.type());
->>>>>>> 7e3a718f
+    String fieldName = field.type().convertFieldForSearchQuery(field.getAttr());
     ScriptDocValues<?> docValue = docProvider.get().get(fieldName);
     if (docValue == null || docValue.isEmpty()) {
       return null; // No way to differentiate null and missing from doc value
