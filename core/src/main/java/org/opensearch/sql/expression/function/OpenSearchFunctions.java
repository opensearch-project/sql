--- conflicted
+++ resolved
@@ -27,14 +27,9 @@
 @UtilityClass
 public class OpenSearchFunctions {
 
-<<<<<<< HEAD
-  public static final int MATCH_MAX_NUM_PARAMETERS = 12;
-  public static final int MATCH_BOOL_PREFIX_MAX_NUM_PARAMETERS = 7;
-  public static final int MATCH_PHRASE_MAX_NUM_PARAMETERS = 3;
-=======
   public static final int MATCH_MAX_NUM_PARAMETERS = 14;
+  public static final int MATCH_BOOL_PREFIX_MAX_NUM_PARAMETERS = 9;
   public static final int MATCH_PHRASE_MAX_NUM_PARAMETERS = 5;
->>>>>>> 127b6627
   public static final int MIN_NUM_PARAMETERS = 2;
   public static final int SIMPLE_QUERY_STRING_MAX_NUM_PARAMETERS = 14;
 
@@ -53,7 +48,7 @@
 
   private static FunctionResolver match_bool_prefix() {
     FunctionName name = BuiltinFunctionName.MATCH_BOOL_PREFIX.getName();
-    return getRelevanceFunctionResolver(name, MATCH_BOOL_PREFIX_MAX_NUM_PARAMETERS);
+    return getRelevanceFunctionResolver(name, MATCH_BOOL_PREFIX_MAX_NUM_PARAMETERS, STRING);
   }
 
   private static FunctionResolver match() {
