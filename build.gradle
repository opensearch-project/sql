--- conflicted
+++ resolved
@@ -8,10 +8,6 @@
     ext {
         opensearch_version = System.getProperty("opensearch.version", "3.0.0-SNAPSHOT")
         spring_version = "5.3.22"
-<<<<<<< HEAD
-        jackson_version = "2.14.0"
-=======
->>>>>>> eb595c7f
         isSnapshot = "true" == System.getProperty("build.snapshot", "true")
         buildVersionQualifier = System.getProperty("build.version_qualifier", "")
         version_tokens = opensearch_version.tokenize('-')
