--- conflicted
+++ resolved
@@ -45,13 +45,8 @@
     var storageEngine = mock(StorageEngine.class);
     when(storageEngine.getTableScan(anyString(), anyString()))
         .thenReturn(mock(TableScanOperator.class));
-<<<<<<< HEAD
-    paginatedPlanCache = new PaginatedPlanCache(storageEngine);
+    planSerializer = new PlanSerializer(storageEngine);
     queryService = new QueryService(null, new DefaultExecutionEngine(), null);
-=======
-    planSerializer = new PlanSerializer(storageEngine);
-    queryService = new QueryService(null, new DefaultExecutionEngine(), null, null);
->>>>>>> bc8c73fe
   }
 
   @Test
