--- conflicted
+++ resolved
@@ -658,13 +658,12 @@
     return compile(BuiltinFunctionName.MATCH_PHRASE, args);
   }
 
-<<<<<<< HEAD
+  public FunctionExpression simple_query_string(Expression... args) {
+    return compile(BuiltinFunctionName.SIMPLE_QUERY_STRING, args);
+  }
+
   public FunctionExpression match_bool_prefix(Expression... args) {
     return compile(BuiltinFunctionName.MATCH_BOOL_PREFIX, args);
-=======
-  public FunctionExpression simple_query_string(Expression... args) {
-    return compile(BuiltinFunctionName.SIMPLE_QUERY_STRING, args);
->>>>>>> 127b6627
   }
 
   private FunctionExpression compile(BuiltinFunctionName bfn, Expression... args) {
