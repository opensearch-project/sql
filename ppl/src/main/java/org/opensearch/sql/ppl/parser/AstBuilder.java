--- conflicted
+++ resolved
@@ -79,6 +79,7 @@
 import org.opensearch.sql.ast.tree.TableFunction;
 import org.opensearch.sql.ast.tree.Trendline;
 import org.opensearch.sql.ast.tree.UnresolvedPlan;
+import org.opensearch.sql.ast.tree.Window;
 import org.opensearch.sql.common.setting.Settings;
 import org.opensearch.sql.common.setting.Settings.Key;
 import org.opensearch.sql.common.utils.StringUtils;
@@ -457,17 +458,13 @@
   public UnresolvedPlan visitPatternsCommand(OpenSearchPPLParser.PatternsCommandContext ctx) {
     UnresolvedExpression sourceField = internalVisitExpression(ctx.source_field);
     ImmutableMap.Builder<String, Literal> builder = ImmutableMap.builder();
-<<<<<<< HEAD
     Literal newField = null;
     if (ctx.new_field != null) {
       newField = (Literal) internalVisitExpression(ctx.new_field);
       builder.put("new_field", newField);
     }
     List<UnresolvedExpression> unresolvedArguments = new ArrayList<>();
-=======
-    List<UnresolvedExpression> unresolvedArguments = new ArrayList<>();
     unresolvedArguments.add(sourceField);
->>>>>>> e51fcd9f
     ctx.patternsParameter()
         .forEach(
             x -> {
@@ -478,14 +475,6 @@
             });
     java.util.Map<String, Literal> arguments = builder.build();
     Literal pattern = arguments.getOrDefault("pattern", AstDSL.stringLiteral(""));
-<<<<<<< HEAD
-=======
-    String newField =
-        arguments
-            .getOrDefault("new_field", AstDSL.stringLiteral("patterns_field"))
-            .getValue()
-            .toString();
->>>>>>> e51fcd9f
     String patternMethod =
         ctx.pattern_method != null
             ? StringUtils.unquoteIdentifier(ctx.pattern_method.getText()).toLowerCase(Locale.ROOT)
@@ -501,7 +490,6 @@
        **/
       return new Parse(ParseMethod.PATTERNS, sourceField, pattern, arguments);
     } else {
-<<<<<<< HEAD
       String newFieldStr = newField != null ? newField.getValue().toString() : "patterns_field";
       // order by argument name to easily call function signature
       unresolvedArguments.sort(Comparator.comparing(e -> ((Argument) e).getArgName()));
@@ -518,16 +506,6 @@
               newFieldStr),
           sourceField,
           PatternMethod.valueOf(patternMethod.toUpperCase(Locale.ROOT)));
-=======
-      return new Patterns(
-          new Alias(
-              newField,
-              new WindowFunction(
-                  new Function(patternMethod, unresolvedArguments),
-                  List.of(), // ignore partition by list for now as we haven't seen such requirement
-                  List.of()), // ignore sort by list for now as we haven't seen such requirement
-              newField));
->>>>>>> e51fcd9f
     }
   }
 
