/*
 * Copyright OpenSearch Contributors
 * SPDX-License-Identifier: Apache-2.0
 */

/*
 * This file contains code from the Apache Spark project (original license below).
 * It contains modifications, which are licensed as above:
 */

/*
 * Licensed to the Apache Software Foundation (ASF) under one or more
 * contributor license agreements.  See the NOTICE file distributed with
 * this work for additional information regarding copyright ownership.
 * The ASF licenses this file to you under the Apache License, Version 2.0
 * (the "License"); you may not use this file except in compliance with
 * the License.  You may obtain a copy of the License at
 *
 * http://www.apache.org/licenses/LICENSE-2.0
 *
 * Unless required by applicable law or agreed to in writing, software
 * distributed under the License is distributed on an "AS IS" BASIS,
 * WITHOUT WARRANTIES OR CONDITIONS OF ANY KIND, either express or implied.
 * See the License for the specific language governing permissions and
 * limitations under the License.
 */
package org.opensearch.sql.opensearch.request;

import static com.google.common.base.Preconditions.checkArgument;
import static com.google.common.base.Preconditions.checkState;
import static java.lang.String.format;
import static java.util.Objects.requireNonNull;
import static org.opensearch.index.query.QueryBuilders.boolQuery;
import static org.opensearch.index.query.QueryBuilders.existsQuery;
import static org.opensearch.index.query.QueryBuilders.matchQuery;
import static org.opensearch.index.query.QueryBuilders.rangeQuery;
import static org.opensearch.index.query.QueryBuilders.regexpQuery;
import static org.opensearch.index.query.QueryBuilders.termQuery;
import static org.opensearch.index.query.QueryBuilders.termsQuery;
import static org.opensearch.script.Script.DEFAULT_SCRIPT_TYPE;
import static org.opensearch.sql.calcite.utils.UserDefinedFunctionUtils.MULTI_FIELDS_RELEVANCE_FUNCTION_SET;
import static org.opensearch.sql.calcite.utils.UserDefinedFunctionUtils.SINGLE_FIELD_RELEVANCE_FUNCTION_SET;
import static org.opensearch.sql.opensearch.storage.script.CompoundedScriptEngine.COMPOUNDED_LANG_NAME;

import com.google.common.collect.BoundType;
import com.google.common.collect.Range;
import java.math.BigDecimal;
import java.util.ArrayList;
import java.util.Collection;
import java.util.Collections;
import java.util.GregorianCalendar;
import java.util.HashMap;
import java.util.List;
import java.util.Locale;
import java.util.Map;
import java.util.Set;
<<<<<<< HEAD
import lombok.Setter;
import org.apache.calcite.DataContext.Variable;
import org.apache.calcite.plan.RelOptCluster;
=======
import lombok.Getter;
>>>>>>> 0b4423e9
import org.apache.calcite.rel.RelNode;
import org.apache.calcite.rel.type.RelDataType;
import org.apache.calcite.rex.RexCall;
import org.apache.calcite.rex.RexInputRef;
import org.apache.calcite.rex.RexLiteral;
import org.apache.calcite.rex.RexNode;
import org.apache.calcite.rex.RexUnknownAs;
import org.apache.calcite.rex.RexVisitorImpl;
import org.apache.calcite.runtime.Hook;
import org.apache.calcite.sql.SqlKind;
import org.apache.calcite.sql.SqlOperator;
import org.apache.calcite.sql.SqlSyntax;
import org.apache.calcite.sql.fun.SqlStdOperatorTable;
import org.apache.calcite.sql.type.SqlTypeFamily;
import org.apache.calcite.sql.type.SqlTypeName;
import org.apache.calcite.util.NlsString;
import org.apache.calcite.util.RangeSets;
import org.apache.calcite.util.Sarg;
import org.opensearch.index.mapper.DateFieldMapper;
import org.opensearch.index.query.BoolQueryBuilder;
import org.opensearch.index.query.QueryBuilder;
import org.opensearch.index.query.RangeQueryBuilder;
import org.opensearch.index.query.ScriptQueryBuilder;
import org.opensearch.script.Script;
import org.opensearch.sql.calcite.plan.OpenSearchConstants;
import org.opensearch.sql.calcite.type.ExprSqlType;
import org.opensearch.sql.calcite.utils.OpenSearchTypeFactory.ExprUDT;
import org.opensearch.sql.data.model.ExprTimestampValue;
import org.opensearch.sql.data.type.ExprCoreType;
import org.opensearch.sql.data.type.ExprType;
import org.opensearch.sql.opensearch.data.type.OpenSearchDataType;
import org.opensearch.sql.opensearch.data.type.OpenSearchTextType;
import org.opensearch.sql.opensearch.storage.script.CalciteScriptEngine.ReferenceFieldVisitor;
import org.opensearch.sql.opensearch.storage.script.CalciteScriptEngine.UnsupportedScriptException;
import org.opensearch.sql.opensearch.storage.script.CompoundedScriptEngine.ScriptEngineType;
import org.opensearch.sql.opensearch.storage.script.filter.lucene.relevance.MatchBoolPrefixQuery;
import org.opensearch.sql.opensearch.storage.script.filter.lucene.relevance.MatchPhrasePrefixQuery;
import org.opensearch.sql.opensearch.storage.script.filter.lucene.relevance.MatchPhraseQuery;
import org.opensearch.sql.opensearch.storage.script.filter.lucene.relevance.MatchQuery;
import org.opensearch.sql.opensearch.storage.script.filter.lucene.relevance.MultiMatchQuery;
import org.opensearch.sql.opensearch.storage.script.filter.lucene.relevance.QueryStringQuery;
import org.opensearch.sql.opensearch.storage.script.filter.lucene.relevance.SimpleQueryStringQuery;
import org.opensearch.sql.opensearch.storage.serde.RelJsonSerializer;
import org.opensearch.sql.opensearch.storage.serde.SerializationWrapper;

/**
 * Query predicate analyzer. Uses visitor pattern to traverse existing expression and convert it to
 * {@link QueryBuilder}
 *
 * <p>Major part of this class have been copied from <a
 * href="https://calcite.apache.org/">calcite</a> ES adapter, but it has been changed to support the
 * OpenSearch QueryBuilder.
 *
 * <p>And that file was also sourced from <a href="https://www.dremio.com/">dremio</a> ES adapter
 * (thanks to their team for improving calcite-ES integration).
 */
public class PredicateAnalyzer {

  /** Internal exception. */
  @SuppressWarnings("serial")
  public static final class PredicateAnalyzerException extends RuntimeException {

    PredicateAnalyzerException(String message) {
      super(message);
    }

    PredicateAnalyzerException(Throwable cause) {
      super(cause);
    }
  }

  /**
   * Exception that is thrown when a {@link RelNode} expression cannot be processed (or converted
   * into an OpenSearch query).
   */
  public static class ExpressionNotAnalyzableException extends Exception {
    ExpressionNotAnalyzableException(String message, Throwable cause) {
      super(message, cause);
    }
  }

  private PredicateAnalyzer() {}

  /**
   * Walks the expression tree, attempting to convert the entire tree into an equivalent OpenSearch
   * query filter. If an error occurs, or if it is determined that the expression cannot be
   * converted, an exception is thrown and an error message logged.
   *
   * <p>Callers should catch ExpressionNotAnalyzableException and fall back to not using push-down
   * filters.
   *
   * @param expression expression to analyze
   * @param schema current schema of scan operator
   * @param fieldTypes mapping of OpenSearch field name to ExprType, nested fields are flattened
   * @return search query which can be used to query OS cluster
   * @throws ExpressionNotAnalyzableException when expression can't processed by this analyzer
   */
  public static QueryBuilder analyze(
      RexNode expression, List<String> schema, Map<String, ExprType> fieldTypes)
      throws ExpressionNotAnalyzableException {
<<<<<<< HEAD
    return analyze(expression, schema, fieldTypes, null, null);
  }

  public static QueryBuilder analyze(
      RexNode expression,
      List<String> schema,
      Map<String, ExprType> fieldTypes,
      RelDataType rowType,
      RelOptCluster cluster)
      throws ExpressionNotAnalyzableException {
    return analyzeExpression(expression, schema, fieldTypes, rowType, cluster).builder();
  }

  public static QueryExpression analyzeExpression(
      RexNode expression,
      List<String> schema,
      Map<String, ExprType> fieldTypes,
      RelDataType rowType,
      RelOptCluster cluster) {
    requireNonNull(expression, "expression");
    try {
      // visits expression tree
      QueryExpression queryExpression =
          (QueryExpression) expression.accept(new Visitor(schema, fieldTypes, rowType, cluster));
      if (queryExpression.isPartial()) {
        throw new UnsupportedOperationException(
            "Can't handle partial QueryExpression: " + queryExpression);
      }
      return queryExpression;
    } catch (PredicateAnalyzerException | UnsupportedOperationException e) {
      return new ScriptQueryExpression(expression, rowType, fieldTypes, cluster);
=======
    return analyze_(expression, schema, filedTypes).builder();
  }

  public static QueryExpression analyze_(
      RexNode expression, List<String> schema, Map<String, ExprType> filedTypes)
      throws ExpressionNotAnalyzableException {
    requireNonNull(expression, "expression");
    try {
      return (QueryExpression) expression.accept(new Visitor(schema, filedTypes));
    } catch (Throwable e) {
      Throwables.throwIfInstanceOf(e, UnsupportedOperationException.class);
      throw new ExpressionNotAnalyzableException("Can't convert " + expression, e);
>>>>>>> 0b4423e9
    }
  }

  /** Traverses {@link RexNode} tree and builds OpenSearch query. */
  private static class Visitor extends RexVisitorImpl<Expression> {

    List<String> schema;
    Map<String, ExprType> fieldTypes;
    RelDataType rowType;
    RelOptCluster cluster;

    private Visitor(
        List<String> schema,
        Map<String, ExprType> fieldTypes,
        RelDataType rowType,
        RelOptCluster cluster) {
      super(true);
      this.schema = schema;
      this.fieldTypes = fieldTypes;
      this.rowType = rowType;
      this.cluster = cluster;
    }

    @Override
    public Expression visitInputRef(RexInputRef inputRef) {
      return new NamedFieldExpression(inputRef, schema, fieldTypes);
    }

    @Override
    public Expression visitLiteral(RexLiteral literal) {
      return new LiteralExpression(literal);
    }

    private static boolean supportedRexCall(RexCall call) {
      final SqlSyntax syntax = call.getOperator().getSyntax();
      switch (syntax) {
        case BINARY:
          switch (call.getKind()) {
            case CONTAINS:
            case AND:
            case OR:
            case LIKE:
            case EQUALS:
            case NOT_EQUALS:
            case GREATER_THAN:
            case GREATER_THAN_OR_EQUAL:
            case LESS_THAN:
            case LESS_THAN_OR_EQUAL:
              return true;
            default:
              return false;
          }
        case SPECIAL:
          switch (call.getKind()) {
            case CAST:
            case LIKE:
            case ITEM:
            case OTHER_FUNCTION:
              return true;
            case CASE:
            case SIMILAR:
            default:
              return false;
          }
        case FUNCTION:
          return true;
        case POSTFIX:
          switch (call.getKind()) {
            case IS_NOT_NULL:
            case IS_NULL:
              return true;
            default:
              return false;
          }
        case PREFIX: // NOT()
          switch (call.getKind()) {
            case NOT:
              return true;
            default:
              return false;
          }
        case INTERNAL:
          switch (call.getKind()) {
            case SEARCH:
              return true;
            default:
              return false;
          }
        case FUNCTION_ID:
        case FUNCTION_STAR:
        default:
          return false;
      }
    }

    static boolean isSearchWithPoints(RexCall search) {
      RexLiteral literal = (RexLiteral) search.getOperands().get(1);
      final Sarg<?> sarg = requireNonNull(literal.getValueAs(Sarg.class), "Sarg");
      return sarg.isPoints();
    }

    static boolean isSearchWithComplementedPoints(RexCall search) {
      RexLiteral literal = (RexLiteral) search.getOperands().get(1);
      final Sarg<?> sarg = requireNonNull(literal.getValueAs(Sarg.class), "Sarg");
      return sarg.isComplementedPoints();
    }

    static RexUnknownAs getNullAsForSearch(RexCall search) {
      RexLiteral literal = (RexLiteral) search.getOperands().get(1);
      final Sarg<?> sarg = requireNonNull(literal.getValueAs(Sarg.class), "Sarg");
      return sarg.nullAs;
    }

    @Override
    public Expression visitCall(RexCall call) {

      SqlSyntax syntax = call.getOperator().getSyntax();
      if (!supportedRexCall(call)) {
        String message = format(Locale.ROOT, "Unsupported call: [%s]", call);
        throw new PredicateAnalyzerException(message);
      }

      switch (syntax) {
        case BINARY, INTERNAL:
          return binary(call);
        case POSTFIX:
          return postfix(call);
        case PREFIX:
          return prefix(call);
        case SPECIAL:
          return switch (call.getKind()) {
            case CAST -> toCastExpression(call);
            case LIKE, CONTAINS -> binary(call);
            default -> {
              String message = format(Locale.ROOT, "Unsupported call: [%s]", call);
              throw new PredicateAnalyzerException(message);
            }
          };
        case FUNCTION:
          return visitRelevanceFunc(call);
        default:
          String message =
              format(Locale.ROOT, "Unsupported syntax [%s] for call: [%s]", syntax, call);
          throw new PredicateAnalyzerException(message);
      }
    }

    private QueryExpression visitRelevanceFunc(RexCall call) {
      String funcName = call.getOperator().getName().toLowerCase(Locale.ROOT);
      List<RexNode> ops = call.getOperands();
      if (ops.size() < 2) {
        throw new PredicateAnalyzerException(
            "Relevance query function should at least have 2 operands");
      }

      if (SINGLE_FIELD_RELEVANCE_FUNCTION_SET.contains(funcName)) {
        List<Expression> fieldQueryOperands =
            visitList(
                List.of(
                    AliasPair.from(ops.get(0), funcName).value,
                    AliasPair.from(ops.get(1), funcName).value));
        NamedFieldExpression namedFieldExpression =
            (NamedFieldExpression) fieldQueryOperands.get(0);
        String queryLiteralOperand = ((LiteralExpression) fieldQueryOperands.get(1)).stringValue();
        Map<String, String> optionalArguments =
            parseRelevanceFunctionOptionalArguments(ops, funcName);

        return SINGLE_FIELD_RELEVANCE_FUNCTION_HANDLERS
            .get(funcName)
            .apply(namedFieldExpression, queryLiteralOperand, optionalArguments);
      } else if (MULTI_FIELDS_RELEVANCE_FUNCTION_SET.contains(funcName)) {
        RexCall fieldsRexCall = (RexCall) AliasPair.from(ops.get(0), funcName).value;
        String queryLiteralOperand =
            ((LiteralExpression)
                    visitList(List.of(AliasPair.from(ops.get(1), funcName).value)).get(0))
                .stringValue();
        Map<String, String> optionalArguments =
            parseRelevanceFunctionOptionalArguments(ops, funcName);

        return MULTI_FIELDS_RELEVANCE_FUNCTION_HANDLERS
            .get(funcName)
            .apply(fieldsRexCall, queryLiteralOperand, optionalArguments);
      }

      throw new PredicateAnalyzerException(
          format(Locale.ROOT, "Unsupported search relevance function: [%s]", funcName));
    }

    @FunctionalInterface
    private interface SingleFieldRelevanceFunctionHandler {
      QueryExpression apply(NamedFieldExpression field, String query, Map<String, String> opts);
    }

    @FunctionalInterface
    private interface MultiFieldsRelevanceFunctionHandler {
      QueryExpression apply(RexCall fields, String query, Map<String, String> opts);
    }

    private static final Map<String, SingleFieldRelevanceFunctionHandler>
        SINGLE_FIELD_RELEVANCE_FUNCTION_HANDLERS =
            Map.of(
                "match", (f, q, o) -> QueryExpression.create(f).match(q, o),
                "match_phrase", (f, q, o) -> QueryExpression.create(f).matchPhrase(q, o),
                "match_bool_prefix", (f, q, o) -> QueryExpression.create(f).matchBoolPrefix(q, o),
                "match_phrase_prefix",
                    (f, q, o) -> QueryExpression.create(f).matchPhrasePrefix(q, o));

    private static final Map<String, MultiFieldsRelevanceFunctionHandler>
        MULTI_FIELDS_RELEVANCE_FUNCTION_HANDLERS =
            Map.of(
                "simple_query_string",
                    (c, q, o) ->
                        QueryExpression.create(new NamedFieldExpression())
                            .simpleQueryString(c, q, o),
                "query_string",
                    (c, q, o) ->
                        QueryExpression.create(new NamedFieldExpression()).queryString(c, q, o),
                "multi_match",
                    (c, q, o) ->
                        QueryExpression.create(new NamedFieldExpression()).multiMatch(c, q, o));

    private Map<String, String> parseRelevanceFunctionOptionalArguments(
        List<RexNode> operands, String funcName) {
      Map<String, String> optionalArguments = new HashMap<>();

      for (int i = 2; i < operands.size(); i++) {
        AliasPair aliasPair = AliasPair.from(operands.get(i), funcName);
        String key = ((RexLiteral) aliasPair.alias).getValueAs(String.class);
        if (optionalArguments.containsKey(key)) {
          throw new PredicateAnalyzerException(
              format(
                  Locale.ROOT,
                  "Parameter '%s' can only be specified once for function [%s].",
                  key,
                  funcName));
        }
        optionalArguments.put(key, ((RexLiteral) aliasPair.value).getValueAs(String.class));
      }

      return optionalArguments;
    }

    private static RexCall expectCall(RexNode node, SqlOperator op, String funcName) {
      if (!(node instanceof RexCall call) || call.getOperator() != op) {
        throw new IllegalArgumentException(
            format(
                Locale.ROOT,
                "Expect [%s] RexCall but get [%s] for function [%s]",
                op.getName(),
                node.toString(),
                funcName));
      }
      return call;
    }

    private static class AliasPair {
      final RexNode value;
      final RexNode alias;

      static AliasPair from(RexNode node, String funcName) {
        RexCall mapCall = expectCall(node, SqlStdOperatorTable.MAP_VALUE_CONSTRUCTOR, funcName);
        return new AliasPair(mapCall.getOperands().get(1), mapCall.getOperands().get(0));
      }

      private AliasPair(RexNode value, RexNode alias) {
        this.value = value;
        this.alias = alias;
      }
    }

    private QueryExpression prefix(RexCall call) {
      checkArgument(
          call.getKind() == SqlKind.NOT, "Expected %s got %s", SqlKind.NOT, call.getKind());

      if (call.getOperands().size() != 1) {
        String message = format(Locale.ROOT, "Unsupported NOT operator: [%s]", call);
        throw new PredicateAnalyzerException(message);
      }

      QueryExpression expr = (QueryExpression) call.getOperands().get(0).accept(this);
      return expr.not();
    }

    private QueryExpression postfix(RexCall call) {
      checkArgument(call.getKind() == SqlKind.IS_NULL || call.getKind() == SqlKind.IS_NOT_NULL);
      if (call.getOperands().size() != 1) {
        String message = format(Locale.ROOT, "Unsupported operator: [%s]", call);
        throw new PredicateAnalyzerException(message);
      }
      Expression a = call.getOperands().get(0).accept(this);
      // OpenSearch does not want is null/is not null (exists query)
      // for _id and _index, although it supports for all other metadata column
      isColumn(a, call, OpenSearchConstants.METADATA_FIELD_ID, true);
      isColumn(a, call, OpenSearchConstants.METADATA_FIELD_INDEX, true);
      QueryExpression operand = QueryExpression.create((TerminalExpression) a);
      return call.getKind() == SqlKind.IS_NOT_NULL ? operand.exists() : operand.notExists();
    }

    /**
     * Process a call which is a binary operation, transforming into an equivalent query expression.
     * Note that the incoming call may be either a simple binary expression, such as {@code foo >
     * 5}, or it may be several simple expressions connected by {@code AND} or {@code OR} operators,
     * such as {@code foo > 5 AND bar = 'abc' AND 'rot' < 1}
     *
     * @param call existing call
     * @return evaluated expression
     */
    private QueryExpression binary(RexCall call) {

      // if AND/OR, do special handling
      if (call.getKind() == SqlKind.AND || call.getKind() == SqlKind.OR) {
        return andOr(call);
      }

      checkForIncompatibleDateTimeOperands(call);

      checkState(call.getOperands().size() == 2);
      final Expression a = call.getOperands().get(0).accept(this);
      final Expression b = call.getOperands().get(1).accept(this);

      final SwapResult pair = swap(a, b);
      final boolean swapped = pair.isSwapped();

      // For _id and _index columns, only equals/not_equals work!
      if (isColumn(pair.getKey(), call, OpenSearchConstants.METADATA_FIELD_ID, false)
          || isColumn(pair.getKey(), call, OpenSearchConstants.METADATA_FIELD_INDEX, false)
          || isColumn(pair.getKey(), call, OpenSearchConstants.METADATA_FIELD_UID, false)) {
        switch (call.getKind()) {
          case EQUALS:
          case NOT_EQUALS:
            break;
          default:
            throw new PredicateAnalyzerException(
                "Cannot handle " + call.getKind() + " expression for _id field, " + call);
        }
      }

      switch (call.getKind()) {
        case CONTAINS:
          return QueryExpression.create(pair.getKey()).contains(pair.getValue());
        case LIKE:
          throw new UnsupportedOperationException("LIKE not yet supported");
        case EQUALS:
          return QueryExpression.create(pair.getKey()).equals(pair.getValue());
        case NOT_EQUALS:
          return QueryExpression.create(pair.getKey()).notEquals(pair.getValue());
        case GREATER_THAN:
          if (swapped) {
            return QueryExpression.create(pair.getKey()).lt(pair.getValue());
          }
          return QueryExpression.create(pair.getKey()).gt(pair.getValue());
        case GREATER_THAN_OR_EQUAL:
          if (swapped) {
            return QueryExpression.create(pair.getKey()).lte(pair.getValue());
          }
          return QueryExpression.create(pair.getKey()).gte(pair.getValue());
        case LESS_THAN:
          if (swapped) {
            return QueryExpression.create(pair.getKey()).gt(pair.getValue());
          }
          return QueryExpression.create(pair.getKey()).lt(pair.getValue());
        case LESS_THAN_OR_EQUAL:
          if (swapped) {
            return QueryExpression.create(pair.getKey()).gte(pair.getValue());
          }
          return QueryExpression.create(pair.getKey()).lte(pair.getValue());
        case SEARCH:
          QueryExpression expression = constructQueryExpressionForSearch(call, pair);
          RexUnknownAs nullAs = getNullAsForSearch(call);
          return switch (nullAs) {
              // e.g. where isNotNull(a) and (a = 1 or a = 2)
              // TODO: For this case, seems return `expression` should be equivalent
            case FALSE -> CompoundQueryExpression.and(
                false, expression, QueryExpression.create(pair.getKey()).exists());
              // e.g. where isNull(a) or a = 1 or a = 2
            case TRUE -> CompoundQueryExpression.or(
                expression, QueryExpression.create(pair.getKey()).notExists());
              // e.g. where a = 1 or a = 2
            case UNKNOWN -> expression;
          };
        default:
          break;
      }
      String message = format(Locale.ROOT, "Unable to handle call: [%s]", call);
      throw new PredicateAnalyzerException(message);
    }

    private static QueryExpression constructQueryExpressionForSearch(
        RexCall call, SwapResult pair) {
      if (isSearchWithComplementedPoints(call)) {
        return QueryExpression.create(pair.getKey()).notIn(pair.getValue());
      } else if (isSearchWithPoints(call)) {
        return QueryExpression.create(pair.getKey()).in(pair.getValue());
      } else {
        Sarg<?> sarg = pair.getValue().literal.getValueAs(Sarg.class);
        Set<? extends Range<?>> rangeSet = requireNonNull(sarg).rangeSet.asRanges();
        boolean isTimeStamp =
            (pair.getKey() instanceof NamedFieldExpression namedField)
                && namedField.isTimeStampType();
        List<QueryExpression> queryExpressions =
            rangeSet.stream()
                .map(
                    range ->
                        RangeSets.isPoint(range)
                            ? QueryExpression.create(pair.getKey())
                                .equals(sargPointValue(range.lowerEndpoint()), isTimeStamp)
                            : QueryExpression.create(pair.getKey()).between(range, isTimeStamp))
                .toList();
        if (queryExpressions.size() == 1) {
          return queryExpressions.getFirst();
        } else {
          return CompoundQueryExpression.or(queryExpressions.toArray(new QueryExpression[0]));
        }
      }
    }

    private QueryExpression andOr(RexCall call) {
      QueryExpression[] expressions = new QueryExpression[call.getOperands().size()];
      boolean partial = false;
<<<<<<< HEAD
      // For function isEmpty and isBlank, we implement them via expression `isNull or {@function}`,
      // Unlike `OR` in Java, `SHOULD` in DSL will evaluate both branches and lead to NPE.
      if (call.getKind() == SqlKind.OR
          && call.getOperands().size() == 2
          && (call.getOperands().get(0).getKind() == SqlKind.IS_NULL
              || call.getOperands().get(1).getKind() == SqlKind.IS_NULL)) {
        throw new UnsupportedScriptException(
            "DSL will evaluate both branches of OR with isNUll, prevent push-down to avoid NPE");
      }
=======
      int failedCount = 0;
>>>>>>> 0b4423e9
      for (int i = 0; i < call.getOperands().size(); i++) {
        try {
          Expression expr = call.getOperands().get(i).accept(this);
          if (expr instanceof NamedFieldExpression) {
            // nop currently
          } else {
<<<<<<< HEAD
            expressions[i] = (QueryExpression) expr;
=======
            expressions[i] = (QueryExpression) call.getOperands().get(i).accept(this);
            // Update or simplify the analyzed node list if it is not partial.
            if (!expressions[i].isPartial())
              expressions[i].updateAnalyzedNodes(call.getOperands().get(i));
>>>>>>> 0b4423e9
          }
          partial |= expressions[i].isPartial();
        } catch (PredicateAnalyzerException e) {
          try {
            expressions[i] =
                new ScriptQueryExpression(call.getOperands().get(i), rowType, fieldTypes, cluster);
          } catch (UnsupportedScriptException ex) {
            if (call.getKind() == SqlKind.OR) throw ex;
            partial = true;
          }
        } catch (UnsupportedScriptException e) {
          if (call.getKind() == SqlKind.OR) throw e;
          partial = true;
          ++failedCount;
          // If we cannot analyze the operand, wrap the RexNode with UnAnalyzableQueryExpression and
          // record them in the array. We will reuse them later.
          expressions[i] = new UnAnalyzableQueryExpression(call.getOperands().get(i));
        }
      }

      switch (call.getKind()) {
        case OR:
          return CompoundQueryExpression.or(expressions);
        case AND:
          if (failedCount == call.getOperands().size()) {
            // If all operands failed, we cannot analyze the AND expression.
            throw new PredicateAnalyzerException(
                "All expressions in AND failed to analyze: " + call);
          }
          return CompoundQueryExpression.and(partial, expressions);
        default:
          String message = format(Locale.ROOT, "Unable to handle call: [%s]", call);
          throw new PredicateAnalyzerException(message);
      }
    }

    /**
     * Holder class for a pair of expressions. Used to convert {@code 1 = foo} into {@code foo = 1}
     */
    private static class SwapResult {
      final boolean swapped;
      final TerminalExpression terminal;
      final LiteralExpression literal;

      SwapResult(boolean swapped, TerminalExpression terminal, LiteralExpression literal) {
        super();
        this.swapped = swapped;
        this.terminal = terminal;
        this.literal = literal;
      }

      TerminalExpression getKey() {
        return terminal;
      }

      LiteralExpression getValue() {
        return literal;
      }

      boolean isSwapped() {
        return swapped;
      }
    }

    /**
     * Swap order of operands such that the literal expression is always on the right.
     *
     * <p>NOTE: Some combinations of operands are implicitly not supported and will cause an
     * exception to be thrown. For example, we currently do not support comparing a literal to
     * another literal as convention {@code 5 = 5}. Nor do we support comparing named fields to
     * other named fields as convention {@code $0 = $1}.
     *
     * @param left left expression
     * @param right right expression
     */
    private static SwapResult swap(Expression left, Expression right) {

      TerminalExpression terminal;
      LiteralExpression literal = expressAsLiteral(left);
      boolean swapped = false;
      if (literal != null) {
        swapped = true;
        terminal = (TerminalExpression) right;
      } else {
        literal = expressAsLiteral(right);
        terminal = (TerminalExpression) left;
      }

      if (literal == null || terminal == null) {
        String message =
            format(
                Locale.ROOT,
                "Unexpected combination of expressions [left: %s] [right: %s]",
                left,
                right);
        throw new PredicateAnalyzerException(message);
      }

      if (CastExpression.isCastExpression(terminal)) {
        terminal = CastExpression.unpack(terminal);
      }

      return new SwapResult(swapped, terminal, literal);
    }

    private CastExpression toCastExpression(RexCall call) {
      TerminalExpression argument = (TerminalExpression) call.getOperands().get(0).accept(this);
      return new CastExpression(call.getType(), argument);
    }

    private static NamedFieldExpression toNamedField(RexLiteral literal) {
      return new NamedFieldExpression(literal);
    }

    /** Try to convert a generic expression into a literal expression. */
    private static LiteralExpression expressAsLiteral(Expression exp) {

      if (exp instanceof LiteralExpression) {
        return (LiteralExpression) exp;
      }

      return null;
    }

    private static boolean isColumn(
        Expression exp, RexNode node, String columnName, boolean throwException) {
      if (!(exp instanceof NamedFieldExpression)) {
        return false;
      }

      final NamedFieldExpression termExp = (NamedFieldExpression) exp;
      if (columnName.equals(termExp.getRootName())) {
        if (throwException) {
          throw new PredicateAnalyzerException("Cannot handle _id field in " + node);
        }
        return true;
      }
      return false;
    }
  }

  /** Empty interface; exists only to define the type hierarchy. */
  interface Expression {}

  /** Main expression operators (like {@code equals}, {@code gt}, {@code exists} etc.) */
  public abstract static class QueryExpression implements Expression {

    public abstract QueryBuilder builder();

    public abstract List<RexNode> getAnalyzedNodes();

    public abstract void updateAnalyzedNodes(RexNode rexNode);

    public abstract List<RexNode> getUnAnalyzableNodes();

    public boolean isPartial() {
      return false;
    }

    /** Negate {@code this} QueryExpression (not the next one). */
    QueryExpression not() {
      throw new PredicateAnalyzerException("not cannot be applied to " + this.getClass());
    }

    QueryExpression exists() {
      throw new PredicateAnalyzerException(
          "SqlOperatorImpl ['exists'] " + "cannot be applied to " + this.getClass());
    }

    QueryExpression notExists() {
      throw new PredicateAnalyzerException(
          "SqlOperatorImpl ['notExists'] " + "cannot be applied to " + this.getClass());
    }

    QueryExpression contains(LiteralExpression literal) {
      throw new PredicateAnalyzerException(
          "SqlOperatorImpl ['contains'] " + "cannot be applied to " + this.getClass());
    }

    QueryExpression between(Range<?> literal, boolean isTimeStamp) {
      throw new PredicateAnalyzerException("between cannot be applied to " + this.getClass());
    }

    QueryExpression like(LiteralExpression literal) {
      throw new PredicateAnalyzerException(
          "SqlOperatorImpl ['like'] " + "cannot be applied to " + this.getClass());
    }

    QueryExpression notLike(LiteralExpression literal) {
      throw new PredicateAnalyzerException(
          "SqlOperatorImpl ['notLike'] " + "cannot be applied to " + this.getClass());
    }

    QueryExpression equals(LiteralExpression literal) {
      throw new PredicateAnalyzerException(
          "SqlOperatorImpl ['='] " + "cannot be applied to " + this.getClass());
    }

    QueryExpression equals(Object point, boolean isTimeStamp) {
      throw new PredicateAnalyzerException("equals cannot be applied to " + this.getClass());
    }

    QueryExpression notEquals(LiteralExpression literal) {
      throw new PredicateAnalyzerException(
          "SqlOperatorImpl ['not'] " + "cannot be applied to " + this.getClass());
    }

    QueryExpression gt(LiteralExpression literal) {
      throw new PredicateAnalyzerException(
          "SqlOperatorImpl ['>'] " + "cannot be applied to " + this.getClass());
    }

    QueryExpression gte(LiteralExpression literal) {
      throw new PredicateAnalyzerException(
          "SqlOperatorImpl ['>='] " + "cannot be applied to " + this.getClass());
    }

    QueryExpression lt(LiteralExpression literal) {
      throw new PredicateAnalyzerException(
          "SqlOperatorImpl ['<'] " + "cannot be applied to " + this.getClass());
    }

    QueryExpression lte(LiteralExpression literal) {
      throw new PredicateAnalyzerException(
          "SqlOperatorImpl ['<='] " + "cannot be applied to " + this.getClass());
    }

    QueryExpression match(String query, Map<String, String> optionalArguments) {
      throw new PredicateAnalyzerException("Match " + "cannot be applied to " + this.getClass());
    }

    QueryExpression matchPhrase(String query, Map<String, String> optionalArguments) {
      throw new PredicateAnalyzerException(
          "MatchPhrase " + "cannot be applied to " + this.getClass());
    }

    QueryExpression matchBoolPrefix(String query, Map<String, String> optionalArguments) {
      throw new PredicateAnalyzerException(
          "MatchBoolPrefix " + "cannot be applied to " + this.getClass());
    }

    QueryExpression matchPhrasePrefix(String query, Map<String, String> optionalArguments) {
      throw new PredicateAnalyzerException(
          "MatchPhrasePrefix " + "cannot be applied to " + this.getClass());
    }

    QueryExpression simpleQueryString(
        RexCall fieldsRexCall, String query, Map<String, String> optionalArguments) {
      throw new PredicateAnalyzerException(
          "SimpleQueryString " + "cannot be applied to " + this.getClass());
    }

    QueryExpression queryString(
        RexCall fieldsRexCall, String query, Map<String, String> optionalArguments) {
      throw new PredicateAnalyzerException(
          "QueryString " + "cannot be applied to " + this.getClass());
    }

    QueryExpression multiMatch(
        RexCall fieldsRexCall, String query, Map<String, String> optionalArguments) {
      throw new PredicateAnalyzerException(
          "MultiMatch " + "cannot be applied to " + this.getClass());
    }

    QueryExpression isTrue() {
      throw new PredicateAnalyzerException("isTrue cannot be applied to " + this.getClass());
    }

    QueryExpression in(LiteralExpression literal) {
      throw new PredicateAnalyzerException("in cannot be applied to " + this.getClass());
    }

    QueryExpression notIn(LiteralExpression literal) {
      throw new PredicateAnalyzerException("notIn cannot be applied to " + this.getClass());
    }

    static QueryExpression create(TerminalExpression expression) {
      if (expression instanceof CastExpression) {
        expression = CastExpression.unpack(expression);
      }

      if (expression instanceof NamedFieldExpression) {
        return new SimpleQueryExpression((NamedFieldExpression) expression);
      } else {
        String message = format(Locale.ROOT, "Unsupported expression: [%s]", expression);
        throw new PredicateAnalyzerException(message);
      }
    }

    public static boolean containsScript(QueryExpression expression) {
      return expression instanceof ScriptQueryExpression
          || (expression instanceof CompoundQueryExpression
              && ((CompoundQueryExpression) expression).containsScript());
    }
  }

  @Getter
  static class UnAnalyzableQueryExpression extends QueryExpression {
    final RexNode unAnalyzableRexNode;

    public UnAnalyzableQueryExpression(RexNode rexNode) {
      this.unAnalyzableRexNode = requireNonNull(rexNode, "rexNode");
    }

    @Override
    public QueryBuilder builder() {
      return null;
    }

    @Override
    public List<RexNode> getUnAnalyzableNodes() {
      return List.of(unAnalyzableRexNode);
    }

    @Override
    public List<RexNode> getAnalyzedNodes() {
      return List.of();
    }

    @Override
    public void updateAnalyzedNodes(RexNode rexNode) {
      throw new IllegalStateException(
          "UnAnalyzableQueryExpression does not support unAnalyzableNodes");
    }
  }

  /** Builds conjunctions / disjunctions based on existing expressions. */
  public static class CompoundQueryExpression extends QueryExpression {

    private final boolean partial;
    private final BoolQueryBuilder builder;
<<<<<<< HEAD
    @Setter private boolean containsScript;
=======
    @Getter private List<RexNode> analyzedNodes = new ArrayList<>();
    @Getter private final List<RexNode> unAnalyzableNodes = new ArrayList<>();
>>>>>>> 0b4423e9

    public static CompoundQueryExpression or(QueryExpression... expressions) {
      CompoundQueryExpression bqe = new CompoundQueryExpression(false);
      for (QueryExpression expression : expressions) {
        bqe.builder.should(expression.builder());
        if (QueryExpression.containsScript(expression)) {
          bqe.setContainsScript(true);
        }
      }
      return bqe;
    }

    /**
     * If partial expression, we will need to complete it with a full filter.
     *
     * @param partial whether we partially converted a and for push down purposes
     * @param expressions list of expressions to join with {@code and} boolean
     * @return new instance of expression
     */
    public static CompoundQueryExpression and(boolean partial, QueryExpression... expressions) {
      CompoundQueryExpression bqe = new CompoundQueryExpression(partial);
      for (QueryExpression expression : expressions) {
        bqe.analyzedNodes.addAll(expression.getAnalyzedNodes());
        bqe.unAnalyzableNodes.addAll(expression.getUnAnalyzableNodes());
        if (!(expression instanceof UnAnalyzableQueryExpression)) {
          bqe.builder.must(expression.builder());
          if (QueryExpression.containsScript(expression)) {
            bqe.setContainsScript(true);
          }
        }
      }
      return bqe;
    }

    private CompoundQueryExpression(boolean partial) {
      this(partial, boolQuery(), false);
    }

    private CompoundQueryExpression(boolean partial, BoolQueryBuilder builder) {
      this(partial, builder, false);
    }

    private CompoundQueryExpression(
        boolean partial, BoolQueryBuilder builder, boolean containsScript) {
      this.partial = partial;
      this.builder = requireNonNull(builder, "builder");
      this.containsScript = containsScript;
    }

    @Override
    public boolean isPartial() {
      return partial;
    }

    public boolean containsScript() {
      return containsScript;
    }

    @Override
    public QueryBuilder builder() {
      return builder;
    }

    @Override
<<<<<<< HEAD
    public QueryExpression not() {
      return new CompoundQueryExpression(partial, boolQuery().mustNot(builder()));
    }

    @Override
    public QueryExpression exists() {
      throw new PredicateAnalyzer.PredicateAnalyzerException(
          "SqlOperatorImpl ['exists'] " + "cannot be applied to a compound expression");
    }

    @Override
    public QueryExpression contains(LiteralExpression literal) {
      throw new PredicateAnalyzerException(
          "SqlOperatorImpl ['contains'] " + "cannot be applied to a compound expression");
    }

    @Override
    public QueryExpression notExists() {
      throw new PredicateAnalyzerException(
          "SqlOperatorImpl ['notExists'] " + "cannot be applied to a compound expression");
=======
    public void updateAnalyzedNodes(RexNode rexNode) {
      this.analyzedNodes = List.of(rexNode);
>>>>>>> 0b4423e9
    }

    @Override
    public QueryExpression not() {
      return new CompoundQueryExpression(partial, boolQuery().mustNot(builder()));
    }
  }

  /** Usually basic expression of type {@code a = 'val'} or {@code b > 42}. */
  static class SimpleQueryExpression extends QueryExpression {

    private RexNode analyzedRexNode;
    private final NamedFieldExpression rel;
    private QueryBuilder builder;

    private String getFieldReference() {
      return rel.getReference();
    }

    private String getFieldReferenceForTermQuery() {
      String reference = rel.getReferenceForTermQuery();
      // Throw exception in advance of method builder() to trigger partial push down.
      if (reference == null) {
        throw new PredicateAnalyzerException(
            "Field reference for term query cannot be null for " + rel.getRootName());
      }
      return reference;
    }

    private SimpleQueryExpression(NamedFieldExpression rel) {
      this.rel = rel;
    }

    public SimpleQueryExpression(QueryBuilder builder) {
      this.builder = builder;
      this.rel = null;
    }

    @Override
    public QueryBuilder builder() {
      if (builder == null) {
        throw new IllegalStateException("Builder was not initialized");
      }
      return builder;
    }

    @Override
    public List<RexNode> getUnAnalyzableNodes() {
      return List.of();
    }

    @Override
    public List<RexNode> getAnalyzedNodes() {
      return List.of(analyzedRexNode);
    }

    @Override
    public void updateAnalyzedNodes(RexNode rexNode) {
      this.analyzedRexNode = rexNode;
    }

    @Override
    public QueryExpression not() {
      builder = boolQuery().mustNot(builder());
      return this;
    }

    @Override
    public QueryExpression exists() {
      builder = existsQuery(getFieldReference());
      return this;
    }

    @Override
    public QueryExpression notExists() {
      // Even though Lucene doesn't allow a stand alone mustNot boolean query,
      // OpenSearch handles this problem transparently on its end
      builder = boolQuery().mustNot(existsQuery(getFieldReference()));
      return this;
    }

    @Override
    public QueryExpression like(LiteralExpression literal) {
      builder = regexpQuery(getFieldReference(), literal.stringValue());
      return this;
    }

    @Override
    public QueryExpression contains(LiteralExpression literal) {
      builder = matchQuery(getFieldReference(), literal.value());
      return this;
    }

    @Override
    public QueryExpression notLike(LiteralExpression literal) {
      builder =
          boolQuery()
              // NOT LIKE should return false when field is NULL
              .must(existsQuery(getFieldReference()))
              .mustNot(regexpQuery(getFieldReference(), literal.stringValue()));
      return this;
    }

    @Override
    public QueryExpression equals(LiteralExpression literal) {
      Object value = literal.value();
      if (value instanceof GregorianCalendar) {
        builder =
            boolQuery()
                .must(addFormatIfNecessary(literal, rangeQuery(getFieldReference()).gte(value)))
                .must(addFormatIfNecessary(literal, rangeQuery(getFieldReference()).lte(value)));
      } else {
        builder = termQuery(getFieldReferenceForTermQuery(), value);
      }
      return this;
    }

    @Override
    public QueryExpression notEquals(LiteralExpression literal) {
      Object value = literal.value();
      if (value instanceof GregorianCalendar) {
        builder =
            boolQuery()
                .should(addFormatIfNecessary(literal, rangeQuery(getFieldReference()).gt(value)))
                .should(addFormatIfNecessary(literal, rangeQuery(getFieldReference()).lt(value)));
      } else {
        builder =
            boolQuery()
                // NOT LIKE should return false when field is NULL
                .must(existsQuery(getFieldReference()))
                .mustNot(termQuery(getFieldReferenceForTermQuery(), value));
      }
      return this;
    }

    @Override
    public QueryExpression gt(LiteralExpression literal) {
      Object value = literal.value();
      builder = addFormatIfNecessary(literal, rangeQuery(getFieldReference()).gt(value));
      return this;
    }

    @Override
    public QueryExpression gte(LiteralExpression literal) {
      Object value = literal.value();
      builder = addFormatIfNecessary(literal, rangeQuery(getFieldReference()).gte(value));
      return this;
    }

    @Override
    public QueryExpression lt(LiteralExpression literal) {
      Object value = literal.value();
      builder = addFormatIfNecessary(literal, rangeQuery(getFieldReference()).lt(value));
      return this;
    }

    @Override
    public QueryExpression lte(LiteralExpression literal) {
      Object value = literal.value();
      builder = addFormatIfNecessary(literal, rangeQuery(getFieldReference()).lte(value));
      return this;
    }

    @Override
    public QueryExpression match(String query, Map<String, String> optionalArguments) {
      builder = new MatchQuery().build(getFieldReference(), query, optionalArguments);
      return this;
    }

    @Override
    public QueryExpression matchPhrase(String query, Map<String, String> optionalArguments) {
      builder = new MatchPhraseQuery().build(getFieldReference(), query, optionalArguments);
      return this;
    }

    @Override
    public QueryExpression matchBoolPrefix(String query, Map<String, String> optionalArguments) {
      builder = new MatchBoolPrefixQuery().build(getFieldReference(), query, optionalArguments);
      return this;
    }

    @Override
    public QueryExpression matchPhrasePrefix(String query, Map<String, String> optionalArguments) {
      builder = new MatchPhrasePrefixQuery().build(getFieldReference(), query, optionalArguments);
      return this;
    }

    @Override
    public QueryExpression simpleQueryString(
        RexCall fieldsRexCall, String query, Map<String, String> optionalArguments) {
      builder = new SimpleQueryStringQuery().build(fieldsRexCall, query, optionalArguments);
      return this;
    }

    @Override
    public QueryExpression queryString(
        RexCall fieldsRexCall, String query, Map<String, String> optionalArguments) {
      builder = new QueryStringQuery().build(fieldsRexCall, query, optionalArguments);
      return this;
    }

    @Override
    public QueryExpression multiMatch(
        RexCall fieldsRexCall, String query, Map<String, String> optionalArguments) {
      builder = new MultiMatchQuery().build(fieldsRexCall, query, optionalArguments);
      return this;
    }

    @Override
    public QueryExpression isTrue() {
      builder = termQuery(getFieldReferenceForTermQuery(), true);
      return this;
    }

    @Override
    public QueryExpression in(LiteralExpression literal) {
      Collection<?> collection = (Collection<?>) literal.value();
      builder = termsQuery(getFieldReferenceForTermQuery(), collection);
      return this;
    }

    @Override
    public QueryExpression notIn(LiteralExpression literal) {
      Collection<?> collection = (Collection<?>) literal.value();
      builder = boolQuery().mustNot(termsQuery(getFieldReferenceForTermQuery(), collection));
      return this;
    }

    @Override
    public QueryExpression equals(Object point, boolean isTimeStamp) {
      builder =
          termQuery(getFieldReferenceForTermQuery(), convertEndpointValue(point, isTimeStamp));
      return this;
    }

    @Override
    public QueryExpression between(Range<?> range, boolean isTimeStamp) {
      Object lowerBound =
          range.hasLowerBound() ? convertEndpointValue(range.lowerEndpoint(), isTimeStamp) : null;
      Object upperBound =
          range.hasUpperBound() ? convertEndpointValue(range.upperEndpoint(), isTimeStamp) : null;
      RangeQueryBuilder rangeQueryBuilder = rangeQuery(getFieldReference());
      rangeQueryBuilder =
          range.lowerBoundType() == BoundType.CLOSED
              ? rangeQueryBuilder.gte(lowerBound)
              : rangeQueryBuilder.gt(lowerBound);
      rangeQueryBuilder =
          range.upperBoundType() == BoundType.CLOSED
              ? rangeQueryBuilder.lte(upperBound)
              : rangeQueryBuilder.lt(upperBound);
      builder = rangeQueryBuilder;
      return this;
    }

    private Object convertEndpointValue(Object value, boolean isTimeStamp) {
      value = sargPointValue(value);
      return isTimeStamp ? timestampValueForPushDown(value.toString()) : value;
    }
  }

  private static String timestampValueForPushDown(String value) {
    ExprTimestampValue exprTimestampValue = new ExprTimestampValue(value);
    return DateFieldMapper.getDefaultDateTimeFormatter()
        .format(exprTimestampValue.timestampValue());
    // https://github.com/opensearch-project/sql/pull/3442
  }

  public static class ScriptQueryExpression extends QueryExpression {
    private final String code;

    public ScriptQueryExpression(
        RexNode rexNode,
        RelDataType rowType,
        Map<String, ExprType> fieldTypes,
        RelOptCluster cluster) {
      ReferenceFieldVisitor validator = new ReferenceFieldVisitor(rowType, fieldTypes, true);
      // Dry run visitInputRef to make sure the input reference ExprType is valid for script
      // pushdown
      validator.visitEach(List.of(rexNode));
      RelJsonSerializer serializer = new RelJsonSerializer(cluster);
      this.code =
          SerializationWrapper.wrapWithLangType(
              ScriptEngineType.CALCITE, serializer.serialize(rexNode, rowType, fieldTypes));
    }

    @Override
    public QueryBuilder builder() {
      long currentTime = Hook.CURRENT_TIME.get(-1L);
      if (currentTime < 0) {
        throw new UnsupportedScriptException(
            "ScriptQueryExpression requires a valid current time from hook, but it is not set");
      }
      return new ScriptQueryBuilder(
          new Script(
              DEFAULT_SCRIPT_TYPE,
              COMPOUNDED_LANG_NAME,
              code,
              Collections.emptyMap(),
              Map.of(Variable.UTC_TIMESTAMP.camelName, currentTime)));
    }

    @Override
    public QueryExpression exists() {
      throw new PredicateAnalyzerException(
          "SqlOperatorImpl ['exists'] " + "cannot be applied to a script expression");
    }

    @Override
    public QueryExpression contains(LiteralExpression literal) {
      throw new PredicateAnalyzerException(
          "SqlOperatorImpl ['contains'] " + "cannot be applied to a script expression");
    }

    @Override
    public QueryExpression not() {
      throw new PredicateAnalyzerException(
          "SqlOperatorImpl ['not'] " + "cannot be applied to a script expression");
    }

    @Override
    public QueryExpression notExists() {
      throw new PredicateAnalyzerException(
          "SqlOperatorImpl ['notExists'] " + "cannot be applied to a script expression");
    }

    @Override
    public QueryExpression like(LiteralExpression literal) {
      throw new PredicateAnalyzerException(
          "SqlOperatorImpl ['like'] " + "cannot be applied to a script expression");
    }

    @Override
    public QueryExpression notLike(LiteralExpression literal) {
      throw new PredicateAnalyzerException(
          "SqlOperatorImpl ['notLike'] " + "cannot be applied to a script expression");
    }

    @Override
    public QueryExpression equals(LiteralExpression literal) {
      throw new PredicateAnalyzerException(
          "SqlOperatorImpl ['='] " + "cannot be applied to a script expression");
    }

    @Override
    public QueryExpression notEquals(LiteralExpression literal) {
      throw new PredicateAnalyzerException(
          "SqlOperatorImpl ['not'] " + "cannot be applied to a script expression");
    }

    @Override
    public QueryExpression gt(LiteralExpression literal) {
      throw new PredicateAnalyzerException(
          "SqlOperatorImpl ['>'] " + "cannot be applied to a script expression");
    }

    @Override
    public QueryExpression gte(LiteralExpression literal) {
      throw new PredicateAnalyzerException(
          "SqlOperatorImpl ['>='] " + "cannot be applied to a script expression");
    }

    @Override
    public QueryExpression lt(LiteralExpression literal) {
      throw new PredicateAnalyzerException(
          "SqlOperatorImpl ['<'] " + "cannot be applied to a script expression");
    }

    @Override
    public QueryExpression lte(LiteralExpression literal) {
      throw new PredicateAnalyzerException(
          "SqlOperatorImpl ['<='] " + "cannot be applied to a script expression");
    }

    @Override
    public QueryExpression match(String query, Map<String, String> optionalArguments) {
      throw new PredicateAnalyzerException(
          "Match query " + "cannot be applied to a script expression");
    }

    @Override
    public QueryExpression matchPhrase(String query, Map<String, String> optionalArguments) {
      throw new PredicateAnalyzerException(
          "MatchPhrase query " + "cannot be applied to a script expression");
    }

    @Override
    public QueryExpression matchBoolPrefix(String query, Map<String, String> optionalArguments) {
      throw new PredicateAnalyzerException(
          "MatchBoolPrefix query " + "cannot be applied to a script expression");
    }

    @Override
    public QueryExpression matchPhrasePrefix(String query, Map<String, String> optionalArguments) {
      throw new PredicateAnalyzerException(
          "MatchPhrasePrefix query " + "cannot be applied to a script expression");
    }

    @Override
    public QueryExpression simpleQueryString(
        RexCall fieldsRexCall, String query, Map<String, String> optionalArguments) {
      throw new PredicateAnalyzerException(
          "SimpleQueryString query " + "cannot be applied to a script expression");
    }

    @Override
    public QueryExpression queryString(
        RexCall fieldsRexCall, String query, Map<String, String> optionalArguments) {
      throw new PredicateAnalyzerException(
          "QueryString query " + "cannot be applied to a script expression");
    }

    @Override
    public QueryExpression multiMatch(
        RexCall fieldsRexCall, String query, Map<String, String> optionalArguments) {
      throw new PredicateAnalyzerException(
          "MultiMatch query " + "cannot be applied to a script expression");
    }

    @Override
    public QueryExpression isTrue() {
      throw new PredicateAnalyzerException("isTrue cannot be applied to a script expression");
    }

    @Override
    public QueryExpression in(LiteralExpression literal) {
      throw new PredicateAnalyzerException("in cannot be applied to a script expression");
    }

    @Override
    public QueryExpression notIn(LiteralExpression literal) {
      throw new PredicateAnalyzerException("notIn cannot be applied to a script expression");
    }
  }

  /**
   * By default, range queries on date/time need use the format of the source to parse the literal.
   * So we need to specify that the literal has "date_time" format
   *
   * @param literal literal value
   * @param rangeQueryBuilder query builder to optionally add {@code format} expression
   * @return existing builder with possible {@code format} attribute
   */
  private static RangeQueryBuilder addFormatIfNecessary(
      LiteralExpression literal, RangeQueryBuilder rangeQueryBuilder) {
    if (literal.value() instanceof GregorianCalendar) {
      rangeQueryBuilder.format("date_time");
    }
    return rangeQueryBuilder;
  }

  /** Empty interface; exists only to define the type hierarchy. */
  interface TerminalExpression extends Expression {}

  /** SQL cast. For example, {@code cast(col as INTEGER)}. */
  static final class CastExpression implements TerminalExpression {
    @SuppressWarnings("unused")
    private final RelDataType type;

    private final TerminalExpression argument;

    private CastExpression(RelDataType type, TerminalExpression argument) {
      this.type = type;
      this.argument = argument;
    }

    public boolean isCastFromLiteral() {
      return argument instanceof LiteralExpression;
    }

    static TerminalExpression unpack(TerminalExpression exp) {
      if (!(exp instanceof CastExpression)) {
        return exp;
      }
      return ((CastExpression) exp).argument;
    }

    static boolean isCastExpression(Expression exp) {
      return exp instanceof CastExpression;
    }
  }

  /** Used for bind variables. */
  public static final class NamedFieldExpression implements TerminalExpression {

    private final String name;
    private final ExprType type;

    public NamedFieldExpression(
        int refIndex, List<String> schema, Map<String, ExprType> filedTypes) {
      this.name = refIndex >= schema.size() ? null : schema.get(refIndex);
      this.type = filedTypes.get(name);
    }

    public NamedFieldExpression(String name, ExprType type) {
      this.name = name;
      this.type = type;
    }

    private NamedFieldExpression() {
      this.name = null;
      this.type = null;
    }

    private NamedFieldExpression(
        RexInputRef ref, List<String> schema, Map<String, ExprType> filedTypes) {
      this.name =
          (ref == null || ref.getIndex() >= schema.size()) ? null : schema.get(ref.getIndex());
      this.type = filedTypes.get(name);
    }

    private NamedFieldExpression(RexLiteral literal) {
      this.name = literal == null ? null : RexLiteral.stringValue(literal);
      this.type = null;
    }

    String getRootName() {
      return name;
    }

    ExprType getExprType() {
      return type;
    }

    boolean isTimeStampType() {
      return type != null
          && ExprCoreType.TIMESTAMP.equals(
              type.getOriginalExprType() instanceof OpenSearchDataType osType
                  ? osType.getExprCoreType()
                  : type.getOriginalExprType());
    }

    boolean isTextType() {
      return type != null && type.getOriginalExprType() instanceof OpenSearchTextType;
    }

    boolean isMetaField() {
      return OpenSearchConstants.METADATAFIELD_TYPE_MAP.containsKey(getRootName());
    }

    String getReference() {
      return getRootName();
    }

    public String getReferenceForTermQuery() {
      return OpenSearchTextType.toKeywordSubField(getRootName(), this.type);
    }
  }

  /** Literal like {@code 'foo' or 42 or true} etc. */
  static final class LiteralExpression implements TerminalExpression {

    final RexLiteral literal;

    LiteralExpression(RexLiteral literal) {
      this.literal = literal;
    }

    Object value() {

      if (isSarg()) {
        return sargValue();
      } else if (isIntegral()) {
        return longValue();
      } else if (isFractional()) {
        return doubleValue();
      } else if (isBoolean()) {
        return booleanValue();
      } else if (isTimestamp()) {
        return timestampValueForPushDown(RexLiteral.stringValue(literal));
      } else if (isString()) {
        return RexLiteral.stringValue(literal);
      } else {
        return rawValue();
      }
    }

    boolean isIntegral() {
      return SqlTypeName.INT_TYPES.contains(literal.getType().getSqlTypeName());
    }

    boolean isFractional() {
      return SqlTypeName.FRACTIONAL_TYPES.contains(literal.getType().getSqlTypeName());
    }

    boolean isDecimal() {
      return SqlTypeName.DECIMAL == literal.getType().getSqlTypeName();
    }

    boolean isBoolean() {
      return SqlTypeName.BOOLEAN_TYPES.contains(literal.getType().getSqlTypeName());
    }

    public boolean isString() {
      return SqlTypeName.CHAR_TYPES.contains(literal.getType().getSqlTypeName());
    }

    public boolean isSarg() {
      return SqlTypeName.SARG.getName().equalsIgnoreCase(literal.getTypeName().getName());
    }

    public boolean isTimestamp() {
      if (literal.getType() instanceof ExprSqlType exprSqlType) {
        return exprSqlType.getUdt() == ExprUDT.EXPR_TIMESTAMP;
      }
      return false;
    }

    long longValue() {
      return ((Number) literal.getValue()).longValue();
    }

    double doubleValue() {
      return ((Number) literal.getValue()).doubleValue();
    }

    boolean booleanValue() {
      return RexLiteral.booleanValue(literal);
    }

    String stringValue() {
      return RexLiteral.stringValue(literal);
    }

    List<Object> sargValue() {
      final Sarg sarg = requireNonNull(literal.getValueAs(Sarg.class), "Sarg");
      List<Object> values = new ArrayList<>();
      if (sarg.isPoints()) {
        Set<Range> ranges = sarg.rangeSet.asRanges();
        ranges.forEach(range -> values.add(sargPointValue(range.lowerEndpoint())));
      } else if (sarg.isComplementedPoints()) {
        Set<Range> ranges = sarg.negate().rangeSet.asRanges();
        ranges.forEach(range -> values.add(sargPointValue(range.lowerEndpoint())));
      }
      return values;
    }

    Object rawValue() {
      return literal.getValue();
    }
  }

  /**
   * If the sarg point is a NlsString, we should get the value from it. For BigDecimal type, we
   * should get the double value from the literal. That's because there is no decimal type in
   * OpenSearch.
   */
  public static Object sargPointValue(Object point) {
    if (point instanceof NlsString) {
      return ((NlsString) point).getValue();
    } else if (point instanceof BigDecimal) {
      return ((BigDecimal) point).doubleValue();
    } else {
      return point;
    }
  }

  /**
   * If one operand in a binary operator is a DateTime type, but the other isn't, we should not push
   * down the predicate.
   *
   * @param call Current node being evaluated
   */
  private static void checkForIncompatibleDateTimeOperands(RexCall call) {
    RelDataType op1 = call.getOperands().get(0).getType();
    RelDataType op2 = call.getOperands().get(1).getType();
    if ((SqlTypeFamily.DATETIME.contains(op1) && !SqlTypeFamily.DATETIME.contains(op2))
        || (SqlTypeFamily.DATETIME.contains(op2) && !SqlTypeFamily.DATETIME.contains(op1))
        || (SqlTypeFamily.DATE.contains(op1) && !SqlTypeFamily.DATE.contains(op2))
        || (SqlTypeFamily.DATE.contains(op2) && !SqlTypeFamily.DATE.contains(op1))
        || (SqlTypeFamily.TIMESTAMP.contains(op1) && !SqlTypeFamily.TIMESTAMP.contains(op2))
        || (SqlTypeFamily.TIMESTAMP.contains(op2) && !SqlTypeFamily.TIMESTAMP.contains(op1))
        || (SqlTypeFamily.TIME.contains(op1) && !SqlTypeFamily.TIME.contains(op2))
        || (SqlTypeFamily.TIME.contains(op2) && !SqlTypeFamily.TIME.contains(op1))) {
      throw new PredicateAnalyzerException(
          "Cannot handle " + call.getKind() + " expression for _id field, " + call);
    }
  }
}<|MERGE_RESOLUTION|>--- conflicted
+++ resolved
@@ -42,6 +42,7 @@
 import static org.opensearch.sql.calcite.utils.UserDefinedFunctionUtils.SINGLE_FIELD_RELEVANCE_FUNCTION_SET;
 import static org.opensearch.sql.opensearch.storage.script.CompoundedScriptEngine.COMPOUNDED_LANG_NAME;
 
+import com.google.common.base.Throwables;
 import com.google.common.collect.BoundType;
 import com.google.common.collect.Range;
 import java.math.BigDecimal;
@@ -54,13 +55,10 @@
 import java.util.Locale;
 import java.util.Map;
 import java.util.Set;
-<<<<<<< HEAD
+import lombok.Getter;
 import lombok.Setter;
 import org.apache.calcite.DataContext.Variable;
 import org.apache.calcite.plan.RelOptCluster;
-=======
-import lombok.Getter;
->>>>>>> 0b4423e9
 import org.apache.calcite.rel.RelNode;
 import org.apache.calcite.rel.type.RelDataType;
 import org.apache.calcite.rex.RexCall;
@@ -161,7 +159,6 @@
   public static QueryBuilder analyze(
       RexNode expression, List<String> schema, Map<String, ExprType> fieldTypes)
       throws ExpressionNotAnalyzableException {
-<<<<<<< HEAD
     return analyze(expression, schema, fieldTypes, null, null);
   }
 
@@ -180,33 +177,16 @@
       List<String> schema,
       Map<String, ExprType> fieldTypes,
       RelDataType rowType,
-      RelOptCluster cluster) {
+      RelOptCluster cluster) throws ExpressionNotAnalyzableException {
     requireNonNull(expression, "expression");
     try {
       // visits expression tree
       QueryExpression queryExpression =
           (QueryExpression) expression.accept(new Visitor(schema, fieldTypes, rowType, cluster));
-      if (queryExpression.isPartial()) {
-        throw new UnsupportedOperationException(
-            "Can't handle partial QueryExpression: " + queryExpression);
-      }
       return queryExpression;
-    } catch (PredicateAnalyzerException | UnsupportedOperationException e) {
-      return new ScriptQueryExpression(expression, rowType, fieldTypes, cluster);
-=======
-    return analyze_(expression, schema, filedTypes).builder();
-  }
-
-  public static QueryExpression analyze_(
-      RexNode expression, List<String> schema, Map<String, ExprType> filedTypes)
-      throws ExpressionNotAnalyzableException {
-    requireNonNull(expression, "expression");
-    try {
-      return (QueryExpression) expression.accept(new Visitor(schema, filedTypes));
     } catch (Throwable e) {
       Throwables.throwIfInstanceOf(e, UnsupportedOperationException.class);
       throw new ExpressionNotAnalyzableException("Can't convert " + expression, e);
->>>>>>> 0b4423e9
     }
   }
 
@@ -626,7 +606,7 @@
     private QueryExpression andOr(RexCall call) {
       QueryExpression[] expressions = new QueryExpression[call.getOperands().size()];
       boolean partial = false;
-<<<<<<< HEAD
+      int failedCount = 0;
       // For function isEmpty and isBlank, we implement them via expression `isNull or {@function}`,
       // Unlike `OR` in Java, `SHOULD` in DSL will evaluate both branches and lead to NPE.
       if (call.getKind() == SqlKind.OR
@@ -636,29 +616,24 @@
         throw new UnsupportedScriptException(
             "DSL will evaluate both branches of OR with isNUll, prevent push-down to avoid NPE");
       }
-=======
-      int failedCount = 0;
->>>>>>> 0b4423e9
       for (int i = 0; i < call.getOperands().size(); i++) {
         try {
           Expression expr = call.getOperands().get(i).accept(this);
           if (expr instanceof NamedFieldExpression) {
             // nop currently
           } else {
-<<<<<<< HEAD
-            expressions[i] = (QueryExpression) expr;
-=======
             expressions[i] = (QueryExpression) call.getOperands().get(i).accept(this);
             // Update or simplify the analyzed node list if it is not partial.
             if (!expressions[i].isPartial())
               expressions[i].updateAnalyzedNodes(call.getOperands().get(i));
->>>>>>> 0b4423e9
           }
           partial |= expressions[i].isPartial();
         } catch (PredicateAnalyzerException e) {
           try {
             expressions[i] =
                 new ScriptQueryExpression(call.getOperands().get(i), rowType, fieldTypes, cluster);
+            if (!expressions[i].isPartial())
+              expressions[i].updateAnalyzedNodes(call.getOperands().get(i));
           } catch (UnsupportedScriptException ex) {
             if (call.getKind() == SqlKind.OR) throw ex;
             partial = true;
@@ -984,12 +959,9 @@
 
     private final boolean partial;
     private final BoolQueryBuilder builder;
-<<<<<<< HEAD
-    @Setter private boolean containsScript;
-=======
     @Getter private List<RexNode> analyzedNodes = new ArrayList<>();
     @Getter private final List<RexNode> unAnalyzableNodes = new ArrayList<>();
->>>>>>> 0b4423e9
+    @Setter private boolean containsScript;
 
     public static CompoundQueryExpression or(QueryExpression... expressions) {
       CompoundQueryExpression bqe = new CompoundQueryExpression(false);
@@ -1054,31 +1026,8 @@
     }
 
     @Override
-<<<<<<< HEAD
-    public QueryExpression not() {
-      return new CompoundQueryExpression(partial, boolQuery().mustNot(builder()));
-    }
-
-    @Override
-    public QueryExpression exists() {
-      throw new PredicateAnalyzer.PredicateAnalyzerException(
-          "SqlOperatorImpl ['exists'] " + "cannot be applied to a compound expression");
-    }
-
-    @Override
-    public QueryExpression contains(LiteralExpression literal) {
-      throw new PredicateAnalyzerException(
-          "SqlOperatorImpl ['contains'] " + "cannot be applied to a compound expression");
-    }
-
-    @Override
-    public QueryExpression notExists() {
-      throw new PredicateAnalyzerException(
-          "SqlOperatorImpl ['notExists'] " + "cannot be applied to a compound expression");
-=======
     public void updateAnalyzedNodes(RexNode rexNode) {
       this.analyzedNodes = List.of(rexNode);
->>>>>>> 0b4423e9
     }
 
     @Override
@@ -1378,6 +1327,21 @@
               code,
               Collections.emptyMap(),
               Map.of(Variable.UTC_TIMESTAMP.camelName, currentTime)));
+    }
+
+    @Override
+    public List<RexNode> getAnalyzedNodes() {
+      return List.of();
+    }
+
+    @Override
+    public void updateAnalyzedNodes(RexNode rexNode) {
+
+    }
+
+    @Override
+    public List<RexNode> getUnAnalyzableNodes() {
+      return List.of();
     }
 
     @Override
