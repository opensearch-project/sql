/*
 * Copyright OpenSearch Contributors
 * SPDX-License-Identifier: Apache-2.0
 */


package org.opensearch.sql.opensearch.storage.script.filter;

import static org.junit.jupiter.api.Assertions.assertEquals;
import static org.junit.jupiter.api.Assertions.assertThrows;
import static org.junit.jupiter.api.Assertions.assertTrue;
import static org.mockito.ArgumentMatchers.any;
import static org.mockito.Mockito.doAnswer;
import static org.opensearch.sql.data.type.ExprCoreType.BOOLEAN;
import static org.opensearch.sql.data.type.ExprCoreType.BYTE;
import static org.opensearch.sql.data.type.ExprCoreType.DATE;
import static org.opensearch.sql.data.type.ExprCoreType.DATETIME;
import static org.opensearch.sql.data.type.ExprCoreType.DOUBLE;
import static org.opensearch.sql.data.type.ExprCoreType.FLOAT;
import static org.opensearch.sql.data.type.ExprCoreType.INTEGER;
import static org.opensearch.sql.data.type.ExprCoreType.LONG;
import static org.opensearch.sql.data.type.ExprCoreType.SHORT;
import static org.opensearch.sql.data.type.ExprCoreType.STRING;
import static org.opensearch.sql.data.type.ExprCoreType.TIME;
import static org.opensearch.sql.data.type.ExprCoreType.TIMESTAMP;
import static org.opensearch.sql.expression.DSL.literal;
import static org.opensearch.sql.expression.DSL.ref;
import static org.opensearch.sql.opensearch.data.type.OpenSearchDataType.OPENSEARCH_TEXT_KEYWORD;

import com.google.common.collect.ImmutableMap;
import java.util.LinkedHashMap;
import java.util.Map;
import java.util.stream.Stream;
import org.json.JSONObject;
import org.junit.jupiter.api.BeforeEach;
import org.junit.jupiter.api.DisplayNameGeneration;
import org.junit.jupiter.api.DisplayNameGenerator;
import org.junit.jupiter.api.Test;
import org.junit.jupiter.api.extension.ExtendWith;
import org.junit.jupiter.params.ParameterizedTest;
import org.junit.jupiter.params.provider.MethodSource;
import org.mockito.Mock;
import org.mockito.junit.jupiter.MockitoExtension;
import org.opensearch.sql.common.utils.StringUtils;
import org.opensearch.sql.data.model.ExprDateValue;
import org.opensearch.sql.data.model.ExprDatetimeValue;
import org.opensearch.sql.data.model.ExprTimeValue;
import org.opensearch.sql.data.model.ExprTimestampValue;
import org.opensearch.sql.data.model.ExprTupleValue;
import org.opensearch.sql.data.model.ExprValueUtils;
import org.opensearch.sql.exception.SemanticCheckException;
import org.opensearch.sql.expression.DSL;
import org.opensearch.sql.expression.Expression;
import org.opensearch.sql.expression.FunctionExpression;
import org.opensearch.sql.expression.LiteralExpression;
<<<<<<< HEAD
import org.opensearch.sql.expression.config.ExpressionConfig;
import org.opensearch.sql.opensearch.OpenSearchTestBase;
=======
>>>>>>> 81c9285c
import org.opensearch.sql.opensearch.storage.serialization.ExpressionSerializer;

@DisplayNameGeneration(DisplayNameGenerator.ReplaceUnderscores.class)
@ExtendWith(MockitoExtension.class)
<<<<<<< HEAD
class FilterQueryBuilderTest extends OpenSearchTestBase {
=======
class FilterQueryBuilderTest {
>>>>>>> 81c9285c

  private static Stream<LiteralExpression> numericCastSource() {
    return Stream.of(literal((byte) 1), literal((short) -1), literal(
        1), literal(21L), literal(3.14F), literal(3.1415D), literal(true), literal("1"));
  }

  private static Stream<LiteralExpression> booleanTrueCastSource() {
    return Stream.of(literal((byte) 1), literal((short) -1), literal(
        1), literal(42L), literal(3.14F), literal(3.1415D), literal(true), literal("true"));
  }

  private static Stream<LiteralExpression> booleanFalseCastSource() {
    return Stream.of(literal((byte) 0), literal((short) 0), literal(
        0), literal(0L), literal(0.0F), literal(0.0D), literal(false), literal("false"));
  }

  @Mock
  private ExpressionSerializer serializer;

  private FilterQueryBuilder filterQueryBuilder;

  @BeforeEach
  void set_up() {
    filterQueryBuilder = new FilterQueryBuilder(serializer);
  }

  @Test
  void should_build_term_query_for_equality_expression() {
    assertJsonEquals(
        "{\n"
            + "  \"term\" : {\n"
            + "    \"name\" : {\n"
            + "      \"value\" : \"John\",\n"
            + "      \"boost\" : 1.0\n"
            + "    }\n"
            + "  }\n"
            + "}",
        buildQuery(
            DSL.equal(
                ref("name", STRING), literal("John"))));
  }

  @Test
  void should_build_range_query_for_comparison_expression() {
    Expression[] params = {ref("age", INTEGER), literal(30)};
    Map<Expression, Object[]> ranges = ImmutableMap.of(
        DSL.less(params), new Object[]{null, 30, true, false},
        DSL.greater(params), new Object[]{30, null, false, true},
        DSL.lte(params), new Object[]{null, 30, true, true},
        DSL.gte(params), new Object[]{30, null, true, true});

    ranges.forEach((expr, range) ->
        assertJsonEquals(
            "{\n"
                + "  \"range\" : {\n"
                + "    \"age\" : {\n"
                + "      \"from\" : " + range[0] + ",\n"
                + "      \"to\" : " + range[1] + ",\n"
                + "      \"include_lower\" : " + range[2] + ",\n"
                + "      \"include_upper\" : " + range[3] + ",\n"
                + "      \"boost\" : 1.0\n"
                + "    }\n"
                + "  }\n"
                + "}",
            buildQuery(expr)));
  }

  @Test
  void should_build_wildcard_query_for_like_expression() {
    assertJsonEquals(
        "{\n"
            + "  \"wildcard\" : {\n"
            + "    \"name\" : {\n"
            + "      \"wildcard\" : \"*John?\",\n"
            + "      \"boost\" : 1.0\n"
            + "    }\n"
            + "  }\n"
            + "}",
        buildQuery(
            DSL.like(
                ref("name", STRING), literal("%John_"))));
  }

  @Test
  void should_build_script_query_for_unsupported_lucene_query() {
    mockToStringSerializer();
    assertJsonEquals(
        "{\n"
            + "  \"script\" : {\n"
            + "    \"script\" : {\n"
            + "      \"source\" : \"is not null(age)\",\n"
            + "      \"lang\" : \"opensearch_query_expression\"\n"
            + "    },\n"
            + "    \"boost\" : 1.0\n"
            + "  }\n"
            + "}",
        buildQuery(
            DSL.isnotnull(ref("age", INTEGER))));
  }

  @Test
  void should_build_script_query_for_function_expression() {
    mockToStringSerializer();
    assertJsonEquals(
        "{\n"
            + "  \"script\" : {\n"
            + "    \"script\" : {\n"
            + "      \"source\" : \"=(abs(age), 30)\",\n"
            + "      \"lang\" : \"opensearch_query_expression\"\n"
            + "    },\n"
            + "    \"boost\" : 1.0\n"
            + "  }\n"
            + "}",
        buildQuery(
            DSL.equal(
                DSL.abs(ref("age", INTEGER)), literal(30))));
  }

  @Test
  void should_build_script_query_for_comparison_between_fields() {
    mockToStringSerializer();
    assertJsonEquals(
        "{\n"
            + "  \"script\" : {\n"
            + "    \"script\" : {\n"
            + "      \"source\" : \"=(age1, age2)\",\n"
            + "      \"lang\" : \"opensearch_query_expression\"\n"
            + "    },\n"
            + "    \"boost\" : 1.0\n"
            + "  }\n"
            + "}",
        buildQuery(
            DSL.equal(
                ref("age1", INTEGER), ref("age2", INTEGER))));
  }

  @Test
  void should_build_bool_query_for_and_or_expression() {
    String[] names = { "filter", "should" };
    FunctionExpression expr1 = DSL.equal(ref("name", STRING), literal("John"));
    FunctionExpression expr2 = DSL.equal(ref("age", INTEGER), literal(30));
    Expression[] exprs = {
        DSL.and(expr1, expr2),
        DSL.or(expr1, expr2)
    };

    for (int i = 0; i < names.length; i++) {
      assertJsonEquals(
          "{\n"
              + "  \"bool\" : {\n"
              + "    \"" + names[i] + "\" : [\n"
              + "      {\n"
              + "        \"term\" : {\n"
              + "          \"name\" : {\n"
              + "            \"value\" : \"John\",\n"
              + "            \"boost\" : 1.0\n"
              + "          }\n"
              + "        }\n"
              + "      },\n"
              + "      {\n"
              + "        \"term\" : {\n"
              + "          \"age\" : {\n"
              + "            \"value\" : 30,\n"
              + "            \"boost\" : 1.0\n"
              + "          }\n"
              + "        }\n"
              + "      }\n"
              + "    ],\n"
              + "    \"adjust_pure_negative\" : true,\n"
              + "    \"boost\" : 1.0\n"
              + "  }\n"
              + "}",
          buildQuery(exprs[i]));
    }
  }

  @Test
  void should_build_bool_query_for_not_expression() {
    assertJsonEquals(
        "{\n"
            + "  \"bool\" : {\n"
            + "    \"must_not\" : [\n"
            + "      {\n"
            + "        \"term\" : {\n"
            + "          \"age\" : {\n"
            + "            \"value\" : 30,\n"
            + "            \"boost\" : 1.0\n"
            + "          }\n"
            + "        }\n"
            + "      }\n"
            + "    ],\n"
            + "    \"adjust_pure_negative\" : true,\n"
            + "    \"boost\" : 1.0\n"
            + "  }\n"
            + "}",
        buildQuery(
            DSL.not(
                DSL.equal(
                    ref("age", INTEGER), literal(30)))));
  }

  @Test
  void should_use_keyword_for_multi_field_in_equality_expression() {
    assertJsonEquals(
        "{\n"
            + "  \"term\" : {\n"
            + "    \"name.keyword\" : {\n"
            + "      \"value\" : \"John\",\n"
            + "      \"boost\" : 1.0\n"
            + "    }\n"
            + "  }\n"
            + "}",
        buildQuery(
            DSL.equal(
                ref("name", OPENSEARCH_TEXT_KEYWORD), literal("John"))));
  }

  @Test
  void should_use_keyword_for_multi_field_in_like_expression() {
    assertJsonEquals(
        "{\n"
            + "  \"wildcard\" : {\n"
            + "    \"name.keyword\" : {\n"
            + "      \"wildcard\" : \"John*\",\n"
            + "      \"boost\" : 1.0\n"
            + "    }\n"
            + "  }\n"
            + "}",
        buildQuery(
            DSL.like(
                ref("name", OPENSEARCH_TEXT_KEYWORD), literal("John%"))));
  }

  @Test
  void should_build_match_query_with_default_parameters() {
    assertJsonEquals(
        "{\n"
            + "  \"match\" : {\n"
            + "    \"message\" : {\n"
            + "      \"query\" : \"search query\",\n"
            + "      \"operator\" : \"OR\",\n"
            + "      \"prefix_length\" : 0,\n"
            + "      \"max_expansions\" : 50,\n"
            + "      \"fuzzy_transpositions\" : true,\n"
            + "      \"lenient\" : false,\n"
            + "      \"zero_terms_query\" : \"NONE\",\n"
            + "      \"auto_generate_synonyms_phrase_query\" : true,\n"
            + "      \"boost\" : 1.0\n"
            + "    }\n"
            + "  }\n"
            + "}",
        buildQuery(
<<<<<<< HEAD
            dsl.match(
=======
            DSL.match(
>>>>>>> 81c9285c
                DSL.namedArgument("field", literal("message")),
                DSL.namedArgument("query", literal("search query")))));
  }

  @Test
  void should_build_match_query_with_custom_parameters() {
    assertJsonEquals(
        "{\n"
            + "  \"match\" : {\n"
            + "    \"message\" : {\n"
            + "      \"query\" : \"search query\",\n"
            + "      \"operator\" : \"AND\",\n"
            + "      \"analyzer\" : \"keyword\","
            + "      \"fuzziness\" : \"AUTO\","
            + "      \"prefix_length\" : 0,\n"
            + "      \"max_expansions\" : 50,\n"
            + "      \"minimum_should_match\" : \"3\","
            + "      \"fuzzy_rewrite\" : \"top_terms_1\","
            + "      \"fuzzy_transpositions\" : false,\n"
            + "      \"lenient\" : false,\n"
            + "      \"zero_terms_query\" : \"ALL\",\n"
            + "      \"auto_generate_synonyms_phrase_query\" : true,\n"
            + "      \"boost\" : 2.0\n"
            + "    }\n"
            + "  }\n"
            + "}",
        buildQuery(
<<<<<<< HEAD
            dsl.match(
=======
            DSL.match(
>>>>>>> 81c9285c
                DSL.namedArgument("field", literal("message")),
                DSL.namedArgument("query", literal("search query")),
                DSL.namedArgument("operator", literal("AND")),
                DSL.namedArgument("analyzer", literal("keyword")),
                DSL.namedArgument("auto_generate_synonyms_phrase_query", literal("true")),
                DSL.namedArgument("fuzziness", literal("AUTO")),
                DSL.namedArgument("max_expansions", literal("50")),
                DSL.namedArgument("prefix_length", literal("0")),
                DSL.namedArgument("fuzzy_transpositions", literal("false")),
                DSL.namedArgument("fuzzy_rewrite", literal("top_terms_1")),
                DSL.namedArgument("lenient", literal("false")),
                DSL.namedArgument("minimum_should_match", literal("3")),
                DSL.namedArgument("zero_terms_query", literal("ALL")),
                DSL.namedArgument("boost", literal("2.0")))));
  }

  @Test
  void match_invalid_parameter() {
<<<<<<< HEAD
    FunctionExpression expr = dsl.match(
=======
    FunctionExpression expr = DSL.match(
>>>>>>> 81c9285c
        DSL.namedArgument("field", literal("message")),
        DSL.namedArgument("query", literal("search query")),
        DSL.namedArgument("invalid_parameter", literal("invalid_value")));
    var msg = assertThrows(SemanticCheckException.class, () -> buildQuery(expr)).getMessage();
    assertTrue(msg.startsWith("Parameter invalid_parameter is invalid for match function."));
  }

  @Test
  void match_disallow_duplicate_parameter() {
<<<<<<< HEAD
    FunctionExpression expr = dsl.match(
=======
    FunctionExpression expr = DSL.match(
>>>>>>> 81c9285c
        DSL.namedArgument("field", literal("message")),
        DSL.namedArgument("query", literal("search query")),
        DSL.namedArgument("analyzer", literal("keyword")),
        DSL.namedArgument("AnalYzer", literal("english")));
    var msg = assertThrows(SemanticCheckException.class, () -> buildQuery(expr)).getMessage();
    assertEquals("Parameter 'analyzer' can only be specified once.", msg);
  }

  @Test
  void match_disallow_duplicate_query() {
    FunctionExpression expr = DSL.match(
        DSL.namedArgument("field", literal("message")),
        DSL.namedArgument("query", literal("search query")),
        DSL.namedArgument("analyzer", literal("keyword")),
        DSL.namedArgument("QUERY", literal("something")));
    var msg = assertThrows(SemanticCheckException.class, () -> buildQuery(expr)).getMessage();
    assertEquals("Parameter 'query' can only be specified once.", msg);
  }

  @Test
  void match_disallow_duplicate_field() {
    FunctionExpression expr = DSL.match(
        DSL.namedArgument("field", literal("message")),
        DSL.namedArgument("query", literal("search query")),
        DSL.namedArgument("analyzer", literal("keyword")),
        DSL.namedArgument("Field", literal("something")));
    var msg = assertThrows(SemanticCheckException.class, () -> buildQuery(expr)).getMessage();
    assertEquals("Parameter 'field' can only be specified once.", msg);
  }

  @Test
  void match_missing_field() {
    FunctionExpression expr = DSL.match(
        DSL.namedArgument("query", literal("search query")),
        DSL.namedArgument("analyzer", literal("keyword")));
    var msg = assertThrows(SemanticCheckException.class, () -> buildQuery(expr)).getMessage();
    assertEquals("'field' parameter is missing.", msg);
  }

  @Test
  void match_missing_query() {
    FunctionExpression expr = DSL.match(
            DSL.namedArgument("field", literal("field1")),
            DSL.namedArgument("analyzer", literal("keyword")));
    var msg = assertThrows(SemanticCheckException.class, () -> buildQuery(expr)).getMessage();
    assertEquals("'query' parameter is missing", msg);
  }

  @Test
  void should_build_match_phrase_query_with_default_parameters() {
    assertJsonEquals(
            "{\n"
            + "  \"match_phrase\" : {\n"
            + "    \"message\" : {\n"
            + "      \"query\" : \"search query\",\n"
            + "      \"slop\" : 0,\n"
            + "      \"zero_terms_query\" : \"NONE\",\n"
            + "      \"boost\" : 1.0\n"
            + "    }\n"
            + "  }\n"
            + "}",
        buildQuery(
<<<<<<< HEAD
            dsl.match_phrase(
=======
            DSL.match_phrase(
>>>>>>> 81c9285c
                DSL.namedArgument("field", literal("message")),
                DSL.namedArgument("query", literal("search query")))));
  }

  @Test
  void should_build_multi_match_query_with_default_parameters_single_field() {
    assertJsonEquals("{\n"
            + "  \"multi_match\" : {\n"
            + "    \"query\" : \"search query\",\n"
            + "    \"fields\" : [\n"
            + "      \"field1^1.0\"\n"
            + "    ],\n"
            + "    \"type\" : \"best_fields\",\n"
            + "    \"operator\" : \"OR\",\n"
            + "    \"slop\" : 0,\n"
            + "    \"prefix_length\" : 0,\n"
            + "    \"max_expansions\" : 50,\n"
            + "    \"zero_terms_query\" : \"NONE\",\n"
            + "    \"auto_generate_synonyms_phrase_query\" : true,\n"
            + "    \"fuzzy_transpositions\" : true,\n"
            + "    \"boost\" : 1.0,\n"
            + "  }\n"
            + "}",
<<<<<<< HEAD
        buildQuery(dsl.multi_match(
=======
        buildQuery(DSL.multi_match(
>>>>>>> 81c9285c
            DSL.namedArgument("fields", DSL.literal(new ExprTupleValue(
                new LinkedHashMap<>(ImmutableMap.of(
                    "field1", ExprValueUtils.floatValue(1.F)))))),
            DSL.namedArgument("query", literal("search query")))));
  }

  @Test
  void should_build_multi_match_query_with_default_parameters_all_fields() {
    assertJsonEquals("{\n"
            + "  \"multi_match\" : {\n"
            + "    \"query\" : \"search query\",\n"
            + "    \"fields\" : [\n"
            + "      \"*^1.0\"\n"
            + "    ],\n"
            + "    \"type\" : \"best_fields\",\n"
            + "    \"operator\" : \"OR\",\n"
            + "    \"slop\" : 0,\n"
            + "    \"prefix_length\" : 0,\n"
            + "    \"max_expansions\" : 50,\n"
            + "    \"zero_terms_query\" : \"NONE\",\n"
            + "    \"auto_generate_synonyms_phrase_query\" : true,\n"
            + "    \"fuzzy_transpositions\" : true,\n"
            + "    \"boost\" : 1.0,\n"
            + "  }\n"
            + "}",
<<<<<<< HEAD
        buildQuery(dsl.multi_match(
=======
        buildQuery(DSL.multi_match(
>>>>>>> 81c9285c
            DSL.namedArgument("fields", DSL.literal(new ExprTupleValue(
                new LinkedHashMap<>(ImmutableMap.of(
                    "*", ExprValueUtils.floatValue(1.F)))))),
            DSL.namedArgument("query", literal("search query")))));
  }

  @Test
  void should_build_multi_match_query_with_default_parameters_no_fields() {
    assertJsonEquals("{\n"
            + "  \"multi_match\" : {\n"
            + "    \"query\" : \"search query\",\n"
            + "    \"fields\" : [],\n"
            + "    \"type\" : \"best_fields\",\n"
            + "    \"operator\" : \"OR\",\n"
            + "    \"slop\" : 0,\n"
            + "    \"prefix_length\" : 0,\n"
            + "    \"max_expansions\" : 50,\n"
            + "    \"zero_terms_query\" : \"NONE\",\n"
            + "    \"auto_generate_synonyms_phrase_query\" : true,\n"
            + "    \"fuzzy_transpositions\" : true,\n"
            + "    \"boost\" : 1.0,\n"
            + "  }\n"
            + "}",
<<<<<<< HEAD
        buildQuery(dsl.multi_match(
=======
        buildQuery(DSL.multi_match(
>>>>>>> 81c9285c
            DSL.namedArgument("fields", DSL.literal(new ExprTupleValue(
                new LinkedHashMap<>(ImmutableMap.of())))),
            DSL.namedArgument("query", literal("search query")))));
  }

  // Note: we can't test `multi_match` and `simple_query_string` without weight(s)

  @Test
  void should_build_multi_match_query_with_default_parameters_multiple_fields() {
    var expected = "{\n"
            + "  \"multi_match\" : {\n"
            + "    \"query\" : \"search query\",\n"
            + "    \"fields\" : [%s],\n"
            + "    \"type\" : \"best_fields\",\n"
            + "    \"operator\" : \"OR\",\n"
            + "    \"slop\" : 0,\n"
            + "    \"max_expansions\" : 50,\n"
            + "    \"prefix_length\" : 0,\n"
            + "    \"zero_terms_query\" : \"NONE\",\n"
            + "    \"auto_generate_synonyms_phrase_query\" : true,\n"
            + "    \"fuzzy_transpositions\" : true,\n"
            + "    \"boost\" : 1.0,\n"
            + "  }\n"
            + "}";
<<<<<<< HEAD
    var actual = buildQuery(dsl.multi_match(
=======
    var actual = buildQuery(DSL.multi_match(
>>>>>>> 81c9285c
        DSL.namedArgument("fields", DSL.literal(new ExprTupleValue(
            new LinkedHashMap<>(ImmutableMap.of(
                "field1", ExprValueUtils.floatValue(1.F),
                "field2", ExprValueUtils.floatValue(.3F)))))),
        DSL.namedArgument("query", literal("search query"))));

    var ex1 = String.format(expected, "\"field1^1.0\", \"field2^0.3\"");
    var ex2 = String.format(expected, "\"field2^0.3\", \"field1^1.0\"");
    assertTrue(new JSONObject(ex1).similar(new JSONObject(actual))
        || new JSONObject(ex2).similar(new JSONObject(actual)),
        StringUtils.format("Actual %s doesn't match neither expected %s nor %s", actual, ex1, ex2));
  }

  @Test
  void should_build_multi_match_query_with_custom_parameters() {
    var expected = "{\n"
            + "  \"multi_match\" : {\n"
            + "    \"query\" : \"search query\",\n"
            + "    \"fields\" : [%s],\n"
            + "    \"type\" : \"phrase_prefix\",\n"
            + "    \"operator\" : \"AND\",\n"
            + "    \"analyzer\" : \"keyword\",\n"
            + "    \"slop\" : 1,\n"
            + "    \"fuzziness\" : \"AUTO:2,4\",\n"
            + "    \"prefix_length\" : 1,\n"
            + "    \"max_expansions\" : 3,\n"
            + "    \"minimum_should_match\" : \"3\",\n"
            + "    \"tie_breaker\" : 1.0,\n"
            + "    \"lenient\" : false,\n"
            + "    \"cutoff_frequency\" : 4.3,\n"
            + "    \"zero_terms_query\" : \"ALL\",\n"
            + "    \"auto_generate_synonyms_phrase_query\" : false,\n"
            + "    \"fuzzy_transpositions\" : false,\n"
            + "    \"boost\" : 2.0\n"
            + "  }\n"
            + "}";
    var actual = buildQuery(
<<<<<<< HEAD
            dsl.multi_match(
=======
            DSL.multi_match(
>>>>>>> 81c9285c
                DSL.namedArgument("fields", DSL.literal(
                    ExprValueUtils.tupleValue(ImmutableMap.of("field1", 1.F, "field2", .3F)))),
                DSL.namedArgument("query", literal("search query")),
                DSL.namedArgument("analyzer", literal("keyword")),
                DSL.namedArgument("auto_generate_synonyms_phrase_query", literal("false")),
                DSL.namedArgument("cutoff_frequency", literal("4.3")),
                DSL.namedArgument("fuzziness", literal("AUTO:2,4")),
                DSL.namedArgument("fuzzy_transpositions", literal("false")),
                DSL.namedArgument("lenient", literal("false")),
                DSL.namedArgument("max_expansions", literal("3")),
                DSL.namedArgument("minimum_should_match", literal("3")),
                DSL.namedArgument("operator", literal("AND")),
                DSL.namedArgument("prefix_length", literal("1")),
                DSL.namedArgument("slop", literal("1")),
                DSL.namedArgument("tie_breaker", literal("1")),
                DSL.namedArgument("type", literal("phrase_prefix")),
                DSL.namedArgument("zero_terms_query", literal("ALL")),
                DSL.namedArgument("boost", literal("2.0"))));

    var ex1 = String.format(expected, "\"field1^1.0\", \"field2^0.3\"");
    var ex2 = String.format(expected, "\"field2^0.3\", \"field1^1.0\"");
    assertTrue(new JSONObject(ex1).similar(new JSONObject(actual))
        || new JSONObject(ex2).similar(new JSONObject(actual)),
        StringUtils.format("Actual %s doesn't match neither expected %s nor %s", actual, ex1, ex2));
  }

  @Test
  void multi_match_invalid_parameter() {
<<<<<<< HEAD
    FunctionExpression expr = dsl.multi_match(
=======
    FunctionExpression expr = DSL.multi_match(
>>>>>>> 81c9285c
        DSL.namedArgument("fields", DSL.literal(
            new ExprTupleValue(new LinkedHashMap<>(ImmutableMap.of(
                "field1", ExprValueUtils.floatValue(1.F),
                "field2", ExprValueUtils.floatValue(.3F)))))),
        DSL.namedArgument("query", literal("search query")),
        DSL.namedArgument("invalid_parameter", literal("invalid_value")));
    assertThrows(SemanticCheckException.class, () -> buildQuery(expr),
        "Parameter invalid_parameter is invalid for match function.");
  }

  @Test
  void should_build_match_phrase_query_with_custom_parameters() {
    assertJsonEquals(
            "{\n"
            + "  \"match_phrase\" : {\n"
            + "    \"message\" : {\n"
            + "      \"query\" : \"search query\",\n"
            + "      \"analyzer\" : \"keyword\","
            + "      \"slop\" : 2,\n"
            + "      \"zero_terms_query\" : \"ALL\",\n"
            + "      \"boost\" : 1.2\n"
            + "    }\n"
            + "  }\n"
            + "}",
        buildQuery(
<<<<<<< HEAD
            dsl.match_phrase(
=======
            DSL.match_phrase(
>>>>>>> 81c9285c
                DSL.namedArgument("boost", literal("1.2")),
                DSL.namedArgument("field", literal("message")),
                DSL.namedArgument("query", literal("search query")),
                DSL.namedArgument("analyzer", literal("keyword")),
                DSL.namedArgument("slop", literal("2")),
                DSL.namedArgument("zero_terms_query", literal("ALL")))));
  }

  @Test
  void query_invalid_parameter() {
    FunctionExpression expr = DSL.query(
            DSL.namedArgument("invalid_parameter", literal("invalid_value")));
    assertThrows(SemanticCheckException.class, () -> buildQuery(expr),
            "Parameter invalid_parameter is invalid for query function.");
  }

  @Test
  void query_invalid_fields_parameter_exception_message() {
    FunctionExpression expr = DSL.query(
        DSL.namedArgument("fields", literal("field1")),
        DSL.namedArgument("query", literal("search query")));

    var exception = assertThrows(SemanticCheckException.class, () -> buildQuery(expr));
    assertEquals("Parameter fields is invalid for query function.", exception.getMessage());
  }

  @Test
  void should_build_query_query_with_default_parameters() {
    var expected = "{\n"
            + "  \"query_string\" : {\n"
            + "    \"query\" : \"field1:query_value\",\n"
            + "    \"fields\" : [],\n"
            + "    \"type\" : \"best_fields\",\n"
            + "    \"default_operator\" : \"or\",\n"
            + "    \"max_determinized_states\" : 10000,\n"
            + "    \"enable_position_increments\" : true,\n"
            + "    \"fuzziness\" : \"AUTO\",\n"
            + "    \"fuzzy_prefix_length\" : 0,\n"
            + "    \"fuzzy_max_expansions\" : 50,\n"
            + "    \"phrase_slop\" : 0,\n"
            + "    \"escape\" : false,\n"
            + "    \"auto_generate_synonyms_phrase_query\" : true,\n"
            + "    \"fuzzy_transpositions\" : true,\n"
            + "    \"boost\" : 1.0\n"
            + "  }\n"
            + "}";

    assertJsonEquals(expected, buildQuery(DSL.query(
            DSL.namedArgument("query", literal("field1:query_value")))));
  }

  @Test
  void should_build_query_query_with_custom_parameters() {
    var expected = "{\n"
            + "  \"query_string\" : {\n"
            + "    \"query\" : \"field1:query_value\",\n"
            + "    \"fields\" : [],\n"
            + "    \"type\" : \"cross_fields\",\n"
            + "    \"tie_breaker\" : 1.3,\n"
            + "    \"default_operator\" : \"and\",\n"
            + "    \"analyzer\" : \"keyword\",\n"
            + "    \"max_determinized_states\" : 10000,\n"
            + "    \"enable_position_increments\" : true,\n"
            + "    \"fuzziness\" : \"AUTO\",\n"
            + "    \"fuzzy_prefix_length\" : 2,\n"
            + "    \"fuzzy_max_expansions\" : 10,\n"
            + "    \"phrase_slop\" : 0,\n"
            + "    \"analyze_wildcard\" : true,\n"
            + "    \"minimum_should_match\" : \"3\",\n"
            + "    \"lenient\" : false,\n"
            + "    \"escape\" : false,\n"
            + "    \"auto_generate_synonyms_phrase_query\" : false,\n"
            + "    \"fuzzy_transpositions\" : false,\n"
            + "    \"boost\" : 2.0,\n"
            + "  }\n"
            + "}";
    var actual = buildQuery(
            DSL.query(
                    DSL.namedArgument("query", literal("field1:query_value")),
                    DSL.namedArgument("analyze_wildcard", literal("true")),
                    DSL.namedArgument("analyzer", literal("keyword")),
                    DSL.namedArgument("auto_generate_synonyms_phrase_query", literal("false")),
                    DSL.namedArgument("default_operator", literal("AND")),
                    DSL.namedArgument("fuzzy_max_expansions", literal("10")),
                    DSL.namedArgument("fuzzy_prefix_length", literal("2")),
                    DSL.namedArgument("fuzzy_transpositions", literal("false")),
                    DSL.namedArgument("lenient", literal("false")),
                    DSL.namedArgument("minimum_should_match", literal("3")),
                    DSL.namedArgument("tie_breaker", literal("1.3")),
                    DSL.namedArgument("type", literal("cross_fields")),
                    DSL.namedArgument("boost", literal("2.0"))));

    assertJsonEquals(expected, actual);
  }

  @Test
  void query_string_invalid_parameter() {
<<<<<<< HEAD
    FunctionExpression expr = dsl.query_string(
=======
    FunctionExpression expr = DSL.query_string(
>>>>>>> 81c9285c
        DSL.namedArgument("fields", DSL.literal(
            new ExprTupleValue(new LinkedHashMap<>(ImmutableMap.of(
                "field1", ExprValueUtils.floatValue(1.F),
                "field2", ExprValueUtils.floatValue(.3F)))))),
        DSL.namedArgument("query", literal("search query")),
        DSL.namedArgument("invalid_parameter", literal("invalid_value")));
    assertThrows(SemanticCheckException.class, () -> buildQuery(expr),
        "Parameter invalid_parameter is invalid for match function.");
  }

  @Test
  void should_build_query_string_query_with_default_parameters_multiple_fields() {
    var expected = "{\n"
        + "  \"query_string\" : {\n"
        + "    \"query\" : \"query_value\",\n"
        + "    \"fields\" : [%s],\n"
        + "    \"type\" : \"best_fields\",\n"
        + "    \"default_operator\" : \"or\",\n"
        + "    \"max_determinized_states\" : 10000,\n"
        + "    \"enable_position_increments\" : true,\n"
        + "    \"fuzziness\" : \"AUTO\",\n"
        + "    \"fuzzy_prefix_length\" : 0,\n"
        + "    \"fuzzy_max_expansions\" : 50,\n"
        + "    \"phrase_slop\" : 0,\n"
        + "    \"escape\" : false,\n"
        + "    \"auto_generate_synonyms_phrase_query\" : true,\n"
        + "    \"fuzzy_transpositions\" : true,\n"
        + "    \"boost\" : 1.0\n"
        + "  }\n"
        + "}";
<<<<<<< HEAD
    var actual = buildQuery(dsl.query_string(
=======
    var actual = buildQuery(DSL.query_string(
>>>>>>> 81c9285c
        DSL.namedArgument("fields", DSL.literal(new ExprTupleValue(
            new LinkedHashMap<>(ImmutableMap.of(
                "field1", ExprValueUtils.floatValue(1.F),
                "field2", ExprValueUtils.floatValue(.3F)))))),
        DSL.namedArgument("query", literal("query_value"))));

    var ex1 = String.format(expected, "\"field1^1.0\", \"field2^0.3\"");
    var ex2 = String.format(expected, "\"field2^0.3\", \"field1^1.0\"");
    assertTrue(new JSONObject(ex1).similar(new JSONObject(actual))
            || new JSONObject(ex2).similar(new JSONObject(actual)),
        StringUtils.format("Actual %s doesn't match neither expected %s nor %s", actual, ex1, ex2));
  }

  @Test
  void should_build_query_string_query_with_custom_parameters() {
    var expected = "{\n"
        + "  \"query_string\" : {\n"
        + "    \"query\" : \"query_value\",\n"
        + "    \"fields\" : [%s],\n"
        + "    \"type\" : \"cross_fields\",\n"
        + "    \"tie_breaker\" : 1.3,\n"
        + "    \"default_operator\" : \"and\",\n"
        + "    \"analyzer\" : \"keyword\",\n"
        + "    \"max_determinized_states\" : 10000,\n"
        + "    \"enable_position_increments\" : true,\n"
        + "    \"fuzziness\" : \"AUTO\",\n"
        + "    \"fuzzy_prefix_length\" : 2,\n"
        + "    \"fuzzy_max_expansions\" : 10,\n"
        + "    \"phrase_slop\" : 0,\n"
        + "    \"analyze_wildcard\" : true,\n"
        + "    \"minimum_should_match\" : \"3\",\n"
        + "    \"lenient\" : false,\n"
        + "    \"escape\" : false,\n"
        + "    \"auto_generate_synonyms_phrase_query\" : false,\n"
        + "    \"fuzzy_transpositions\" : false,\n"
        + "    \"boost\" : 2.0,\n"
        + "  }\n"
        + "}";
    var actual = buildQuery(
<<<<<<< HEAD
        dsl.query_string(
=======
        DSL.query_string(
>>>>>>> 81c9285c
            DSL.namedArgument("fields", DSL.literal(
                ExprValueUtils.tupleValue(ImmutableMap.of("field1", 1.F, "field2", .3F)))),
            DSL.namedArgument("query", literal("query_value")),
            DSL.namedArgument("analyze_wildcard", literal("true")),
            DSL.namedArgument("analyzer", literal("keyword")),
            DSL.namedArgument("auto_generate_synonyms_phrase_query", literal("false")),
            DSL.namedArgument("default_operator", literal("AND")),
            DSL.namedArgument("fuzzy_max_expansions", literal("10")),
            DSL.namedArgument("fuzzy_prefix_length", literal("2")),
            DSL.namedArgument("fuzzy_transpositions", literal("false")),
            DSL.namedArgument("lenient", literal("false")),
            DSL.namedArgument("minimum_should_match", literal("3")),
            DSL.namedArgument("tie_breaker", literal("1.3")),
            DSL.namedArgument("type", literal("cross_fields")),
            DSL.namedArgument("boost", literal("2.0"))));

    var ex1 = String.format(expected, "\"field1^1.0\", \"field2^0.3\"");
    var ex2 = String.format(expected, "\"field2^0.3\", \"field1^1.0\"");
    assertTrue(new JSONObject(ex1).similar(new JSONObject(actual))
            || new JSONObject(ex2).similar(new JSONObject(actual)),
        StringUtils.format("Actual %s doesn't match neither expected %s nor %s", actual, ex1, ex2));
  }

  @Test
  void should_build_query_string_query_with_default_parameters_single_field() {
    assertJsonEquals("{\n"
            + "  \"query_string\" : {\n"
            + "    \"query\" : \"query_value\",\n"
            + "    \"fields\" : [\n"
            + "      \"field1^1.0\"\n"
            + "    ],\n"
            + "    \"type\" : best_fields,\n"
            + "    \"default_operator\" : or,\n"
            + "    \"max_determinized_states\" : 10000,\n"
            + "    \"enable_position_increments\" : true,\n"
            + "    \"fuzziness\" : \"AUTO\",\n"
            + "    \"fuzzy_prefix_length\" : 0,\n"
            + "    \"fuzzy_max_expansions\" : 50,\n"
            + "    \"phrase_slop\" : 0,\n"
            + "    \"escape\" : false,\n"
            + "    \"auto_generate_synonyms_phrase_query\" : true,\n"
            + "    \"fuzzy_transpositions\" : true,\n"
            + "    \"boost\" : 1.0,\n"
            + "  }\n"
            + "}",
<<<<<<< HEAD
        buildQuery(dsl.query_string(
=======
        buildQuery(DSL.query_string(
>>>>>>> 81c9285c
            DSL.namedArgument("fields", DSL.literal(new ExprTupleValue(
                new LinkedHashMap<>(ImmutableMap.of(
                    "field1", ExprValueUtils.floatValue(1.F)))))),
            DSL.namedArgument("query", literal("query_value")))));
  }

  @Test
  // Notes for following three tests:
  // 1) OpenSearch (not the plugin) might change order of fields
  // 2) `flags` are printed by OpenSearch as an integer
  // 3) `minimum_should_match` printed as a string
  void should_build_simple_query_string_query_with_default_parameters_single_field() {
    assertJsonEquals("{\n"
            + "  \"simple_query_string\" : {\n"
            + "    \"query\" : \"search query\",\n"
            + "    \"fields\" : [\n"
            + "      \"field1^1.0\"\n"
            + "    ],\n"
            + "    \"default_operator\" : \"or\",\n"
            + "    \"analyze_wildcard\" : false,\n"
            + "    \"auto_generate_synonyms_phrase_query\" : true,\n"
            + "    \"flags\" : -1,\n"
            + "    \"fuzzy_max_expansions\" : 50,\n"
            + "    \"fuzzy_prefix_length\" : 0,\n"
            + "    \"fuzzy_transpositions\" : true,\n"
            + "    \"boost\" : 1.0\n"
            + "  }\n"
            + "}",
<<<<<<< HEAD
        buildQuery(dsl.simple_query_string(
=======
        buildQuery(DSL.simple_query_string(
>>>>>>> 81c9285c
            DSL.namedArgument("fields", DSL.literal(new ExprTupleValue(
                new LinkedHashMap<>(ImmutableMap.of(
                    "field1", ExprValueUtils.floatValue(1.F)))))),
            DSL.namedArgument("query", literal("search query")))));
  }

  @Test
  void should_build_simple_query_string_query_with_default_parameters_multiple_fields() {
    var expected = "{\n"
            + "  \"simple_query_string\" : {\n"
            + "    \"query\" : \"search query\",\n"
            + "    \"fields\" : [%s],\n"
            + "    \"default_operator\" : \"or\",\n"
            + "    \"analyze_wildcard\" : false,\n"
            + "    \"auto_generate_synonyms_phrase_query\" : true,\n"
            + "    \"flags\" : -1,\n"
            + "    \"fuzzy_max_expansions\" : 50,\n"
            + "    \"fuzzy_prefix_length\" : 0,\n"
            + "    \"fuzzy_transpositions\" : true,\n"
            + "    \"boost\" : 1.0\n"
            + "  }\n"
            + "}";
<<<<<<< HEAD
    var actual = buildQuery(dsl.simple_query_string(
=======
    var actual = buildQuery(DSL.simple_query_string(
>>>>>>> 81c9285c
        DSL.namedArgument("fields", DSL.literal(new ExprTupleValue(
            new LinkedHashMap<>(ImmutableMap.of(
                "field1", ExprValueUtils.floatValue(1.F),
                "field2", ExprValueUtils.floatValue(.3F)))))),
        DSL.namedArgument("query", literal("search query"))));

    var ex1 = String.format(expected, "\"field1^1.0\", \"field2^0.3\"");
    var ex2 = String.format(expected, "\"field2^0.3\", \"field1^1.0\"");
    assertTrue(new JSONObject(ex1).similar(new JSONObject(actual))
        || new JSONObject(ex2).similar(new JSONObject(actual)),
        StringUtils.format("Actual %s doesn't match neither expected %s nor %s", actual, ex1, ex2));
  }

  @Test
  void should_build_simple_query_string_query_with_custom_parameters() {
    var expected = "{\n"
            + "  \"simple_query_string\" : {\n"
            + "    \"query\" : \"search query\",\n"
            + "    \"fields\" : [%s],\n"
            + "    \"analyze_wildcard\" : true,\n"
            + "    \"analyzer\" : \"keyword\",\n"
            + "    \"auto_generate_synonyms_phrase_query\" : false,\n"
            + "    \"default_operator\" : \"and\",\n"
            + "    \"flags\" : 1,\n"
            + "    \"fuzzy_max_expansions\" : 10,\n"
            + "    \"fuzzy_prefix_length\" : 2,\n"
            + "    \"fuzzy_transpositions\" : false,\n"
            + "    \"lenient\" : false,\n"
            + "    \"minimum_should_match\" : \"3\",\n"
            + "    \"boost\" : 2.0\n"
            + "  }\n"
            + "}";
    var actual = buildQuery(
<<<<<<< HEAD
            dsl.simple_query_string(
=======
            DSL.simple_query_string(
>>>>>>> 81c9285c
                DSL.namedArgument("fields", DSL.literal(
                    ExprValueUtils.tupleValue(ImmutableMap.of("field1", 1.F, "field2", .3F)))),
                DSL.namedArgument("query", literal("search query")),
                DSL.namedArgument("analyze_wildcard", literal("true")),
                DSL.namedArgument("analyzer", literal("keyword")),
                DSL.namedArgument("auto_generate_synonyms_phrase_query", literal("false")),
                DSL.namedArgument("default_operator", literal("AND")),
                DSL.namedArgument("flags", literal("AND")),
                DSL.namedArgument("fuzzy_max_expansions", literal("10")),
                DSL.namedArgument("fuzzy_prefix_length", literal("2")),
                DSL.namedArgument("fuzzy_transpositions", literal("false")),
                DSL.namedArgument("lenient", literal("false")),
                DSL.namedArgument("minimum_should_match", literal("3")),
                DSL.namedArgument("boost", literal("2.0"))));

    var ex1 = String.format(expected, "\"field1^1.0\", \"field2^0.3\"");
    var ex2 = String.format(expected, "\"field2^0.3\", \"field1^1.0\"");
    assertTrue(new JSONObject(ex1).similar(new JSONObject(actual))
        || new JSONObject(ex2).similar(new JSONObject(actual)),
        StringUtils.format("Actual %s doesn't match neither expected %s nor %s", actual, ex1, ex2));
  }

  @Test
  void simple_query_string_invalid_parameter() {
<<<<<<< HEAD
    FunctionExpression expr = dsl.simple_query_string(
=======
    FunctionExpression expr = DSL.simple_query_string(
>>>>>>> 81c9285c
        DSL.namedArgument("fields", DSL.literal(
            new ExprTupleValue(new LinkedHashMap<>(ImmutableMap.of(
                "field1", ExprValueUtils.floatValue(1.F),
                "field2", ExprValueUtils.floatValue(.3F)))))),
        DSL.namedArgument("query", literal("search query")),
        DSL.namedArgument("invalid_parameter", literal("invalid_value")));
    assertThrows(SemanticCheckException.class, () -> buildQuery(expr),
        "Parameter invalid_parameter is invalid for match function.");
  }

  @Test
  void match_phrase_invalid_parameter() {
<<<<<<< HEAD
    FunctionExpression expr = dsl.match_phrase(
=======
    FunctionExpression expr = DSL.match_phrase(
>>>>>>> 81c9285c
        DSL.namedArgument("field", literal("message")),
        DSL.namedArgument("query", literal("search query")),
        DSL.namedArgument("invalid_parameter", literal("invalid_value")));
    var msg = assertThrows(SemanticCheckException.class, () -> buildQuery(expr)).getMessage();
    assertTrue(msg.startsWith("Parameter invalid_parameter is invalid for match_phrase function."));
  }

  @Test
  void relevancy_func_invalid_arg_values() {
    final var field = DSL.namedArgument("field", literal("message"));
    final var fields = DSL.namedArgument("fields", DSL.literal(
        new ExprTupleValue(new LinkedHashMap<>(ImmutableMap.of(
            "field1", ExprValueUtils.floatValue(1.F),
            "field2", ExprValueUtils.floatValue(.3F))))));
    final var query = DSL.namedArgument("query", literal("search query"));

    var slopTest = DSL.match_phrase(field, query,
        DSL.namedArgument("slop", literal("1.5")));
    var msg = assertThrows(RuntimeException.class, () -> buildQuery(slopTest)).getMessage();
    assertEquals("Invalid slop value: '1.5'. Accepts only integer values.", msg);

    var ztqTest = DSL.match_phrase(field, query,
        DSL.namedArgument("zero_terms_query", literal("meow")));
    msg = assertThrows(RuntimeException.class, () -> buildQuery(ztqTest)).getMessage();
    assertEquals(
        "Invalid zero_terms_query value: 'meow'. Available values are: NONE, ALL, NULL.", msg);

    var boostTest = DSL.match(field, query,
        DSL.namedArgument("boost", literal("pewpew")));
    msg = assertThrows(RuntimeException.class, () -> buildQuery(boostTest)).getMessage();
    assertEquals(
        "Invalid boost value: 'pewpew'. Accepts only floating point values greater than 0.", msg);

    var boolTest = DSL.query_string(fields, query,
        DSL.namedArgument("escape", literal("42")));
    msg = assertThrows(RuntimeException.class, () -> buildQuery(boolTest)).getMessage();
    assertEquals(
        "Invalid escape value: '42'. Accepts only boolean values: 'true' or 'false'.", msg);

    var typeTest = DSL.multi_match(fields, query,
        DSL.namedArgument("type", literal("42")));
    msg = assertThrows(RuntimeException.class, () -> buildQuery(typeTest)).getMessage();
    assertTrue(msg.startsWith("Invalid type value: '42'. Available values are:"));

    var operatorTest = DSL.simple_query_string(fields, query,
        DSL.namedArgument("default_operator", literal("42")));
    msg = assertThrows(RuntimeException.class, () -> buildQuery(operatorTest)).getMessage();
    assertTrue(msg.startsWith("Invalid default_operator value: '42'. Available values are:"));

    var flagsTest = DSL.simple_query_string(fields, query,
        DSL.namedArgument("flags", literal("42")));
    msg = assertThrows(RuntimeException.class, () -> buildQuery(flagsTest)).getMessage();
    assertTrue(msg.startsWith("Invalid flags value: '42'. Available values are:"));

    var fuzzinessTest = DSL.match_bool_prefix(field, query,
        DSL.namedArgument("fuzziness", literal("AUTO:")));
    msg = assertThrows(RuntimeException.class, () -> buildQuery(fuzzinessTest)).getMessage();
    assertTrue(msg.startsWith("Invalid fuzziness value: 'AUTO:'. Available values are:"));

    var rewriteTest = DSL.match_bool_prefix(field, query,
        DSL.namedArgument("fuzzy_rewrite", literal("42")));
    msg = assertThrows(RuntimeException.class, () -> buildQuery(rewriteTest)).getMessage();
    assertTrue(msg.startsWith("Invalid fuzzy_rewrite value: '42'. Available values are:"));

    var timezoneTest = DSL.query_string(fields, query,
        DSL.namedArgument("time_zone", literal("42")));
    msg = assertThrows(RuntimeException.class, () -> buildQuery(timezoneTest)).getMessage();
    assertTrue(msg.startsWith("Invalid time_zone value: '42'."));
  }

  @Test
  void should_build_match_bool_prefix_query_with_default_parameters() {
    assertJsonEquals(
        "{\n"
            + "  \"match_bool_prefix\" : {\n"
            + "    \"message\" : {\n"
            + "      \"query\" : \"search query\",\n"
            + "      \"operator\" : \"OR\",\n"
            + "      \"prefix_length\" : 0,\n"
            + "      \"max_expansions\" : 50,\n"
            + "      \"fuzzy_transpositions\" : true,\n"
            + "      \"boost\" : 1.0\n"
            + "    }\n"
            + "  }\n"
            + "}",
        buildQuery(
<<<<<<< HEAD
            dsl.match_bool_prefix(
=======
            DSL.match_bool_prefix(
>>>>>>> 81c9285c
                DSL.namedArgument("field", literal("message")),
                DSL.namedArgument("query", literal("search query")))));
  }

  @Test
  void multi_match_missing_fields() {
    var msg = assertThrows(SemanticCheckException.class, () ->
        DSL.multi_match(
            DSL.namedArgument("query", literal("search query")))).getMessage();
    assertEquals("Expected type STRUCT instead of STRING for parameter #1", msg);
  }

  @Test
  void multi_match_missing_fields_even_with_struct() {
    FunctionExpression expr = DSL.multi_match(
        DSL.namedArgument("something-but-not-fields", DSL.literal(
            new ExprTupleValue(new LinkedHashMap<>(ImmutableMap.of(
                "pewpew", ExprValueUtils.integerValue(42)))))),
        DSL.namedArgument("query", literal("search query")),
        DSL.namedArgument("analyzer", literal("keyword")));
    var msg = assertThrows(SemanticCheckException.class, () -> buildQuery(expr)).getMessage();
    assertEquals("'fields' parameter is missing.", msg);
  }

  @Test
  void multi_match_missing_query_even_with_struct() {
    FunctionExpression expr = DSL.multi_match(
            DSL.namedArgument("fields", DSL.literal(
                    new ExprTupleValue(new LinkedHashMap<>(ImmutableMap.of(
                            "field1", ExprValueUtils.floatValue(1.F),
                            "field2", ExprValueUtils.floatValue(.3F)))))),
            DSL.namedArgument("analyzer", literal("keyword")));
    var msg = assertThrows(SemanticCheckException.class, () -> buildQuery(expr)).getMessage();
    assertEquals("'query' parameter is missing", msg);
  }

  @Test
  void should_build_match_phrase_prefix_query_with_default_parameters() {
    assertJsonEquals(
        "{\n"
            + "  \"match_phrase_prefix\" : {\n"
            + "    \"message\" : {\n"
            + "      \"query\" : \"search query\",\n"
            + "      \"slop\" : 0,\n"
            + "      \"zero_terms_query\" : \"NONE\",\n"
            + "      \"max_expansions\" : 50,\n"
            + "      \"boost\" : 1.0\n"
            + "    }\n"
            + "  }\n"
            + "}",
        buildQuery(
<<<<<<< HEAD
            dsl.match_phrase_prefix(
=======
            DSL.match_phrase_prefix(
>>>>>>> 81c9285c
                DSL.namedArgument("field", literal("message")),
                DSL.namedArgument("query", literal("search query")))));
  }

  @Test
  void should_build_match_phrase_prefix_query_with_non_default_parameters() {
    assertJsonEquals(
        "{\n"
            + "  \"match_phrase_prefix\" : {\n"
            + "    \"message\" : {\n"
            + "      \"query\" : \"search query\",\n"
            + "      \"slop\" : 0,\n"
            + "      \"zero_terms_query\" : \"NONE\",\n"
            + "      \"max_expansions\" : 42,\n"
            + "      \"boost\" : 1.2,\n"
            + "      \"analyzer\": english\n"
            + "    }\n"
            + "  }\n"
            + "}",
        buildQuery(
<<<<<<< HEAD
            dsl.match_phrase_prefix(
=======
            DSL.match_phrase_prefix(
>>>>>>> 81c9285c
                DSL.namedArgument("field", literal("message")),
                DSL.namedArgument("query", literal("search query")),
                DSL.namedArgument("boost", literal("1.2")),
                DSL.namedArgument("max_expansions", literal("42")),
                DSL.namedArgument("analyzer", literal("english")))));
  }

  @Test
  void cast_to_string_in_filter() {
    String json = "{\n"
        + "  \"term\" : {\n"
        + "    \"string_value\" : {\n"
        + "      \"value\" : \"1\",\n"
        + "      \"boost\" : 1.0\n"
        + "    }\n"
        + "  }\n"
        + "}";

    assertJsonEquals(json, buildQuery(
        DSL.equal(ref("string_value", STRING), DSL.castString(literal(1)))));
    assertJsonEquals(json, buildQuery(
        DSL.equal(ref("string_value", STRING), DSL.castString(literal("1")))));
  }

  private Float castToFloat(Object o) {
    if (o instanceof Number) {
      return ((Number)o).floatValue();
    }
    if (o instanceof String) {
      return Float.parseFloat((String) o);
    }
    if (o instanceof Boolean) {
      return ((Boolean)o) ? 1F : 0F;
    }
    // unreachable code
    throw new IllegalArgumentException();
  }

  private Integer castToInteger(Object o) {
    if (o instanceof Number) {
      return ((Number)o).intValue();
    }
    if (o instanceof String) {
      return Integer.parseInt((String) o);
    }
    if (o instanceof Boolean) {
      return ((Boolean)o) ? 1 : 0;
    }
    // unreachable code
    throw new IllegalArgumentException();
  }

  @ParameterizedTest(name = "castByte({0})")
  @MethodSource({"numericCastSource"})
  void cast_to_byte_in_filter(LiteralExpression expr) {
    assertJsonEquals(String.format(
        "{\n"
            + "  \"term\" : {\n"
            + "    \"byte_value\" : {\n"
            + "      \"value\" : %d,\n"
            + "      \"boost\" : 1.0\n"
            + "    }\n"
            + "  }\n"
            + "}", castToInteger(expr.valueOf().value())),
        buildQuery(DSL.equal(ref("byte_value", BYTE), DSL.castByte(expr))));
  }

  @ParameterizedTest(name = "castShort({0})")
  @MethodSource({"numericCastSource"})
  void cast_to_short_in_filter(LiteralExpression expr) {
    assertJsonEquals(String.format(
        "{\n"
            + "  \"term\" : {\n"
            + "    \"short_value\" : {\n"
            + "      \"value\" : %d,\n"
            + "      \"boost\" : 1.0\n"
            + "    }\n"
            + "  }\n"
            + "}", castToInteger(expr.valueOf().value())),
        buildQuery(DSL.equal(ref("short_value", SHORT), DSL.castShort(expr))));
  }

  @ParameterizedTest(name = "castInt({0})")
  @MethodSource({"numericCastSource"})
  void cast_to_int_in_filter(LiteralExpression expr) {
    assertJsonEquals(String.format(
        "{\n"
            + "  \"term\" : {\n"
            + "    \"integer_value\" : {\n"
            + "      \"value\" : %d,\n"
            + "      \"boost\" : 1.0\n"
            + "    }\n"
            + "  }\n"
            + "}", castToInteger(expr.valueOf().value())),
        buildQuery(DSL.equal(ref("integer_value", INTEGER), DSL.castInt(expr))));
  }

  @ParameterizedTest(name = "castLong({0})")
  @MethodSource({"numericCastSource"})
  void cast_to_long_in_filter(LiteralExpression expr) {
    assertJsonEquals(String.format(
        "{\n"
            + "  \"term\" : {\n"
            + "    \"long_value\" : {\n"
            + "      \"value\" : %d,\n"
            + "      \"boost\" : 1.0\n"
            + "    }\n"
            + "  }\n"
            + "}", castToInteger(expr.valueOf().value())),
        buildQuery(DSL.equal(ref("long_value", LONG), DSL.castLong(expr))));
  }

  @ParameterizedTest(name = "castFloat({0})")
  @MethodSource({"numericCastSource"})
  void cast_to_float_in_filter(LiteralExpression expr) {
    assertJsonEquals(String.format(
        "{\n"
            + "  \"term\" : {\n"
            + "    \"float_value\" : {\n"
            + "      \"value\" : %f,\n"
            + "      \"boost\" : 1.0\n"
            + "    }\n"
            + "  }\n"
            + "}", castToFloat(expr.valueOf().value())),
        buildQuery(DSL.equal(ref("float_value", FLOAT), DSL.castFloat(expr))));
  }

  @ParameterizedTest(name = "castDouble({0})")
  @MethodSource({"numericCastSource"})
  void cast_to_double_in_filter(LiteralExpression expr) {
    // double values affected by floating point imprecision, so we can't compare them in json
    // (Double)(Float)3.14 -> 3.14000010490417
    assertEquals(castToFloat(expr.valueOf().value()),
        DSL.castDouble(expr).valueOf().doubleValue(), 0.00001);

    assertJsonEquals(String.format(
        "{\n"
            + "  \"term\" : {\n"
            + "    \"double_value\" : {\n"
            + "      \"value\" : %2.20f,\n"
            + "      \"boost\" : 1.0\n"
            + "    }\n"
            + "  }\n"
            + "}", DSL.castDouble(expr).valueOf().doubleValue()),
        buildQuery(DSL.equal(ref("double_value", DOUBLE), DSL.castDouble(expr))));
  }

  @ParameterizedTest(name = "castBooleanTrue({0})")
  @MethodSource({"booleanTrueCastSource"})
  void cast_to_boolean_true_in_filter(LiteralExpression expr) {
    String json = "{\n"
        + "  \"term\" : {\n"
        + "    \"boolean_value\" : {\n"
        + "      \"value\" : true,\n"
        + "      \"boost\" : 1.0\n"
        + "    }\n"
        + "  }\n"
        + "}";

    assertJsonEquals(
        json, buildQuery(DSL.equal(ref("boolean_value", BOOLEAN), DSL.castBoolean(expr))));
  }

  @ParameterizedTest(name = "castBooleanFalse({0})")
  @MethodSource({"booleanFalseCastSource"})
  void cast_to_boolean_false_in_filter(LiteralExpression expr) {
    String json = "{\n"
        + "  \"term\" : {\n"
        + "    \"boolean_value\" : {\n"
        + "      \"value\" : false,\n"
        + "      \"boost\" : 1.0\n"
        + "    }\n"
        + "  }\n"
        + "}";

    assertJsonEquals(
        json, buildQuery(DSL.equal(ref("boolean_value", BOOLEAN), DSL.castBoolean(expr))));
  }

  @Test
  void cast_from_boolean() {
    Expression booleanExpr = literal(false);
    String json = "{\n"
        + "  \"term\" : {\n"
        + "    \"my_value\" : {\n"
        + "      \"value\" : 0,\n"
        + "      \"boost\" : 1.0\n"
        + "    }\n"
        + "  }\n"
        + "}";
    assertJsonEquals(json, buildQuery(
        DSL.equal(ref("my_value", BYTE), DSL.castByte(booleanExpr))));
    assertJsonEquals(json, buildQuery(
        DSL.equal(ref("my_value", SHORT), DSL.castShort(booleanExpr))));
    assertJsonEquals(json, buildQuery(
        DSL.equal(ref("my_value", INTEGER), DSL.castInt(booleanExpr))));
    assertJsonEquals(json, buildQuery(
        DSL.equal(ref("my_value", LONG), DSL.castLong(booleanExpr))));

    json = "{\n"
        + "  \"term\" : {\n"
        + "    \"my_value\" : {\n"
        + "      \"value\" : 0.0,\n"
        + "      \"boost\" : 1.0\n"
        + "    }\n"
        + "  }\n"
        + "}";
    assertJsonEquals(json, buildQuery(
        DSL.equal(ref("my_value", FLOAT), DSL.castFloat(booleanExpr))));
    assertJsonEquals(json, buildQuery(
        DSL.equal(ref("my_value", DOUBLE), DSL.castDouble(booleanExpr))));

    json = "{\n"
        + "  \"term\" : {\n"
        + "    \"my_value\" : {\n"
        + "      \"value\" : \"false\",\n"
        + "      \"boost\" : 1.0\n"
        + "    }\n"
        + "  }\n"
        + "}";
    assertJsonEquals(json, buildQuery(
        DSL.equal(ref("my_value", STRING), DSL.castString(booleanExpr))));
  }

  @Test
  void cast_to_date_in_filter() {
    String json = "{\n"
        + "  \"term\" : {\n"
        + "    \"date_value\" : {\n"
        + "      \"value\" : \"2021-11-08\",\n"
        + "      \"boost\" : 1.0\n"
        + "    }\n"
        + "  }\n"
        + "}";

    assertJsonEquals(json, buildQuery(DSL.equal(
        ref("date_value", DATE), DSL.castDate(literal("2021-11-08")))));
    assertJsonEquals(json, buildQuery(DSL.equal(
        ref("date_value", DATE), DSL.castDate(literal(new ExprDateValue("2021-11-08"))))));
    assertJsonEquals(json, buildQuery(DSL.equal(ref(
        "date_value", DATE), DSL.castDate(literal(new ExprDatetimeValue("2021-11-08 17:00:00"))))));
  }

  @Test
  void cast_to_time_in_filter() {
    String json = "{\n"
        + "  \"term\" : {\n"
        + "    \"time_value\" : {\n"
        + "      \"value\" : \"17:00:00\",\n"
        + "      \"boost\" : 1.0\n"
        + "    }\n"
        + "  }\n"
        + "}";

    assertJsonEquals(json, buildQuery(DSL.equal(
        ref("time_value", TIME), DSL.castTime(literal("17:00:00")))));
    assertJsonEquals(json, buildQuery(DSL.equal(
        ref("time_value", TIME), DSL.castTime(literal(new ExprTimeValue("17:00:00"))))));
    assertJsonEquals(json, buildQuery(DSL.equal(ref("time_value", TIME), DSL
        .castTime(literal(new ExprTimestampValue("2021-11-08 17:00:00"))))));
  }

  @Test
  void cast_to_datetime_in_filter() {
    String json = "{\n"
        + "  \"term\" : {\n"
        + "    \"datetime_value\" : {\n"
        + "      \"value\" : \"2021-11-08 17:00:00\",\n"
        + "      \"boost\" : 1.0\n"
        + "    }\n"
        + "  }\n"
        + "}";

    assertJsonEquals(json, buildQuery(DSL.equal(ref("datetime_value", DATETIME), DSL
        .castDatetime(literal("2021-11-08 17:00:00")))));
    assertJsonEquals(json, buildQuery(DSL.equal(ref("datetime_value", DATETIME), DSL
        .castDatetime(literal(new ExprTimestampValue("2021-11-08 17:00:00"))))));
  }

  @Test
  void cast_to_timestamp_in_filter() {
    String json = "{\n"
        + "  \"term\" : {\n"
        + "    \"timestamp_value\" : {\n"
        + "      \"value\" : 1636390800000,\n"
        + "      \"boost\" : 1.0\n"
        + "    }\n"
        + "  }\n"
        + "}";

    assertJsonEquals(json, buildQuery(DSL.equal(ref("timestamp_value", TIMESTAMP), DSL
        .castTimestamp(literal("2021-11-08 17:00:00")))));
    assertJsonEquals(json, buildQuery(DSL.equal(ref("timestamp_value", TIMESTAMP), DSL
        .castTimestamp(literal(new ExprTimestampValue("2021-11-08 17:00:00"))))));
  }

  @Test
  void cast_in_range_query() {
    assertJsonEquals(
        "{\n"
            + "  \"range\" : {\n"
            + "    \"timestamp_value\" : {\n"
            + "      \"from\" : 1636390800000,\n"
            + "      \"to\" : null,"
            + "      \"include_lower\" : false,"
            + "      \"include_upper\" : true,"
            + "      \"boost\" : 1.0\n"
            + "    }\n"
            + "  }\n"
            + "}",
        buildQuery(DSL.greater(ref("timestamp_value", TIMESTAMP), DSL
            .castTimestamp(literal("2021-11-08 17:00:00")))));
  }

  @Test
  void non_literal_in_cast_should_build_script() {
    mockToStringSerializer();
    assertJsonEquals(
        "{\n"
            + "  \"script\" : {\n"
            + "    \"script\" : {\n"
            + "      \"source\" : \"=(string_value, cast_to_string(+(1, 0)))\",\n"
            + "      \"lang\" : \"opensearch_query_expression\"\n"
            + "    },\n"
            + "    \"boost\" : 1.0\n"
            + "  }\n"
            + "}",
        buildQuery(DSL.equal(ref("string_value", STRING), DSL.castString(DSL
            .add(literal(1), literal(0)))))
    );
  }

  @Test
  void non_cast_nested_function_should_build_script() {
    mockToStringSerializer();
    assertJsonEquals(
        "{\n"
            + "  \"script\" : {\n"
            + "    \"script\" : {\n"
            + "      \"source\" : \"=(integer_value, abs(+(1, 0)))\",\n"
            + "      \"lang\" : \"opensearch_query_expression\"\n"
            + "    },\n"
            + "    \"boost\" : 1.0\n"
            + "  }\n"
            + "}",
        buildQuery(DSL.equal(ref("integer_value", INTEGER), DSL.abs(DSL
            .add(literal(1), literal(0)))))
    );
  }

  private static void assertJsonEquals(String expected, String actual) {
    assertTrue(new JSONObject(expected).similar(new JSONObject(actual)),
        StringUtils.format("Expected: %s, actual: %s", expected, actual));
  }

  private String buildQuery(Expression expr) {
    return filterQueryBuilder.build(expr).toString();
  }

  private void mockToStringSerializer() {
    doAnswer(invocation -> {
      Expression expr = invocation.getArgument(0);
      return expr.toString();
    }).when(serializer).serialize(any());
  }

}<|MERGE_RESOLUTION|>--- conflicted
+++ resolved
@@ -53,20 +53,11 @@
 import org.opensearch.sql.expression.Expression;
 import org.opensearch.sql.expression.FunctionExpression;
 import org.opensearch.sql.expression.LiteralExpression;
-<<<<<<< HEAD
-import org.opensearch.sql.expression.config.ExpressionConfig;
-import org.opensearch.sql.opensearch.OpenSearchTestBase;
-=======
->>>>>>> 81c9285c
 import org.opensearch.sql.opensearch.storage.serialization.ExpressionSerializer;
 
 @DisplayNameGeneration(DisplayNameGenerator.ReplaceUnderscores.class)
 @ExtendWith(MockitoExtension.class)
-<<<<<<< HEAD
-class FilterQueryBuilderTest extends OpenSearchTestBase {
-=======
 class FilterQueryBuilderTest {
->>>>>>> 81c9285c
 
   private static Stream<LiteralExpression> numericCastSource() {
     return Stream.of(literal((byte) 1), literal((short) -1), literal(
@@ -319,11 +310,7 @@
             + "  }\n"
             + "}",
         buildQuery(
-<<<<<<< HEAD
-            dsl.match(
-=======
             DSL.match(
->>>>>>> 81c9285c
                 DSL.namedArgument("field", literal("message")),
                 DSL.namedArgument("query", literal("search query")))));
   }
@@ -351,11 +338,7 @@
             + "  }\n"
             + "}",
         buildQuery(
-<<<<<<< HEAD
-            dsl.match(
-=======
             DSL.match(
->>>>>>> 81c9285c
                 DSL.namedArgument("field", literal("message")),
                 DSL.namedArgument("query", literal("search query")),
                 DSL.namedArgument("operator", literal("AND")),
@@ -374,11 +357,7 @@
 
   @Test
   void match_invalid_parameter() {
-<<<<<<< HEAD
-    FunctionExpression expr = dsl.match(
-=======
     FunctionExpression expr = DSL.match(
->>>>>>> 81c9285c
         DSL.namedArgument("field", literal("message")),
         DSL.namedArgument("query", literal("search query")),
         DSL.namedArgument("invalid_parameter", literal("invalid_value")));
@@ -388,11 +367,7 @@
 
   @Test
   void match_disallow_duplicate_parameter() {
-<<<<<<< HEAD
-    FunctionExpression expr = dsl.match(
-=======
     FunctionExpression expr = DSL.match(
->>>>>>> 81c9285c
         DSL.namedArgument("field", literal("message")),
         DSL.namedArgument("query", literal("search query")),
         DSL.namedArgument("analyzer", literal("keyword")),
@@ -455,11 +430,7 @@
             + "  }\n"
             + "}",
         buildQuery(
-<<<<<<< HEAD
-            dsl.match_phrase(
-=======
             DSL.match_phrase(
->>>>>>> 81c9285c
                 DSL.namedArgument("field", literal("message")),
                 DSL.namedArgument("query", literal("search query")))));
   }
@@ -483,11 +454,7 @@
             + "    \"boost\" : 1.0,\n"
             + "  }\n"
             + "}",
-<<<<<<< HEAD
-        buildQuery(dsl.multi_match(
-=======
         buildQuery(DSL.multi_match(
->>>>>>> 81c9285c
             DSL.namedArgument("fields", DSL.literal(new ExprTupleValue(
                 new LinkedHashMap<>(ImmutableMap.of(
                     "field1", ExprValueUtils.floatValue(1.F)))))),
@@ -513,11 +480,7 @@
             + "    \"boost\" : 1.0,\n"
             + "  }\n"
             + "}",
-<<<<<<< HEAD
-        buildQuery(dsl.multi_match(
-=======
         buildQuery(DSL.multi_match(
->>>>>>> 81c9285c
             DSL.namedArgument("fields", DSL.literal(new ExprTupleValue(
                 new LinkedHashMap<>(ImmutableMap.of(
                     "*", ExprValueUtils.floatValue(1.F)))))),
@@ -541,11 +504,7 @@
             + "    \"boost\" : 1.0,\n"
             + "  }\n"
             + "}",
-<<<<<<< HEAD
-        buildQuery(dsl.multi_match(
-=======
         buildQuery(DSL.multi_match(
->>>>>>> 81c9285c
             DSL.namedArgument("fields", DSL.literal(new ExprTupleValue(
                 new LinkedHashMap<>(ImmutableMap.of())))),
             DSL.namedArgument("query", literal("search query")))));
@@ -570,11 +529,7 @@
             + "    \"boost\" : 1.0,\n"
             + "  }\n"
             + "}";
-<<<<<<< HEAD
-    var actual = buildQuery(dsl.multi_match(
-=======
     var actual = buildQuery(DSL.multi_match(
->>>>>>> 81c9285c
         DSL.namedArgument("fields", DSL.literal(new ExprTupleValue(
             new LinkedHashMap<>(ImmutableMap.of(
                 "field1", ExprValueUtils.floatValue(1.F),
@@ -612,11 +567,7 @@
             + "  }\n"
             + "}";
     var actual = buildQuery(
-<<<<<<< HEAD
-            dsl.multi_match(
-=======
             DSL.multi_match(
->>>>>>> 81c9285c
                 DSL.namedArgument("fields", DSL.literal(
                     ExprValueUtils.tupleValue(ImmutableMap.of("field1", 1.F, "field2", .3F)))),
                 DSL.namedArgument("query", literal("search query")),
@@ -645,11 +596,7 @@
 
   @Test
   void multi_match_invalid_parameter() {
-<<<<<<< HEAD
-    FunctionExpression expr = dsl.multi_match(
-=======
     FunctionExpression expr = DSL.multi_match(
->>>>>>> 81c9285c
         DSL.namedArgument("fields", DSL.literal(
             new ExprTupleValue(new LinkedHashMap<>(ImmutableMap.of(
                 "field1", ExprValueUtils.floatValue(1.F),
@@ -675,11 +622,7 @@
             + "  }\n"
             + "}",
         buildQuery(
-<<<<<<< HEAD
-            dsl.match_phrase(
-=======
             DSL.match_phrase(
->>>>>>> 81c9285c
                 DSL.namedArgument("boost", literal("1.2")),
                 DSL.namedArgument("field", literal("message")),
                 DSL.namedArgument("query", literal("search query")),
@@ -777,11 +720,7 @@
 
   @Test
   void query_string_invalid_parameter() {
-<<<<<<< HEAD
-    FunctionExpression expr = dsl.query_string(
-=======
     FunctionExpression expr = DSL.query_string(
->>>>>>> 81c9285c
         DSL.namedArgument("fields", DSL.literal(
             new ExprTupleValue(new LinkedHashMap<>(ImmutableMap.of(
                 "field1", ExprValueUtils.floatValue(1.F),
@@ -812,11 +751,7 @@
         + "    \"boost\" : 1.0\n"
         + "  }\n"
         + "}";
-<<<<<<< HEAD
-    var actual = buildQuery(dsl.query_string(
-=======
     var actual = buildQuery(DSL.query_string(
->>>>>>> 81c9285c
         DSL.namedArgument("fields", DSL.literal(new ExprTupleValue(
             new LinkedHashMap<>(ImmutableMap.of(
                 "field1", ExprValueUtils.floatValue(1.F),
@@ -856,11 +791,7 @@
         + "  }\n"
         + "}";
     var actual = buildQuery(
-<<<<<<< HEAD
-        dsl.query_string(
-=======
         DSL.query_string(
->>>>>>> 81c9285c
             DSL.namedArgument("fields", DSL.literal(
                 ExprValueUtils.tupleValue(ImmutableMap.of("field1", 1.F, "field2", .3F)))),
             DSL.namedArgument("query", literal("query_value")),
@@ -906,11 +837,7 @@
             + "    \"boost\" : 1.0,\n"
             + "  }\n"
             + "}",
-<<<<<<< HEAD
-        buildQuery(dsl.query_string(
-=======
         buildQuery(DSL.query_string(
->>>>>>> 81c9285c
             DSL.namedArgument("fields", DSL.literal(new ExprTupleValue(
                 new LinkedHashMap<>(ImmutableMap.of(
                     "field1", ExprValueUtils.floatValue(1.F)))))),
@@ -939,11 +866,7 @@
             + "    \"boost\" : 1.0\n"
             + "  }\n"
             + "}",
-<<<<<<< HEAD
-        buildQuery(dsl.simple_query_string(
-=======
         buildQuery(DSL.simple_query_string(
->>>>>>> 81c9285c
             DSL.namedArgument("fields", DSL.literal(new ExprTupleValue(
                 new LinkedHashMap<>(ImmutableMap.of(
                     "field1", ExprValueUtils.floatValue(1.F)))))),
@@ -966,11 +889,7 @@
             + "    \"boost\" : 1.0\n"
             + "  }\n"
             + "}";
-<<<<<<< HEAD
-    var actual = buildQuery(dsl.simple_query_string(
-=======
     var actual = buildQuery(DSL.simple_query_string(
->>>>>>> 81c9285c
         DSL.namedArgument("fields", DSL.literal(new ExprTupleValue(
             new LinkedHashMap<>(ImmutableMap.of(
                 "field1", ExprValueUtils.floatValue(1.F),
@@ -1004,11 +923,7 @@
             + "  }\n"
             + "}";
     var actual = buildQuery(
-<<<<<<< HEAD
-            dsl.simple_query_string(
-=======
             DSL.simple_query_string(
->>>>>>> 81c9285c
                 DSL.namedArgument("fields", DSL.literal(
                     ExprValueUtils.tupleValue(ImmutableMap.of("field1", 1.F, "field2", .3F)))),
                 DSL.namedArgument("query", literal("search query")),
@@ -1033,11 +948,7 @@
 
   @Test
   void simple_query_string_invalid_parameter() {
-<<<<<<< HEAD
-    FunctionExpression expr = dsl.simple_query_string(
-=======
     FunctionExpression expr = DSL.simple_query_string(
->>>>>>> 81c9285c
         DSL.namedArgument("fields", DSL.literal(
             new ExprTupleValue(new LinkedHashMap<>(ImmutableMap.of(
                 "field1", ExprValueUtils.floatValue(1.F),
@@ -1050,11 +961,7 @@
 
   @Test
   void match_phrase_invalid_parameter() {
-<<<<<<< HEAD
-    FunctionExpression expr = dsl.match_phrase(
-=======
     FunctionExpression expr = DSL.match_phrase(
->>>>>>> 81c9285c
         DSL.namedArgument("field", literal("message")),
         DSL.namedArgument("query", literal("search query")),
         DSL.namedArgument("invalid_parameter", literal("invalid_value")));
@@ -1141,11 +1048,7 @@
             + "  }\n"
             + "}",
         buildQuery(
-<<<<<<< HEAD
-            dsl.match_bool_prefix(
-=======
             DSL.match_bool_prefix(
->>>>>>> 81c9285c
                 DSL.namedArgument("field", literal("message")),
                 DSL.namedArgument("query", literal("search query")))));
   }
@@ -1197,11 +1100,7 @@
             + "  }\n"
             + "}",
         buildQuery(
-<<<<<<< HEAD
-            dsl.match_phrase_prefix(
-=======
             DSL.match_phrase_prefix(
->>>>>>> 81c9285c
                 DSL.namedArgument("field", literal("message")),
                 DSL.namedArgument("query", literal("search query")))));
   }
@@ -1222,11 +1121,7 @@
             + "  }\n"
             + "}",
         buildQuery(
-<<<<<<< HEAD
-            dsl.match_phrase_prefix(
-=======
             DSL.match_phrase_prefix(
->>>>>>> 81c9285c
                 DSL.namedArgument("field", literal("message")),
                 DSL.namedArgument("query", literal("search query")),
                 DSL.namedArgument("boost", literal("1.2")),
