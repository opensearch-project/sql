--- conflicted
+++ resolved
@@ -257,30 +257,6 @@
     }
   }
 
-<<<<<<< HEAD
-  @Override
-  public Enumerable<Object> search() {
-    return new AbstractEnumerable<>() {
-      @Override
-      public Enumerator<Object> enumerator() {
-        final TimeValue cursorKeepAlive =
-            settings.getSettingValue(Settings.Key.SQL_CURSOR_KEEP_ALIVE);
-        var builder = createRequestBuilder();
-        return new OpenSearchIndexEnumerator(
-            client,
-            List.copyOf(getFieldTypes().keySet()),
-            builder.build(
-                indexName,
-                getMaxResultWindow(),
-                cursorKeepAlive,
-                client,
-                cachedFieldOpenSearchTypes.isEmpty()));
-      }
-    };
-  }
-
-=======
->>>>>>> f4809584
   public OpenSearchRequestBuilder createRequestBuilder() {
     return new OpenSearchRequestBuilder(createExprValueFactory(), settings);
   }
