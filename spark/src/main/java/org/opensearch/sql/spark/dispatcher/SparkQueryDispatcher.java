--- conflicted
+++ resolved
@@ -5,25 +5,27 @@
 
 package org.opensearch.sql.spark.dispatcher;
 
-<<<<<<< HEAD
-import static org.opensearch.sql.spark.data.constants.SparkConstants.FLINT_SESSION_CLASS_NAME;
-=======
 import static org.opensearch.sql.spark.data.constants.SparkConstants.DATA_FIELD;
 import static org.opensearch.sql.spark.data.constants.SparkConstants.ERROR_FIELD;
+import static org.opensearch.sql.spark.data.constants.SparkConstants.FLINT_SESSION_CLASS_NAME;
 import static org.opensearch.sql.spark.data.constants.SparkConstants.STATUS_FIELD;
->>>>>>> d3ce049b
-
+
+import com.amazonaws.services.emrserverless.model.JobRunState;
+import java.nio.charset.StandardCharsets;
+import java.util.Base64;
 import java.util.HashMap;
 import java.util.Map;
-<<<<<<< HEAD
-import java.util.Optional;
-=======
 import java.util.concurrent.ExecutionException;
->>>>>>> d3ce049b
 import lombok.AllArgsConstructor;
+import lombok.Getter;
+import lombok.RequiredArgsConstructor;
+import org.apache.commons.lang3.RandomStringUtils;
 import org.apache.logging.log4j.LogManager;
 import org.apache.logging.log4j.Logger;
+import org.json.JSONArray;
 import org.json.JSONObject;
+import org.opensearch.action.admin.indices.delete.DeleteIndexRequest;
+import org.opensearch.action.support.master.AcknowledgedResponse;
 import org.opensearch.client.Client;
 import org.opensearch.sql.datasource.DataSourceService;
 import org.opensearch.sql.datasource.model.DataSourceMetadata;
@@ -37,12 +39,8 @@
 import org.opensearch.sql.spark.dispatcher.model.IndexQueryActionType;
 import org.opensearch.sql.spark.dispatcher.model.IndexQueryDetails;
 import org.opensearch.sql.spark.execution.session.SessionManager;
-<<<<<<< HEAD
-import org.opensearch.sql.spark.execution.statement.QueryRequest;
 import org.opensearch.sql.spark.execution.statestore.StateStore;
-=======
 import org.opensearch.sql.spark.flint.FlintIndexMetadata;
->>>>>>> d3ce049b
 import org.opensearch.sql.spark.flint.FlintIndexMetadataReader;
 import org.opensearch.sql.spark.leasemanager.LeaseManager;
 import org.opensearch.sql.spark.response.JobExecutionResponseReader;
@@ -73,11 +71,9 @@
 
   private SessionManager sessionManager;
 
-<<<<<<< HEAD
+  private LeaseManager leaseManager;
+
   private StateStore stateStore;
-=======
-  private LeaseManager leaseManager;
->>>>>>> d3ce049b
 
   public DispatchQueryResponse dispatch(DispatchQueryRequest dispatchQueryRequest) {
     DataSourceMetadata dataSourceMetadata =
@@ -132,14 +128,11 @@
   public String cancelJob(AsyncQueryJobMetadata asyncQueryJobMetadata) {
     AsyncQueryHandler queryHandler;
     if (asyncQueryJobMetadata.getSessionId() != null) {
-<<<<<<< HEAD
+      return new InteractiveQueryHandler(sessionManager, jobExecutionResponseReader, leaseManager)
+          .cancelJob(asyncQueryJobMetadata);
       queryHandler = new InteractiveQueryHandler(sessionManager, jobExecutionResponseReader);
     } else if (IndexDMLHandler.isIndexDMLQuery(asyncQueryJobMetadata.getJobId())) {
       queryHandler = createIndexDMLHandler();
-=======
-      return new InteractiveQueryHandler(sessionManager, jobExecutionResponseReader, leaseManager)
-          .cancelJob(asyncQueryJobMetadata);
->>>>>>> d3ce049b
     } else {
       queryHandler = new BatchQueryHandler(emrServerlessClient, jobExecutionResponseReader);
     }
@@ -157,28 +150,6 @@
         stateStore);
   }
 
-<<<<<<< HEAD
-  private DispatchQueryResponse handleSQLQuery(DispatchQueryRequest dispatchQueryRequest) {
-    if (SQLQueryUtils.isFlintExtensionQuery(dispatchQueryRequest.getQuery())) {
-      IndexQueryDetails indexQueryDetails =
-          SQLQueryUtils.extractIndexDetails(dispatchQueryRequest.getQuery());
-      fillMissingDetails(dispatchQueryRequest, indexQueryDetails);
-
-      // TODO: refactor this code properly.
-      if (IndexQueryActionType.DROP.equals(indexQueryDetails.getIndexQueryActionType())) {
-        return createIndexDMLHandler().handle(dispatchQueryRequest, indexQueryDetails);
-      } else if (IndexQueryActionType.CREATE.equals(indexQueryDetails.getIndexQueryActionType())) {
-        return handleStreamingQueries(dispatchQueryRequest, indexQueryDetails);
-      } else {
-        return handleFlintNonStreamingQueries(dispatchQueryRequest, indexQueryDetails);
-      }
-    } else {
-      return handleNonIndexQuery(dispatchQueryRequest);
-    }
-  }
-
-=======
->>>>>>> d3ce049b
   // TODO: Revisit this logic.
   // Currently, Spark if datasource is not provided in query.
   // Spark Assumes the datasource to be catalog.
@@ -193,71 +164,6 @@
     }
   }
 
-<<<<<<< HEAD
-  private DispatchQueryResponse handleStreamingQueries(
-      DispatchQueryRequest dispatchQueryRequest, IndexQueryDetails indexQueryDetails) {
-    DataSourceMetadata dataSourceMetadata =
-        this.dataSourceService.getRawDataSourceMetadata(dispatchQueryRequest.getDatasource());
-    dataSourceUserAuthorizationHelper.authorizeDataSource(dataSourceMetadata);
-    String jobName = dispatchQueryRequest.getClusterName() + ":" + "index-query";
-    Map<String, String> tags = getDefaultTagsForJobSubmission(dispatchQueryRequest);
-    tags.put(INDEX_TAG_KEY, indexQueryDetails.openSearchIndexName());
-    if (indexQueryDetails.isAutoRefresh()) {
-      tags.put(JOB_TYPE_TAG_KEY, JobType.STREAMING.getText());
-    }
-    StartJobRequest startJobRequest =
-        new StartJobRequest(
-            dispatchQueryRequest.getQuery(),
-            jobName,
-            dispatchQueryRequest.getApplicationId(),
-            dispatchQueryRequest.getExecutionRoleARN(),
-            SparkSubmitParameters.Builder.builder()
-                .dataSource(
-                    dataSourceService.getRawDataSourceMetadata(
-                        dispatchQueryRequest.getDatasource()))
-                .structuredStreaming(indexQueryDetails.isAutoRefresh())
-                .extraParameters(dispatchQueryRequest.getExtraSparkSubmitParams())
-                .build()
-                .toString(),
-            tags,
-            indexQueryDetails.isAutoRefresh(),
-            dataSourceMetadata.getResultIndex());
-    String jobId = emrServerlessClient.startJobRun(startJobRequest);
-    return new DispatchQueryResponse(
-        AsyncQueryId.newAsyncQueryId(dataSourceMetadata.getName()),
-        jobId,
-        dataSourceMetadata.getResultIndex(),
-        null);
-  }
-
-  private DispatchQueryResponse handleFlintNonStreamingQueries(
-      DispatchQueryRequest dispatchQueryRequest, IndexQueryDetails indexQueryDetails) {
-    DataSourceMetadata dataSourceMetadata =
-        this.dataSourceService.getRawDataSourceMetadata(dispatchQueryRequest.getDatasource());
-    dataSourceUserAuthorizationHelper.authorizeDataSource(dataSourceMetadata);
-    String jobName = dispatchQueryRequest.getClusterName() + ":" + "index-query";
-    Map<String, String> tags = getDefaultTagsForJobSubmission(dispatchQueryRequest);
-    StartJobRequest startJobRequest =
-        new StartJobRequest(
-            dispatchQueryRequest.getQuery(),
-            jobName,
-            dispatchQueryRequest.getApplicationId(),
-            dispatchQueryRequest.getExecutionRoleARN(),
-            SparkSubmitParameters.Builder.builder()
-                .dataSource(
-                    dataSourceService.getRawDataSourceMetadata(
-                        dispatchQueryRequest.getDatasource()))
-                .extraParameters(dispatchQueryRequest.getExtraSparkSubmitParams())
-                .build()
-                .toString(),
-            tags,
-            indexQueryDetails.isAutoRefresh(),
-            dataSourceMetadata.getResultIndex());
-    String jobId = emrServerlessClient.startJobRun(startJobRequest);
-    return new DispatchQueryResponse(
-        AsyncQueryId.newAsyncQueryId(dataSourceMetadata.getName()),
-        jobId,
-=======
   private DispatchQueryResponse handleDropIndexQuery(
       DispatchQueryRequest dispatchQueryRequest, IndexQueryDetails indexQueryDetails) {
     DataSourceMetadata dataSourceMetadata =
@@ -288,84 +194,10 @@
         AsyncQueryId.newAsyncQueryId(dataSourceMetadata.getName()),
         new DropIndexResult(status).toJobId(),
         true,
->>>>>>> d3ce049b
         dataSourceMetadata.getResultIndex(),
         null);
   }
 
-<<<<<<< HEAD
-  private DispatchQueryResponse handleNonIndexQuery(DispatchQueryRequest dispatchQueryRequest) {
-    DataSourceMetadata dataSourceMetadata =
-        this.dataSourceService.getRawDataSourceMetadata(dispatchQueryRequest.getDatasource());
-    AsyncQueryId queryId = AsyncQueryId.newAsyncQueryId(dataSourceMetadata.getName());
-    dataSourceUserAuthorizationHelper.authorizeDataSource(dataSourceMetadata);
-    String jobName = dispatchQueryRequest.getClusterName() + ":" + "non-index-query";
-    Map<String, String> tags = getDefaultTagsForJobSubmission(dispatchQueryRequest);
-
-    if (sessionManager.isEnabled()) {
-      Session session = null;
-
-      if (dispatchQueryRequest.getSessionId() != null) {
-        // get session from request
-        SessionId sessionId = new SessionId(dispatchQueryRequest.getSessionId());
-        Optional<Session> createdSession = sessionManager.getSession(sessionId);
-        if (createdSession.isEmpty()) {
-          throw new IllegalArgumentException("no session found. " + sessionId);
-        }
-        session = createdSession.get();
-      }
-      if (session == null || !session.isReady()) {
-        // create session if not exist or session dead/fail
-        tags.put(JOB_TYPE_TAG_KEY, JobType.INTERACTIVE.getText());
-        session =
-            sessionManager.createSession(
-                new CreateSessionRequest(
-                    jobName,
-                    dispatchQueryRequest.getApplicationId(),
-                    dispatchQueryRequest.getExecutionRoleARN(),
-                    SparkSubmitParameters.Builder.builder()
-                        .className(FLINT_SESSION_CLASS_NAME)
-                        .dataSource(
-                            dataSourceService.getRawDataSourceMetadata(
-                                dispatchQueryRequest.getDatasource()))
-                        .extraParameters(dispatchQueryRequest.getExtraSparkSubmitParams()),
-                    tags,
-                    dataSourceMetadata.getResultIndex(),
-                    dataSourceMetadata.getName()));
-      }
-      session.submit(
-          new QueryRequest(
-              queryId, dispatchQueryRequest.getLangType(), dispatchQueryRequest.getQuery()));
-      return new DispatchQueryResponse(
-          queryId,
-          session.getSessionModel().getJobId(),
-          dataSourceMetadata.getResultIndex(),
-          session.getSessionId().getSessionId());
-    } else {
-      tags.put(JOB_TYPE_TAG_KEY, JobType.BATCH.getText());
-      StartJobRequest startJobRequest =
-          new StartJobRequest(
-              dispatchQueryRequest.getQuery(),
-              jobName,
-              dispatchQueryRequest.getApplicationId(),
-              dispatchQueryRequest.getExecutionRoleARN(),
-              SparkSubmitParameters.Builder.builder()
-                  .dataSource(
-                      dataSourceService.getRawDataSourceMetadata(
-                          dispatchQueryRequest.getDatasource()))
-                  .extraParameters(dispatchQueryRequest.getExtraSparkSubmitParams())
-                  .build()
-                  .toString(),
-              tags,
-              false,
-              dataSourceMetadata.getResultIndex());
-      String jobId = emrServerlessClient.startJobRun(startJobRequest);
-      return new DispatchQueryResponse(queryId, jobId, dataSourceMetadata.getResultIndex(), null);
-    }
-  }
-
-=======
->>>>>>> d3ce049b
   private static Map<String, String> getDefaultTagsForJobSubmission(
       DispatchQueryRequest dispatchQueryRequest) {
     Map<String, String> tags = new HashMap<>();
