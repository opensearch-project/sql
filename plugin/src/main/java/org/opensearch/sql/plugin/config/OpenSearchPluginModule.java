--- conflicted
+++ resolved
@@ -107,12 +107,7 @@
             new ExpressionAnalyzer(functionRepository), dataSourceService, functionRepository);
     Planner planner = new Planner(LogicalPlanOptimizer.create());
     QueryService queryService = new QueryService(
-<<<<<<< HEAD
         analyzer, executionEngine, planner);
-    return new QueryPlanFactory(queryService, paginatedPlanCache);
-=======
-        analyzer, executionEngine, planner, paginationPlanner);
     return new QueryPlanFactory(queryService, planSerializer);
->>>>>>> bc8c73fe
   }
 }