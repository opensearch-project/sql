--- conflicted
+++ resolved
@@ -37,11 +37,7 @@
     compile group: 'com.fasterxml.jackson.dataformat', name: 'jackson-dataformat-cbor', version: '2.13.2'
     compile group: 'org.json', name: 'json', version:'20180813'
     compileOnly group: 'org.opensearch.client', name: 'opensearch-rest-high-level-client', version: "${opensearch_version}"
-<<<<<<< HEAD
-    compile group: 'org.opensearch', name:'opensearch-ml-client', version: '1.3.0.0-SNAPSHOT'
-=======
     compile group: 'org.opensearch', name:'opensearch-ml-client', version: '1.3.4.0-SNAPSHOT'
->>>>>>> f24de26a
 
     testImplementation('org.junit.jupiter:junit-jupiter:5.6.2')
     testCompile group: 'org.hamcrest', name: 'hamcrest-library', version: '2.1'
