/*
 * Copyright OpenSearch Contributors
 * SPDX-License-Identifier: Apache-2.0
 */


package org.opensearch.sql.ppl.parser;

import static org.opensearch.sql.ast.dsl.AstDSL.qualifiedName;
import static org.opensearch.sql.expression.function.BuiltinFunctionName.IS_NOT_NULL;
import static org.opensearch.sql.expression.function.BuiltinFunctionName.IS_NULL;
import static org.opensearch.sql.ppl.antlr.parser.OpenSearchPPLParser.BinaryArithmeticContext;
import static org.opensearch.sql.ppl.antlr.parser.OpenSearchPPLParser.BooleanFunctionCallContext;
import static org.opensearch.sql.ppl.antlr.parser.OpenSearchPPLParser.BooleanLiteralContext;
import static org.opensearch.sql.ppl.antlr.parser.OpenSearchPPLParser.BySpanClauseContext;
import static org.opensearch.sql.ppl.antlr.parser.OpenSearchPPLParser.CompareExprContext;
import static org.opensearch.sql.ppl.antlr.parser.OpenSearchPPLParser.ConvertedDataTypeContext;
import static org.opensearch.sql.ppl.antlr.parser.OpenSearchPPLParser.CountAllFunctionCallContext;
import static org.opensearch.sql.ppl.antlr.parser.OpenSearchPPLParser.DataTypeFunctionCallContext;
import static org.opensearch.sql.ppl.antlr.parser.OpenSearchPPLParser.DecimalLiteralContext;
import static org.opensearch.sql.ppl.antlr.parser.OpenSearchPPLParser.DistinctCountFunctionCallContext;
import static org.opensearch.sql.ppl.antlr.parser.OpenSearchPPLParser.EvalClauseContext;
import static org.opensearch.sql.ppl.antlr.parser.OpenSearchPPLParser.EvalFunctionCallContext;
import static org.opensearch.sql.ppl.antlr.parser.OpenSearchPPLParser.FieldExpressionContext;
import static org.opensearch.sql.ppl.antlr.parser.OpenSearchPPLParser.IdentsAsQualifiedNameContext;
import static org.opensearch.sql.ppl.antlr.parser.OpenSearchPPLParser.IdentsAsWildcardQualifiedNameContext;
import static org.opensearch.sql.ppl.antlr.parser.OpenSearchPPLParser.InExprContext;
import static org.opensearch.sql.ppl.antlr.parser.OpenSearchPPLParser.IntegerLiteralContext;
import static org.opensearch.sql.ppl.antlr.parser.OpenSearchPPLParser.IntervalLiteralContext;
import static org.opensearch.sql.ppl.antlr.parser.OpenSearchPPLParser.LogicalAndContext;
import static org.opensearch.sql.ppl.antlr.parser.OpenSearchPPLParser.LogicalNotContext;
import static org.opensearch.sql.ppl.antlr.parser.OpenSearchPPLParser.LogicalOrContext;
import static org.opensearch.sql.ppl.antlr.parser.OpenSearchPPLParser.LogicalXorContext;
import static org.opensearch.sql.ppl.antlr.parser.OpenSearchPPLParser.MultiFieldRelevanceFunctionContext;
import static org.opensearch.sql.ppl.antlr.parser.OpenSearchPPLParser.ParentheticBinaryArithmeticContext;
import static org.opensearch.sql.ppl.antlr.parser.OpenSearchPPLParser.PercentileAggFunctionContext;
import static org.opensearch.sql.ppl.antlr.parser.OpenSearchPPLParser.SingleFieldRelevanceFunctionContext;
import static org.opensearch.sql.ppl.antlr.parser.OpenSearchPPLParser.SortFieldContext;
import static org.opensearch.sql.ppl.antlr.parser.OpenSearchPPLParser.SpanClauseContext;
import static org.opensearch.sql.ppl.antlr.parser.OpenSearchPPLParser.StatsFunctionCallContext;
import static org.opensearch.sql.ppl.antlr.parser.OpenSearchPPLParser.StringLiteralContext;
import static org.opensearch.sql.ppl.antlr.parser.OpenSearchPPLParser.TableSourceContext;
import static org.opensearch.sql.ppl.antlr.parser.OpenSearchPPLParser.WcFieldExpressionContext;

import com.google.common.collect.ImmutableList;
import com.google.common.collect.ImmutableMap;
import java.util.Arrays;
import java.util.Collections;
import java.util.List;
import java.util.Map;
import java.util.stream.Collectors;
import org.antlr.v4.runtime.ParserRuleContext;
import org.antlr.v4.runtime.RuleContext;
import org.opensearch.sql.ast.dsl.AstDSL;
import org.opensearch.sql.ast.expression.AggregateFunction;
import org.opensearch.sql.ast.expression.Alias;
import org.opensearch.sql.ast.expression.AllFields;
import org.opensearch.sql.ast.expression.And;
import org.opensearch.sql.ast.expression.Argument;
import org.opensearch.sql.ast.expression.Cast;
import org.opensearch.sql.ast.expression.Compare;
import org.opensearch.sql.ast.expression.DataType;
import org.opensearch.sql.ast.expression.Field;
import org.opensearch.sql.ast.expression.Function;
import org.opensearch.sql.ast.expression.In;
import org.opensearch.sql.ast.expression.Interval;
import org.opensearch.sql.ast.expression.IntervalUnit;
import org.opensearch.sql.ast.expression.Let;
import org.opensearch.sql.ast.expression.Literal;
import org.opensearch.sql.ast.expression.Not;
import org.opensearch.sql.ast.expression.Or;
import org.opensearch.sql.ast.expression.QualifiedName;
import org.opensearch.sql.ast.expression.RelevanceFieldList;
import org.opensearch.sql.ast.expression.Span;
import org.opensearch.sql.ast.expression.SpanUnit;
import org.opensearch.sql.ast.expression.UnresolvedArgument;
import org.opensearch.sql.ast.expression.UnresolvedExpression;
import org.opensearch.sql.ast.expression.Xor;
import org.opensearch.sql.common.utils.StringUtils;
import org.opensearch.sql.ppl.antlr.parser.OpenSearchPPLParser;
import org.opensearch.sql.ppl.antlr.parser.OpenSearchPPLParserBaseVisitor;
import org.opensearch.sql.ppl.utils.ArgumentFactory;

/**
 * Class of building AST Expression nodes.
 */
public class AstExpressionBuilder extends OpenSearchPPLParserBaseVisitor<UnresolvedExpression> {

  private static final int DEFAULT_TAKE_FUNCTION_SIZE_VALUE = 10;

  /**
   * The function name mapping between fronted and core engine.
   */
  private static Map<String, String> FUNCTION_NAME_MAPPING =
      new ImmutableMap.Builder<String, String>()
          .put("isnull", IS_NULL.getName().getFunctionName())
          .put("isnotnull", IS_NOT_NULL.getName().getFunctionName())
          .build();

  /**
   * Eval clause.
   */
  @Override
  public UnresolvedExpression visitEvalClause(EvalClauseContext ctx) {
    return new Let((Field) visit(ctx.fieldExpression()), visit(ctx.expression()));
  }

  /**
   * Logical expression excluding boolean, comparison.
   */
  @Override
  public UnresolvedExpression visitLogicalNot(LogicalNotContext ctx) {
    return new Not(visit(ctx.logicalExpression()));
  }

  @Override
  public UnresolvedExpression visitLogicalOr(LogicalOrContext ctx) {
    return new Or(visit(ctx.left), visit(ctx.right));
  }

  @Override
  public UnresolvedExpression visitLogicalAnd(LogicalAndContext ctx) {
    return new And(visit(ctx.left), visit(ctx.right));
  }

  @Override
  public UnresolvedExpression visitLogicalXor(LogicalXorContext ctx) {
    return new Xor(visit(ctx.left), visit(ctx.right));
  }

  /**
   * Comparison expression.
   */
  @Override
  public UnresolvedExpression visitCompareExpr(CompareExprContext ctx) {
    return new Compare(ctx.comparisonOperator().getText(), visit(ctx.left), visit(ctx.right));
  }

  @Override
  public UnresolvedExpression visitInExpr(InExprContext ctx) {
    return new In(
        visit(ctx.valueExpression()),
        ctx.valueList()
            .literalValue()
            .stream()
            .map(this::visitLiteralValue)
            .collect(Collectors.toList()));
  }

  /**
   * Value Expression.
   */
  @Override
  public UnresolvedExpression visitBinaryArithmetic(BinaryArithmeticContext ctx) {
    return new Function(
        ctx.binaryOperator().getText(),
        Arrays.asList(visit(ctx.left), visit(ctx.right))
    );
  }

  @Override
  public UnresolvedExpression visitParentheticBinaryArithmetic(
      ParentheticBinaryArithmeticContext ctx) {
    return new Function(
        ctx.binaryOperator().getText(),
        Arrays.asList(visit(ctx.left), visit(ctx.right))
    );
  }

  /**
   * Field expression.
   */
  @Override
  public UnresolvedExpression visitFieldExpression(FieldExpressionContext ctx) {
    return new Field((QualifiedName) visit(ctx.qualifiedName()));
  }

  @Override
  public UnresolvedExpression visitWcFieldExpression(WcFieldExpressionContext ctx) {
    return new Field((QualifiedName) visit(ctx.wcQualifiedName()));
  }

  @Override
  public UnresolvedExpression visitSortField(SortFieldContext ctx) {
    return new Field(
        qualifiedName(ctx.sortFieldExpression().fieldExpression().getText()),
        ArgumentFactory.getArgumentList(ctx)
    );
  }

  /**
   * Aggregation function.
   */
  @Override
  public UnresolvedExpression visitStatsFunctionCall(StatsFunctionCallContext ctx) {
    return new AggregateFunction(ctx.statsFunctionName().getText(), visit(ctx.valueExpression()));
  }

  @Override
  public UnresolvedExpression visitCountAllFunctionCall(CountAllFunctionCallContext ctx) {
    return new AggregateFunction("count", AllFields.of());
  }

  @Override
  public UnresolvedExpression visitDistinctCountFunctionCall(DistinctCountFunctionCallContext ctx) {
    return new AggregateFunction("count", visit(ctx.valueExpression()), true);
  }

  @Override
  public UnresolvedExpression visitPercentileAggFunction(PercentileAggFunctionContext ctx) {
    return new AggregateFunction(ctx.PERCENTILE().getText(), visit(ctx.aggField),
        Collections.singletonList(new Argument("rank", (Literal) visit(ctx.value))));
  }

  @Override
  public UnresolvedExpression visitTakeAggFunctionCall(
      OpenSearchPPLParser.TakeAggFunctionCallContext ctx) {
    ImmutableList.Builder<UnresolvedExpression> builder = ImmutableList.builder();
    builder.add(new UnresolvedArgument("size",
        ctx.takeAggFunction().size != null ? visit(ctx.takeAggFunction().size) :
            AstDSL.intLiteral(DEFAULT_TAKE_FUNCTION_SIZE_VALUE)));
    return new AggregateFunction("take", visit(ctx.takeAggFunction().fieldExpression()),
        builder.build());
  }

  /**
   * Eval function.
   */
  @Override
  public UnresolvedExpression visitBooleanFunctionCall(BooleanFunctionCallContext ctx) {
    final String functionName = ctx.conditionFunctionBase().getText();
    return buildFunction(FUNCTION_NAME_MAPPING.getOrDefault(functionName, functionName),
        ctx.functionArgs().functionArg());
  }

  /**
   * Eval function.
   */
  @Override
  public UnresolvedExpression visitEvalFunctionCall(EvalFunctionCallContext ctx) {
    return buildFunction(ctx.evalFunctionName().getText(), ctx.functionArgs().functionArg());
  }

  /**
   * Cast function.
   */
  @Override
  public UnresolvedExpression visitDataTypeFunctionCall(DataTypeFunctionCallContext ctx) {
    return new Cast(visit(ctx.expression()), visit(ctx.convertedDataType()));
  }

  @Override
  public UnresolvedExpression visitConvertedDataType(ConvertedDataTypeContext ctx) {
    return AstDSL.stringLiteral(ctx.getText());
  }

<<<<<<< HEAD
  private Function buildFunction(String functionName,
                                 List<OpenSearchPPLParser.FunctionArgContext> args) {
=======
  public UnresolvedExpression visitConstantFunction(ConstantFunctionContext ctx) {
    return visitConstantFunction(ctx.constantFunctionName().getText(),
        ctx.functionArgs());
  }

  private UnresolvedExpression visitConstantFunction(String functionName,
                                                     FunctionArgsContext args) {
    return new ConstantFunction(functionName, args.functionArg()
        .stream()
        .map(this::visitFunctionArg)
        .collect(Collectors.toList()));
  }

  private Function visitFunction(String functionName, FunctionArgsContext args) {
>>>>>>> be4512e0
    return new Function(
        functionName,
        args
            .stream()
            .map(this::visitFunctionArg)
            .collect(Collectors.toList())
    );
  }

  @Override
  public UnresolvedExpression visitSingleFieldRelevanceFunction(
      SingleFieldRelevanceFunctionContext ctx) {
    return new Function(
        ctx.singleFieldRelevanceFunctionName().getText().toLowerCase(),
        singleFieldRelevanceArguments(ctx));
  }

  @Override
  public UnresolvedExpression visitMultiFieldRelevanceFunction(
      MultiFieldRelevanceFunctionContext ctx) {
    return new Function(
        ctx.multiFieldRelevanceFunctionName().getText().toLowerCase(),
        multiFieldRelevanceArguments(ctx));
  }

  @Override
  public UnresolvedExpression visitTableSource(TableSourceContext ctx) {
    if (ctx.getChild(0) instanceof IdentsAsQualifiedNameContext) {
      return visitIdentifiers(((IdentsAsQualifiedNameContext) ctx.getChild(0)).ident());
    } else {
      return visitIdentifiers(Arrays.asList(ctx));
    }
  }

  /**
   * Literal and value.
   */
  @Override
  public UnresolvedExpression visitIdentsAsQualifiedName(IdentsAsQualifiedNameContext ctx) {
    return visitIdentifiers(ctx.ident());
  }

  @Override
  public UnresolvedExpression visitIdentsAsWildcardQualifiedName(
      IdentsAsWildcardQualifiedNameContext ctx) {
    return visitIdentifiers(ctx.wildcard());
  }

  @Override
  public UnresolvedExpression visitIntervalLiteral(IntervalLiteralContext ctx) {
    return new Interval(
        visit(ctx.valueExpression()), IntervalUnit.of(ctx.intervalUnit().getText()));
  }

  @Override
  public UnresolvedExpression visitStringLiteral(StringLiteralContext ctx) {
    return new Literal(StringUtils.unquoteText(ctx.getText()), DataType.STRING);
  }

  @Override
  public UnresolvedExpression visitIntegerLiteral(IntegerLiteralContext ctx) {
    long number = Long.parseLong(ctx.getText());
    if (Integer.MIN_VALUE <= number && number <= Integer.MAX_VALUE) {
      return new Literal((int) number, DataType.INTEGER);
    }
    return new Literal(number, DataType.LONG);
  }

  @Override
  public UnresolvedExpression visitDecimalLiteral(DecimalLiteralContext ctx) {
    return new Literal(Double.valueOf(ctx.getText()), DataType.DOUBLE);
  }

  @Override
  public UnresolvedExpression visitBooleanLiteral(BooleanLiteralContext ctx) {
    return new Literal(Boolean.valueOf(ctx.getText()), DataType.BOOLEAN);
  }

  @Override
  public UnresolvedExpression
      visitFunctionShortcut(OpenSearchPPLParser.FunctionShortcutContext ctx) {
    return buildFunction(ctx.datetimeConstantLiteral().getText(), List.of());
  }

  @Override
  public UnresolvedExpression visitBySpanClause(BySpanClauseContext ctx) {
    String name = ctx.spanClause().getText();
    return ctx.alias != null ? new Alias(name, visit(ctx.spanClause()), StringUtils
        .unquoteIdentifier(ctx.alias.getText())) : new Alias(name, visit(ctx.spanClause()));
  }

  @Override
  public UnresolvedExpression visitSpanClause(SpanClauseContext ctx) {
    String unit = ctx.unit != null ? ctx.unit.getText() : "";
    return new Span(visit(ctx.fieldExpression()), visit(ctx.value), SpanUnit.of(unit));
  }

  private QualifiedName visitIdentifiers(List<? extends ParserRuleContext> ctx) {
    return new QualifiedName(
        ctx.stream()
            .map(RuleContext::getText)
            .map(StringUtils::unquoteIdentifier)
            .collect(Collectors.toList())
    );
  }

  private List<UnresolvedExpression> singleFieldRelevanceArguments(
      SingleFieldRelevanceFunctionContext ctx) {
    // all the arguments are defaulted to string values
    // to skip environment resolving and function signature resolving
    ImmutableList.Builder<UnresolvedExpression> builder = ImmutableList.builder();
    builder.add(new UnresolvedArgument("field",
        new Literal(StringUtils.unquoteText(ctx.field.getText()), DataType.STRING)));
    builder.add(new UnresolvedArgument("query",
        new Literal(StringUtils.unquoteText(ctx.query.getText()), DataType.STRING)));
    ctx.relevanceArg().forEach(v -> builder.add(new UnresolvedArgument(
        v.relevanceArgName().getText().toLowerCase(), new Literal(StringUtils.unquoteText(
        v.relevanceArgValue().getText()), DataType.STRING))));
    return builder.build();
  }

  private List<UnresolvedExpression> multiFieldRelevanceArguments(
      MultiFieldRelevanceFunctionContext ctx) {
    // all the arguments are defaulted to string values
    // to skip environment resolving and function signature resolving
    ImmutableList.Builder<UnresolvedExpression> builder = ImmutableList.builder();
    var fields = new RelevanceFieldList(ctx
        .getRuleContexts(OpenSearchPPLParser.RelevanceFieldAndWeightContext.class)
        .stream()
        .collect(Collectors.toMap(
            f -> StringUtils.unquoteText(f.field.getText()),
            f -> (f.weight == null) ? 1F : Float.parseFloat(f.weight.getText()))));
    builder.add(new UnresolvedArgument("fields", fields));
    builder.add(new UnresolvedArgument("query",
        new Literal(StringUtils.unquoteText(ctx.query.getText()), DataType.STRING)));
    ctx.relevanceArg().forEach(v -> builder.add(new UnresolvedArgument(
        v.relevanceArgName().getText().toLowerCase(), new Literal(StringUtils.unquoteText(
        v.relevanceArgValue().getText()), DataType.STRING))));
    return builder.build();
  }

}<|MERGE_RESOLUTION|>--- conflicted
+++ resolved
@@ -254,25 +254,8 @@
     return AstDSL.stringLiteral(ctx.getText());
   }
 
-<<<<<<< HEAD
   private Function buildFunction(String functionName,
                                  List<OpenSearchPPLParser.FunctionArgContext> args) {
-=======
-  public UnresolvedExpression visitConstantFunction(ConstantFunctionContext ctx) {
-    return visitConstantFunction(ctx.constantFunctionName().getText(),
-        ctx.functionArgs());
-  }
-
-  private UnresolvedExpression visitConstantFunction(String functionName,
-                                                     FunctionArgsContext args) {
-    return new ConstantFunction(functionName, args.functionArg()
-        .stream()
-        .map(this::visitFunctionArg)
-        .collect(Collectors.toList()));
-  }
-
-  private Function visitFunction(String functionName, FunctionArgsContext args) {
->>>>>>> be4512e0
     return new Function(
         functionName,
         args
@@ -349,12 +332,6 @@
   @Override
   public UnresolvedExpression visitBooleanLiteral(BooleanLiteralContext ctx) {
     return new Literal(Boolean.valueOf(ctx.getText()), DataType.BOOLEAN);
-  }
-
-  @Override
-  public UnresolvedExpression
-      visitFunctionShortcut(OpenSearchPPLParser.FunctionShortcutContext ctx) {
-    return buildFunction(ctx.datetimeConstantLiteral().getText(), List.of());
   }
 
   @Override
