/*
 * Copyright OpenSearch Contributors
 * SPDX-License-Identifier: Apache-2.0
 */


lexer grammar OpenSearchPPLLexer;

channels { WHITESPACE, ERRORCHANNEL }


// COMMAND KEYWORDS
SEARCH:                             'SEARCH';
DESCRIBE:                           'DESCRIBE';
FROM:                               'FROM';
WHERE:                              'WHERE';
FIELDS:                             'FIELDS';
RENAME:                             'RENAME';
STATS:                              'STATS';
DEDUP:                              'DEDUP';
SORT:                               'SORT';
EVAL:                               'EVAL';
HEAD:                               'HEAD';
TOP:                                'TOP';
RARE:                               'RARE';
PARSE:                              'PARSE';
KMEANS:                             'KMEANS';
AD:                                 'AD';

// COMMAND ASSIST KEYWORDS
AS:                                 'AS';
BY:                                 'BY';
SOURCE:                             'SOURCE';
INDEX:                              'INDEX';
D:                                  'D';
DESC:                               'DESC';

// CLAUSE KEYWORDS
SORTBY:                             'SORTBY';

// FIELD KEYWORDS
AUTO:                               'AUTO';
STR:                                'STR';
IP:                                 'IP';
NUM:                                'NUM';

// ARGUMENT KEYWORDS
KEEPEMPTY:                          'KEEPEMPTY';
CONSECUTIVE:                        'CONSECUTIVE';
DEDUP_SPLITVALUES:                  'DEDUP_SPLITVALUES';
PARTITIONS:                         'PARTITIONS';
ALLNUM:                             'ALLNUM';
DELIM:                              'DELIM';
CENTROIDS:                          'CENTROIDS';
ITERATIONS:                         'ITERATIONS';
DISTANCE_TYPE:                      'DISTANCE_TYPE';
NUMBER_OF_TREES:                    'NUMBER_OF_TREES';
SHINGLE_SIZE:                       'SHINGLE_SIZE';
SAMPLE_SIZE:                        'SAMPLE_SIZE';
OUTPUT_AFTER:                       'OUTPUT_AFTER';
TIME_DECAY:                         'TIME_DECAY';
ANOMALY_RATE:                       'ANOMALY_RATE';
TIME_FIELD:                         'TIME_FIELD';
TIME_ZONE:                          'TIME_ZONE';
TRAINING_DATA_SIZE:                 'TRAINING_DATA_SIZE';
ANOMALY_SCORE_THRESHOLD:            'ANOMALY_SCORE_THRESHOLD';

// COMPARISON FUNCTION KEYWORDS
CASE:                               'CASE';
IN:                                 'IN';

// LOGICAL KEYWORDS
NOT:                                'NOT';
OR:                                 'OR';
AND:                                'AND';
XOR:                                'XOR';
TRUE:                               'TRUE';
FALSE:                              'FALSE';
REGEXP:                             'REGEXP';

// DATETIME, INTERVAL AND UNIT KEYWORDS
DATETIME:                           'DATETIME';
INTERVAL:                           'INTERVAL';
MICROSECOND:                        'MICROSECOND';
MILLISECOND:                        'MILLISECOND';
SECOND:                             'SECOND';
MINUTE:                             'MINUTE';
HOUR:                               'HOUR';
DAY:                                'DAY';
WEEK:                               'WEEK';
MONTH:                              'MONTH';
QUARTER:                            'QUARTER';
YEAR:                               'YEAR';
SECOND_MICROSECOND:                 'SECOND_MICROSECOND';
MINUTE_MICROSECOND:                 'MINUTE_MICROSECOND';
MINUTE_SECOND:                      'MINUTE_SECOND';
HOUR_MICROSECOND:                   'HOUR_MICROSECOND';
HOUR_SECOND:                        'HOUR_SECOND';
HOUR_MINUTE:                        'HOUR_MINUTE';
DAY_MICROSECOND:                    'DAY_MICROSECOND';
DAY_SECOND:                         'DAY_SECOND';
DAY_MINUTE:                         'DAY_MINUTE';
DAY_HOUR:                           'DAY_HOUR';
YEAR_MONTH:                         'YEAR_MONTH';

// DATASET TYPES
DATAMODEL:                          'DATAMODEL';
LOOKUP:                             'LOOKUP';
SAVEDSEARCH:                        'SAVEDSEARCH';

// CONVERTED DATA TYPES
INT:                                'INT';
INTEGER:                            'INTEGER';
DOUBLE:                             'DOUBLE';
LONG:                               'LONG';
FLOAT:                              'FLOAT';
STRING:                             'STRING';
BOOLEAN:                            'BOOLEAN';

// SPECIAL CHARACTERS AND OPERATORS
PIPE:                               '|';
COMMA:                              ',';
DOT:                                '.';
EQUAL:                              '=';
GREATER:                            '>';
LESS:                               '<';
NOT_GREATER:                        '<' '=';
NOT_LESS:                           '>' '=';
NOT_EQUAL:                          '!' '=';
PLUS:                               '+';
MINUS:                              '-';
STAR:                               '*';
DIVIDE:                             '/';
MODULE:                             '%';
EXCLAMATION_SYMBOL:                 '!';
COLON:                              ':';
LT_PRTHS:                           '(';
RT_PRTHS:                           ')';
LT_SQR_PRTHS:                       '[';
RT_SQR_PRTHS:                       ']';
SINGLE_QUOTE:                       '\'';
DOUBLE_QUOTE:                       '"';
BACKTICK:                           '`';

// Operators. Bit

BIT_NOT_OP:                         '~';
BIT_AND_OP:                         '&';
BIT_XOR_OP:                         '^';

// AGGREGATIONS
AVG:                                'AVG';
COUNT:                              'COUNT';
DISTINCT_COUNT:                     'DISTINCT_COUNT';
ESTDC:                              'ESTDC';
ESTDC_ERROR:                        'ESTDC_ERROR';
MAX:                                'MAX';
MEAN:                               'MEAN';
MEDIAN:                             'MEDIAN';
MIN:                                'MIN';
MODE:                               'MODE';
RANGE:                              'RANGE';
STDEV:                              'STDEV';
STDEVP:                             'STDEVP';
SUM:                                'SUM';
SUMSQ:                              'SUMSQ';
VAR_SAMP:                           'VAR_SAMP';
VAR_POP:                            'VAR_POP';
STDDEV_SAMP:                        'STDDEV_SAMP';
STDDEV_POP:                         'STDDEV_POP';
PERCENTILE:                         'PERCENTILE';
FIRST:                              'FIRST';
LAST:                               'LAST';
LIST:                               'LIST';
VALUES:                             'VALUES';
EARLIEST:                           'EARLIEST';
EARLIEST_TIME:                      'EARLIEST_TIME';
LATEST:                             'LATEST';
LATEST_TIME:                        'LATEST_TIME';
PER_DAY:                            'PER_DAY';
PER_HOUR:                           'PER_HOUR';
PER_MINUTE:                         'PER_MINUTE';
PER_SECOND:                         'PER_SECOND';
RATE:                               'RATE';
SPARKLINE:                          'SPARKLINE';
C:                                  'C';
DC:                                 'DC';

// BASIC FUNCTIONS
ABS:                                'ABS';
CEIL:                               'CEIL';
CEILING:                            'CEILING';
CONV:                               'CONV';
CRC32:                              'CRC32';
E:                                  'E';
EXP:                                'EXP';
FLOOR:                              'FLOOR';
LN:                                 'LN';
LOG:                                'LOG';
LOG10:                              'LOG10';
LOG2:                               'LOG2';
MOD:                                'MOD';
PI:                                 'PI';
POW:                                'POW';
POWER:                              'POWER';
RAND:                               'RAND';
ROUND:                              'ROUND';
SIGN:                               'SIGN';
SQRT:                               'SQRT';
TRUNCATE:                           'TRUNCATE';

// TRIGONOMETRIC FUNCTIONS
ACOS:                               'ACOS';
ASIN:                               'ASIN';
ATAN:                               'ATAN';
ATAN2:                              'ATAN2';
COS:                                'COS';
COT:                                'COT';
DEGREES:                            'DEGREES';
RADIANS:                            'RADIANS';
SIN:                                'SIN';
TAN:                                'TAN';

// DATE AND TIME FUNCTIONS
ADDDATE:                            'ADDDATE';
DATE:                               'DATE';
DATE_ADD:                           'DATE_ADD';
DATE_SUB:                           'DATE_SUB';
DAYOFMONTH:                         'DAYOFMONTH';
DAYOFWEEK:                          'DAYOFWEEK';
DAYOFYEAR:                          'DAYOFYEAR';
DAYNAME:                            'DAYNAME';
FROM_DAYS:                          'FROM_DAYS';
MONTHNAME:                          'MONTHNAME';
SUBDATE:                            'SUBDATE';
TIME:                               'TIME';
TIME_TO_SEC:                        'TIME_TO_SEC';
TIMESTAMP:                          'TIMESTAMP';
DATE_FORMAT:                        'DATE_FORMAT';
TO_DAYS:                            'TO_DAYS';

// TEXT FUNCTIONS
SUBSTR:                             'SUBSTR';
SUBSTRING:                          'SUBSTRING';
LTRIM:                              'LTRIM';
RTRIM:                              'RTRIM';
TRIM:                               'TRIM';
TO:                                 'TO';
LOWER:                              'LOWER';
UPPER:                              'UPPER';
CONCAT:                             'CONCAT';
CONCAT_WS:                          'CONCAT_WS';
LENGTH:                             'LENGTH';
STRCMP:                             'STRCMP';
RIGHT:                              'RIGHT';
LEFT:                               'LEFT';
ASCII:                              'ASCII';
LOCATE:                             'LOCATE';
REPLACE:                            'REPLACE';
CAST:                               'CAST';

// BOOL FUNCTIONS
LIKE:                               'LIKE';
ISNULL:                             'ISNULL';
ISNOTNULL:                          'ISNOTNULL';

// FLOWCONTROL FUNCTIONS
IFNULL:                             'IFNULL';
NULLIF:                             'NULLIF';
IF:                                 'IF';

// RELEVANCE FUNCTIONS AND PARAMETERS
MATCH:                              'MATCH';
MATCH_PHRASE:                       'MATCH_PHRASE';
MATCH_PHRASE_PREFIX:                'MATCH_PHRASE_PREFIX';
MATCH_BOOL_PREFIX:                  'MATCH_BOOL_PREFIX';
SIMPLE_QUERY_STRING:                'SIMPLE_QUERY_STRING';
MULTI_MATCH:                        'MULTI_MATCH';
<<<<<<< HEAD
QUERY_STRING:                       'QUERY_STRING';

=======
>>>>>>> e180d563
ALLOW_LEADING_WILDCARD:             'ALLOW_LEADING_WILDCARD';
ANALYZE_WILDCARD:                   'ANALYZE_WILDCARD';
ANALYZER:                           'ANALYZER';
AUTO_GENERATE_SYNONYMS_PHRASE_QUERY:'AUTO_GENERATE_SYNONYMS_PHRASE_QUERY';
BOOST:                              'BOOST';
CUTOFF_FREQUENCY:                   'CUTOFF_FREQUENCY';
DEFAULT_FIELD:                      'DEFAULT_FIELD';
DEFAULT_OPERATOR:                   'DEFAULT_OPERATOR';
ENABLE_POSITION_INCREMENTS:         'ENABLE_POSITION_INCREMENTS';
ESCAPE:                             'ESCAPE';
FLAGS:                              'FLAGS';
FUZZY_MAX_EXPANSIONS:               'FUZZY_MAX_EXPANSIONS';
FUZZY_PREFIX_LENGTH:                'FUZZY_PREFIX_LENGTH';
FUZZY_TRANSPOSITIONS:               'FUZZY_TRANSPOSITIONS';
FUZZY_REWRITE:                      'FUZZY_REWRITE';
FUZZINESS:                          'FUZZINESS';
LENIENT:                            'LENIENT';
LOW_FREQ_OPERATOR:                  'LOW_FREQ_OPERATOR';
MAX_DETERMINIZED_STATES:            'MAX_DETERMINIZED_STATES';
MAX_EXPANSIONS:                     'MAX_EXPANSIONS';
MINIMUM_SHOULD_MATCH:               'MINIMUM_SHOULD_MATCH';
OPERATOR:                           'OPERATOR';
PHRASE_SLOP:                        'PHRASE_SLOP';
PREFIX_LENGTH:                      'PREFIX_LENGTH';
QUOTE_ANALYZER:                     'QUOTE_ANALYZER';
QUOTE_FIELD_SUFFIX:                 'QUOTE_FIELD_SUFFIX';
REWRITE:                            'REWRITE';
SLOP:                               'SLOP';
TIE_BREAKER:                        'TIE_BREAKER';
TYPE:                               'TYPE';
ZERO_TERMS_QUERY:                   'ZERO_TERMS_QUERY';

// SPAN KEYWORDS
SPAN:                               'SPAN';
MS:                                 'MS';
S:                                  'S';
M:                                  'M';
H:                                  'H';
W:                                  'W';
Q:                                  'Q';
Y:                                  'Y';


// LITERALS AND VALUES
//STRING_LITERAL:                     DQUOTA_STRING | SQUOTA_STRING | BQUOTA_STRING;
ID:                                 ID_LITERAL;
INTEGER_LITERAL:                    DEC_DIGIT+;
DECIMAL_LITERAL:                    (DEC_DIGIT+)? '.' DEC_DIGIT+;

fragment DATE_SUFFIX:               ([\-.][*0-9]+)*;
fragment ID_LITERAL:                [@*A-Z]+?[*A-Z_\-0-9]*;
ID_DATE_SUFFIX:                     ID_LITERAL DATE_SUFFIX;
DQUOTA_STRING:                      '"' ( '\\'. | '""' | ~('"'| '\\') )* '"';
SQUOTA_STRING:                      '\'' ('\\'. | '\'\'' | ~('\'' | '\\'))* '\'';
BQUOTA_STRING:                      '`' ( '\\'. | '``' | ~('`'|'\\'))* '`';
fragment DEC_DIGIT:                 [0-9];


ERROR_RECOGNITION:                  .    -> channel(ERRORCHANNEL);<|MERGE_RESOLUTION|>--- conflicted
+++ resolved
@@ -276,11 +276,8 @@
 MATCH_BOOL_PREFIX:                  'MATCH_BOOL_PREFIX';
 SIMPLE_QUERY_STRING:                'SIMPLE_QUERY_STRING';
 MULTI_MATCH:                        'MULTI_MATCH';
-<<<<<<< HEAD
 QUERY_STRING:                       'QUERY_STRING';
 
-=======
->>>>>>> e180d563
 ALLOW_LEADING_WILDCARD:             'ALLOW_LEADING_WILDCARD';
 ANALYZE_WILDCARD:                   'ANALYZE_WILDCARD';
 ANALYZER:                           'ANALYZER';
