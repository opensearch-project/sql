--- conflicted
+++ resolved
@@ -6,13 +6,10 @@
 package org.opensearch.sql.calcite.utils;
 
 import static java.lang.Math.E;
-<<<<<<< HEAD
-import static org.opensearch.sql.calcite.utils.UserDefineFunctionUtils.TransferUserDefinedFunction;
-import static org.opensearch.sql.calcite.utils.UserDefineFunctionUtils.createNullableReturnType;
-import static org.opensearch.sql.calcite.utils.UserDefineFunctionUtils.transferStringExprToDateValue;
-=======
+import static org.opensearch.sql.calcite.utils.UserDefinedFunctionUtils.TransferUserDefinedFunction;
+import static org.opensearch.sql.calcite.utils.UserDefinedFunctionUtils.createNullableReturnType;
+import static org.opensearch.sql.calcite.utils.UserDefinedFunctionUtils.transferStringExprToDateValue;
 import static org.opensearch.sql.calcite.utils.UserDefinedFunctionUtils.*;
->>>>>>> 7f8cbfe0
 
 import com.google.common.collect.ImmutableList;
 import java.math.BigDecimal;
@@ -22,7 +19,6 @@
 import java.util.ArrayList;
 import java.util.List;
 import java.util.Locale;
-<<<<<<< HEAD
 import java.util.Objects;
 import java.util.stream.Collectors;
 import org.apache.calcite.avatica.util.TimeUnit;
@@ -31,9 +27,7 @@
 import org.apache.calcite.rel.type.RelDataTypeFactory;
 import org.apache.calcite.rex.RexBuilder;
 import org.apache.calcite.rex.RexLiteral;
-=======
 import org.apache.calcite.rel.type.RelDataTypeFactory;
->>>>>>> 7f8cbfe0
 import org.apache.calcite.rex.RexNode;
 import org.apache.calcite.sql.SqlIntervalQualifier;
 import org.apache.calcite.sql.SqlOperator;
@@ -43,7 +37,6 @@
 import org.apache.calcite.sql.parser.SqlParserPos;
 import org.apache.calcite.sql.type.ReturnTypes;
 import org.apache.calcite.sql.type.SqlTypeName;
-<<<<<<< HEAD
 import org.apache.calcite.util.DateString;
 import org.apache.calcite.util.NlsString;
 import org.apache.calcite.util.TimestampString;
@@ -85,7 +78,6 @@
 import org.opensearch.sql.calcite.udf.datetimeUDF.timestampFunction;
 import org.opensearch.sql.calcite.udf.datetimeUDF.toDaysFunction;
 import org.opensearch.sql.calcite.udf.datetimeUDF.toSecondsFunction;
-=======
 import org.opensearch.sql.calcite.CalcitePlanContext;
 import org.opensearch.sql.calcite.udf.SpanFunction;
 import org.opensearch.sql.calcite.udf.conditionUDF.IfFunction;
@@ -95,7 +87,6 @@
 import org.opensearch.sql.calcite.udf.mathUDF.ConvFunction;
 import org.opensearch.sql.calcite.udf.mathUDF.EulerFunction;
 import org.opensearch.sql.calcite.udf.mathUDF.ModFunction;
->>>>>>> 7f8cbfe0
 import org.opensearch.sql.calcite.udf.mathUDF.SqrtFunction;
 import org.opensearch.sql.calcite.utils.datetime.DateTimeParser;
 import org.opensearch.sql.calcite.utils.datetime.InstantUtils;
@@ -233,7 +224,6 @@
       case "DATE":
         return SqlLibraryOperators.DATE;
       case "DATE_ADD":
-<<<<<<< HEAD
         return TransferUserDefinedFunction(
             DateAddSubFunction.class, "DATE_ADD", ReturnTypes.TIMESTAMP);
       case "ADDDATE":
@@ -249,7 +239,7 @@
         return TransferUserDefinedFunction(
             TimeAddSubFunction.class,
             "ADDTIME",
-            UserDefineFunctionUtils.getReturnTypeForTimeAddSub());
+            UserDefinedFunctionUtils.getReturnTypeForTimeAddSub());
       case "DAY_OF_WEEK", "DAY_OF_YEAR", "DAYOFWEEK", "DAYOFYEAR":
         // SqlStdOperatorTable.DAYOFWEEK, SqlStdOperatorTable.DAYOFYEAR is not implemented in
         // RexImpTable. Therefore, we replace it with their lower-level
@@ -292,13 +282,10 @@
             createNullableReturnType(SqlTypeName.TIMESTAMP));
       case "WEEK", "WEEK_OF_YEAR":
         return TransferUserDefinedFunction(WeekFunction.class, "WEEK", ReturnTypes.INTEGER);
-=======
-        return SqlLibraryOperators.DATEADD;
         // UDF Functions
       case "SPAN":
         return TransferUserDefinedFunction(
             SpanFunction.class, "SPAN", ReturnTypes.ARG0_FORCE_NULLABLE);
->>>>>>> 7f8cbfe0
         // Built-in condition functions
       case "IF":
         return TransferUserDefinedFunction(IfFunction.class, "if", getReturnTypeInference(1));
@@ -445,7 +432,6 @@
           throw new IllegalArgumentException("Log cannot accept argument list: " + argList);
         }
         return LogArgs;
-<<<<<<< HEAD
       case "DATE":
         List<RexNode> DateArgs = new ArrayList<>();
         RexNode timestampExpr = argList.get(0);
@@ -668,8 +654,6 @@
         // See
         // @link{https://github.com/apache/calcite/blob/618e601b136e92db933523f77dd7af3c1dfe2779/core/src/main/java/org/apache/calcite/runtime/SqlFunctions.java#L5746}
         return ImmutableList.of(dayUnit, ts2, ts1);
-=======
->>>>>>> 7f8cbfe0
       default:
         return argList;
     }
