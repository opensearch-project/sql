/*
 * Copyright OpenSearch Contributors
 * SPDX-License-Identifier: Apache-2.0
 */

package org.opensearch.sql.opensearch.setting;

import static org.opensearch.common.settings.Settings.EMPTY;
import static org.opensearch.common.unit.TimeValue.timeValueDays;
import static org.opensearch.sql.common.setting.Settings.Key.ENCYRPTION_MASTER_KEY;

import com.google.common.annotations.VisibleForTesting;
import com.google.common.collect.ImmutableList;
import com.google.common.collect.ImmutableMap;
import java.io.InputStream;
import java.util.Collections;
import java.util.List;
import java.util.Map;
import java.util.concurrent.ConcurrentHashMap;
import java.util.function.Consumer;
import java.util.function.Function;
import lombok.RequiredArgsConstructor;
import lombok.extern.log4j.Log4j2;
import org.opensearch.cluster.ClusterName;
import org.opensearch.common.settings.ClusterSettings;
import org.opensearch.common.settings.SecureSetting;
import org.opensearch.common.settings.Setting;
import org.opensearch.common.unit.MemorySizeValue;
import org.opensearch.common.unit.TimeValue;
import org.opensearch.sql.common.setting.LegacySettings;
import org.opensearch.sql.common.setting.Settings;

/** Setting implementation on OpenSearch. */
@Log4j2
public class OpenSearchSettings extends Settings {
  /** Default settings. */
  private final Map<Settings.Key, Setting<?>> defaultSettings;

  /** Latest setting value for each registered key. Thread-safe is required. */
  @VisibleForTesting
  private final Map<Settings.Key, Object> latestSettings = new ConcurrentHashMap<>();

  public static final Setting<?> SQL_ENABLED_SETTING =
      Setting.boolSetting(
          Key.SQL_ENABLED.getKeyValue(),
          LegacyOpenDistroSettings.SQL_ENABLED_SETTING,
          Setting.Property.NodeScope,
          Setting.Property.Dynamic);

  public static final Setting<?> SQL_SLOWLOG_SETTING =
      Setting.intSetting(
          Key.SQL_SLOWLOG.getKeyValue(),
          LegacyOpenDistroSettings.SQL_QUERY_SLOWLOG_SETTING,
          0,
          Setting.Property.NodeScope,
          Setting.Property.Dynamic);

  public static final Setting<?> SQL_CURSOR_KEEP_ALIVE_SETTING =
      Setting.positiveTimeSetting(
          Key.SQL_CURSOR_KEEP_ALIVE.getKeyValue(),
          LegacyOpenDistroSettings.SQL_CURSOR_KEEPALIVE_SETTING,
          Setting.Property.NodeScope,
          Setting.Property.Dynamic);

  public static final Setting<?> SQL_DELETE_ENABLED_SETTING =
      Setting.boolSetting(
          Key.SQL_DELETE_ENABLED.getKeyValue(),
          false,
          Setting.Property.NodeScope,
          Setting.Property.Dynamic);

  public static final Setting<?> PPL_ENABLED_SETTING =
      Setting.boolSetting(
          Key.PPL_ENABLED.getKeyValue(),
          LegacyOpenDistroSettings.PPL_ENABLED_SETTING,
          Setting.Property.NodeScope,
          Setting.Property.Dynamic);

  public static final Setting<?> QUERY_MEMORY_LIMIT_SETTING =
      new Setting<>(
          Key.QUERY_MEMORY_LIMIT.getKeyValue(),
          LegacyOpenDistroSettings.PPL_QUERY_MEMORY_LIMIT_SETTING,
          (s) ->
              MemorySizeValue.parseBytesSizeValueOrHeapRatio(
                  s, LegacySettings.Key.PPL_QUERY_MEMORY_LIMIT.getKeyValue()),
          Setting.Property.NodeScope,
          Setting.Property.Dynamic);

  public static final Setting<?> QUERY_SIZE_LIMIT_SETTING =
      Setting.intSetting(
          Key.QUERY_SIZE_LIMIT.getKeyValue(),
          LegacyOpenDistroSettings.QUERY_SIZE_LIMIT_SETTING,
          0,
          Setting.Property.NodeScope,
          Setting.Property.Dynamic);

  public static final Setting<?> METRICS_ROLLING_WINDOW_SETTING =
      Setting.longSetting(
          Key.METRICS_ROLLING_WINDOW.getKeyValue(),
          LegacyOpenDistroSettings.METRICS_ROLLING_WINDOW_SETTING,
          2L,
          Setting.Property.NodeScope,
          Setting.Property.Dynamic);

  public static final Setting<?> METRICS_ROLLING_INTERVAL_SETTING =
      Setting.longSetting(
          Key.METRICS_ROLLING_INTERVAL.getKeyValue(),
          LegacyOpenDistroSettings.METRICS_ROLLING_INTERVAL_SETTING,
          1L,
          Setting.Property.NodeScope,
          Setting.Property.Dynamic);

  // we are keeping this to not break upgrades if the config is already present.
  // This will be completely removed in 3.0.
  public static final Setting<InputStream> DATASOURCE_CONFIG =
      SecureSetting.secureFile(
          "plugins.query.federation.datasources.config", null, Setting.Property.Deprecated);

  public static final Setting<String> DATASOURCE_MASTER_SECRET_KEY =
      Setting.simpleString(
          ENCYRPTION_MASTER_KEY.getKeyValue(),
          Setting.Property.NodeScope,
          Setting.Property.Final,
          Setting.Property.Filtered);

  public static final Setting<List<String>> DATASOURCE_URI_HOSTS_DENY_LIST =
      Setting.listSetting(
          Key.DATASOURCES_URI_HOSTS_DENY_LIST.getKeyValue(),
          Collections.emptyList(),
          Function.identity(),
          Setting.Property.NodeScope,
          Setting.Property.Dynamic);

  public static final Setting<String> SPARK_EXECUTION_ENGINE_CONFIG =
      Setting.simpleString(
          Key.SPARK_EXECUTION_ENGINE_CONFIG.getKeyValue(),
          Setting.Property.NodeScope,
          Setting.Property.Dynamic);

  public static final Setting<?> SPARK_EXECUTION_SESSION_ENABLED_SETTING =
      Setting.boolSetting(
          Key.SPARK_EXECUTION_SESSION_ENABLED.getKeyValue(),
          true,
          Setting.Property.NodeScope,
          Setting.Property.Dynamic);

  public static final Setting<?> SPARK_EXECUTION_SESSION_LIMIT_SETTING =
      Setting.intSetting(
          Key.SPARK_EXECUTION_SESSION_LIMIT.getKeyValue(),
          100,
          Setting.Property.NodeScope,
          Setting.Property.Dynamic);

<<<<<<< HEAD
  public static final Setting<?> DATASOURCES_LIMIT_SETTING =
      Setting.intSetting(
          Key.DATASOURCES_LIMIT.getKeyValue(),
          20,
=======
  public static final Setting<TimeValue> SESSION_INDEX_TTL_SETTING =
      Setting.positiveTimeSetting(
          Key.SESSION_INDEX_TTL.getKeyValue(),
          timeValueDays(14),
          Setting.Property.NodeScope,
          Setting.Property.Dynamic);

  public static final Setting<TimeValue> RESULT_INDEX_TTL_SETTING =
      Setting.positiveTimeSetting(
          Key.RESULT_INDEX_TTL.getKeyValue(),
          timeValueDays(60),
          Setting.Property.NodeScope,
          Setting.Property.Dynamic);

  public static final Setting<Boolean> AUTO_INDEX_MANAGEMENT_ENABLED_SETTING =
      Setting.boolSetting(
          Key.AUTO_INDEX_MANAGEMENT_ENABLED.getKeyValue(),
          true,
>>>>>>> 1bcacd1f
          Setting.Property.NodeScope,
          Setting.Property.Dynamic);

  /** Construct OpenSearchSetting. The OpenSearchSetting must be singleton. */
  @SuppressWarnings("unchecked")
  public OpenSearchSettings(ClusterSettings clusterSettings) {
    ImmutableMap.Builder<Key, Setting<?>> settingBuilder = new ImmutableMap.Builder<>();
    register(
        settingBuilder,
        clusterSettings,
        Key.SQL_ENABLED,
        SQL_ENABLED_SETTING,
        new Updater(Key.SQL_ENABLED));
    register(
        settingBuilder,
        clusterSettings,
        Key.SQL_SLOWLOG,
        SQL_SLOWLOG_SETTING,
        new Updater(Key.SQL_SLOWLOG));
    register(
        settingBuilder,
        clusterSettings,
        Key.SQL_CURSOR_KEEP_ALIVE,
        SQL_CURSOR_KEEP_ALIVE_SETTING,
        new Updater(Key.SQL_CURSOR_KEEP_ALIVE));
    register(
        settingBuilder,
        clusterSettings,
        Key.SQL_DELETE_ENABLED,
        SQL_DELETE_ENABLED_SETTING,
        new Updater(Key.SQL_DELETE_ENABLED));
    register(
        settingBuilder,
        clusterSettings,
        Key.PPL_ENABLED,
        PPL_ENABLED_SETTING,
        new Updater(Key.PPL_ENABLED));
    register(
        settingBuilder,
        clusterSettings,
        Key.QUERY_MEMORY_LIMIT,
        QUERY_MEMORY_LIMIT_SETTING,
        new Updater(Key.QUERY_MEMORY_LIMIT));
    register(
        settingBuilder,
        clusterSettings,
        Key.QUERY_SIZE_LIMIT,
        QUERY_SIZE_LIMIT_SETTING,
        new Updater(Key.QUERY_SIZE_LIMIT));
    register(
        settingBuilder,
        clusterSettings,
        Key.METRICS_ROLLING_WINDOW,
        METRICS_ROLLING_WINDOW_SETTING,
        new Updater(Key.METRICS_ROLLING_WINDOW));
    register(
        settingBuilder,
        clusterSettings,
        Key.METRICS_ROLLING_INTERVAL,
        METRICS_ROLLING_INTERVAL_SETTING,
        new Updater(Key.METRICS_ROLLING_INTERVAL));
    register(
        settingBuilder,
        clusterSettings,
        Key.DATASOURCES_URI_HOSTS_DENY_LIST,
        DATASOURCE_URI_HOSTS_DENY_LIST,
        new Updater(Key.DATASOURCES_URI_HOSTS_DENY_LIST));
    register(
        settingBuilder,
        clusterSettings,
        Key.SPARK_EXECUTION_ENGINE_CONFIG,
        SPARK_EXECUTION_ENGINE_CONFIG,
        new Updater(Key.SPARK_EXECUTION_ENGINE_CONFIG));
    register(
        settingBuilder,
        clusterSettings,
        Key.SPARK_EXECUTION_SESSION_ENABLED,
        SPARK_EXECUTION_SESSION_ENABLED_SETTING,
        new Updater(Key.SPARK_EXECUTION_SESSION_ENABLED));
    register(
        settingBuilder,
        clusterSettings,
        Key.SPARK_EXECUTION_SESSION_LIMIT,
        SPARK_EXECUTION_SESSION_LIMIT_SETTING,
        new Updater(Key.SPARK_EXECUTION_SESSION_LIMIT));
    register(
        settingBuilder,
        clusterSettings,
<<<<<<< HEAD
        Key.DATASOURCES_LIMIT,
        DATASOURCES_LIMIT_SETTING,
        new Updater(Key.DATASOURCES_LIMIT));
=======
        Key.SESSION_INDEX_TTL,
        SESSION_INDEX_TTL_SETTING,
        new Updater(Key.SESSION_INDEX_TTL));
    register(
        settingBuilder,
        clusterSettings,
        Key.RESULT_INDEX_TTL,
        RESULT_INDEX_TTL_SETTING,
        new Updater(Key.RESULT_INDEX_TTL));
    register(
        settingBuilder,
        clusterSettings,
        Key.AUTO_INDEX_MANAGEMENT_ENABLED,
        AUTO_INDEX_MANAGEMENT_ENABLED_SETTING,
        new Updater(Key.AUTO_INDEX_MANAGEMENT_ENABLED));
>>>>>>> 1bcacd1f
    registerNonDynamicSettings(
        settingBuilder, clusterSettings, Key.CLUSTER_NAME, ClusterName.CLUSTER_NAME_SETTING);
    defaultSettings = settingBuilder.build();
  }

  @SuppressWarnings("unchecked")
  @Override
  public <T> T getSettingValue(Settings.Key key) {
    return (T) latestSettings.getOrDefault(key, defaultSettings.get(key).getDefault(EMPTY));
  }

  /** Register the pair of {key, setting}. */
  private void register(
      ImmutableMap.Builder<Key, Setting<?>> settingBuilder,
      ClusterSettings clusterSettings,
      Settings.Key key,
      Setting setting,
      Consumer<Object> updater) {
    if (clusterSettings.get(setting) != null) {
      latestSettings.put(key, clusterSettings.get(setting));
    }
    settingBuilder.put(key, setting);
    clusterSettings.addSettingsUpdateConsumer(setting, updater);
  }

  /** Register Non Dynamic Settings without consumer. */
  private void registerNonDynamicSettings(
      ImmutableMap.Builder<Key, Setting<?>> settingBuilder,
      ClusterSettings clusterSettings,
      Settings.Key key,
      Setting setting) {
    settingBuilder.put(key, setting);
    latestSettings.put(key, clusterSettings.get(setting));
  }

  /**
   * Add the inner class only for UT coverage purpose. Lambda could be much elegant solution. But
   * which is hard to test.
   */
  @VisibleForTesting
  @RequiredArgsConstructor
  class Updater implements Consumer {
    private final Settings.Key key;

    @Override
    public void accept(Object newValue) {
      log.debug("The value of setting [{}] changed to [{}]", key, newValue);
      latestSettings.put(key, newValue);
    }
  }

  /** Used by Plugin to init Setting. */
  public static List<Setting<?>> pluginSettings() {
    return new ImmutableList.Builder<Setting<?>>()
        .add(SQL_ENABLED_SETTING)
        .add(SQL_SLOWLOG_SETTING)
        .add(SQL_CURSOR_KEEP_ALIVE_SETTING)
        .add(SQL_DELETE_ENABLED_SETTING)
        .add(PPL_ENABLED_SETTING)
        .add(QUERY_MEMORY_LIMIT_SETTING)
        .add(QUERY_SIZE_LIMIT_SETTING)
        .add(METRICS_ROLLING_WINDOW_SETTING)
        .add(METRICS_ROLLING_INTERVAL_SETTING)
        .add(DATASOURCE_URI_HOSTS_DENY_LIST)
        .add(SPARK_EXECUTION_ENGINE_CONFIG)
        .add(SPARK_EXECUTION_SESSION_ENABLED_SETTING)
        .add(SPARK_EXECUTION_SESSION_LIMIT_SETTING)
<<<<<<< HEAD
        .add(DATASOURCES_LIMIT_SETTING)
=======
        .add(SESSION_INDEX_TTL_SETTING)
        .add(RESULT_INDEX_TTL_SETTING)
        .add(AUTO_INDEX_MANAGEMENT_ENABLED_SETTING)
>>>>>>> 1bcacd1f
        .build();
  }

  /** Init Non Dynamic Plugin Settings. */
  public static List<Setting<?>> pluginNonDynamicSettings() {
    return new ImmutableList.Builder<Setting<?>>()
        .add(DATASOURCE_MASTER_SECRET_KEY)
        .add(DATASOURCE_CONFIG)
        .build();
  }

  /** Used by local cluster to get settings from a setting instance. */
  public List<Setting<?>> getSettings() {
    return pluginSettings();
  }
}<|MERGE_RESOLUTION|>--- conflicted
+++ resolved
@@ -151,31 +151,31 @@
           Setting.Property.NodeScope,
           Setting.Property.Dynamic);
 
-<<<<<<< HEAD
+  public static final Setting<TimeValue> SESSION_INDEX_TTL_SETTING =
+      Setting.positiveTimeSetting(
+          Key.SESSION_INDEX_TTL.getKeyValue(),
+          timeValueDays(14),
+          Setting.Property.NodeScope,
+          Setting.Property.Dynamic);
+
+  public static final Setting<TimeValue> RESULT_INDEX_TTL_SETTING =
+      Setting.positiveTimeSetting(
+          Key.RESULT_INDEX_TTL.getKeyValue(),
+          timeValueDays(60),
+          Setting.Property.NodeScope,
+          Setting.Property.Dynamic);
+
+  public static final Setting<Boolean> AUTO_INDEX_MANAGEMENT_ENABLED_SETTING =
+      Setting.boolSetting(
+          Key.AUTO_INDEX_MANAGEMENT_ENABLED.getKeyValue(),
+          true,
+          Setting.Property.NodeScope,
+          Setting.Property.Dynamic);
+
   public static final Setting<?> DATASOURCES_LIMIT_SETTING =
       Setting.intSetting(
           Key.DATASOURCES_LIMIT.getKeyValue(),
           20,
-=======
-  public static final Setting<TimeValue> SESSION_INDEX_TTL_SETTING =
-      Setting.positiveTimeSetting(
-          Key.SESSION_INDEX_TTL.getKeyValue(),
-          timeValueDays(14),
-          Setting.Property.NodeScope,
-          Setting.Property.Dynamic);
-
-  public static final Setting<TimeValue> RESULT_INDEX_TTL_SETTING =
-      Setting.positiveTimeSetting(
-          Key.RESULT_INDEX_TTL.getKeyValue(),
-          timeValueDays(60),
-          Setting.Property.NodeScope,
-          Setting.Property.Dynamic);
-
-  public static final Setting<Boolean> AUTO_INDEX_MANAGEMENT_ENABLED_SETTING =
-      Setting.boolSetting(
-          Key.AUTO_INDEX_MANAGEMENT_ENABLED.getKeyValue(),
-          true,
->>>>>>> 1bcacd1f
           Setting.Property.NodeScope,
           Setting.Property.Dynamic);
 
@@ -264,27 +264,27 @@
     register(
         settingBuilder,
         clusterSettings,
-<<<<<<< HEAD
+        Key.SESSION_INDEX_TTL,
+        SESSION_INDEX_TTL_SETTING,
+        new Updater(Key.SESSION_INDEX_TTL));
+    register(
+        settingBuilder,
+        clusterSettings,
+        Key.RESULT_INDEX_TTL,
+        RESULT_INDEX_TTL_SETTING,
+        new Updater(Key.RESULT_INDEX_TTL));
+    register(
+        settingBuilder,
+        clusterSettings,
+        Key.AUTO_INDEX_MANAGEMENT_ENABLED,
+        AUTO_INDEX_MANAGEMENT_ENABLED_SETTING,
+        new Updater(Key.AUTO_INDEX_MANAGEMENT_ENABLED));
+    register(
+        settingBuilder,
+        clusterSettings,
         Key.DATASOURCES_LIMIT,
         DATASOURCES_LIMIT_SETTING,
         new Updater(Key.DATASOURCES_LIMIT));
-=======
-        Key.SESSION_INDEX_TTL,
-        SESSION_INDEX_TTL_SETTING,
-        new Updater(Key.SESSION_INDEX_TTL));
-    register(
-        settingBuilder,
-        clusterSettings,
-        Key.RESULT_INDEX_TTL,
-        RESULT_INDEX_TTL_SETTING,
-        new Updater(Key.RESULT_INDEX_TTL));
-    register(
-        settingBuilder,
-        clusterSettings,
-        Key.AUTO_INDEX_MANAGEMENT_ENABLED,
-        AUTO_INDEX_MANAGEMENT_ENABLED_SETTING,
-        new Updater(Key.AUTO_INDEX_MANAGEMENT_ENABLED));
->>>>>>> 1bcacd1f
     registerNonDynamicSettings(
         settingBuilder, clusterSettings, Key.CLUSTER_NAME, ClusterName.CLUSTER_NAME_SETTING);
     defaultSettings = settingBuilder.build();
@@ -352,13 +352,10 @@
         .add(SPARK_EXECUTION_ENGINE_CONFIG)
         .add(SPARK_EXECUTION_SESSION_ENABLED_SETTING)
         .add(SPARK_EXECUTION_SESSION_LIMIT_SETTING)
-<<<<<<< HEAD
-        .add(DATASOURCES_LIMIT_SETTING)
-=======
         .add(SESSION_INDEX_TTL_SETTING)
         .add(RESULT_INDEX_TTL_SETTING)
         .add(AUTO_INDEX_MANAGEMENT_ENABLED_SETTING)
->>>>>>> 1bcacd1f
+        .add(DATASOURCES_LIMIT_SETTING)
         .build();
   }
 
