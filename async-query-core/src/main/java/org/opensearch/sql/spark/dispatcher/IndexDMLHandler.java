--- conflicted
+++ resolved
@@ -83,12 +83,8 @@
           .jobId(DML_QUERY_JOB_ID)
           .resultIndex(dataSourceMetadata.getResultIndex())
           .datasourceName(dataSourceMetadata.getName())
-<<<<<<< HEAD
-          .jobType(JobType.INTERACTIVE)
+          .jobType(JobType.BATCH)
           .status(QueryState.SUCCESS)
-=======
-          .jobType(JobType.BATCH)
->>>>>>> b4a6c60d
           .build();
     } catch (Exception e) {
       LOG.error(e.getMessage());
@@ -106,13 +102,9 @@
           .jobId(DML_QUERY_JOB_ID)
           .resultIndex(dataSourceMetadata.getResultIndex())
           .datasourceName(dataSourceMetadata.getName())
-<<<<<<< HEAD
-          .jobType(JobType.INTERACTIVE)
+          .jobType(JobType.BATCH)
           .status(QueryState.FAILED)
           .error(e.getMessage())
-=======
-          .jobType(JobType.BATCH)
->>>>>>> b4a6c60d
           .build();
     }
   }
