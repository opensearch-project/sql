/*
 * Copyright OpenSearch Contributors
 * SPDX-License-Identifier: Apache-2.0
 */

package org.opensearch.sql.expression;

import java.util.Arrays;
import org.opensearch.sql.ast.expression.SpanUnit;
import org.opensearch.sql.data.model.ExprShortValue;
import org.opensearch.sql.data.model.ExprValue;
import org.opensearch.sql.data.model.ExprValueUtils;
import org.opensearch.sql.data.type.ExprType;
import org.opensearch.sql.expression.aggregation.Aggregator;
import org.opensearch.sql.expression.aggregation.NamedAggregator;
import org.opensearch.sql.expression.conditional.cases.CaseClause;
import org.opensearch.sql.expression.conditional.cases.WhenClause;
import org.opensearch.sql.expression.function.BuiltinFunctionName;
import org.opensearch.sql.expression.function.BuiltinFunctionRepository;
import org.opensearch.sql.expression.function.FunctionImplementation;
import org.opensearch.sql.expression.function.FunctionProperties;
import org.opensearch.sql.expression.parse.GrokExpression;
import org.opensearch.sql.expression.parse.ParseExpression;
import org.opensearch.sql.expression.parse.PatternsExpression;
import org.opensearch.sql.expression.parse.RegexExpression;
import org.opensearch.sql.expression.span.SpanExpression;
import org.opensearch.sql.expression.window.ranking.RankingWindowFunction;

public class DSL {

  private DSL() {}

  public static LiteralExpression literal(Byte value) {
    return new LiteralExpression(ExprValueUtils.byteValue(value));
  }

  public static LiteralExpression literal(Short value) {
    return new LiteralExpression(new ExprShortValue(value));
  }

  public static LiteralExpression literal(Integer value) {
    return new LiteralExpression(ExprValueUtils.integerValue(value));
  }

  public static LiteralExpression literal(Long value) {
    return new LiteralExpression(ExprValueUtils.longValue(value));
  }

  public static LiteralExpression literal(Float value) {
    return new LiteralExpression(ExprValueUtils.floatValue(value));
  }

  public static LiteralExpression literal(Double value) {
    return new LiteralExpression(ExprValueUtils.doubleValue(value));
  }

  public static LiteralExpression literal(String value) {
    return new LiteralExpression(ExprValueUtils.stringValue(value));
  }

  public static LiteralExpression literal(Boolean value) {
    return new LiteralExpression(ExprValueUtils.booleanValue(value));
  }

  public static LiteralExpression literal(ExprValue value) {
    return new LiteralExpression(value);
  }

  /** Wrap a number to {@link LiteralExpression}. */
  public static LiteralExpression literal(Number value) {
    if (value instanceof Integer) {
      return new LiteralExpression(ExprValueUtils.integerValue(value.intValue()));
    } else if (value instanceof Long) {
      return new LiteralExpression(ExprValueUtils.longValue(value.longValue()));
    } else if (value instanceof Float) {
      return new LiteralExpression(ExprValueUtils.floatValue(value.floatValue()));
    } else {
      return new LiteralExpression(ExprValueUtils.doubleValue(value.doubleValue()));
    }
  }

  public static ReferenceExpression ref(String ref, ExprType type) {
    return new ReferenceExpression(ref, type);
  }

  /**
   * Wrap a named expression if not yet. The intent is that different languages may use Alias or not
   * when building AST. This caused either named or unnamed expression is resolved by analyzer. To
   * make unnamed expression acceptable for logical project, it is required to wrap it by named
   * expression here before passing to logical project.
   *
   * @param expression expression
   * @return expression if named already or expression wrapped by named expression.
   */
  public static NamedExpression named(Expression expression) {
    if (expression instanceof NamedExpression) {
      return (NamedExpression) expression;
    }
    if (expression instanceof ParseExpression) {
      return named(
          ((ParseExpression) expression).getIdentifier().valueOf().stringValue(), expression);
    }
    return named(expression.toString(), expression);
  }

  public static NamedExpression named(String name, Expression expression) {
    return new NamedExpression(name, expression);
  }

  public static NamedExpression named(String name, Expression expression, String alias) {
    return new NamedExpression(name, expression, alias);
  }

  public static NamedAggregator named(String name, Aggregator aggregator) {
    return new NamedAggregator(name, aggregator);
  }

  public static NamedArgumentExpression namedArgument(String argName, Expression value) {
    return new NamedArgumentExpression(argName, value);
  }

  public static NamedArgumentExpression namedArgument(String name, String value) {
    return namedArgument(name, literal(value));
  }

  public static GrokExpression grok(
      Expression sourceField, Expression pattern, Expression identifier) {
    return new GrokExpression(sourceField, pattern, identifier);
  }

  public static RegexExpression regex(
      Expression sourceField, Expression pattern, Expression identifier) {
    return new RegexExpression(sourceField, pattern, identifier);
  }

  public static PatternsExpression patterns(
      Expression sourceField, Expression pattern, Expression identifier) {
    return new PatternsExpression(sourceField, pattern, identifier);
  }

  public static SpanExpression span(Expression field, Expression value, String unit) {
    return new SpanExpression(field, value, SpanUnit.of(unit));
  }

  public static FunctionExpression abs(Expression... expressions) {
    return compile(FunctionProperties.None, BuiltinFunctionName.ABS, expressions);
  }

  public static FunctionExpression add(Expression... expressions) {
    return compile(FunctionProperties.None, BuiltinFunctionName.ADD, expressions);
  }

  public static FunctionExpression addFunction(Expression... expressions) {
    return compile(FunctionProperties.None, BuiltinFunctionName.ADDFUNCTION, expressions);
  }

  public static FunctionExpression ceil(Expression... expressions) {
    return compile(FunctionProperties.None, BuiltinFunctionName.CEIL, expressions);
  }

  public static FunctionExpression ceiling(Expression... expressions) {
    return compile(FunctionProperties.None, BuiltinFunctionName.CEILING, expressions);
  }

  public static FunctionExpression conv(Expression... expressions) {
    return compile(FunctionProperties.None, BuiltinFunctionName.CONV, expressions);
  }

  public static FunctionExpression crc32(Expression... expressions) {
    return compile(FunctionProperties.None, BuiltinFunctionName.CRC32, expressions);
  }

  public static FunctionExpression divide(Expression... expressions) {
    return compile(FunctionProperties.None, BuiltinFunctionName.DIVIDE, expressions);
  }

  public static FunctionExpression divideFunction(Expression... expressions) {
    return compile(FunctionProperties.None, BuiltinFunctionName.DIVIDEFUNCTION, expressions);
  }

  public static FunctionExpression euler(Expression... expressions) {
    return compile(FunctionProperties.None, BuiltinFunctionName.E, expressions);
  }

  public static FunctionExpression exp(Expression... expressions) {
    return compile(FunctionProperties.None, BuiltinFunctionName.EXP, expressions);
  }

  public static FunctionExpression expm1(Expression... expressions) {
    return compile(FunctionProperties.None, BuiltinFunctionName.EXPM1, expressions);
  }

  public static FunctionExpression floor(Expression... expressions) {
    return compile(FunctionProperties.None, BuiltinFunctionName.FLOOR, expressions);
  }

  public static FunctionExpression ln(Expression... expressions) {
    return compile(FunctionProperties.None, BuiltinFunctionName.LN, expressions);
  }

  public static FunctionExpression log(Expression... expressions) {
    return compile(FunctionProperties.None, BuiltinFunctionName.LOG, expressions);
  }

  public static FunctionExpression log10(Expression... expressions) {
    return compile(FunctionProperties.None, BuiltinFunctionName.LOG10, expressions);
  }

  public static FunctionExpression log2(Expression... expressions) {
    return compile(FunctionProperties.None, BuiltinFunctionName.LOG2, expressions);
  }

  public static FunctionExpression mod(Expression... expressions) {
    return compile(FunctionProperties.None, BuiltinFunctionName.MOD, expressions);
  }

  public static FunctionExpression modulus(Expression... expressions) {
    return compile(FunctionProperties.None, BuiltinFunctionName.MODULUS, expressions);
  }

  public static FunctionExpression modulusFunction(Expression... expressions) {
    return compile(FunctionProperties.None, BuiltinFunctionName.MODULUSFUNCTION, expressions);
  }

  public static FunctionExpression multiply(Expression... expressions) {
    return compile(FunctionProperties.None, BuiltinFunctionName.MULTIPLY, expressions);
  }

  public static FunctionExpression multiplyFunction(Expression... expressions) {
    return compile(FunctionProperties.None, BuiltinFunctionName.MULTIPLYFUNCTION, expressions);
  }

  public static FunctionExpression pi(Expression... expressions) {
    return compile(FunctionProperties.None, BuiltinFunctionName.PI, expressions);
  }

  public static FunctionExpression pow(Expression... expressions) {
    return compile(FunctionProperties.None, BuiltinFunctionName.POW, expressions);
  }

  public static FunctionExpression power(Expression... expressions) {
    return compile(FunctionProperties.None, BuiltinFunctionName.POWER, expressions);
  }

  public static FunctionExpression rand(Expression... expressions) {
    return compile(FunctionProperties.None, BuiltinFunctionName.RAND, expressions);
  }

  public static FunctionExpression rint(Expression... expressions) {
    return compile(FunctionProperties.None, BuiltinFunctionName.RINT, expressions);
  }

  public static FunctionExpression round(Expression... expressions) {
    return compile(FunctionProperties.None, BuiltinFunctionName.ROUND, expressions);
  }

  public static FunctionExpression sign(Expression... expressions) {
    return compile(FunctionProperties.None, BuiltinFunctionName.SIGN, expressions);
  }

  public static FunctionExpression signum(Expression... expressions) {
    return compile(FunctionProperties.None, BuiltinFunctionName.SIGNUM, expressions);
  }

  public static FunctionExpression sinh(Expression... expressions) {
    return compile(FunctionProperties.None, BuiltinFunctionName.SINH, expressions);
  }

  public static FunctionExpression sqrt(Expression... expressions) {
    return compile(FunctionProperties.None, BuiltinFunctionName.SQRT, expressions);
  }

  public static FunctionExpression cbrt(Expression... expressions) {
    return compile(FunctionProperties.None, BuiltinFunctionName.CBRT, expressions);
  }

  public static FunctionExpression position(Expression... expressions) {
    return compile(FunctionProperties.None, BuiltinFunctionName.POSITION, expressions);
  }

  public static FunctionExpression truncate(Expression... expressions) {
    return compile(FunctionProperties.None, BuiltinFunctionName.TRUNCATE, expressions);
  }

  public static FunctionExpression acos(Expression... expressions) {
    return compile(FunctionProperties.None, BuiltinFunctionName.ACOS, expressions);
  }

  public static FunctionExpression asin(Expression... expressions) {
    return compile(FunctionProperties.None, BuiltinFunctionName.ASIN, expressions);
  }

  public static FunctionExpression atan(Expression... expressions) {
    return compile(FunctionProperties.None, BuiltinFunctionName.ATAN, expressions);
  }

  public static FunctionExpression atan2(Expression... expressions) {
    return compile(FunctionProperties.None, BuiltinFunctionName.ATAN2, expressions);
  }

  public static FunctionExpression cos(Expression... expressions) {
    return compile(FunctionProperties.None, BuiltinFunctionName.COS, expressions);
  }

  public static FunctionExpression cosh(Expression... expressions) {
    return compile(FunctionProperties.None, BuiltinFunctionName.COSH, expressions);
  }

  public static FunctionExpression cot(Expression... expressions) {
    return compile(FunctionProperties.None, BuiltinFunctionName.COT, expressions);
  }

  public static FunctionExpression degrees(Expression... expressions) {
    return compile(FunctionProperties.None, BuiltinFunctionName.DEGREES, expressions);
  }

  public static FunctionExpression radians(Expression... expressions) {
    return compile(FunctionProperties.None, BuiltinFunctionName.RADIANS, expressions);
  }

  public static FunctionExpression sin(Expression... expressions) {
    return compile(FunctionProperties.None, BuiltinFunctionName.SIN, expressions);
  }

  public static FunctionExpression subtract(Expression... expressions) {
    return compile(FunctionProperties.None, BuiltinFunctionName.SUBTRACT, expressions);
  }

  public static FunctionExpression subtractFunction(Expression... expressions) {
    return compile(FunctionProperties.None, BuiltinFunctionName.SUBTRACTFUNCTION, expressions);
  }

  public static FunctionExpression tan(Expression... expressions) {
    return compile(FunctionProperties.None, BuiltinFunctionName.TAN, expressions);
  }

  public static FunctionExpression convert_tz(Expression... expressions) {
    return compile(FunctionProperties.None, BuiltinFunctionName.CONVERT_TZ, expressions);
  }

  public static FunctionExpression date(Expression... expressions) {
    return compile(FunctionProperties.None, BuiltinFunctionName.DATE, expressions);
  }

  public static FunctionExpression datetime(Expression... expressions) {
    return compile(FunctionProperties.None, BuiltinFunctionName.DATETIME, expressions);
  }

  public static FunctionExpression date_add(Expression... expressions) {
    return compile(FunctionProperties.None, BuiltinFunctionName.DATE_ADD, expressions);
  }

  public static FunctionExpression day(Expression... expressions) {
    return compile(FunctionProperties.None, BuiltinFunctionName.DAY, expressions);
  }

  public static FunctionExpression dayname(Expression... expressions) {
    return compile(FunctionProperties.None, BuiltinFunctionName.DAYNAME, expressions);
  }

  public static FunctionExpression dayofmonth(
      FunctionProperties functionProperties, Expression... expressions) {
    return compile(functionProperties, BuiltinFunctionName.DAYOFMONTH, expressions);
  }

  public static FunctionExpression dayofweek(
      FunctionProperties functionProperties, Expression... expressions) {
    return compile(functionProperties, BuiltinFunctionName.DAYOFWEEK, expressions);
  }

  public static FunctionExpression dayofyear(Expression... expressions) {
    return compile(FunctionProperties.None, BuiltinFunctionName.DAYOFYEAR, expressions);
  }

  public static FunctionExpression day_of_month(
      FunctionProperties functionProperties, Expression... expressions) {
    return compile(functionProperties, BuiltinFunctionName.DAY_OF_MONTH, expressions);
  }

  public static FunctionExpression day_of_year(
      FunctionProperties functionProperties, Expression... expressions) {
    return compile(functionProperties, BuiltinFunctionName.DAY_OF_YEAR, expressions);
  }

  public static FunctionExpression day_of_week(
      FunctionProperties functionProperties, Expression... expressions) {
    return compile(functionProperties, BuiltinFunctionName.DAY_OF_WEEK, expressions);
  }

  public static FunctionExpression extract(
      FunctionProperties functionProperties, Expression... expressions) {
    return compile(functionProperties, BuiltinFunctionName.EXTRACT, expressions);
  }

  public static FunctionExpression extract(Expression... expressions) {
    return extract(FunctionProperties.None, expressions);
  }

  public static FunctionExpression from_days(Expression... expressions) {
    return compile(FunctionProperties.None, BuiltinFunctionName.FROM_DAYS, expressions);
  }

  public static FunctionExpression get_format(Expression... expressions) {
    return compile(FunctionProperties.None, BuiltinFunctionName.GET_FORMAT, expressions);
  }

  public static FunctionExpression hour(Expression... expressions) {
    return compile(FunctionProperties.None, BuiltinFunctionName.HOUR, expressions);
  }

  public static FunctionExpression hour_of_day(Expression... expressions) {
    return compile(FunctionProperties.None, BuiltinFunctionName.HOUR_OF_DAY, expressions);
  }

  public static FunctionExpression last_day(
      FunctionProperties functionProperties, Expression... expressions) {
    return compile(functionProperties, BuiltinFunctionName.LAST_DAY, expressions);
  }

  public static FunctionExpression microsecond(Expression... expressions) {
    return compile(FunctionProperties.None, BuiltinFunctionName.MICROSECOND, expressions);
  }

  public static FunctionExpression minute(Expression... expressions) {
    return compile(FunctionProperties.None, BuiltinFunctionName.MINUTE, expressions);
  }

  public static FunctionExpression minute_of_day(Expression... expressions) {
    return compile(FunctionProperties.None, BuiltinFunctionName.MINUTE_OF_DAY, expressions);
  }

  public static FunctionExpression minute_of_hour(Expression... expressions) {
    return compile(FunctionProperties.None, BuiltinFunctionName.MINUTE_OF_HOUR, expressions);
  }

  public static FunctionExpression month(Expression... expressions) {
    return compile(FunctionProperties.None, BuiltinFunctionName.MONTH, expressions);
  }

  public static FunctionExpression month_of_year(
      FunctionProperties functionProperties, Expression... expressions) {
    return compile(functionProperties, BuiltinFunctionName.MONTH_OF_YEAR, expressions);
  }

  public static FunctionExpression monthname(Expression... expressions) {
    return compile(FunctionProperties.None, BuiltinFunctionName.MONTHNAME, expressions);
  }

  public static FunctionExpression quarter(Expression... expressions) {
    return compile(FunctionProperties.None, BuiltinFunctionName.QUARTER, expressions);
  }

  public static FunctionExpression second(Expression... expressions) {
    return compile(FunctionProperties.None, BuiltinFunctionName.SECOND, expressions);
  }

  public static FunctionExpression second_of_minute(Expression... expressions) {
    return compile(FunctionProperties.None, BuiltinFunctionName.SECOND_OF_MINUTE, expressions);
  }

  public static FunctionExpression time(Expression... expressions) {
    return compile(FunctionProperties.None, BuiltinFunctionName.TIME, expressions);
  }

  public static FunctionExpression time_to_sec(Expression... expressions) {
    return compile(FunctionProperties.None, BuiltinFunctionName.TIME_TO_SEC, expressions);
  }

  public static FunctionExpression timestamp(Expression... expressions) {
    return timestamp(FunctionProperties.None, expressions);
  }

  public static FunctionExpression timestamp(
      FunctionProperties functionProperties, Expression... expressions) {
    return compile(functionProperties, BuiltinFunctionName.TIMESTAMP, expressions);
  }

  public static FunctionExpression date_format(
      FunctionProperties functionProperties, Expression... expressions) {
    return compile(functionProperties, BuiltinFunctionName.DATE_FORMAT, expressions);
  }

  public static FunctionExpression to_days(Expression... expressions) {
    return compile(FunctionProperties.None, BuiltinFunctionName.TO_DAYS, expressions);
  }

  public static FunctionExpression to_seconds(
      FunctionProperties functionProperties, Expression... expressions) {
    return compile(functionProperties, BuiltinFunctionName.TO_SECONDS, expressions);
  }

  public static FunctionExpression to_seconds(Expression... expressions) {
    return to_seconds(FunctionProperties.None, expressions);
  }

  public static FunctionExpression week(
      FunctionProperties functionProperties, Expression... expressions) {
    return compile(functionProperties, BuiltinFunctionName.WEEK, expressions);
  }

  public static FunctionExpression weekday(
      FunctionProperties functionProperties, Expression... expressions) {
    return compile(functionProperties, BuiltinFunctionName.WEEKDAY, expressions);
  }

  public static FunctionExpression weekofyear(
      FunctionProperties functionProperties, Expression... expressions) {
    return compile(functionProperties, BuiltinFunctionName.WEEKOFYEAR, expressions);
  }

  public static FunctionExpression week_of_year(
      FunctionProperties functionProperties, Expression... expressions) {
    return compile(functionProperties, BuiltinFunctionName.WEEK_OF_YEAR, expressions);
  }

  public static FunctionExpression year(Expression... expressions) {
    return compile(FunctionProperties.None, BuiltinFunctionName.YEAR, expressions);
  }

  public static FunctionExpression yearweek(
      FunctionProperties functionProperties, Expression... expressions) {
    return compile(functionProperties, BuiltinFunctionName.YEARWEEK, expressions);
  }

  public static FunctionExpression str_to_date(
      FunctionProperties functionProperties, Expression... expressions) {
    return compile(functionProperties, BuiltinFunctionName.STR_TO_DATE, expressions);
  }

  public static FunctionExpression sec_to_time(Expression... expressions) {
    return compile(FunctionProperties.None, BuiltinFunctionName.SEC_TO_TIME, expressions);
  }

  public static FunctionExpression substr(Expression... expressions) {
    return compile(FunctionProperties.None, BuiltinFunctionName.SUBSTR, expressions);
  }

  public static FunctionExpression substring(Expression... expressions) {
    return compile(FunctionProperties.None, BuiltinFunctionName.SUBSTR, expressions);
  }

  public static FunctionExpression ltrim(Expression... expressions) {
    return compile(FunctionProperties.None, BuiltinFunctionName.LTRIM, expressions);
  }

  public static FunctionExpression rtrim(Expression... expressions) {
    return compile(FunctionProperties.None, BuiltinFunctionName.RTRIM, expressions);
  }

  public static FunctionExpression trim(Expression... expressions) {
    return compile(FunctionProperties.None, BuiltinFunctionName.TRIM, expressions);
  }

  public static FunctionExpression upper(Expression... expressions) {
    return compile(FunctionProperties.None, BuiltinFunctionName.UPPER, expressions);
  }

  public static FunctionExpression lower(Expression... expressions) {
    return compile(FunctionProperties.None, BuiltinFunctionName.LOWER, expressions);
  }

  public static FunctionExpression regexp(Expression... expressions) {
    return compile(FunctionProperties.None, BuiltinFunctionName.REGEXP, expressions);
  }

  public static FunctionExpression cidrmatch(Expression... expressions) {
    return compile(FunctionProperties.None, BuiltinFunctionName.CIDRMATCH, expressions);
  }

  public static FunctionExpression concat(Expression... expressions) {
    return compile(FunctionProperties.None, BuiltinFunctionName.CONCAT, expressions);
  }

  public static FunctionExpression concat_ws(Expression... expressions) {
    return compile(FunctionProperties.None, BuiltinFunctionName.CONCAT_WS, expressions);
  }

  public static FunctionExpression length(Expression... expressions) {
    return compile(FunctionProperties.None, BuiltinFunctionName.LENGTH, expressions);
  }

  public static FunctionExpression strcmp(Expression... expressions) {
    return compile(FunctionProperties.None, BuiltinFunctionName.STRCMP, expressions);
  }

  public static FunctionExpression right(Expression... expressions) {
    return compile(FunctionProperties.None, BuiltinFunctionName.RIGHT, expressions);
  }

  public static FunctionExpression left(Expression... expressions) {
    return compile(FunctionProperties.None, BuiltinFunctionName.LEFT, expressions);
  }

  public static FunctionExpression ascii(Expression... expressions) {
    return compile(FunctionProperties.None, BuiltinFunctionName.ASCII, expressions);
  }

  public static FunctionExpression locate(Expression... expressions) {
    return compile(FunctionProperties.None, BuiltinFunctionName.LOCATE, expressions);
  }

  public static FunctionExpression replace(Expression... expressions) {
    return compile(FunctionProperties.None, BuiltinFunctionName.REPLACE, expressions);
  }

  public static FunctionExpression reverse(Expression... expressions) {
    return compile(FunctionProperties.None, BuiltinFunctionName.REVERSE, expressions);
  }

  public static FunctionExpression and(Expression... expressions) {
    return compile(FunctionProperties.None, BuiltinFunctionName.AND, expressions);
  }

  public static FunctionExpression or(Expression... expressions) {
    return compile(FunctionProperties.None, BuiltinFunctionName.OR, expressions);
  }

  public static FunctionExpression xor(Expression... expressions) {
    return compile(FunctionProperties.None, BuiltinFunctionName.XOR, expressions);
  }

  public static FunctionExpression nested(Expression... expressions) {
    return compile(FunctionProperties.None, BuiltinFunctionName.NESTED, expressions);
  }

  public static FunctionExpression not(Expression... expressions) {
    return compile(FunctionProperties.None, BuiltinFunctionName.NOT, expressions);
  }

  public static FunctionExpression equal(FunctionProperties fp, Expression... expressions) {
    return compile(fp, BuiltinFunctionName.EQUAL, expressions);
  }

  public static FunctionExpression equal(Expression... expressions) {
    return equal(FunctionProperties.None, expressions);
  }

  public static FunctionExpression notequal(FunctionProperties fp, Expression... expressions) {
    return compile(fp, BuiltinFunctionName.NOTEQUAL, expressions);
  }

  public static FunctionExpression notequal(Expression... expressions) {
    return notequal(FunctionProperties.None, expressions);
  }

  public static FunctionExpression less(FunctionProperties fp, Expression... expressions) {
    return compile(fp, BuiltinFunctionName.LESS, expressions);
  }

  public static FunctionExpression less(Expression... expressions) {
    return less(FunctionProperties.None, expressions);
  }

  public static FunctionExpression lte(FunctionProperties fp, Expression... expressions) {
    return compile(fp, BuiltinFunctionName.LTE, expressions);
  }

  public static FunctionExpression lte(Expression... expressions) {
    return lte(FunctionProperties.None, expressions);
  }

  public static FunctionExpression greater(FunctionProperties fp, Expression... expressions) {
    return compile(fp, BuiltinFunctionName.GREATER, expressions);
  }

  public static FunctionExpression greater(Expression... expressions) {
    return greater(FunctionProperties.None, expressions);
  }

  public static FunctionExpression gte(FunctionProperties fp, Expression... expressions) {
    return compile(fp, BuiltinFunctionName.GTE, expressions);
  }

  public static FunctionExpression gte(Expression... expressions) {
    return gte(FunctionProperties.None, expressions);
  }

  public static FunctionExpression like(Expression... expressions) {
    return compile(FunctionProperties.None, BuiltinFunctionName.LIKE, expressions);
  }

  public static FunctionExpression notLike(Expression... expressions) {
    return compile(FunctionProperties.None, BuiltinFunctionName.NOT_LIKE, expressions);
  }

  public static FunctionExpression jsonValid(Expression... expressions) {
    return compile(FunctionProperties.None, BuiltinFunctionName.JSON_VALID, expressions);
  }

  public static FunctionExpression stringToJson(Expression value) {
    return compile(FunctionProperties.None, BuiltinFunctionName.JSON, value);
  }

  public static Aggregator avg(Expression... expressions) {
    return aggregate(BuiltinFunctionName.AVG, expressions);
  }

  public static Aggregator sum(Expression... expressions) {
    return aggregate(BuiltinFunctionName.SUM, expressions);
  }

  public static Aggregator count(Expression... expressions) {
    return aggregate(BuiltinFunctionName.COUNT, expressions);
  }

  public static Aggregator distinctCount(Expression... expressions) {
    return count(expressions).distinct(true);
  }

  public static Aggregator varSamp(Expression... expressions) {
    return aggregate(BuiltinFunctionName.VARSAMP, expressions);
  }

  public static Aggregator varPop(Expression... expressions) {
    return aggregate(BuiltinFunctionName.VARPOP, expressions);
  }

  public static Aggregator stddevSamp(Expression... expressions) {
    return aggregate(BuiltinFunctionName.STDDEV_SAMP, expressions);
  }

  public static Aggregator stddevPop(Expression... expressions) {
    return aggregate(BuiltinFunctionName.STDDEV_POP, expressions);
  }

  public static Aggregator take(Expression... expressions) {
    return aggregate(BuiltinFunctionName.TAKE, expressions);
  }

  public static RankingWindowFunction rowNumber() {
    return compile(FunctionProperties.None, BuiltinFunctionName.ROW_NUMBER);
  }

  public static RankingWindowFunction rank() {
    return compile(FunctionProperties.None, BuiltinFunctionName.RANK);
  }

  public static RankingWindowFunction denseRank() {
    return compile(FunctionProperties.None, BuiltinFunctionName.DENSE_RANK);
  }

  public static Aggregator min(Expression... expressions) {
    return aggregate(BuiltinFunctionName.MIN, expressions);
  }

  public static Aggregator max(Expression... expressions) {
    return aggregate(BuiltinFunctionName.MAX, expressions);
  }

  /**
   * OpenSearch uses T-Digest to approximate percentile, so PERCENTILE and PERCENTILE_APPROX are the
   * same function.
   */
  public static Aggregator percentile(Expression... expressions) {
    return percentileApprox(expressions);
  }

  public static Aggregator percentileApprox(Expression... expressions) {
    return aggregate(BuiltinFunctionName.PERCENTILE_APPROX, expressions);
  }

  private static Aggregator aggregate(BuiltinFunctionName functionName, Expression... expressions) {
    return compile(FunctionProperties.None, functionName, expressions);
  }

  public static FunctionExpression isnull(Expression... expressions) {
    return compile(FunctionProperties.None, BuiltinFunctionName.ISNULL, expressions);
  }

  public static FunctionExpression is_null(Expression... expressions) {
    return compile(FunctionProperties.None, BuiltinFunctionName.IS_NULL, expressions);
  }

  public static FunctionExpression isnotnull(Expression... expressions) {
    return compile(FunctionProperties.None, BuiltinFunctionName.IS_NOT_NULL, expressions);
  }

  public static FunctionExpression ifnull(Expression... expressions) {
    return compile(FunctionProperties.None, BuiltinFunctionName.IFNULL, expressions);
  }

  public static FunctionExpression nullif(Expression... expressions) {
    return compile(FunctionProperties.None, BuiltinFunctionName.NULLIF, expressions);
  }

  public static FunctionExpression iffunction(Expression... expressions) {
    return compile(FunctionProperties.None, BuiltinFunctionName.IF, expressions);
  }

  public static Expression cases(Expression defaultResult, WhenClause... whenClauses) {
    return new CaseClause(Arrays.asList(whenClauses), defaultResult);
  }

  public static WhenClause when(Expression condition, Expression result) {
    return new WhenClause(condition, result);
  }

  public static FunctionExpression interval(Expression value, Expression unit) {
    return compile(FunctionProperties.None, BuiltinFunctionName.INTERVAL, value, unit);
  }

  public static FunctionExpression castString(Expression value) {
    return compile(FunctionProperties.None, BuiltinFunctionName.CAST_TO_STRING, value);
  }

  public static FunctionExpression castByte(Expression value) {
    return compile(FunctionProperties.None, BuiltinFunctionName.CAST_TO_BYTE, value);
  }

  public static FunctionExpression castShort(Expression value) {
    return compile(FunctionProperties.None, BuiltinFunctionName.CAST_TO_SHORT, value);
  }

  public static FunctionExpression castInt(Expression value) {
    return compile(FunctionProperties.None, BuiltinFunctionName.CAST_TO_INT, value);
  }

  public static FunctionExpression castLong(Expression value) {
    return compile(FunctionProperties.None, BuiltinFunctionName.CAST_TO_LONG, value);
  }

  public static FunctionExpression castFloat(Expression value) {
    return compile(FunctionProperties.None, BuiltinFunctionName.CAST_TO_FLOAT, value);
  }

  public static FunctionExpression castDouble(Expression value) {
    return compile(FunctionProperties.None, BuiltinFunctionName.CAST_TO_DOUBLE, value);
  }

  public static FunctionExpression castBoolean(Expression value) {
    return compile(FunctionProperties.None, BuiltinFunctionName.CAST_TO_BOOLEAN, value);
  }

  public static FunctionExpression castDate(Expression value) {
    return compile(FunctionProperties.None, BuiltinFunctionName.CAST_TO_DATE, value);
  }

  public static FunctionExpression castTime(Expression value) {
    return compile(FunctionProperties.None, BuiltinFunctionName.CAST_TO_TIME, value);
  }

  public static FunctionExpression castTimestamp(Expression value) {
    return compile(FunctionProperties.None, BuiltinFunctionName.CAST_TO_TIMESTAMP, value);
  }

  public static FunctionExpression castIp(Expression value) {
    return compile(FunctionProperties.None, BuiltinFunctionName.CAST_TO_IP, value);
  }

  public static FunctionExpression castJson(Expression value) {
    return compile(FunctionProperties.None, BuiltinFunctionName.CAST_TO_JSON, value);
  }

  public static FunctionExpression typeof(Expression value) {
    return compile(FunctionProperties.None, BuiltinFunctionName.TYPEOF, value);
  }

  public static FunctionExpression match(Expression... args) {
    return compile(FunctionProperties.None, BuiltinFunctionName.MATCH, args);
  }

  public static FunctionExpression match_phrase(Expression... args) {
    return compile(FunctionProperties.None, BuiltinFunctionName.MATCH_PHRASE, args);
  }

  public static FunctionExpression match_phrase_prefix(Expression... args) {
    return compile(FunctionProperties.None, BuiltinFunctionName.MATCH_PHRASE_PREFIX, args);
  }

  public static FunctionExpression multi_match(Expression... args) {
    return compile(FunctionProperties.None, BuiltinFunctionName.MULTI_MATCH, args);
  }

  public static FunctionExpression simple_query_string(Expression... args) {
    return compile(FunctionProperties.None, BuiltinFunctionName.SIMPLE_QUERY_STRING, args);
  }

  public static FunctionExpression query(Expression... args) {
    return compile(FunctionProperties.None, BuiltinFunctionName.QUERY, args);
  }

  public static FunctionExpression query_string(Expression... args) {
    return compile(FunctionProperties.None, BuiltinFunctionName.QUERY_STRING, args);
  }

  public static FunctionExpression match_bool_prefix(Expression... args) {
    return compile(FunctionProperties.None, BuiltinFunctionName.MATCH_BOOL_PREFIX, args);
  }

  public static FunctionExpression wildcard_query(Expression... args) {
    return compile(FunctionProperties.None, BuiltinFunctionName.WILDCARD_QUERY, args);
  }

  public static FunctionExpression score(Expression... args) {
    return compile(FunctionProperties.None, BuiltinFunctionName.SCORE, args);
  }

  public static FunctionExpression scorequery(Expression... args) {
    return compile(FunctionProperties.None, BuiltinFunctionName.SCOREQUERY, args);
  }

  public static FunctionExpression score_query(Expression... args) {
    return compile(FunctionProperties.None, BuiltinFunctionName.SCORE_QUERY, args);
  }

  public static FunctionExpression now(FunctionProperties functionProperties, Expression... args) {
    return compile(functionProperties, BuiltinFunctionName.NOW, args);
  }

  public static FunctionExpression current_timestamp(
      FunctionProperties functionProperties, Expression... args) {
    return compile(functionProperties, BuiltinFunctionName.CURRENT_TIMESTAMP, args);
  }

  public static FunctionExpression localtimestamp(
      FunctionProperties functionProperties, Expression... args) {
    return compile(functionProperties, BuiltinFunctionName.LOCALTIMESTAMP, args);
  }

  public static FunctionExpression localtime(
      FunctionProperties functionProperties, Expression... args) {
    return compile(functionProperties, BuiltinFunctionName.LOCALTIME, args);
  }

  public static FunctionExpression sysdate(
      FunctionProperties functionProperties, Expression... args) {
    return compile(functionProperties, BuiltinFunctionName.SYSDATE, args);
  }

  public static FunctionExpression curtime(
      FunctionProperties functionProperties, Expression... args) {
    return compile(functionProperties, BuiltinFunctionName.CURTIME, args);
  }

  public static FunctionExpression current_time(
      FunctionProperties functionProperties, Expression... args) {
    return compile(functionProperties, BuiltinFunctionName.CURRENT_TIME, args);
  }

  public static FunctionExpression curdate(
      FunctionProperties functionProperties, Expression... args) {
    return compile(functionProperties, BuiltinFunctionName.CURDATE, args);
  }

  public static FunctionExpression current_date(
      FunctionProperties functionProperties, Expression... args) {
    return compile(functionProperties, BuiltinFunctionName.CURRENT_DATE, args);
  }

  public static FunctionExpression time_format(
      FunctionProperties functionProperties, Expression... expressions) {
    return compile(functionProperties, BuiltinFunctionName.TIME_FORMAT, expressions);
  }

  public static FunctionExpression timestampadd(Expression... expressions) {
    return timestampadd(FunctionProperties.None, expressions);
  }

  public static FunctionExpression timestampadd(
      FunctionProperties functionProperties, Expression... expressions) {
    return compile(functionProperties, BuiltinFunctionName.TIMESTAMPADD, expressions);
  }

  public static FunctionExpression timestampdiff(
      FunctionProperties functionProperties, Expression... expressions) {
    return compile(functionProperties, BuiltinFunctionName.TIMESTAMPDIFF, expressions);
  }

  public static FunctionExpression utc_date(
      FunctionProperties functionProperties, Expression... args) {
    return compile(functionProperties, BuiltinFunctionName.UTC_DATE, args);
  }

  public static FunctionExpression utc_time(
      FunctionProperties functionProperties, Expression... args) {
    return compile(functionProperties, BuiltinFunctionName.UTC_TIME, args);
  }

  public static FunctionExpression utc_timestamp(
      FunctionProperties functionProperties, Expression... args) {
    return compile(functionProperties, BuiltinFunctionName.UTC_TIMESTAMP, args);
  }

<<<<<<< HEAD
  public static FunctionExpression brain(Expression... args) {
    return compile(FunctionProperties.None, BuiltinFunctionName.BRAIN, args);
  }

  public static FunctionExpression simple_pattern(Expression... args) {
    return compile(FunctionProperties.None, BuiltinFunctionName.SIMPLE_PATTERN, args);
=======
  public static FunctionExpression geoip(Expression... args) {
    return compile(FunctionProperties.None, BuiltinFunctionName.GEOIP, args);
>>>>>>> 5aa86d7d
  }

  @SuppressWarnings("unchecked")
  private static <T extends FunctionImplementation> T compile(
      FunctionProperties functionProperties, BuiltinFunctionName bfn, Expression... args) {
    return (T)
        BuiltinFunctionRepository.getInstance()
            .compile(functionProperties, bfn.getName(), Arrays.asList(args));
  }
}<|MERGE_RESOLUTION|>--- conflicted
+++ resolved
@@ -981,17 +981,16 @@
     return compile(functionProperties, BuiltinFunctionName.UTC_TIMESTAMP, args);
   }
 
-<<<<<<< HEAD
+  public static FunctionExpression geoip(Expression... args) {
+    return compile(FunctionProperties.None, BuiltinFunctionName.GEOIP, args);
+  }
+
   public static FunctionExpression brain(Expression... args) {
     return compile(FunctionProperties.None, BuiltinFunctionName.BRAIN, args);
   }
 
   public static FunctionExpression simple_pattern(Expression... args) {
     return compile(FunctionProperties.None, BuiltinFunctionName.SIMPLE_PATTERN, args);
-=======
-  public static FunctionExpression geoip(Expression... args) {
-    return compile(FunctionProperties.None, BuiltinFunctionName.GEOIP, args);
->>>>>>> 5aa86d7d
   }
 
   @SuppressWarnings("unchecked")
