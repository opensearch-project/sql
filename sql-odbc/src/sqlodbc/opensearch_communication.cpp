/*
 * SPDX-License-Identifier: Apache-2.0
 *
 * The OpenSearch Contributors require contributions made to
 * this file be licensed under the Apache-2.0 license or a
 * compatible open source license.
 *
 * Modifications Copyright OpenSearch Contributors. See
 * GitHub history for details.
 */

/*
 * Copyright <2019> Amazon.com, Inc. or its affiliates. All Rights Reserved.
 *
 * Licensed under the Apache License, Version 2.0 (the "License").
 * You may not use this file except in compliance with the License.
 * A copy of the License is located at
 *
 *     http://www.apache.org/licenses/LICENSE-2.0
 *
 * or in the "license" file accompanying this file. This file is distributed
 * on an "AS IS" BASIS, WITHOUT WARRANTIES OR CONDITIONS OF ANY KIND, either
 * express or implied. See the License for the specific language governing
 * permissions and limitations under the License.
 *
 */

#include "opensearch_communication.h"

// sqlodbc needs to be included before mylog, otherwise mylog will generate
// compiler warnings
// clang-format off
#include "opensearch_odbc.h"
#include "mylog.h"
#include <aws/core/utils/StringUtils.h>
#include <aws/core/client/RetryStrategy.h>
#include <aws/core/client/AWSClient.h>
#include <aws/core/utils/HashingUtils.h>
#include <aws/core/auth/AWSAuthSigner.h>
#include <aws/core/auth/AWSCredentialsProvider.h>
#include <aws/core/http/HttpClient.h>
// clang-format on

static const std::string ctype = "application/json";
static const std::string SQL_ENDPOINT_FORMAT_JDBC =
<<<<<<< HEAD
    "/_opensearch/_sql?format=jdbc";
static const std::string SQL_ENDPOINT_FORMAT_RAW =
    "/_opensearch/_sql?format=raw";
static const std::string SQL_ENDPOINT_CLOSE_CURSOR = "/_opensearch/_sql/close";
=======
    "/_plugins/_sql?format=jdbc";
static const std::string SQL_ENDPOINT_CLOSE_CURSOR = "/_plugins/_sql/close";
>>>>>>> 54c13632
static const std::string PLUGIN_ENDPOINT_FORMAT_JSON =
    "/_cat/plugins?format=json";
static const std::string ALLOCATION_TAG = "AWS_SIGV4_AUTH";
static const std::string SERVICE_NAME = "es";
static const std::string ESODBC_PROFILE_NAME = "opensearchodbc";
static const std::string ERROR_MSG_PREFIX =
    "[OpenSearch][SQL ODBC Driver][SQL Plugin] ";
static const std::string JSON_SCHEMA =
    "{"  // This was generated from the example OpenSearch data
    "\"type\": \"object\","
    "\"properties\": {"
    "\"schema\": {"
    "\"type\": \"array\","
    "\"items\": [{"
    "\"type\": \"object\","
    "\"properties\": {"
    "\"name\": { \"type\": \"string\" },"
    "\"type\": { \"type\": \"string\" }"
    "},"
    "\"required\": [ \"name\", \"type\" ]"
    "}]"
    "},"
    "\"cursor\": { \"type\": \"string\" },"
    "\"total\": { \"type\": \"integer\" },"
    "\"datarows\": {"
    "\"type\": \"array\","
    "\"items\": {}"
    "},"
    "\"size\": { \"type\": \"integer\" },"
    "\"status\": { \"type\": \"integer\" }"
    "},"
    "\"required\": [\"schema\", \"total\", \"datarows\", \"size\", \"status\"]"
    "}";
static const std::string CURSOR_JSON_SCHEMA =
    "{"  // This was generated from the example OpenSearch data
    "\"type\": \"object\","
    "\"properties\": {"
    "\"cursor\": { \"type\": \"string\" },"
    "\"datarows\": {"
    "\"type\": \"array\","
    "\"items\": {}"
    "},"
    "\"status\": { \"type\": \"integer\" }"
    "},"
    "\"required\":  [\"datarows\"]"
    "}";
static const std::string ERROR_RESPONSE_SCHEMA = R"EOF(
{
    "type": "object",
    "properties": {
        "error": {
            "type": "object",
            "properties": {
                "reason": { "type": "string" },
                "details": { "type": "string" },
                "type": { "type": "string" }
            },
            "required": [
                "reason",
                "details",
                "type"
            ]
        },
        "status": {
            "type": "integer"
        }
    },
    "required": [
        "error",
        "status"
    ]
}
)EOF";

void OpenSearchCommunication::AwsHttpResponseToString(
    std::shared_ptr< Aws::Http::HttpResponse > response, std::string& output) {
    // This function has some unconventional stream operations because we need
    // performance over readability here. Equivalent code done in conventional
    // ways (using stringstream operators) takes ~30x longer than this code
    // below and bottlenecks our query performance

    // Get streambuffer from response and set position to start
    std::streambuf* stream_buffer = response->GetResponseBody().rdbuf();
    stream_buffer->pubseekpos(0);

    // Get size of streambuffer and reserver that much space in the output
    size_t avail = static_cast< size_t >(stream_buffer->in_avail());
    std::vector< char > buf(avail, '\0');
    output.clear();
    output.reserve(avail);

    // Directly copy memory from buffer into our string buffer
    stream_buffer->sgetn(buf.data(), avail);
    output.assign(buf.data(), avail);
}

void OpenSearchCommunication::PrepareCursorResult(OpenSearchResult& opensearch_result) {
    // Prepare document and validate result
    try {
        LogMsg(OPENSEARCH_DEBUG, "Parsing result JSON with cursor.");
        opensearch_result.opensearch_result_doc.parse(
            opensearch_result.result_json,
                                      CURSOR_JSON_SCHEMA);
    } catch (const rabbit::parse_error& e) {
        // The exception rabbit gives is quite useless - providing the json
        // will aid debugging for users
        std::string str = "Exception obtained '" + std::string(e.what())
                          + "' when parsing json string '"
                          + opensearch_result.result_json + "'.";
        throw std::runtime_error(str.c_str());
    }
}

std::shared_ptr< ErrorDetails > OpenSearchCommunication::ParseErrorResponse(
    OpenSearchResult& opensearch_result) {
    // Prepare document and validate schema
    try {
        LogMsg(OPENSEARCH_DEBUG, "Parsing error response (with schema validation)");
        opensearch_result.opensearch_result_doc.parse(
            opensearch_result.result_json,
                                      ERROR_RESPONSE_SCHEMA);

        auto error_details = std::make_shared< ErrorDetails >();
        error_details->reason =
            opensearch_result.opensearch_result_doc["error"]["reason"].as_string();
        error_details->details =
            opensearch_result.opensearch_result_doc["error"]["details"].as_string();
        error_details->source_type =
            opensearch_result.opensearch_result_doc["error"]["type"].as_string();
        return error_details;
    } catch (const rabbit::parse_error& e) {
        // The exception rabbit gives is quite useless - providing the json
        // will aid debugging for users
        std::string str = "Exception obtained '" + std::string(e.what())
                          + "' when parsing json string '"
                          + opensearch_result.result_json + "'.";
        throw std::runtime_error(str.c_str());
    }
}

void OpenSearchCommunication::SetErrorDetails(std::string reason, std::string message,
                                      ConnErrorType error_type) {
    // Prepare document and validate schema
    auto error_details = std::make_shared< ErrorDetails >();
    error_details->reason = reason;
    error_details->details = message;
    error_details->source_type = "Dummy type";
    error_details->type = error_type;
    m_error_details = error_details;
}

void OpenSearchCommunication::SetErrorDetails(ErrorDetails details) {
    // Prepare document and validate schema
    auto error_details = std::make_shared< ErrorDetails >(details);
    m_error_details = error_details;
}

void OpenSearchCommunication::GetJsonSchema(OpenSearchResult& opensearch_result) {
    // Prepare document and validate schema
    try {
        LogMsg(OPENSEARCH_DEBUG, "Parsing result JSON with schema.");
        opensearch_result.opensearch_result_doc.parse(
            opensearch_result.result_json, JSON_SCHEMA);
    } catch (const rabbit::parse_error& e) {
        // The exception rabbit gives is quite useless - providing the json
        // will aid debugging for users
        std::string str = "Exception obtained '" + std::string(e.what())
                          + "' when parsing json string '"
                          + opensearch_result.result_json + "'.";
        throw std::runtime_error(str.c_str());
    }
}

OpenSearchCommunication::OpenSearchCommunication()
#ifdef __APPLE__
#pragma clang diagnostic push
#pragma clang diagnostic ignored "-Wreorder"
#endif  // __APPLE__
    : m_status(ConnStatusType::CONNECTION_BAD),
      m_error_type(ConnErrorType::CONN_ERROR_SUCCESS),
      m_valid_connection_options(false),
      m_is_retrieving(false),
      m_error_message(""),
      m_result_queue(2),
      m_client_encoding(m_supported_client_encodings[0])
#ifdef __APPLE__
#pragma clang diagnostic pop
#endif  // __APPLE__
{
    LogMsg(OPENSEARCH_ALL, "Initializing Aws API.");
    Aws::InitAPI(m_options);
}

OpenSearchCommunication::~OpenSearchCommunication() {
    LogMsg(OPENSEARCH_ALL, "Shutting down Aws API.");
    Aws::ShutdownAPI(m_options);
}

std::string OpenSearchCommunication::GetErrorMessage() {
    // TODO #35 - Check if they expect NULL or "" when there is no error.
    if (m_error_details) {
        m_error_details->details = std::regex_replace(
            m_error_details->details, std::regex("\\n"), "\\\\n");
        return ERROR_MSG_PREFIX + m_error_details->reason + ": "
               + m_error_details->details;
    } else {
        return ERROR_MSG_PREFIX
               + "No error details available; check the driver logs.";
    }
}

ConnErrorType OpenSearchCommunication::GetErrorType() {
    return m_error_type;
}

bool OpenSearchCommunication::ConnectionOptions(runtime_options& rt_opts,
                                        bool use_defaults, int expand_dbname,
                                        unsigned int option_count) {
    (void)(expand_dbname);
    (void)(option_count);
    (void)(use_defaults);
    m_rt_opts = rt_opts;
    return CheckConnectionOptions();
}

bool OpenSearchCommunication::ConnectionOptions2() {
    return true;
}

bool OpenSearchCommunication::ConnectDBStart() {
    LogMsg(OPENSEARCH_ALL, "Starting DB connection.");
    m_status = ConnStatusType::CONNECTION_BAD;
    if (!m_valid_connection_options) {
        // TODO: get error message from CheckConnectionOptions
        m_error_message =
            "Invalid connection options, unable to connect to DB.";
        SetErrorDetails("Invalid connection options", m_error_message,
                        ConnErrorType::CONN_ERROR_COMM_LINK_FAILURE);
        LogMsg(OPENSEARCH_ERROR, m_error_message.c_str());
        DropDBConnection();
        return false;
    }

    m_status = ConnStatusType::CONNECTION_NEEDED;
    if (!EstablishConnection()) {
        m_error_message = "Failed to establish connection to DB.";
        SetErrorDetails("Connection error", m_error_message,
                        ConnErrorType::CONN_ERROR_COMM_LINK_FAILURE);
        LogMsg(OPENSEARCH_ERROR, m_error_message.c_str());
        DropDBConnection();
        return false;
    }

    LogMsg(OPENSEARCH_DEBUG, "Connection established.");
    m_status = ConnStatusType::CONNECTION_OK;
    return true;
}

ConnStatusType OpenSearchCommunication::GetConnectionStatus() {
    return m_status;
}

void OpenSearchCommunication::DropDBConnection() {
    LogMsg(OPENSEARCH_ALL, "Dropping DB connection.");
    if (m_http_client) {
        m_http_client.reset();
    }

    m_status = ConnStatusType::CONNECTION_BAD;
    StopResultRetrieval();
}

bool OpenSearchCommunication::CheckConnectionOptions() {
    LogMsg(OPENSEARCH_ALL, "Verifying connection options.");
    m_error_message = "";
    if (m_rt_opts.auth.auth_type != AUTHTYPE_NONE
        && m_rt_opts.auth.auth_type != AUTHTYPE_IAM) {
        if (m_rt_opts.auth.auth_type == AUTHTYPE_BASIC) {
            if (m_rt_opts.auth.username.empty()
                || m_rt_opts.auth.password.empty()) {
                m_error_message = AUTHTYPE_BASIC
                    " authentication requires a username and password.";
                SetErrorDetails("Auth error", m_error_message,
                                ConnErrorType::CONN_ERROR_INVALID_AUTH);
            }
        } else {
            m_error_message = "Unknown authentication type: '"
                              + m_rt_opts.auth.auth_type + "'";
            SetErrorDetails("Auth error", m_error_message,
                            ConnErrorType::CONN_ERROR_INVALID_AUTH);
        }
    } else if (m_rt_opts.conn.server == "") {
        m_error_message = "Host connection option was not specified.";
        SetErrorDetails("Connection error", m_error_message,
                        ConnErrorType::CONN_ERROR_UNABLE_TO_ESTABLISH);
    }

    if (m_error_message != "") {
        LogMsg(OPENSEARCH_ERROR, m_error_message.c_str());
        m_valid_connection_options = false;
        return false;
    } else {
        LogMsg(OPENSEARCH_DEBUG, "Required connection option are valid.");
        m_valid_connection_options = true;
    }
    return m_valid_connection_options;
}

void OpenSearchCommunication::InitializeConnection() {
    Aws::Client::ClientConfiguration config;
    config.scheme = (m_rt_opts.crypt.use_ssl ? Aws::Http::Scheme::HTTPS
                                             : Aws::Http::Scheme::HTTP);
    config.verifySSL = m_rt_opts.crypt.verify_server;
    long response_timeout =
        static_cast< long >(DEFAULT_RESPONSE_TIMEOUT) * 1000L;
    try {
        response_timeout =
            std::stol(m_rt_opts.conn.timeout, nullptr, 10) * 1000L;
    } catch (...) {
    }
    config.connectTimeoutMs = response_timeout;
    config.httpRequestTimeoutMs = response_timeout;
    config.requestTimeoutMs = response_timeout;
    m_http_client = Aws::Http::CreateHttpClient(config);
}

std::shared_ptr< Aws::Http::HttpResponse >
OpenSearchCommunication::IssueRequest(
    const std::string& endpoint, const Aws::Http::HttpMethod request_type,
    const std::string& content_type, const std::string& query,
    const std::string& fetch_size, const std::string& cursor) {
    // Generate http request
    std::shared_ptr< Aws::Http::HttpRequest > request =
        Aws::Http::CreateHttpRequest(
            Aws::String(
                m_rt_opts.conn.server
                + (m_rt_opts.conn.port.empty() ? "" : ":" + m_rt_opts.conn.port)
                + endpoint),
            request_type,
            Aws::Utils::Stream::DefaultResponseStreamFactoryMethod);

    // Set header type
    if (!content_type.empty())
        request->SetHeaderValue(Aws::Http::CONTENT_TYPE_HEADER, ctype);

    // Set body
    if (!query.empty() || !cursor.empty()) {
        rabbit::object body;
        if (!query.empty()) {
            body["query"] = query;
            if (!fetch_size.empty() && fetch_size != "-1")
                body["fetch_size"] = fetch_size;
        } else if (!cursor.empty()) {
            body["cursor"] = cursor;
        }
        std::shared_ptr< Aws::StringStream > aws_ss =
            Aws::MakeShared< Aws::StringStream >("RabbitStream");
        *aws_ss << std::string(body.str());
        request->AddContentBody(aws_ss);
        request->SetContentLength(std::to_string(body.str().size()));
    }

    // Handle authentication
    if (m_rt_opts.auth.auth_type == AUTHTYPE_BASIC) {
        std::string userpw_str =
            m_rt_opts.auth.username + ":" + m_rt_opts.auth.password;
        Aws::Utils::Array< unsigned char > userpw_arr(
            reinterpret_cast< const unsigned char* >(userpw_str.c_str()),
            userpw_str.length());
        std::string hashed_userpw =
            Aws::Utils::HashingUtils::Base64Encode(userpw_arr);
        request->SetAuthorization("Basic " + hashed_userpw);
    } else if (m_rt_opts.auth.auth_type == AUTHTYPE_IAM) {
        std::shared_ptr< Aws::Auth::ProfileConfigFileAWSCredentialsProvider >
            credential_provider = Aws::MakeShared<
                Aws::Auth::ProfileConfigFileAWSCredentialsProvider >(
                ALLOCATION_TAG.c_str(), ESODBC_PROFILE_NAME.c_str());
        Aws::Client::AWSAuthV4Signer signer(credential_provider,
                                            SERVICE_NAME.c_str(),
                                            m_rt_opts.auth.region.c_str());
        signer.SignRequest(*request);
    }

    // Issue request and return response
    return m_http_client->MakeRequest(request);
}

bool OpenSearchCommunication::IsSQLPluginDisabled(std::shared_ptr< ErrorDetails > error_details) {
    std::string error_type = error_details->source_type;
    if (error_type =="SQLFeatureDisabledException") {
        return true;
    }
    return false;
}

bool OpenSearchCommunication::IsSQLPluginAvailable() {
    LogMsg(OPENSEARCH_ALL, "Checking for SQL plugin status.");
    std::string test_query = "SELECT 1";
    try {
        std::shared_ptr< Aws::Http::HttpResponse > response =
            IssueRequest(SQL_ENDPOINT_FORMAT_RAW,
                         Aws::Http::HttpMethod::HTTP_POST, ctype, test_query);
        if (response == nullptr) {
            m_error_message =
                "Failed to receive response."
                "Received NULL response.";
            SetErrorDetails("Execution error", m_error_message,
                            ConnErrorType::CONN_ERROR_QUERY_SYNTAX);
            LogMsg(OPENSEARCH_ERROR, m_error_message.c_str());
            return false;
        }

        AwsHttpResponseToString(response, m_response_str);
        if (response->GetResponseCode() == Aws::Http::HttpResponseCode::OK) {
            return true;
        }
        else {
            std::unique_ptr< OpenSearchResult > result =
                std::make_unique< OpenSearchResult >();
            AwsHttpResponseToString(response, result->result_json);
            std::shared_ptr< ErrorDetails > error_details =
                ParseErrorResponse(*result);

            if(IsSQLPluginDisabled(error_details)) {
                m_error_message +=
                    "The SQL plugin is disabled. The SQL plugin must be "
                    "enabled in order to use this driver. Response body: '"
                    + m_response_str + "'";
                SetErrorDetails("Connection error", m_error_message,
                                ConnErrorType::CONN_ERROR_COMM_LINK_FAILURE);
            }

            if (response->HasClientError()) {
                m_error_message += " Client error: '"
                                   + response->GetClientErrorMessage() + "'.";
                SetErrorDetails("HTTP client error", m_error_message,
                                ConnErrorType::CONN_ERROR_COMM_LINK_FAILURE);
            }

            if (!m_response_str.empty()) {
                m_error_message += " Response error: '" + m_response_str + "'.";
                SetErrorDetails("Connection error", m_error_message,
                                ConnErrorType::CONN_ERROR_COMM_LINK_FAILURE);
            }
        }
    } catch (...) {
        m_error_message +=
            "Unexpected exception thrown from the server, "
            "the SQL plugin is not installed or in unhealthy status.";
        SetErrorDetails("Server error", m_error_message,
                        ConnErrorType::CONN_ERROR_COMM_LINK_FAILURE);
    }
    return false;
}

bool OpenSearchCommunication::EstablishConnection() {
    // Generate HttpClient Connection class if it does not exist
    LogMsg(OPENSEARCH_ALL, "Attempting to establish DB connection.");
    if (!m_http_client) {
        InitializeConnection();
    }

    // Check whether SQL plugin has been installed and enabled in the
    // OpenSearch server since the SQL plugin is a prerequisite to
    // use this driver.
    if(IsSQLPluginAvailable()) {
        return true;
    }

    LogMsg(OPENSEARCH_ERROR, m_error_message.c_str());
    return false;
}

std::vector< std::string > OpenSearchCommunication::GetColumnsWithSelectQuery(
    const std::string table_name) {
    std::vector< std::string > list_of_column;
    if (table_name.empty()) {
        m_error_type = ConnErrorType::CONN_ERROR_INVALID_NULL_PTR;
        m_error_message = "Query is NULL";
        LogMsg(OPENSEARCH_ERROR, m_error_message.c_str());
        return list_of_column;
    }

    // Prepare query
    std::string query = "SELECT * FROM " + table_name + " LIMIT 0";
    std::string msg = "Attempting to execute a query \"" + query + "\"";
    LogMsg(OPENSEARCH_DEBUG, msg.c_str());

    // Issue request
    std::shared_ptr< Aws::Http::HttpResponse > response =
        IssueRequest(SQL_ENDPOINT_FORMAT_JDBC, Aws::Http::HttpMethod::HTTP_POST,
                     ctype, query);

    // Validate response
    if (response == nullptr) {
        m_error_message =
            "Failed to receive response from query. "
            "Received NULL response.";
        SetErrorDetails("HTTP client error", m_error_message,
                        ConnErrorType::CONN_ERROR_COMM_LINK_FAILURE);
        LogMsg(OPENSEARCH_ERROR, m_error_message.c_str());
        return list_of_column;
    }

    // Convert body from Aws IOStream to string
    std::unique_ptr< OpenSearchResult > result = std::make_unique< OpenSearchResult >();
    AwsHttpResponseToString(response, result->result_json);

    // If response was not valid, set error
    if (response->GetResponseCode() != Aws::Http::HttpResponseCode::OK) {
        m_error_type = ConnErrorType::CONN_ERROR_QUERY_SYNTAX;
        m_error_message =
            "Http response code was not OK. Code received: "
            + std::to_string(static_cast< long >(response->GetResponseCode()))
            + ".";
        if (response->HasClientError())
            m_error_message +=
                " Client error: '" + response->GetClientErrorMessage() + "'.";
        if (!result->result_json.empty()) {
            m_error_message +=
                " Response error: '" + result->result_json + "'.";
        }
        SetErrorDetails("Connection error", m_error_message,
                        ConnErrorType::CONN_ERROR_COMM_LINK_FAILURE);
        LogMsg(OPENSEARCH_ERROR, m_error_message.c_str());
        return list_of_column;
    }

    GetJsonSchema(*result);

    rabbit::array schema_array = result->opensearch_result_doc["schema"];
    for (rabbit::array::iterator it = schema_array.begin();
         it != schema_array.end(); ++it) {
        std::string column_name = it->at("name").as_string();
        list_of_column.push_back(column_name);
    }

    return list_of_column;
}

int OpenSearchCommunication::ExecDirect(const char* query, const char* fetch_size_) {
    m_error_details.reset();
    if (!query) {
        m_error_message = "Query is NULL";
        SetErrorDetails("Execution error", m_error_message,
                        ConnErrorType::CONN_ERROR_INVALID_NULL_PTR);
        LogMsg(OPENSEARCH_ERROR, m_error_message.c_str());
        return -1;
    } else if (!m_http_client) {
        m_error_message = "Unable to connect. Please try connecting again.";
        SetErrorDetails("Execution error", m_error_message,
                        ConnErrorType::CONN_ERROR_COMM_LINK_FAILURE);
        LogMsg(OPENSEARCH_ERROR, m_error_message.c_str());
        return -1;
    }

    // Prepare statement
    std::string statement(query);
    std::string fetch_size(fetch_size_);
    std::string msg = "Attempting to execute a query \"" + statement + "\"";
    LogMsg(OPENSEARCH_DEBUG, msg.c_str());

    // Issue request
    std::shared_ptr< Aws::Http::HttpResponse > response =
        IssueRequest(SQL_ENDPOINT_FORMAT_JDBC, Aws::Http::HttpMethod::HTTP_POST,
                     ctype, statement, fetch_size);

    // Validate response
    if (response == nullptr) {
        m_error_message =
            "Failed to receive response from query. "
            "Received NULL response.";
        SetErrorDetails("Execution error", m_error_message,
                        ConnErrorType::CONN_ERROR_QUERY_SYNTAX);
        LogMsg(OPENSEARCH_ERROR, m_error_message.c_str());
        return -1;
    }

    // Convert body from Aws IOStream to string
    std::unique_ptr< OpenSearchResult > result = std::make_unique< OpenSearchResult >();
    AwsHttpResponseToString(response, result->result_json);

    // If response was not valid, set error
    if (response->GetResponseCode() != Aws::Http::HttpResponseCode::OK) {
        m_error_type = ConnErrorType::CONN_ERROR_QUERY_SYNTAX;
        m_error_message =
            "Http response code was not OK. Code received: "
            + std::to_string(static_cast< long >(response->GetResponseCode()))
            + ".";
        if (response->HasClientError())
            m_error_message +=
                " Client error: '" + response->GetClientErrorMessage() + "'.";
        if (!result->result_json.empty()) {
            m_error_details = ParseErrorResponse(*result.get());
            m_error_message +=
                " Response error: '" + result->result_json + "'.";
        }
        LogMsg(OPENSEARCH_ERROR, m_error_message.c_str());
        return -1;
    }

    // Add to result queue and return
    try {
        ConstructOpenSearchResult(*result);
    } catch (std::runtime_error& e) {
        m_error_message =
            "Received runtime exception: " + std::string(e.what());
        if (!result->result_json.empty()) {
            m_error_message += " Result body: " + result->result_json;
        }
        SetErrorDetails("Execution error", m_error_message,
                        ConnErrorType::CONN_ERROR_QUERY_SYNTAX);
        LogMsg(OPENSEARCH_ERROR, m_error_message.c_str());
        return -1;
    }

    const std::string cursor = result->cursor;
    while (!m_result_queue.push(QUEUE_TIMEOUT, result.get())) {
        if (ConnStatusType::CONNECTION_OK == m_status) {
            return -1;
        }
    }

    result.release();

    if (!cursor.empty()) {
        // If the response has a cursor, this thread will retrieve more result
        // pages asynchronously.
        std::thread([&, cursor]() { SendCursorQueries(cursor); }).detach();
    }

    return 0;
}

void OpenSearchCommunication::SendCursorQueries(std::string cursor) {
    if (cursor.empty()) {
        return;
    }
    m_is_retrieving = true;

    try {
        while (!cursor.empty() && m_is_retrieving) {
            std::shared_ptr< Aws::Http::HttpResponse > response = IssueRequest(
                SQL_ENDPOINT_FORMAT_JDBC, Aws::Http::HttpMethod::HTTP_POST,
                ctype, "", "", cursor);
            if (response == nullptr) {
                m_error_message =
                    "Failed to receive response from cursor. "
                    "Received NULL response.";
                SetErrorDetails("Cursor error", m_error_message,
                                ConnErrorType::CONN_ERROR_QUERY_SYNTAX);
                LogMsg(OPENSEARCH_ERROR, m_error_message.c_str());
                return;
            }

            std::unique_ptr< OpenSearchResult > result = std::make_unique< OpenSearchResult >();
            AwsHttpResponseToString(response, result->result_json);
            PrepareCursorResult(*result);

            if (result->opensearch_result_doc.has("cursor")) {
                cursor = result->opensearch_result_doc["cursor"].as_string();
                result->cursor = result->opensearch_result_doc["cursor"].as_string();
            } else {
                SendCloseCursorRequest(cursor);
                cursor.clear();
            }

            while (m_is_retrieving
                   && !m_result_queue.push(QUEUE_TIMEOUT, result.get())) {
            }

            // Don't release when attempting to push to the queue as it may take
            // multiple tries.
            result.release();
        }
    } catch (std::runtime_error& e) {
        m_error_message =
            "Received runtime exception: " + std::string(e.what());
        SetErrorDetails("Cursor error", m_error_message,
                        ConnErrorType::CONN_ERROR_QUERY_SYNTAX);
        LogMsg(OPENSEARCH_ERROR, m_error_message.c_str());
    }

    if (!m_is_retrieving) {
        m_result_queue.clear();
    } else {
        m_is_retrieving = false;
    }
}

void OpenSearchCommunication::SendCloseCursorRequest(const std::string& cursor) {
    std::shared_ptr< Aws::Http::HttpResponse > response =
        IssueRequest(SQL_ENDPOINT_CLOSE_CURSOR,
                     Aws::Http::HttpMethod::HTTP_POST, ctype, "", "", cursor);
    if (response == nullptr) {
        m_error_message =
            "Failed to receive response from cursor close request. "
            "Received NULL response.";
        SetErrorDetails("Cursor error", m_error_message,
                        ConnErrorType::CONN_ERROR_QUERY_SYNTAX);
        LogMsg(OPENSEARCH_ERROR, m_error_message.c_str());
    }
}

void OpenSearchCommunication::StopResultRetrieval() {
    m_is_retrieving = false;
    m_result_queue.clear();
}

void OpenSearchCommunication::ConstructOpenSearchResult(OpenSearchResult& result) {
    GetJsonSchema(result);
    rabbit::array schema_array = result.opensearch_result_doc["schema"];
    for (rabbit::array::iterator it = schema_array.begin();
         it != schema_array.end(); ++it) {
        std::string column_name = it->at("name").as_string();

        ColumnInfo col_info;
        col_info.field_name = column_name;
        col_info.type_oid = KEYWORD_TYPE_OID;
        col_info.type_size = KEYWORD_TYPE_SIZE;
        col_info.display_size = KEYWORD_DISPLAY_SIZE;
        col_info.length_of_str = KEYWORD_TYPE_SIZE;
        col_info.relation_id = 0;
        col_info.attribute_number = 0;

        result.column_info.push_back(col_info);
    }
    if (result.opensearch_result_doc.has("cursor")) {
        result.cursor = result.opensearch_result_doc["cursor"].as_string();
    }
    result.command_type = "SELECT";
    result.num_fields = (uint16_t)schema_array.size();
}

inline void OpenSearchCommunication::LogMsg(OpenSearchLogLevel level, const char* msg) {
#if WIN32
#pragma warning(push)
#pragma warning(disable : 4551)
#endif  // WIN32
    // cppcheck outputs an erroneous missing argument error which breaks build.
    // Disable for this function call
    MYLOG(level, "%s\n", msg);
#if WIN32
#pragma warning(pop)
#endif  // WIN32
}

OpenSearchResult* OpenSearchCommunication::PopResult() {
    OpenSearchResult* result = NULL;
    while (!m_result_queue.pop(QUEUE_TIMEOUT, result) && m_is_retrieving) {
    }

    return result;
}

// TODO #36 - Send query to database to get encoding
std::string OpenSearchCommunication::GetClientEncoding() {
    return m_client_encoding;
}

// TODO #36 - Send query to database to set encoding
bool OpenSearchCommunication::SetClientEncoding(std::string& encoding) {
    if (std::find(m_supported_client_encodings.begin(),
                  m_supported_client_encodings.end(), encoding)
        != m_supported_client_encodings.end()) {
        m_client_encoding = encoding;
        return true;
    }
    LogMsg(OPENSEARCH_ERROR,
           std::string("Failed to find encoding " + encoding).c_str());
    return false;
}

std::string OpenSearchCommunication::GetServerVersion() {
    if (!m_http_client) {
        InitializeConnection();
    }

    // Issue request
    std::shared_ptr< Aws::Http::HttpResponse > response =
        IssueRequest("", Aws::Http::HttpMethod::HTTP_GET, "", "", "");
    if (response == nullptr) {
        m_error_message =
            "Failed to receive response from server version query. "
            "Received NULL response.";
        SetErrorDetails("Connection error", m_error_message,
                        ConnErrorType::CONN_ERROR_COMM_LINK_FAILURE);
        LogMsg(OPENSEARCH_ERROR, m_error_message.c_str());
        return "";
    }

    // Parse server version
    if (response->GetResponseCode() == Aws::Http::HttpResponseCode::OK) {
        try {
            AwsHttpResponseToString(response, m_response_str);
            rabbit::document doc;
            doc.parse(m_response_str);
            if (doc.has("version") && doc["version"].has("number")) {
                return doc["version"]["number"].as_string();
            }

        } catch (const rabbit::type_mismatch& e) {
            m_error_message = "Error parsing main endpoint response: "
                              + std::string(e.what());
            SetErrorDetails("Connection error", m_error_message,
                            ConnErrorType::CONN_ERROR_COMM_LINK_FAILURE);
            LogMsg(OPENSEARCH_ERROR, m_error_message.c_str());
        } catch (const rabbit::parse_error& e) {
            m_error_message = "Error parsing main endpoint response: "
                              + std::string(e.what());
            SetErrorDetails("Connection error", m_error_message,
                            ConnErrorType::CONN_ERROR_COMM_LINK_FAILURE);
            LogMsg(OPENSEARCH_ERROR, m_error_message.c_str());
        } catch (const std::exception& e) {
            m_error_message = "Error parsing main endpoint response: "
                              + std::string(e.what());
            SetErrorDetails("Connection error", m_error_message,
                            ConnErrorType::CONN_ERROR_COMM_LINK_FAILURE);
            LogMsg(OPENSEARCH_ERROR, m_error_message.c_str());
        } catch (...) {
            LogMsg(OPENSEARCH_ERROR,
                   "Unknown exception thrown when parsing main endpoint "
                   "response.");
        }
    }
    LogMsg(OPENSEARCH_ERROR, m_error_message.c_str());
    return "";
}

std::string OpenSearchCommunication::GetClusterName() {
    if (!m_http_client) {
        InitializeConnection();
    }

    // Issue request
    std::shared_ptr< Aws::Http::HttpResponse > response =
        IssueRequest("", Aws::Http::HttpMethod::HTTP_GET, "", "", "");
    if (response == nullptr) {
        m_error_message =
            "Failed to receive response from cluster name query. "
            "Received NULL response.";
        SetErrorDetails("Connection error", m_error_message,
                        ConnErrorType::CONN_ERROR_COMM_LINK_FAILURE);
        LogMsg(OPENSEARCH_ERROR, m_error_message.c_str());
        return "";
    }

    // Parse cluster name
    if (response->GetResponseCode() == Aws::Http::HttpResponseCode::OK) {
        try {
            AwsHttpResponseToString(response, m_response_str);
            rabbit::document doc;
            doc.parse(m_response_str);
            if (doc.has("cluster_name")) {
                return doc["cluster_name"].as_string();
            }

        } catch (const rabbit::type_mismatch& e) {
            m_error_message = "Error parsing main endpoint response: "
                              + std::string(e.what());
            SetErrorDetails("Connection error", m_error_message,
                            ConnErrorType::CONN_ERROR_COMM_LINK_FAILURE);
            LogMsg(OPENSEARCH_ERROR, m_error_message.c_str());
        } catch (const rabbit::parse_error& e) {
            m_error_message = "Error parsing main endpoint response: "
                              + std::string(e.what());
            SetErrorDetails("Connection error", m_error_message,
                            ConnErrorType::CONN_ERROR_COMM_LINK_FAILURE);
            LogMsg(OPENSEARCH_ERROR, m_error_message.c_str());
        } catch (const std::exception& e) {
            m_error_message = "Error parsing main endpoint response: "
                              + std::string(e.what());
            SetErrorDetails("Connection error", m_error_message,
                            ConnErrorType::CONN_ERROR_COMM_LINK_FAILURE);
            LogMsg(OPENSEARCH_ERROR, m_error_message.c_str());
        } catch (...) {
            LogMsg(OPENSEARCH_ERROR,
                   "Unknown exception thrown when parsing main endpoint "
                   "response.");
        }
    }
    LogMsg(OPENSEARCH_ERROR, m_error_message.c_str());
    return "";
}<|MERGE_RESOLUTION|>--- conflicted
+++ resolved
@@ -43,15 +43,10 @@
 
 static const std::string ctype = "application/json";
 static const std::string SQL_ENDPOINT_FORMAT_JDBC =
-<<<<<<< HEAD
-    "/_opensearch/_sql?format=jdbc";
+    "/_plugins/_sql?format=jdbc";
 static const std::string SQL_ENDPOINT_FORMAT_RAW =
-    "/_opensearch/_sql?format=raw";
-static const std::string SQL_ENDPOINT_CLOSE_CURSOR = "/_opensearch/_sql/close";
-=======
-    "/_plugins/_sql?format=jdbc";
+    "/_plugins/_sql?format=raw";
 static const std::string SQL_ENDPOINT_CLOSE_CURSOR = "/_plugins/_sql/close";
->>>>>>> 54c13632
 static const std::string PLUGIN_ENDPOINT_FORMAT_JSON =
     "/_cat/plugins?format=json";
 static const std::string ALLOCATION_TAG = "AWS_SIGV4_AUTH";
