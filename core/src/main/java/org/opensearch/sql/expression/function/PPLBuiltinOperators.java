/*
 * Copyright OpenSearch Contributors
 * SPDX-License-Identifier: Apache-2.0
 */

package org.opensearch.sql.expression.function;

import static org.opensearch.sql.calcite.utils.UserDefinedFunctionUtils.adaptExprMethodToUDF;
import static org.opensearch.sql.calcite.utils.UserDefinedFunctionUtils.adaptExprMethodWithPropertiesToUDF;

import java.lang.reflect.InvocationTargetException;
import java.lang.reflect.Method;
import java.util.List;
import org.apache.calcite.adapter.enumerable.NullPolicy;
import org.apache.calcite.adapter.enumerable.RexImpTable;
import org.apache.calcite.adapter.enumerable.RexImpTable.RexCallImplementor;
import org.apache.calcite.adapter.enumerable.RexToLixTranslator;
import org.apache.calcite.avatica.util.TimeUnit;
import org.apache.calcite.linq4j.tree.Expression;
import org.apache.calcite.rex.RexCall;
import org.apache.calcite.sql.SqlOperator;
import org.apache.calcite.sql.type.ReturnTypes;
import org.apache.calcite.sql.type.SqlTypeTransforms;
import org.apache.calcite.sql.util.ReflectiveSqlOperatorTable;
import org.apache.calcite.util.BuiltInMethod;
import org.opensearch.sql.calcite.utils.PPLReturnTypes;
import org.opensearch.sql.data.type.ExprCoreType;
import org.opensearch.sql.expression.datetime.DateTimeFunctions;
import org.opensearch.sql.expression.function.udf.CryptographicFunction;
import org.opensearch.sql.expression.function.udf.datetime.AddSubDateFunction;
import org.opensearch.sql.expression.function.udf.datetime.CurrentFunction;
import org.opensearch.sql.expression.function.udf.datetime.DateAddSubFunction;
import org.opensearch.sql.expression.function.udf.datetime.DatePartFunction;
import org.opensearch.sql.expression.function.udf.datetime.DatetimeFunction;
import org.opensearch.sql.expression.function.udf.datetime.ExtractFunction;
import org.opensearch.sql.expression.function.udf.datetime.FormatFunction;
import org.opensearch.sql.expression.function.udf.datetime.FromUnixTimeFunction;
import org.opensearch.sql.expression.function.udf.datetime.LastDayFunction;
import org.opensearch.sql.expression.function.udf.datetime.PeriodNameFunction;
import org.opensearch.sql.expression.function.udf.datetime.SecToTimeFunction;
import org.opensearch.sql.expression.function.udf.datetime.SysdateFunction;
import org.opensearch.sql.expression.function.udf.datetime.TimestampAddFunction;
import org.opensearch.sql.expression.function.udf.datetime.TimestampDiffFunction;
import org.opensearch.sql.expression.function.udf.datetime.TimestampFunction;
import org.opensearch.sql.expression.function.udf.datetime.ToSecondsFunction;
import org.opensearch.sql.expression.function.udf.datetime.UnixTimestampFunction;
import org.opensearch.sql.expression.function.udf.datetime.WeekFunction;
import org.opensearch.sql.expression.function.udf.datetime.WeekdayFunction;
import org.opensearch.sql.expression.function.udf.datetime.YearweekFunction;
import org.opensearch.sql.expression.function.udf.ip.CidrMatchFunction;
import org.opensearch.sql.expression.function.udf.math.CRC32Function;
import org.opensearch.sql.expression.function.udf.math.ConvFunction;
import org.opensearch.sql.expression.function.udf.math.DivideFunction;
import org.opensearch.sql.expression.function.udf.math.EulerFunction;
import org.opensearch.sql.expression.function.udf.math.ModFunction;

/** Defines functions and operators that are implemented only by PPL */
public class PPLBuiltinOperators extends ReflectiveSqlOperatorTable {

  // Math functions
  public static final SqlOperator SPAN = new SpanFunctionImpl().toUDF("SPAN");
<<<<<<< HEAD
  public static final SqlOperator PATTERN_PARSER =
      new PatternParserFunctionImpl().toUDF("PATTERN_PARSER");
  public static final SqlOperator UNCOLLECT_PATTERNS = new SqlUncollectPatternsTableFunction();
=======
  public static final SqlOperator E = new EulerFunction().toUDF("E");
  public static final SqlOperator CONV = new ConvFunction().toUDF("CONVERT");
  public static final SqlOperator MOD = new ModFunction().toUDF("MOD");
  public static final SqlOperator CRC32 = new CRC32Function().toUDF("CRC32");
  public static final SqlOperator DIVIDE = new DivideFunction().toUDF("DIVIDE");
  public static final SqlOperator SHA2 = CryptographicFunction.sha2().toUDF("SHA2");
  public static final SqlOperator CIDRMATCH = new CidrMatchFunction().toUDF("CIDRMATCH");

  // Datetime function
  public static final SqlOperator TIMESTAMP = new TimestampFunction().toUDF("TIMESTAMP");
  public static final SqlOperator DATE =
      adaptExprMethodToUDF(
              DateTimeFunctions.class,
              "exprDate",
              PPLReturnTypes.DATE_FORCE_NULLABLE,
              NullPolicy.ARG0)
          .toUDF("DATE");
  public static final SqlOperator YEARWEEK = new YearweekFunction().toUDF("YEARWEEK");
  public static final SqlOperator WEEKDAY = new WeekdayFunction().toUDF("WEEKDAY");
  public static final SqlOperator UNIX_TIMESTAMP =
      new UnixTimestampFunction().toUDF("UNIX_TIMESTAMP");
  public static final SqlOperator TO_SECONDS = new ToSecondsFunction().toUDF("TO_SECONDS");
  public static final SqlOperator ADDTIME =
      adaptExprMethodWithPropertiesToUDF(
              DateTimeFunctions.class,
              "exprAddTime",
              PPLReturnTypes.TIME_APPLY_RETURN_TYPE,
              NullPolicy.ANY)
          .toUDF("ADDTIME");
  public static final SqlOperator SUBTIME =
      adaptExprMethodWithPropertiesToUDF(
              DateTimeFunctions.class,
              "exprSubTime",
              PPLReturnTypes.TIME_APPLY_RETURN_TYPE,
              NullPolicy.ANY)
          .toUDF("SUBTIME");
  public static final SqlOperator ADDDATE = new AddSubDateFunction(true).toUDF("ADDDATE");
  public static final SqlOperator SUBDATE = new AddSubDateFunction(false).toUDF("SUBDATE");
  public static final SqlOperator DATE_ADD = new DateAddSubFunction(true).toUDF("DATE_ADD");
  public static final SqlOperator DATE_SUB = new DateAddSubFunction(false).toUDF("DATE_SUB");
  public static final SqlOperator EXTRACT = new ExtractFunction().toUDF("EXTRACT");
  public static final SqlOperator YEAR = new DatePartFunction(TimeUnit.YEAR).toUDF("YEAR");
  public static final SqlOperator QUARTER = new DatePartFunction(TimeUnit.QUARTER).toUDF("QUARTER");
  public static final SqlOperator MONTH = new DatePartFunction(TimeUnit.MONTH).toUDF("MONTH");
  public static final SqlOperator DAY = new DatePartFunction(TimeUnit.DAY).toUDF("DAY");
  public static final SqlOperator DAY_OF_WEEK =
      new DatePartFunction(TimeUnit.DOW).toUDF("DAY_OF_WEEK");
  public static final SqlOperator DAY_OF_YEAR =
      new DatePartFunction(TimeUnit.DOY).toUDF("DAY_OF_YEAR");
  public static final SqlOperator HOUR = new DatePartFunction(TimeUnit.HOUR).toUDF("HOUR");
  public static final SqlOperator MINUTE = new DatePartFunction(TimeUnit.MINUTE).toUDF("MINUTE");
  public static final SqlOperator MINUTE_OF_DAY =
      adaptExprMethodToUDF(
              DateTimeFunctions.class,
              "exprMinuteOfDay",
              PPLReturnTypes.INTEGER_FORCE_NULLABLE,
              NullPolicy.ARG0)
          .toUDF("MINUTE_OF_DAY");
  public static final SqlOperator SECOND = new DatePartFunction(TimeUnit.SECOND).toUDF("SECOND");
  public static final SqlOperator MICROSECOND =
      new DatePartFunction(TimeUnit.MICROSECOND).toUDF("MICROSECOND");
  public static final SqlOperator NOW = new CurrentFunction(ExprCoreType.TIMESTAMP).toUDF("NOW");
  public static final SqlOperator CURRENT_TIME =
      new CurrentFunction(ExprCoreType.TIME).toUDF("CURRENT_TIME");
  public static final SqlOperator CURRENT_DATE =
      new CurrentFunction(ExprCoreType.DATE).toUDF("CURRENT_DATE");
  public static final SqlOperator DATE_FORMAT =
      new FormatFunction(ExprCoreType.DATE).toUDF("DATE_FORMAT");
  public static final SqlOperator TIME_FORMAT =
      new FormatFunction(ExprCoreType.TIME).toUDF("TIME_FORMAT");
  public static final SqlOperator DAYNAME = new PeriodNameFunction(TimeUnit.DAY).toUDF("DAYNAME");
  public static final SqlOperator MONTHNAME =
      new PeriodNameFunction(TimeUnit.MONTH).toUDF("MONTHNAME");
  public static final SqlOperator CONVERT_TZ =
      adaptExprMethodToUDF(
              DateTimeFunctions.class,
              "exprConvertTZ",
              PPLReturnTypes.TIMESTAMP_FORCE_NULLABLE,
              NullPolicy.ANY)
          .toUDF("CONVERT_TZ");
  public static final SqlOperator DATEDIFF =
      adaptExprMethodWithPropertiesToUDF(
              DateTimeFunctions.class,
              "exprDateDiff",
              ReturnTypes.BIGINT_FORCE_NULLABLE,
              NullPolicy.ANY)
          .toUDF("DATEDIFF");
  public static final SqlOperator TIMESTAMPDIFF =
      new TimestampDiffFunction().toUDF("TIMESTAMPDIFF");
  public static final SqlOperator LAST_DAY = new LastDayFunction().toUDF("LAST_DAY");
  public static final SqlOperator FROM_DAYS =
      adaptExprMethodToUDF(
              DateTimeFunctions.class,
              "exprFromDays",
              PPLReturnTypes.DATE_FORCE_NULLABLE,
              NullPolicy.ANY)
          .toUDF("FROM_DAYS");
  public static final SqlOperator FROM_UNIXTIME = new FromUnixTimeFunction().toUDF("FROM_UNIXTIME");
  public static final SqlOperator GET_FORMAT =
      adaptExprMethodToUDF(
              DateTimeFunctions.class,
              "exprGetFormat",
              ReturnTypes.VARCHAR.andThen(SqlTypeTransforms.FORCE_NULLABLE),
              NullPolicy.ANY)
          .toUDF("GET_FORMAT");
  public static final SqlOperator MAKEDATE =
      adaptExprMethodToUDF(
              DateTimeFunctions.class,
              "exprMakeDate",
              PPLReturnTypes.DATE_FORCE_NULLABLE,
              NullPolicy.ANY)
          .toUDF("MAKEDATE");
  public static final SqlOperator MAKETIME =
      adaptExprMethodToUDF(
              DateTimeFunctions.class,
              "exprMakeTime",
              PPLReturnTypes.TIME_FORCE_NULLABLE,
              NullPolicy.ANY)
          .toUDF("MAKETIME");
  public static final SqlOperator PERIOD_DIFF =
      adaptExprMethodToUDF(
              DateTimeFunctions.class,
              "exprPeriodDiff",
              PPLReturnTypes.INTEGER_FORCE_NULLABLE,
              NullPolicy.ANY)
          .toUDF("PERIOD_DIFF");
  public static final SqlOperator PERIOD_ADD =
      adaptExprMethodToUDF(
              DateTimeFunctions.class,
              "exprPeriodAdd",
              PPLReturnTypes.INTEGER_FORCE_NULLABLE,
              NullPolicy.ANY)
          .toUDF("PERIOD_ADD");
  public static final SqlOperator STR_TO_DATE =
      adaptExprMethodWithPropertiesToUDF(
              DateTimeFunctions.class,
              "exprStrToDate",
              PPLReturnTypes.TIMESTAMP_FORCE_NULLABLE,
              NullPolicy.ANY)
          .toUDF("STR_TO_DATE");
  public static final SqlOperator SYSDATE = new SysdateFunction().toUDF("SYSDATE");
  public static final SqlOperator SEC_TO_TIME = new SecToTimeFunction().toUDF("SEC_TO_TIME");
  public static final SqlOperator TIME =
      adaptExprMethodToUDF(
              DateTimeFunctions.class,
              "exprTime",
              PPLReturnTypes.TIME_FORCE_NULLABLE,
              NullPolicy.ARG0)
          .toUDF("TIME");
  public static final SqlOperator TIME_TO_SEC =
      adaptExprMethodToUDF(
              DateTimeFunctions.class,
              "exprTimeToSec",
              ReturnTypes.BIGINT_FORCE_NULLABLE,
              NullPolicy.ARG0)
          .toUDF("TIME_TO_SEC");
  public static final SqlOperator TIMEDIFF =
      adaptExprMethodToUDF(
              DateTimeFunctions.class,
              "exprTimeDiff",
              PPLReturnTypes.TIME_FORCE_NULLABLE,
              NullPolicy.ANY)
          .toUDF("TIME_DIFF");
  public static final SqlOperator TIMESTAMPADD = new TimestampAddFunction().toUDF("TIMESTAMPADD");
  public static final SqlOperator TO_DAYS =
      adaptExprMethodToUDF(
              DateTimeFunctions.class,
              "exprToDays",
              ReturnTypes.BIGINT_FORCE_NULLABLE,
              NullPolicy.ARG0)
          .toUDF("TO_DAYS");
  public static final SqlOperator DATETIME = new DatetimeFunction().toUDF("DATETIME");
  public static final SqlOperator UTC_DATE =
      adaptExprMethodWithPropertiesToUDF(
              DateTimeFunctions.class,
              "exprUtcDate",
              PPLReturnTypes.DATE_FORCE_NULLABLE,
              NullPolicy.NONE)
          .toUDF("UTC_DATE");
  public static final SqlOperator UTC_TIME =
      adaptExprMethodWithPropertiesToUDF(
              DateTimeFunctions.class,
              "exprUtcTime",
              PPLReturnTypes.TIME_FORCE_NULLABLE,
              NullPolicy.NONE)
          .toUDF("UTC_TIME");
  public static final SqlOperator UTC_TIMESTAMP =
      adaptExprMethodWithPropertiesToUDF(
              DateTimeFunctions.class,
              "exprUtcTimestamp",
              PPLReturnTypes.TIMESTAMP_FORCE_NULLABLE,
              NullPolicy.NONE)
          .toUDF("UTC_TIMESTAMP");
  public static final SqlOperator WEEK = new WeekFunction().toUDF("WEEK");
>>>>>>> 23407cb1

  /**
   * Invoking an implementor registered in {@link RexImpTable}, need to use reflection since they're
   * all private Use method directly in {@link BuiltInMethod} if possible, most operators'
   * implementor could be substituted by a single method.
   */
  private static Expression invokeCalciteImplementor(
      RexToLixTranslator translator, RexCall call, SqlOperator operator, Expression field)
      throws NoSuchMethodException, IllegalAccessException, InvocationTargetException {
    RexCallImplementor rexCallImplementor = RexImpTable.INSTANCE.get(operator);
    Method method =
        rexCallImplementor
            .getClass()
            .getDeclaredMethod(
                "implementSafe", RexToLixTranslator.class, RexCall.class, List.class);
    method.setAccessible(true);
    return (Expression) method.invoke(rexCallImplementor, translator, call, List.of(field));
  }
}<|MERGE_RESOLUTION|>--- conflicted
+++ resolved
@@ -59,11 +59,6 @@
 
   // Math functions
   public static final SqlOperator SPAN = new SpanFunctionImpl().toUDF("SPAN");
-<<<<<<< HEAD
-  public static final SqlOperator PATTERN_PARSER =
-      new PatternParserFunctionImpl().toUDF("PATTERN_PARSER");
-  public static final SqlOperator UNCOLLECT_PATTERNS = new SqlUncollectPatternsTableFunction();
-=======
   public static final SqlOperator E = new EulerFunction().toUDF("E");
   public static final SqlOperator CONV = new ConvFunction().toUDF("CONVERT");
   public static final SqlOperator MOD = new ModFunction().toUDF("MOD");
@@ -258,7 +253,9 @@
               NullPolicy.NONE)
           .toUDF("UTC_TIMESTAMP");
   public static final SqlOperator WEEK = new WeekFunction().toUDF("WEEK");
->>>>>>> 23407cb1
+  public static final SqlOperator PATTERN_PARSER =
+      new PatternParserFunctionImpl().toUDF("PATTERN_PARSER");
+  public static final SqlOperator UNCOLLECT_PATTERNS = new SqlUncollectPatternsTableFunction();
 
   /**
    * Invoking an implementor registered in {@link RexImpTable}, need to use reflection since they're
