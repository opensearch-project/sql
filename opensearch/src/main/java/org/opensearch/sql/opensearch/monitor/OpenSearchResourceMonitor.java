--- conflicted
+++ resolved
@@ -16,12 +16,8 @@
 
 /**
  * {@link ResourceMonitor} implementation on Elasticsearch. When the heap memory usage exceeds
-<<<<<<< HEAD
- * certain threshold, the monitor is not healthy. Todo, add metrics.
-=======
  * certain threshold, the monitor is not healthy.<br>
  * Todo, add metrics.
->>>>>>> b977f1ed
  */
 @Log4j2
 public class OpenSearchResourceMonitor extends ResourceMonitor {
@@ -29,11 +25,7 @@
   private final Retry retry;
   private final OpenSearchMemoryHealthy memoryMonitor;
 
-<<<<<<< HEAD
-  /** Constructor of ElasticsearchCircuitBreaker. */
-=======
   /** Constructor. */
->>>>>>> b977f1ed
   public OpenSearchResourceMonitor(Settings settings, OpenSearchMemoryHealthy memoryMonitor) {
     this.settings = settings;
     RetryConfig config =
