/*
 * Copyright OpenSearch Contributors
 * SPDX-License-Identifier: Apache-2.0
 */


package org.opensearch.sql.opensearch.storage.script.filter.lucene;

import static org.opensearch.sql.analysis.NestedAnalyzer.isNestedFunction;

import com.google.common.collect.ImmutableMap;
import java.util.Map;
import java.util.function.Function;
import org.opensearch.index.query.QueryBuilder;
import org.opensearch.sql.data.model.ExprBooleanValue;
import org.opensearch.sql.data.model.ExprByteValue;
import org.opensearch.sql.data.model.ExprDateValue;
import org.opensearch.sql.data.model.ExprDoubleValue;
import org.opensearch.sql.data.model.ExprFloatValue;
import org.opensearch.sql.data.model.ExprIntegerValue;
import org.opensearch.sql.data.model.ExprLongValue;
import org.opensearch.sql.data.model.ExprShortValue;
import org.opensearch.sql.data.model.ExprStringValue;
import org.opensearch.sql.data.model.ExprTimeValue;
import org.opensearch.sql.data.model.ExprTimestampValue;
import org.opensearch.sql.data.model.ExprValue;
import org.opensearch.sql.data.type.ExprCoreType;
import org.opensearch.sql.data.type.ExprType;
import org.opensearch.sql.expression.Expression;
import org.opensearch.sql.expression.FunctionExpression;
import org.opensearch.sql.expression.LiteralExpression;
import org.opensearch.sql.expression.NamedArgumentExpression;
import org.opensearch.sql.expression.ReferenceExpression;
import org.opensearch.sql.expression.function.BuiltinFunctionName;
import org.opensearch.sql.expression.function.FunctionName;

/**
 * Lucene query abstraction that builds Lucene query from function expression.
 */
public abstract class LuceneQuery {

  /**
   * Check if function expression supported by current Lucene query. Default behavior is that report
   * supported if:
   *
   * <ol>
   *   <li>Left is a reference
   *   <li>Right side is a literal
   * </ol>
   *
   * @param func function
   * @return return true if supported, otherwise false.
   */
  public boolean canSupport(FunctionExpression func) {
    return (func.getArguments().size() == 2)
        && (func.getArguments().get(0) instanceof ReferenceExpression)
        && (func.getArguments().get(1) instanceof LiteralExpression
        || literalExpressionWrappedByCast(func))
        || isMultiParameterQuery(func);
  }

  /**
   * Check if predicate expression has nested function on left side of predicate expression.
   * Validation for right side being a `LiteralExpression` is done in NestedQuery.
   * @param func function.
   * @return return true if function has supported nested function expression.
   */
  public boolean isNestedPredicate(FunctionExpression func) {
    return isNestedFunction(func.getArguments().get(0));
  }

  /**
   * Check if the function expression has multiple named argument expressions as the parameters.
   *
   * @param func      function
   * @return          return true if the expression is a multi-parameter function.
   */
  private boolean isMultiParameterQuery(FunctionExpression func) {
    for (Expression expr : func.getArguments()) {
      if (!(expr instanceof NamedArgumentExpression)) {
        return false;
      }
    }
    return true;
  }

  /**
   * Check if the second argument of the function is a literal expression wrapped by cast function.
   */
  private boolean literalExpressionWrappedByCast(FunctionExpression func) {
    if (func.getArguments().get(1) instanceof FunctionExpression) {
      FunctionExpression expr = (FunctionExpression) func.getArguments().get(1);
      return castMap.containsKey(expr.getFunctionName())
          && expr.getArguments().get(0) instanceof LiteralExpression;
    }
    return false;
  }

  /**
   * Build Lucene query from function expression.
   * The cast function is converted to literal expressions before generating DSL.
   *
   * @param func  function
   * @return      query
   */
  public QueryBuilder build(FunctionExpression func) {
    ReferenceExpression ref = (ReferenceExpression) func.getArguments().get(0);
    Expression expr = func.getArguments().get(1);
    ExprValue literalValue = expr instanceof LiteralExpression ? expr
        .valueOf() : cast((FunctionExpression) expr);
    return doBuild(ref.getAttr(), ref.type(), literalValue);
  }

  private ExprValue cast(FunctionExpression castFunction) {
    return castMap.get(castFunction.getFunctionName()).apply(
        (LiteralExpression) castFunction.getArguments().get(0));
  }

<<<<<<< HEAD
  /**
   * Type converting map.
   */
  private final Map<FunctionName, Function<LiteralExpression, ExprValue>> castMap = ImmutableMap
      .<FunctionName, Function<LiteralExpression, ExprValue>>builder()
      .put(BuiltinFunctionName.CAST_TO_STRING.getName(), expr -> {
        if (!expr.type().equals(ExprCoreType.STRING)) {
          return new ExprStringValue(String.valueOf(expr.valueOf().value()));
        } else {
          return expr.valueOf();
        }
      })
      .put(BuiltinFunctionName.CAST_TO_BYTE.getName(), expr -> {
        if (ExprCoreType.numberTypes().contains(expr.type())) {
          return new ExprByteValue(expr.valueOf().byteValue());
        } else if (expr.type().equals(ExprCoreType.BOOLEAN)) {
          return new ExprByteValue(expr.valueOf().booleanValue() ? 1 : 0);
        } else {
          return new ExprByteValue(Byte.valueOf(expr.valueOf().stringValue()));
        }
      })
      .put(BuiltinFunctionName.CAST_TO_SHORT.getName(), expr -> {
        if (ExprCoreType.numberTypes().contains(expr.type())) {
          return new ExprShortValue(expr.valueOf().shortValue());
        } else if (expr.type().equals(ExprCoreType.BOOLEAN)) {
          return new ExprShortValue(expr.valueOf().booleanValue() ? 1 : 0);
        } else {
          return new ExprShortValue(Short.valueOf(expr.valueOf().stringValue()));
        }
      })
      .put(BuiltinFunctionName.CAST_TO_INT.getName(), expr -> {
        if (ExprCoreType.numberTypes().contains(expr.type())) {
          return new ExprIntegerValue(expr.valueOf().integerValue());
        } else if (expr.type().equals(ExprCoreType.BOOLEAN)) {
          return new ExprIntegerValue(expr.valueOf().booleanValue() ? 1 : 0);
        } else {
          return new ExprIntegerValue(Integer.valueOf(expr.valueOf().stringValue()));
        }
      })
      .put(BuiltinFunctionName.CAST_TO_LONG.getName(), expr -> {
        if (ExprCoreType.numberTypes().contains(expr.type())) {
          return new ExprLongValue(expr.valueOf().longValue());
        } else if (expr.type().equals(ExprCoreType.BOOLEAN)) {
          return new ExprLongValue(expr.valueOf().booleanValue() ? 1 : 0);
        } else {
          return new ExprLongValue(Long.valueOf(expr.valueOf().stringValue()));
        }
      })
      .put(BuiltinFunctionName.CAST_TO_FLOAT.getName(), expr -> {
        if (ExprCoreType.numberTypes().contains(expr.type())) {
          return new ExprFloatValue(expr.valueOf().floatValue());
        } else if (expr.type().equals(ExprCoreType.BOOLEAN)) {
          return new ExprFloatValue(expr.valueOf().booleanValue() ? 1 : 0);
        } else {
          return new ExprFloatValue(Float.valueOf(expr.valueOf().stringValue()));
        }
      })
      .put(BuiltinFunctionName.CAST_TO_DOUBLE.getName(), expr -> {
        if (ExprCoreType.numberTypes().contains(expr.type())) {
          return new ExprDoubleValue(expr.valueOf().doubleValue());
        } else if (expr.type().equals(ExprCoreType.BOOLEAN)) {
          return new ExprDoubleValue(expr.valueOf().booleanValue() ? 1 : 0);
        } else {
          return new ExprDoubleValue(Double.valueOf(expr.valueOf().stringValue()));
        }
      })
      .put(BuiltinFunctionName.CAST_TO_BOOLEAN.getName(), expr -> {
        if (ExprCoreType.numberTypes().contains(expr.type())) {
          return expr.valueOf().doubleValue() != 0
              ? ExprBooleanValue.of(true) : ExprBooleanValue.of(false);
        } else if (expr.type().equals(ExprCoreType.STRING)) {
          return ExprBooleanValue.of(Boolean.valueOf(expr.valueOf().stringValue()));
        } else {
          return expr.valueOf();
        }
      })
      .put(BuiltinFunctionName.CAST_TO_DATE.getName(), expr -> {
        if (expr.type().equals(ExprCoreType.STRING)) {
          return new ExprDateValue(expr.valueOf().stringValue());
        } else {
          return new ExprDateValue(expr.valueOf().dateValue());
        }
      })
      .put(BuiltinFunctionName.CAST_TO_TIME.getName(), expr -> {
        if (expr.type().equals(ExprCoreType.STRING)) {
          return new ExprTimeValue(expr.valueOf().stringValue());
        } else {
          return new ExprTimeValue(expr.valueOf().timeValue());
        }
      })
      .put(BuiltinFunctionName.CAST_TO_DATETIME.getName(), expr -> {
        if (expr.type().equals(ExprCoreType.STRING)) {
          return new ExprDatetimeValue(expr.valueOf().stringValue());
        } else {
          return new ExprDatetimeValue(expr.valueOf().datetimeValue());
        }
      })
      .put(BuiltinFunctionName.CAST_TO_TIMESTAMP.getName(), expr -> {
        if (expr.type().equals(ExprCoreType.STRING)) {
          return new ExprTimestampValue(expr.valueOf().stringValue());
        } else {
          return new ExprTimestampValue(expr.valueOf().timestampValue());
        }
      })
      .build();
=======
  /** Type converting map. */
  private final Map<FunctionName, Function<LiteralExpression, ExprValue>> castMap =
      ImmutableMap.<FunctionName, Function<LiteralExpression, ExprValue>>builder()
          .put(
              BuiltinFunctionName.CAST_TO_STRING.getName(),
              expr -> {
                if (!expr.type().equals(ExprCoreType.STRING)) {
                  return new ExprStringValue(String.valueOf(expr.valueOf().value()));
                } else {
                  return expr.valueOf();
                }
              })
          .put(
              BuiltinFunctionName.CAST_TO_BYTE.getName(),
              expr -> {
                if (ExprCoreType.numberTypes().contains(expr.type())) {
                  return new ExprByteValue(expr.valueOf().byteValue());
                } else if (expr.type().equals(ExprCoreType.BOOLEAN)) {
                  return new ExprByteValue(expr.valueOf().booleanValue() ? 1 : 0);
                } else {
                  return new ExprByteValue(Byte.valueOf(expr.valueOf().stringValue()));
                }
              })
          .put(
              BuiltinFunctionName.CAST_TO_SHORT.getName(),
              expr -> {
                if (ExprCoreType.numberTypes().contains(expr.type())) {
                  return new ExprShortValue(expr.valueOf().shortValue());
                } else if (expr.type().equals(ExprCoreType.BOOLEAN)) {
                  return new ExprShortValue(expr.valueOf().booleanValue() ? 1 : 0);
                } else {
                  return new ExprShortValue(Short.valueOf(expr.valueOf().stringValue()));
                }
              })
          .put(
              BuiltinFunctionName.CAST_TO_INT.getName(),
              expr -> {
                if (ExprCoreType.numberTypes().contains(expr.type())) {
                  return new ExprIntegerValue(expr.valueOf().integerValue());
                } else if (expr.type().equals(ExprCoreType.BOOLEAN)) {
                  return new ExprIntegerValue(expr.valueOf().booleanValue() ? 1 : 0);
                } else {
                  return new ExprIntegerValue(Integer.valueOf(expr.valueOf().stringValue()));
                }
              })
          .put(
              BuiltinFunctionName.CAST_TO_LONG.getName(),
              expr -> {
                if (ExprCoreType.numberTypes().contains(expr.type())) {
                  return new ExprLongValue(expr.valueOf().longValue());
                } else if (expr.type().equals(ExprCoreType.BOOLEAN)) {
                  return new ExprLongValue(expr.valueOf().booleanValue() ? 1 : 0);
                } else {
                  return new ExprLongValue(Long.valueOf(expr.valueOf().stringValue()));
                }
              })
          .put(
              BuiltinFunctionName.CAST_TO_FLOAT.getName(),
              expr -> {
                if (ExprCoreType.numberTypes().contains(expr.type())) {
                  return new ExprFloatValue(expr.valueOf().floatValue());
                } else if (expr.type().equals(ExprCoreType.BOOLEAN)) {
                  return new ExprFloatValue(expr.valueOf().booleanValue() ? 1 : 0);
                } else {
                  return new ExprFloatValue(Float.valueOf(expr.valueOf().stringValue()));
                }
              })
          .put(
              BuiltinFunctionName.CAST_TO_DOUBLE.getName(),
              expr -> {
                if (ExprCoreType.numberTypes().contains(expr.type())) {
                  return new ExprDoubleValue(expr.valueOf().doubleValue());
                } else if (expr.type().equals(ExprCoreType.BOOLEAN)) {
                  return new ExprDoubleValue(expr.valueOf().booleanValue() ? 1 : 0);
                } else {
                  return new ExprDoubleValue(Double.valueOf(expr.valueOf().stringValue()));
                }
              })
          .put(
              BuiltinFunctionName.CAST_TO_BOOLEAN.getName(),
              expr -> {
                if (ExprCoreType.numberTypes().contains(expr.type())) {
                  return expr.valueOf().doubleValue() != 0
                      ? ExprBooleanValue.of(true)
                      : ExprBooleanValue.of(false);
                } else if (expr.type().equals(ExprCoreType.STRING)) {
                  return ExprBooleanValue.of(Boolean.valueOf(expr.valueOf().stringValue()));
                } else {
                  return expr.valueOf();
                }
              })
          .put(
              BuiltinFunctionName.CAST_TO_DATE.getName(),
              expr -> {
                if (expr.type().equals(ExprCoreType.STRING)) {
                  return new ExprDateValue(expr.valueOf().stringValue());
                } else {
                  return new ExprDateValue(expr.valueOf().dateValue());
                }
              })
          .put(
              BuiltinFunctionName.CAST_TO_TIME.getName(),
              expr -> {
                if (expr.type().equals(ExprCoreType.STRING)) {
                  return new ExprTimeValue(expr.valueOf().stringValue());
                } else {
                  return new ExprTimeValue(expr.valueOf().timeValue());
                }
              })
          .put(
              BuiltinFunctionName.CAST_TO_TIMESTAMP.getName(),
              expr -> {
                if (expr.type().equals(ExprCoreType.STRING)) {
                  return new ExprTimestampValue(expr.valueOf().stringValue());
                } else {
                  return new ExprTimestampValue(expr.valueOf().timestampValue());
                }
              })
          .build();
>>>>>>> 7e3a718f

  /**
   * Build method that subclass implements by default which is to build query
   * from reference and literal in function arguments.
   *
   * @param fieldName   field name
   * @param fieldType   field type
   * @param literal     field value literal
   * @return            query
   */
  protected QueryBuilder doBuild(String fieldName, ExprType fieldType, ExprValue literal) {
    throw new UnsupportedOperationException(
        "Subclass doesn't implement this and build method either");
  }
}<|MERGE_RESOLUTION|>--- conflicted
+++ resolved
@@ -116,7 +116,6 @@
         (LiteralExpression) castFunction.getArguments().get(0));
   }
 
-<<<<<<< HEAD
   /**
    * Type converting map.
    */
@@ -222,127 +221,6 @@
         }
       })
       .build();
-=======
-  /** Type converting map. */
-  private final Map<FunctionName, Function<LiteralExpression, ExprValue>> castMap =
-      ImmutableMap.<FunctionName, Function<LiteralExpression, ExprValue>>builder()
-          .put(
-              BuiltinFunctionName.CAST_TO_STRING.getName(),
-              expr -> {
-                if (!expr.type().equals(ExprCoreType.STRING)) {
-                  return new ExprStringValue(String.valueOf(expr.valueOf().value()));
-                } else {
-                  return expr.valueOf();
-                }
-              })
-          .put(
-              BuiltinFunctionName.CAST_TO_BYTE.getName(),
-              expr -> {
-                if (ExprCoreType.numberTypes().contains(expr.type())) {
-                  return new ExprByteValue(expr.valueOf().byteValue());
-                } else if (expr.type().equals(ExprCoreType.BOOLEAN)) {
-                  return new ExprByteValue(expr.valueOf().booleanValue() ? 1 : 0);
-                } else {
-                  return new ExprByteValue(Byte.valueOf(expr.valueOf().stringValue()));
-                }
-              })
-          .put(
-              BuiltinFunctionName.CAST_TO_SHORT.getName(),
-              expr -> {
-                if (ExprCoreType.numberTypes().contains(expr.type())) {
-                  return new ExprShortValue(expr.valueOf().shortValue());
-                } else if (expr.type().equals(ExprCoreType.BOOLEAN)) {
-                  return new ExprShortValue(expr.valueOf().booleanValue() ? 1 : 0);
-                } else {
-                  return new ExprShortValue(Short.valueOf(expr.valueOf().stringValue()));
-                }
-              })
-          .put(
-              BuiltinFunctionName.CAST_TO_INT.getName(),
-              expr -> {
-                if (ExprCoreType.numberTypes().contains(expr.type())) {
-                  return new ExprIntegerValue(expr.valueOf().integerValue());
-                } else if (expr.type().equals(ExprCoreType.BOOLEAN)) {
-                  return new ExprIntegerValue(expr.valueOf().booleanValue() ? 1 : 0);
-                } else {
-                  return new ExprIntegerValue(Integer.valueOf(expr.valueOf().stringValue()));
-                }
-              })
-          .put(
-              BuiltinFunctionName.CAST_TO_LONG.getName(),
-              expr -> {
-                if (ExprCoreType.numberTypes().contains(expr.type())) {
-                  return new ExprLongValue(expr.valueOf().longValue());
-                } else if (expr.type().equals(ExprCoreType.BOOLEAN)) {
-                  return new ExprLongValue(expr.valueOf().booleanValue() ? 1 : 0);
-                } else {
-                  return new ExprLongValue(Long.valueOf(expr.valueOf().stringValue()));
-                }
-              })
-          .put(
-              BuiltinFunctionName.CAST_TO_FLOAT.getName(),
-              expr -> {
-                if (ExprCoreType.numberTypes().contains(expr.type())) {
-                  return new ExprFloatValue(expr.valueOf().floatValue());
-                } else if (expr.type().equals(ExprCoreType.BOOLEAN)) {
-                  return new ExprFloatValue(expr.valueOf().booleanValue() ? 1 : 0);
-                } else {
-                  return new ExprFloatValue(Float.valueOf(expr.valueOf().stringValue()));
-                }
-              })
-          .put(
-              BuiltinFunctionName.CAST_TO_DOUBLE.getName(),
-              expr -> {
-                if (ExprCoreType.numberTypes().contains(expr.type())) {
-                  return new ExprDoubleValue(expr.valueOf().doubleValue());
-                } else if (expr.type().equals(ExprCoreType.BOOLEAN)) {
-                  return new ExprDoubleValue(expr.valueOf().booleanValue() ? 1 : 0);
-                } else {
-                  return new ExprDoubleValue(Double.valueOf(expr.valueOf().stringValue()));
-                }
-              })
-          .put(
-              BuiltinFunctionName.CAST_TO_BOOLEAN.getName(),
-              expr -> {
-                if (ExprCoreType.numberTypes().contains(expr.type())) {
-                  return expr.valueOf().doubleValue() != 0
-                      ? ExprBooleanValue.of(true)
-                      : ExprBooleanValue.of(false);
-                } else if (expr.type().equals(ExprCoreType.STRING)) {
-                  return ExprBooleanValue.of(Boolean.valueOf(expr.valueOf().stringValue()));
-                } else {
-                  return expr.valueOf();
-                }
-              })
-          .put(
-              BuiltinFunctionName.CAST_TO_DATE.getName(),
-              expr -> {
-                if (expr.type().equals(ExprCoreType.STRING)) {
-                  return new ExprDateValue(expr.valueOf().stringValue());
-                } else {
-                  return new ExprDateValue(expr.valueOf().dateValue());
-                }
-              })
-          .put(
-              BuiltinFunctionName.CAST_TO_TIME.getName(),
-              expr -> {
-                if (expr.type().equals(ExprCoreType.STRING)) {
-                  return new ExprTimeValue(expr.valueOf().stringValue());
-                } else {
-                  return new ExprTimeValue(expr.valueOf().timeValue());
-                }
-              })
-          .put(
-              BuiltinFunctionName.CAST_TO_TIMESTAMP.getName(),
-              expr -> {
-                if (expr.type().equals(ExprCoreType.STRING)) {
-                  return new ExprTimestampValue(expr.valueOf().stringValue());
-                } else {
-                  return new ExprTimestampValue(expr.valueOf().timestampValue());
-                }
-              })
-          .build();
->>>>>>> 7e3a718f
 
   /**
    * Build method that subclass implements by default which is to build query
