--- conflicted
+++ resolved
@@ -234,7 +234,6 @@
     Join.JoinType joinType = null;
     if (sqlLike) {
       joinType = ArgumentFactory.getJoinType(ctx.sqlLikeJoinType());
-<<<<<<< HEAD
     }
     List<Argument> arguments =
         ctx.joinOption().stream().map(o -> (Argument) expressionBuilder.visit(o)).toList();
@@ -248,21 +247,6 @@
       }
       joinType = joinTypeFromArgument;
     }
-=======
-    }
-    List<Argument> arguments =
-        ctx.joinOption().stream().map(o -> (Argument) expressionBuilder.visit(o)).toList();
-    Argument.ArgumentMap argumentMap = Argument.ArgumentMap.of(arguments);
-    if (argumentMap.get("type") != null) {
-      Join.JoinType joinTypeFromArgument = ArgumentFactory.getJoinType(argumentMap);
-      if (sqlLike && joinType != joinTypeFromArgument) {
-        throw new SemanticCheckException(
-            "Join type is ambiguous, remove either the join type before JOIN keyword or 'type='"
-                + " option.");
-      }
-      joinType = joinTypeFromArgument;
-    }
->>>>>>> 5be225ed
     if (!sqlLike && argumentMap.get("type") == null) {
       joinType = Join.JoinType.INNER;
     }
