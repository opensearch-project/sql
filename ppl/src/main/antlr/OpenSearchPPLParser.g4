/*
 * Copyright OpenSearch Contributors
 * SPDX-License-Identifier: Apache-2.0
 */


parser grammar OpenSearchPPLParser;


options { tokenVocab = OpenSearchPPLLexer; }
root
   : pplStatement? EOF
   ;

// statement
pplStatement
   : dmlStatement
   ;

dmlStatement
   : queryStatement
   ;

queryStatement
   : pplCommands (PIPE commands)*
   ;

subSearch
   : searchCommand (PIPE commands)*
   ;

// commands
pplCommands
   : searchCommand
   | describeCommand
   | showDataSourcesCommand
   ;

commands
   : whereCommand
   | fieldsCommand
   | joinCommand
   | renameCommand
   | statsCommand
   | dedupCommand
   | sortCommand
   | evalCommand
   | headCommand
   | topCommand
   | rareCommand
   | grokCommand
   | parseCommand
   | patternsCommand
   | lookupCommand
   | kmeansCommand
   | adCommand
   | mlCommand
   | fillnullCommand
   | trendlineCommand
   ;

commandName
   : SEARCH
   | DESCRIBE
   | SHOW
   | WHERE
   | FIELDS
   | JOIN
   | RENAME
   | STATS
   | DEDUP
   | SORT
   | EVAL
   | HEAD
   | TOP
   | RARE
   | GROK
   | PARSE
   | METHOD
   | PATTERNS
   | LOOKUP
   | KMEANS
   | AD
   | ML
   | FILLNULL
   | TRENDLINE
   ;

searchCommand
   : (SEARCH)? fromClause                       # searchFrom
   | (SEARCH)? fromClause logicalExpression     # searchFromFilter
   | (SEARCH)? logicalExpression fromClause     # searchFilterFrom
   ;

describeCommand
   : DESCRIBE tableSourceClause
   ;

showDataSourcesCommand
   : SHOW DATASOURCES
   ;

whereCommand
   : WHERE logicalExpression
   ;

fieldsCommand
   : FIELDS (PLUS | MINUS)? fieldList
   ;

renameCommand
   : RENAME renameClasue (COMMA renameClasue)*
   ;

statsCommand
   : STATS (PARTITIONS EQUAL partitions = integerLiteral)? (ALLNUM EQUAL allnum = booleanLiteral)? (DELIM EQUAL delim = stringLiteral)? statsAggTerm (COMMA statsAggTerm)* (statsByClause)? (DEDUP_SPLITVALUES EQUAL dedupsplit = booleanLiteral)?
   ;

dedupCommand
   : DEDUP (number = integerLiteral)? fieldList (KEEPEMPTY EQUAL keepempty = booleanLiteral)? (CONSECUTIVE EQUAL consecutive = booleanLiteral)?
   ;

sortCommand
   : SORT sortbyClause
   ;

evalCommand
   : EVAL evalClause (COMMA evalClause)*
   ;

headCommand
   : HEAD (number = integerLiteral)? (FROM from = integerLiteral)?
   ;

topCommand
   : TOP (number = integerLiteral)? fieldList (byClause)?
   ;

rareCommand
   : RARE (number = integerLiteral)? fieldList (byClause)?
   ;

grokCommand
   : GROK (source_field = expression) (pattern = stringLiteral)
   ;

parseCommand
   : PARSE (source_field = expression) (pattern = stringLiteral)
   ;

patternsCommand
   : PATTERNS (patternsParameter)* (source_field = expression)
   ;

patternsParameter
   : (NEW_FIELD EQUAL new_field = stringLiteral)
   | (PATTERN EQUAL pattern = stringLiteral)
   ;

patternsMethod
   : PUNCT
   | REGEX
   ;
// lookup
lookupCommand
   : LOOKUP tableSource lookupMappingList ((APPEND | REPLACE) outputCandidateList)?
   ;

lookupMappingList
   : lookupPair (COMMA lookupPair)*
   ;

outputCandidateList
   : lookupPair (COMMA lookupPair)*
   ;

 // The lookup pair will generate a K-V pair.
 // The format is Key -> Alias(outputFieldName, inputField), Value -> outputField. For example:
 // 1. When lookupPair is "name AS cName", the key will be Alias(cName, Field(name)), the value will be Field(cName)
 // 2. When lookupPair is "dept", the key is Alias(dept, Field(dept)), value is Field(dept)
lookupPair
   : inputField = fieldExpression (AS outputField = fieldExpression)?
   ;

fillnullCommand
   : FILLNULL (fillNullWithTheSameValue
   | fillNullWithFieldVariousValues)
   ;

fillNullWithTheSameValue
   : WITH nullReplacement = valueExpression IN nullableFieldList = fieldList
   ;

fillNullWithFieldVariousValues
   : USING nullReplacementExpression (COMMA nullReplacementExpression)*
   ;

nullReplacementExpression
   : nullableField = fieldExpression EQUAL nullReplacement = valueExpression
   ;

trendlineCommand
   : TRENDLINE (SORT sortField)? trendlineClause (trendlineClause)*
   ;

trendlineClause
   : trendlineType LT_PRTHS numberOfDataPoints = integerLiteral COMMA field = fieldExpression RT_PRTHS (AS alias = qualifiedName)?
   ;

trendlineType
   : SMA
   ;

kmeansCommand
   : KMEANS (kmeansParameter)*
   ;

kmeansParameter
   : (CENTROIDS EQUAL centroids = integerLiteral)
   | (ITERATIONS EQUAL iterations = integerLiteral)
   | (DISTANCE_TYPE EQUAL distance_type = stringLiteral)
   ;

adCommand
   : AD (adParameter)*
   ;

adParameter
   : (NUMBER_OF_TREES EQUAL number_of_trees = integerLiteral)
   | (SHINGLE_SIZE EQUAL shingle_size = integerLiteral)
   | (SAMPLE_SIZE EQUAL sample_size = integerLiteral)
   | (OUTPUT_AFTER EQUAL output_after = integerLiteral)
   | (TIME_DECAY EQUAL time_decay = decimalLiteral)
   | (ANOMALY_RATE EQUAL anomaly_rate = decimalLiteral)
   | (CATEGORY_FIELD EQUAL category_field = stringLiteral)
   | (TIME_FIELD EQUAL time_field = stringLiteral)
   | (DATE_FORMAT EQUAL date_format = stringLiteral)
   | (TIME_ZONE EQUAL time_zone = stringLiteral)
   | (TRAINING_DATA_SIZE EQUAL training_data_size = integerLiteral)
   | (ANOMALY_SCORE_THRESHOLD EQUAL anomaly_score_threshold = decimalLiteral)
   ;

mlCommand
   : ML (mlArg)*
   ;

mlArg
   : (argName = ident EQUAL argValue = literalValue)
   ;

// clauses
fromClause
   : SOURCE EQUAL tableOrSubqueryClause
   | INDEX EQUAL tableOrSubqueryClause
   | SOURCE EQUAL tableFunction
   | INDEX EQUAL tableFunction
   ;

tableOrSubqueryClause
   : LT_SQR_PRTHS subSearch RT_SQR_PRTHS (AS alias = qualifiedName)?
   | tableSourceClause
   ;

tableSourceClause
   : tableSource (COMMA tableSource)* (AS alias = qualifiedName)?
   ;

// join
joinCommand
   : (joinType) JOIN sideAlias joinHintList? joinCriteria? right = tableOrSubqueryClause
   ;

joinType
   : INNER?
   | CROSS
   | LEFT OUTER?
   | RIGHT OUTER?
   | FULL OUTER?
   | LEFT? SEMI
   | LEFT? ANTI
   ;

sideAlias
   : (LEFT EQUAL leftAlias = qualifiedName)? COMMA? (RIGHT EQUAL rightAlias = qualifiedName)?
   ;

joinCriteria
   : ON logicalExpression
   ;

joinHintList
   : hintPair (COMMA? hintPair)*
   ;

hintPair
   : leftHintKey = LEFT_HINT DOT ID EQUAL leftHintValue = ident             #leftHint
   | rightHintKey = RIGHT_HINT DOT ID EQUAL rightHintValue = ident          #rightHint
   ;

renameClasue
   : orignalField = wcFieldExpression AS renamedField = wcFieldExpression
   ;

byClause
   : BY fieldList
   ;

statsByClause
   : BY fieldList
   | BY bySpanClause
   | BY bySpanClause COMMA fieldList
   | BY fieldList COMMA bySpanClause
   ;

bySpanClause
   : spanClause (AS alias = qualifiedName)?
   ;

spanClause
   : SPAN LT_PRTHS fieldExpression COMMA value = literalValue (unit = timespanUnit)? RT_PRTHS
   ;

sortbyClause
   : sortField (COMMA sortField)*
   ;

evalClause
   : fieldExpression EQUAL expression
   ;

// aggregation terms
statsAggTerm
   : statsFunction (AS alias = wcFieldExpression)?
   ;

// aggregation functions
statsFunction
   : statsFunctionName LT_PRTHS valueExpression RT_PRTHS        # statsFunctionCall
   | COUNT LT_PRTHS RT_PRTHS                                    # countAllFunctionCall
   | (DISTINCT_COUNT | DC) LT_PRTHS valueExpression RT_PRTHS    # distinctCountFunctionCall
   | takeAggFunction                                            # takeAggFunctionCall
   | percentileApproxFunction                                   # percentileApproxFunctionCall
   ;

statsFunctionName
   : AVG
   | COUNT
   | SUM
   | MIN
   | MAX
   | VAR_SAMP
   | VAR_POP
   | STDDEV_SAMP
   | STDDEV_POP
   | PERCENTILE
   | PERCENTILE_APPROX
   ;

takeAggFunction
   : TAKE LT_PRTHS fieldExpression (COMMA size = integerLiteral)? RT_PRTHS
   ;

percentileApproxFunction
   : (PERCENTILE | PERCENTILE_APPROX) LT_PRTHS aggField = valueExpression
       COMMA percent = numericLiteral (COMMA compression = numericLiteral)? RT_PRTHS
   ;

numericLiteral
    : integerLiteral
    | decimalLiteral
    ;

// expressions
expression
   : logicalExpression
   | comparisonExpression
   | valueExpression
   ;

// predicates
logicalExpression
   : LT_PRTHS logicalExpression RT_PRTHS                        # parentheticLogicalExpr
   | NOT logicalExpression                                      # logicalNot
   | left = logicalExpression (AND)? right = logicalExpression  # logicalAnd
   | left = logicalExpression XOR right = logicalExpression     # logicalXor
   | left = logicalExpression OR right = logicalExpression      # logicalOr
   | comparisonExpression                                       # comparsion
   | booleanExpression                                          # booleanExpr
   | relevanceExpression                                        # relevanceExpr
   ;

comparisonExpression
<<<<<<< HEAD
   : left = valueExpression comparisonOperator right = valueExpression  # compareExpr
   | valueExpression NOT? IN valueList                                  # inExpr
=======
   : left = valueExpression comparisonOperator right = valueExpression      # compareExpr
   | valueExpression NOT? IN valueList                                      # inExpr
   | valueExpression NOT? BETWEEN valueExpression AND valueExpression       # between
>>>>>>> dee7107a
   ;

valueExpressionList
   : valueExpression
   | LT_PRTHS valueExpression (COMMA valueExpression)* RT_PRTHS
   ;

valueExpression
   : left = valueExpression binaryOperator = (STAR | DIVIDE | MODULE) right = valueExpression   # binaryArithmetic
   | left = valueExpression binaryOperator = (PLUS | MINUS) right = valueExpression             # binaryArithmetic
   | primaryExpression                                                                          # valueExpressionDefault
   | positionFunction                                                                           # positionFunctionCall
   | extractFunction                                                                            # extractFunctionCall
   | getFormatFunction                                                                          # getFormatFunctionCall
   | timestampFunction                                                                          # timestampFunctionCall
   | LT_PRTHS valueExpression RT_PRTHS                                                          # parentheticValueExpr
   | LT_SQR_PRTHS subSearch RT_SQR_PRTHS                                                        # scalarSubqueryExpr
   ;

primaryExpression
   : evalFunctionCall
   | dataTypeFunctionCall
   | fieldExpression
   | literalValue
   ;

positionFunction
   : positionFunctionName LT_PRTHS functionArg IN functionArg RT_PRTHS
   ;

booleanExpression
   : booleanFunctionCall                                                # booleanFunctionCallExpr
   | valueExpressionList NOT? IN LT_SQR_PRTHS subSearch RT_SQR_PRTHS    # inSubqueryExpr
   | EXISTS LT_SQR_PRTHS subSearch RT_SQR_PRTHS                         # existsSubqueryExpr
   ;

relevanceExpression
   : singleFieldRelevanceFunction
   | multiFieldRelevanceFunction
   ;

// Field is a single column
singleFieldRelevanceFunction
   : singleFieldRelevanceFunctionName LT_PRTHS field = relevanceField COMMA query = relevanceQuery (COMMA relevanceArg)* RT_PRTHS
   ;

// Field is a list of columns
multiFieldRelevanceFunction
   : multiFieldRelevanceFunctionName LT_PRTHS LT_SQR_PRTHS field = relevanceFieldAndWeight (COMMA field = relevanceFieldAndWeight)* RT_SQR_PRTHS COMMA query = relevanceQuery (COMMA relevanceArg)* RT_PRTHS
   ;

// tables
tableSource
   : tableQualifiedName
   | ID_DATE_SUFFIX
   ;

tableFunction
   : qualifiedName LT_PRTHS functionArgs RT_PRTHS
   ;

// fields
fieldList
   : fieldExpression (COMMA fieldExpression)*
   ;

wcFieldList
   : wcFieldExpression (COMMA wcFieldExpression)*
   ;

sortField
   : (PLUS | MINUS)? sortFieldExpression
   ;

sortFieldExpression
   : fieldExpression
   | AUTO LT_PRTHS fieldExpression RT_PRTHS
   | STR LT_PRTHS fieldExpression RT_PRTHS
   | IP LT_PRTHS fieldExpression RT_PRTHS
   | NUM LT_PRTHS fieldExpression RT_PRTHS
   ;

fieldExpression
   : qualifiedName
   ;

wcFieldExpression
   : wcQualifiedName
   ;

// functions
evalFunctionCall
   : evalFunctionName LT_PRTHS functionArgs RT_PRTHS
   ;

// cast function
dataTypeFunctionCall
   : CAST LT_PRTHS expression AS convertedDataType RT_PRTHS
   ;

// boolean functions
booleanFunctionCall
   : conditionFunctionName LT_PRTHS functionArgs RT_PRTHS
   ;

convertedDataType
   : typeName = DATE
   | typeName = TIME
   | typeName = TIMESTAMP
   | typeName = INT
   | typeName = INTEGER
   | typeName = DOUBLE
   | typeName = LONG
   | typeName = FLOAT
   | typeName = STRING
   | typeName = BOOLEAN
   | typeName = IP
   ;

evalFunctionName
   : mathematicalFunctionName
   | dateTimeFunctionName
   | textFunctionName
   | conditionFunctionName
   | flowControlFunctionName
   | systemFunctionName
   | positionFunctionName
   ;

functionArgs
   : (functionArg (COMMA functionArg)*)?
   ;

functionArg
   : (ident EQUAL)? expression
   ;

relevanceArg
   : relevanceArgName EQUAL relevanceArgValue
   ;

relevanceArgName
   : ALLOW_LEADING_WILDCARD
   | ANALYZER
   | ANALYZE_WILDCARD
   | AUTO_GENERATE_SYNONYMS_PHRASE_QUERY
   | BOOST
   | CUTOFF_FREQUENCY
   | DEFAULT_FIELD
   | DEFAULT_OPERATOR
   | ENABLE_POSITION_INCREMENTS
   | ESCAPE
   | FIELDS
   | FLAGS
   | FUZZINESS
   | FUZZY_MAX_EXPANSIONS
   | FUZZY_PREFIX_LENGTH
   | FUZZY_REWRITE
   | FUZZY_TRANSPOSITIONS
   | LENIENT
   | LOW_FREQ_OPERATOR
   | MAX_DETERMINIZED_STATES
   | MAX_EXPANSIONS
   | MINIMUM_SHOULD_MATCH
   | OPERATOR
   | PHRASE_SLOP
   | PREFIX_LENGTH
   | QUOTE_ANALYZER
   | QUOTE_FIELD_SUFFIX
   | REWRITE
   | SLOP
   | TIE_BREAKER
   | TIME_ZONE
   | TYPE
   | ZERO_TERMS_QUERY
   ;

relevanceFieldAndWeight
   : field = relevanceField
   | field = relevanceField weight = relevanceFieldWeight
   | field = relevanceField BIT_XOR_OP weight = relevanceFieldWeight
   ;

relevanceFieldWeight
   : integerLiteral
   | decimalLiteral
   ;

relevanceField
   : qualifiedName
   | stringLiteral
   ;

relevanceQuery
   : relevanceArgValue
   ;

relevanceArgValue
   : qualifiedName
   | literalValue
   ;

mathematicalFunctionName
   : ABS
   | CBRT
   | CEIL
   | CEILING
   | CONV
   | CRC32
   | E
   | EXP
   | FLOOR
   | LN
   | LOG
   | LOG10
   | LOG2
   | MOD
   | PI
   | POW
   | POWER
   | RAND
   | ROUND
   | SIGN
   | SQRT
   | TRUNCATE
   | trigonometricFunctionName
   ;

trigonometricFunctionName
   : ACOS
   | ASIN
   | ATAN
   | ATAN2
   | COS
   | COT
   | DEGREES
   | RADIANS
   | SIN
   | TAN
   ;

dateTimeFunctionName
   : ADDDATE
   | ADDTIME
   | CONVERT_TZ
   | CURDATE
   | CURRENT_DATE
   | CURRENT_TIME
   | CURRENT_TIMESTAMP
   | CURTIME
   | DATE
   | DATEDIFF
   | DATETIME
   | DATE_ADD
   | DATE_FORMAT
   | DATE_SUB
   | DAY
   | DAYNAME
   | DAYOFMONTH
   | DAYOFWEEK
   | DAYOFYEAR
   | DAY_OF_MONTH
   | DAY_OF_WEEK
   | DAY_OF_YEAR
   | FROM_DAYS
   | FROM_UNIXTIME
   | HOUR
   | HOUR_OF_DAY
   | LAST_DAY
   | LOCALTIME
   | LOCALTIMESTAMP
   | MAKEDATE
   | MAKETIME
   | MICROSECOND
   | MINUTE
   | MINUTE_OF_DAY
   | MINUTE_OF_HOUR
   | MONTH
   | MONTHNAME
   | MONTH_OF_YEAR
   | NOW
   | PERIOD_ADD
   | PERIOD_DIFF
   | QUARTER
   | SECOND
   | SECOND_OF_MINUTE
   | SEC_TO_TIME
   | STR_TO_DATE
   | SUBDATE
   | SUBTIME
   | SYSDATE
   | TIME
   | TIMEDIFF
   | TIMESTAMP
   | TIME_FORMAT
   | TIME_TO_SEC
   | TO_DAYS
   | TO_SECONDS
   | UNIX_TIMESTAMP
   | UTC_DATE
   | UTC_TIME
   | UTC_TIMESTAMP
   | WEEK
   | WEEKDAY
   | WEEK_OF_YEAR
   | YEAR
   | YEARWEEK
   ;

getFormatFunction
   : GET_FORMAT LT_PRTHS getFormatType COMMA functionArg RT_PRTHS
   ;

getFormatType
   : DATE
   | DATETIME
   | TIME
   | TIMESTAMP
   ;

extractFunction
   : EXTRACT LT_PRTHS datetimePart FROM functionArg RT_PRTHS
   ;

simpleDateTimePart
   : MICROSECOND
   | SECOND
   | MINUTE
   | HOUR
   | DAY
   | WEEK
   | MONTH
   | QUARTER
   | YEAR
   ;

complexDateTimePart
   : SECOND_MICROSECOND
   | MINUTE_MICROSECOND
   | MINUTE_SECOND
   | HOUR_MICROSECOND
   | HOUR_SECOND
   | HOUR_MINUTE
   | DAY_MICROSECOND
   | DAY_SECOND
   | DAY_MINUTE
   | DAY_HOUR
   | YEAR_MONTH
   ;

datetimePart
   : simpleDateTimePart
   | complexDateTimePart
   ;

timestampFunction
   : timestampFunctionName LT_PRTHS simpleDateTimePart COMMA firstArg = functionArg COMMA secondArg = functionArg RT_PRTHS
   ;

timestampFunctionName
   : TIMESTAMPADD
   | TIMESTAMPDIFF
   ;

// condition function return boolean value
conditionFunctionName
   : LIKE
   | ISNULL
   | ISNOTNULL
   | CIDRMATCH
   ;

// flow control function return non-boolean value
flowControlFunctionName
   : IF
   | IFNULL
   | NULLIF
   ;

systemFunctionName
   : TYPEOF
   ;

textFunctionName
   : SUBSTR
   | SUBSTRING
   | TRIM
   | LTRIM
   | RTRIM
   | LOWER
   | UPPER
   | CONCAT
   | CONCAT_WS
   | LENGTH
   | STRCMP
   | RIGHT
   | LEFT
   | ASCII
   | LOCATE
   | REPLACE
   | REVERSE
   ;

positionFunctionName
   : POSITION
   ;

// operators
 comparisonOperator
   : EQUAL
   | NOT_EQUAL
   | LESS
   | NOT_LESS
   | GREATER
   | NOT_GREATER
   | REGEXP
   ;

singleFieldRelevanceFunctionName
   : MATCH
   | MATCH_PHRASE
   | MATCH_BOOL_PREFIX
   | MATCH_PHRASE_PREFIX
   ;

multiFieldRelevanceFunctionName
   : SIMPLE_QUERY_STRING
   | MULTI_MATCH
   | QUERY_STRING
   ;

// literals and values
literalValue
   : intervalLiteral
   | stringLiteral
   | integerLiteral
   | decimalLiteral
   | booleanLiteral
   | datetimeLiteral //#datetime
   ;

intervalLiteral
   : INTERVAL valueExpression intervalUnit
   ;

stringLiteral
   : DQUOTA_STRING
   | SQUOTA_STRING
   ;

integerLiteral
   : (PLUS | MINUS)? INTEGER_LITERAL
   ;

decimalLiteral
   : (PLUS | MINUS)? DECIMAL_LITERAL
   ;

booleanLiteral
   : TRUE
   | FALSE
   ;

// Date and Time Literal, follow ANSI 92
datetimeLiteral
   : dateLiteral
   | timeLiteral
   | timestampLiteral
   ;

dateLiteral
   : DATE date = stringLiteral
   ;

timeLiteral
   : TIME time = stringLiteral
   ;

timestampLiteral
   : TIMESTAMP timestamp = stringLiteral
   ;

intervalUnit
   : MICROSECOND
   | SECOND
   | MINUTE
   | HOUR
   | DAY
   | WEEK
   | MONTH
   | QUARTER
   | YEAR
   | SECOND_MICROSECOND
   | MINUTE_MICROSECOND
   | MINUTE_SECOND
   | HOUR_MICROSECOND
   | HOUR_SECOND
   | HOUR_MINUTE
   | DAY_MICROSECOND
   | DAY_SECOND
   | DAY_MINUTE
   | DAY_HOUR
   | YEAR_MONTH
   ;

timespanUnit
   : MS
   | S
   | M
   | H
   | D
   | W
   | Q
   | Y
   | MILLISECOND
   | SECOND
   | MINUTE
   | HOUR
   | DAY
   | WEEK
   | MONTH
   | QUARTER
   | YEAR
   ;

valueList
   : LT_PRTHS literalValue (COMMA literalValue)* RT_PRTHS
   ;

qualifiedName
   : ident (DOT ident)* # identsAsQualifiedName
   ;

tableQualifiedName
   : tableIdent (DOT ident)* # identsAsTableQualifiedName
   ;

wcQualifiedName
   : wildcard (DOT wildcard)* # identsAsWildcardQualifiedName
   ;

ident
   : (DOT)? ID
   | BACKTICK ident BACKTICK
   | BQUOTA_STRING
   | keywordsCanBeId
   ;

tableIdent
   : (CLUSTER)? ident
   ;

wildcard
   : ident (MODULE ident)* (MODULE)?
   | SINGLE_QUOTE wildcard SINGLE_QUOTE
   | DOUBLE_QUOTE wildcard DOUBLE_QUOTE
   | BACKTICK wildcard BACKTICK
   ;

keywordsCanBeId
   : D // OD SQL and ODBC special
   | timespanUnit
   | SPAN
   | evalFunctionName
   | relevanceArgName
   | intervalUnit
   | trendlineType
   | singleFieldRelevanceFunctionName
   | multiFieldRelevanceFunctionName
   | commandName
   | comparisonOperator
   // commands assist keywords
   | IN
   | BETWEEN
   | EXISTS
   | SOURCE
   | INDEX
   | DESC
   | DATASOURCES
   | FROM
   | PATTERN
   | NEW_FIELD
   | REGEX
   | PUNCT
   | USING
   | CAST
   | GET_FORMAT
   | EXTRACT
   | INTERVAL
   | PLUS
   | MINUS
   // SORT FIELD KEYWORDS
   | AUTO
   | STR
   | IP
   | NUM
   // ARGUMENT KEYWORDS
   | KEEPEMPTY
   | CONSECUTIVE
   | DEDUP_SPLITVALUES
   | PARTITIONS
   | ALLNUM
   | DELIM
   | CENTROIDS
   | ITERATIONS
   | DISTANCE_TYPE
   | NUMBER_OF_TREES
   | SHINGLE_SIZE
   | SAMPLE_SIZE
   | OUTPUT_AFTER
   | TIME_DECAY
   | ANOMALY_RATE
   | CATEGORY_FIELD
   | TIME_FIELD
   | TIME_ZONE
   | TRAINING_DATA_SIZE
   | ANOMALY_SCORE_THRESHOLD
   // AGGREGATIONS
   | statsFunctionName
   | DISTINCT_COUNT
   | ESTDC
   | ESTDC_ERROR
   | MEAN
   | MEDIAN
   | MODE
   | RANGE
   | STDEV
   | STDEVP
   | SUMSQ
   | VAR_SAMP
   | VAR_POP
   | TAKE
   | FIRST
   | LAST
   | LIST
   | VALUES
   | EARLIEST
   | EARLIEST_TIME
   | LATEST
   | LATEST_TIME
   | PER_DAY
   | PER_HOUR
   | PER_MINUTE
   | PER_SECOND
   | RATE
   | SPARKLINE
   | C
   | DC
   // JOIN TYPE
   | OUTER
   | INNER
   | CROSS
   | LEFT
   | RIGHT
   | FULL
   | SEMI
   | ANTI
   ;<|MERGE_RESOLUTION|>--- conflicted
+++ resolved
@@ -390,14 +390,9 @@
    ;
 
 comparisonExpression
-<<<<<<< HEAD
-   : left = valueExpression comparisonOperator right = valueExpression  # compareExpr
-   | valueExpression NOT? IN valueList                                  # inExpr
-=======
    : left = valueExpression comparisonOperator right = valueExpression      # compareExpr
    | valueExpression NOT? IN valueList                                      # inExpr
    | valueExpression NOT? BETWEEN valueExpression AND valueExpression       # between
->>>>>>> dee7107a
    ;
 
 valueExpressionList
