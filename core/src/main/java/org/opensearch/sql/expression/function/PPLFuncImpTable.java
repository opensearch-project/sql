/*
 * Copyright OpenSearch Contributors
 * SPDX-License-Identifier: Apache-2.0
 */

package org.opensearch.sql.expression.function;

import static org.apache.calcite.sql.type.SqlTypeFamily.IGNORE;
import static org.opensearch.sql.calcite.utils.OpenSearchTypeFactory.getLegacyTypeName;
import static org.opensearch.sql.expression.function.BuiltinFunctionName.*;

import com.google.common.collect.ImmutableMap;
import java.math.BigDecimal;
import java.util.ArrayList;
import java.util.Arrays;
import java.util.HashMap;
import java.util.List;
import java.util.Map;
import java.util.Objects;
import java.util.Optional;
import java.util.StringJoiner;
import java.util.function.BiFunction;
import java.util.stream.Collectors;
import org.apache.calcite.rel.type.RelDataType;
import org.apache.calcite.rex.RexBuilder;
import org.apache.calcite.rex.RexNode;
import org.apache.calcite.sql.SqlOperator;
import org.apache.calcite.sql.fun.SqlLibraryOperators;
import org.apache.calcite.sql.fun.SqlStdOperatorTable;
import org.apache.calcite.sql.fun.SqlTrimFunction.Flag;
import org.apache.calcite.sql.type.CompositeOperandTypeChecker;
import org.apache.calcite.sql.type.ImplicitCastOperandTypeChecker;
import org.apache.calcite.sql.type.OperandTypes;
import org.apache.calcite.sql.type.SameOperandTypeChecker;
import org.apache.calcite.sql.type.SqlOperandTypeChecker;
import org.apache.calcite.sql.type.SqlTypeFamily;
import org.apache.calcite.sql.type.SqlTypeName;
import org.apache.calcite.sql.validate.SqlUserDefinedFunction;
import org.apache.commons.lang3.function.TriFunction;
import org.apache.commons.lang3.tuple.Pair;
import org.apache.logging.log4j.LogManager;
import org.apache.logging.log4j.Logger;
import org.opensearch.sql.calcite.utils.OpenSearchTypeFactory;
import org.opensearch.sql.exception.ExpressionEvaluationException;
import org.opensearch.sql.executor.QueryType;

public class PPLFuncImpTable {
  private static final Logger logger = LogManager.getLogger(PPLFuncImpTable.class);

  public interface FunctionImp {
<<<<<<< HEAD
    RelDataType ANY_TYPE = TYPE_FACTORY.createSqlType(SqlTypeName.ANY);

    // TODO: Support argument coercion and casting
=======
>>>>>>> 270aa0dc
    RexNode resolve(RexBuilder builder, RexNode... args);

    /**
     * @return the PPLTypeChecker. Default return null implies unknown parameters {@link
     *     CalciteFuncSignature} won't check parameters if it's null
     */
    default PPLTypeChecker getTypeChecker() {
      return null;
    }
  }

  public interface FunctionImp1 extends FunctionImp {
    RexNode resolve(RexBuilder builder, RexNode arg1);

    PPLTypeChecker IGNORE_1 = PPLTypeChecker.family(IGNORE);

    @Override
    default RexNode resolve(RexBuilder builder, RexNode... args) {
      if (args.length != 1) {
        throw new IllegalArgumentException("This function requires exactly 1 arguments");
      }
      return resolve(builder, args[0]);
    }

    @Override
    default PPLTypeChecker getTypeChecker() {
      return IGNORE_1;
    }
  }

  public interface FunctionImp2 extends FunctionImp {
    PPLTypeChecker IGNORE_2 = PPLTypeChecker.family(IGNORE, IGNORE);

    RexNode resolve(RexBuilder builder, RexNode arg1, RexNode arg2);

    @Override
    default RexNode resolve(RexBuilder builder, RexNode... args) {
      if (args.length != 2) {
        throw new IllegalArgumentException("This function requires exactly 2 arguments");
      }
      return resolve(builder, args[0], args[1]);
    }

    @Override
    default PPLTypeChecker getTypeChecker() {
      return IGNORE_2;
    }
  }

  /** The singleton instance. */
  public static final PPLFuncImpTable INSTANCE;

  static {
    final Builder builder = new Builder();
    builder.populate();
    INSTANCE = new PPLFuncImpTable(builder);
  }

  /**
   * The registry for built-in functions. Functions defined by the PPL specification, whose
   * implementations are independent of any specific data storage, should be registered here
   * internally.
   */
  private final ImmutableMap<BuiltinFunctionName, List<Pair<CalciteFuncSignature, FunctionImp>>>
      functionRegistry;

  /**
   * The external function registry. Functions whose implementations depend on a specific data
   * engine should be registered here. This reduces coupling between the core module and particular
   * storage backends.
   */
  private final Map<BuiltinFunctionName, List<Pair<CalciteFuncSignature, FunctionImp>>>
      externalFunctionRegistry;

  private PPLFuncImpTable(Builder builder) {
    final ImmutableMap.Builder<BuiltinFunctionName, List<Pair<CalciteFuncSignature, FunctionImp>>>
        mapBuilder = ImmutableMap.builder();
    builder.map.forEach((k, v) -> mapBuilder.put(k, List.copyOf(v)));
    this.functionRegistry = ImmutableMap.copyOf(mapBuilder.build());
    this.externalFunctionRegistry = new HashMap<>();
  }

  /**
   * Register a function implementation from external services dynamically.
   *
   * @param functionName the name of the function, has to be defined in BuiltinFunctionName
   * @param functionImp the implementation of the function
   */
  public void registerExternalFunction(BuiltinFunctionName functionName, FunctionImp functionImp) {
    CalciteFuncSignature signature =
        new CalciteFuncSignature(functionName.getName(), functionImp.getTypeChecker());
    if (externalFunctionRegistry.containsKey(functionName)) {
      externalFunctionRegistry.get(functionName).add(Pair.of(signature, functionImp));
    } else {
      externalFunctionRegistry.put(
          functionName, new ArrayList<>(List.of(Pair.of(signature, functionImp))));
    }
  }

  public RexNode resolve(final RexBuilder builder, final String functionName, RexNode... args) {
    Optional<BuiltinFunctionName> funcNameOpt = BuiltinFunctionName.of(functionName);
    if (funcNameOpt.isEmpty()) {
      throw new IllegalArgumentException(String.format("Unsupported function: %s", functionName));
    }
    return resolve(builder, funcNameOpt.get(), args);
  }

  public RexNode resolve(
      final RexBuilder builder, final BuiltinFunctionName functionName, RexNode... args) {
    // Check the external function registry first. This allows the data-storage-dependent
    // function implementations to override the internal ones with the same name.
    List<Pair<CalciteFuncSignature, FunctionImp>> implementList =
        externalFunctionRegistry.get(functionName);
    // If the function is not part of the external registry, check the internal registry.
    if (implementList == null) {
      implementList = functionRegistry.get(functionName);
    }
    if (implementList == null || implementList.isEmpty()) {
      throw new IllegalStateException(String.format("Cannot resolve function: %s", functionName));
    }
    List<RelDataType> argTypes = Arrays.stream(args).map(RexNode::getType).toList();
    try {
      for (Map.Entry<CalciteFuncSignature, FunctionImp> implement : implementList) {
        if (implement.getKey().match(functionName.getName(), argTypes)) {
          return implement.getValue().resolve(builder, args);
        }
      }
    } catch (Exception e) {
      throw new ExpressionEvaluationException(
          String.format(
              "Cannot resolve function: %s, arguments: %s, caused by: %s",
              functionName, getActualSignature(argTypes), e.getMessage()),
          e);
    }
    StringJoiner allowedSignatures = new StringJoiner(",");
    for (var implement : implementList) {
      allowedSignatures.add(implement.getKey().typeChecker().getAllowedSignatures());
    }
    throw new ExpressionEvaluationException(
        String.format(
            "%s function expects {%s}, but got %s",
            functionName, allowedSignatures, getActualSignature(argTypes)));
  }

  private static String getActualSignature(List<RelDataType> argTypes) {
    return "["
        + argTypes.stream()
            .map(OpenSearchTypeFactory::convertRelDataTypeToExprType)
            .map(Objects::toString)
            .collect(Collectors.joining(","))
        + "]";
  }

  @SuppressWarnings({"UnusedReturnValue", "SameParameterValue"})
  private abstract static class AbstractBuilder {

    /** Maps an operator to an implementation. */
    abstract void register(BuiltinFunctionName functionName, FunctionImp functionImp);

    void registerOperator(BuiltinFunctionName functionName, SqlOperator operator) {
      SqlOperandTypeChecker typeChecker;
      if (operator instanceof SqlUserDefinedFunction udfOperator) {
        typeChecker = extractTypeCheckerFromUDF(udfOperator);
      } else {
        typeChecker = operator.getOperandTypeChecker();
      }

      // Only the composite operand type checker for UDFs are concerned here.
      if (operator instanceof SqlUserDefinedFunction
          && typeChecker instanceof CompositeOperandTypeChecker compositeTypeChecker) {
        // UDFs implement their own composite type checkers, which always use OR logic for argument
        // types. Verifying the composition type would require accessing a protected field in
        // CompositeOperandTypeChecker. If access to this field is not allowed, type checking will
        // be skipped, so we avoid checking the composition type here.
        register(functionName, wrapWithCompositeTypeChecker(operator, compositeTypeChecker, false));
      } else if (typeChecker instanceof ImplicitCastOperandTypeChecker implicitCastTypeChecker) {
        register(functionName, wrapWithImplicitCastTypeChecker(operator, implicitCastTypeChecker));
      } else if (typeChecker instanceof CompositeOperandTypeChecker compositeTypeChecker) {
        // If compositeTypeChecker contains operand checkers other than family type checkers or
        // other than OR compositions, the function with be registered with a null type checker,
        // which means the function will not be type checked.
        register(functionName, wrapWithCompositeTypeChecker(operator, compositeTypeChecker, true));
      } else if (typeChecker instanceof SameOperandTypeChecker comparableTypeChecker) {
        // Comparison operators like EQUAL, GREATER_THAN, LESS_THAN, etc.
        // SameOperandTypeCheckers like COALESCE, IFNULL, etc.
        register(functionName, wrapWithComparableTypeChecker(operator, comparableTypeChecker));
      } else {
        logger.info(
            "Cannot create type checker for function: {}. Will skip its type checking",
            functionName);
        register(
            functionName,
            (RexBuilder builder, RexNode... node) -> builder.makeCall(operator, node));
      }
    }

    private static SqlOperandTypeChecker extractTypeCheckerFromUDF(
        SqlUserDefinedFunction udfOperator) {
      UDFOperandMetadata udfOperandMetadata =
          (UDFOperandMetadata) udfOperator.getOperandTypeChecker();
      return (udfOperandMetadata == null) ? null : udfOperandMetadata.getInnerTypeChecker();
    }

    /**
     * Wrap a SqlOperator into a FunctionImp with a composite type checker.
     *
     * @param operator the SqlOperator to wrap
     * @param typeChecker the CompositeOperandTypeChecker to use for type checking
     * @param checkCompositionType if true, the type checker will check whether the composition type
     *     of the type checker is OR.
     * @return a FunctionImp that resolves to the operator and has the specified type checker
     */
    private static FunctionImp wrapWithCompositeTypeChecker(
        SqlOperator operator,
        CompositeOperandTypeChecker typeChecker,
        boolean checkCompositionType) {
      return new FunctionImp() {
        @Override
        public RexNode resolve(RexBuilder builder, RexNode... args) {
          return builder.makeCall(operator, args);
        }

        @Override
        public PPLTypeChecker getTypeChecker() {
          try {
            return PPLTypeChecker.wrapComposite(typeChecker, checkCompositionType);
          } catch (IllegalArgumentException | UnsupportedOperationException e) {
            logger.debug(
                String.format(
                    "Failed to create composite type checker for operator: %s. Will skip its type"
                        + " checking",
                    operator.getName()),
                e);
            return null;
          }
        }
      };
    }

    private static FunctionImp wrapWithImplicitCastTypeChecker(
        SqlOperator operator, ImplicitCastOperandTypeChecker typeChecker) {
      return new FunctionImp() {
        @Override
        public RexNode resolve(RexBuilder builder, RexNode... args) {
          return builder.makeCall(operator, args);
        }

        @Override
        public PPLTypeChecker getTypeChecker() {
          return PPLTypeChecker.wrapFamily(typeChecker);
        }
      };
    }

    private static FunctionImp wrapWithComparableTypeChecker(
        SqlOperator operator, SameOperandTypeChecker typeChecker) {
      return new FunctionImp() {
        @Override
        public RexNode resolve(RexBuilder builder, RexNode... args) {
          return builder.makeCall(operator, args);
        }

        @Override
        public PPLTypeChecker getTypeChecker() {
          return PPLTypeChecker.wrapComparable(typeChecker);
        }
      };
    }

    private static FunctionImp createFunctionImpWithTypeChecker(
        BiFunction<RexBuilder, RexNode, RexNode> resolver, PPLTypeChecker typeChecker) {
      return new FunctionImp1() {
        @Override
        public RexNode resolve(RexBuilder builder, RexNode arg1) {
          return resolver.apply(builder, arg1);
        }

        @Override
        public PPLTypeChecker getTypeChecker() {
          return typeChecker;
        }
      };
    }

    private static FunctionImp createFunctionImpWithTypeChecker(
        TriFunction<RexBuilder, RexNode, RexNode, RexNode> resolver, PPLTypeChecker typeChecker) {
      return new FunctionImp2() {
        @Override
        public RexNode resolve(RexBuilder builder, RexNode arg1, RexNode arg2) {
          return resolver.apply(builder, arg1, arg2);
        }

        @Override
        public PPLTypeChecker getTypeChecker() {
          return typeChecker;
        }
      };
    }

    void populate() {
      // Register std operator
      registerOperator(AND, SqlStdOperatorTable.AND);
      registerOperator(OR, SqlStdOperatorTable.OR);
      registerOperator(NOT, SqlStdOperatorTable.NOT);
      registerOperator(NOTEQUAL, SqlStdOperatorTable.NOT_EQUALS);
      registerOperator(EQUAL, SqlStdOperatorTable.EQUALS);
      registerOperator(GREATER, SqlStdOperatorTable.GREATER_THAN);
      registerOperator(GTE, SqlStdOperatorTable.GREATER_THAN_OR_EQUAL);
      registerOperator(LESS, SqlStdOperatorTable.LESS_THAN);
      registerOperator(LTE, SqlStdOperatorTable.LESS_THAN_OR_EQUAL);
      registerOperator(ADD, SqlStdOperatorTable.PLUS);
      registerOperator(SUBTRACT, SqlStdOperatorTable.MINUS);
      registerOperator(MULTIPLY, SqlStdOperatorTable.MULTIPLY);
      registerOperator(TRUNCATE, SqlStdOperatorTable.TRUNCATE);
      registerOperator(ASCII, SqlStdOperatorTable.ASCII);
      registerOperator(LENGTH, SqlStdOperatorTable.CHAR_LENGTH);
      registerOperator(LOWER, SqlStdOperatorTable.LOWER);
      registerOperator(POSITION, SqlStdOperatorTable.POSITION);
      registerOperator(LOCATE, SqlStdOperatorTable.POSITION);
      registerOperator(REPLACE, SqlStdOperatorTable.REPLACE);
      registerOperator(UPPER, SqlStdOperatorTable.UPPER);
      registerOperator(ABS, SqlStdOperatorTable.ABS);
      registerOperator(ACOS, SqlStdOperatorTable.ACOS);
      registerOperator(ASIN, SqlStdOperatorTable.ASIN);
      registerOperator(ATAN, SqlStdOperatorTable.ATAN);
      registerOperator(ATAN2, SqlStdOperatorTable.ATAN2);
      registerOperator(CEIL, SqlStdOperatorTable.CEIL);
      registerOperator(CEILING, SqlStdOperatorTable.CEIL);
      registerOperator(COS, SqlStdOperatorTable.COS);
      registerOperator(COT, SqlStdOperatorTable.COT);
      registerOperator(DEGREES, SqlStdOperatorTable.DEGREES);
      registerOperator(EXP, SqlStdOperatorTable.EXP);
      registerOperator(FLOOR, SqlStdOperatorTable.FLOOR);
      registerOperator(LN, SqlStdOperatorTable.LN);
      registerOperator(LOG10, SqlStdOperatorTable.LOG10);
      registerOperator(PI, SqlStdOperatorTable.PI);
      registerOperator(POW, SqlStdOperatorTable.POWER);
      registerOperator(POWER, SqlStdOperatorTable.POWER);
      registerOperator(RADIANS, SqlStdOperatorTable.RADIANS);
      registerOperator(RAND, SqlStdOperatorTable.RAND);
      registerOperator(ROUND, SqlStdOperatorTable.ROUND);
      registerOperator(SIGN, SqlStdOperatorTable.SIGN);
      registerOperator(SIN, SqlStdOperatorTable.SIN);
      registerOperator(CBRT, SqlStdOperatorTable.CBRT);
      registerOperator(IS_NOT_NULL, SqlStdOperatorTable.IS_NOT_NULL);
      registerOperator(IS_PRESENT, SqlStdOperatorTable.IS_NOT_NULL);
      registerOperator(IS_NULL, SqlStdOperatorTable.IS_NULL);
      registerOperator(IFNULL, SqlStdOperatorTable.COALESCE);
      registerOperator(COALESCE, SqlStdOperatorTable.COALESCE);

      // Register library operator
      registerOperator(REGEXP, SqlLibraryOperators.REGEXP);
      registerOperator(CONCAT, SqlLibraryOperators.CONCAT_FUNCTION);
      registerOperator(CONCAT_WS, SqlLibraryOperators.CONCAT_WS);
      registerOperator(LIKE, SqlLibraryOperators.ILIKE);
      registerOperator(CONCAT_WS, SqlLibraryOperators.CONCAT_WS);
      registerOperator(REVERSE, SqlLibraryOperators.REVERSE);
      registerOperator(RIGHT, SqlLibraryOperators.RIGHT);
      registerOperator(LEFT, SqlLibraryOperators.LEFT);
      registerOperator(LOG2, SqlLibraryOperators.LOG2);
      registerOperator(MD5, SqlLibraryOperators.MD5);
      registerOperator(SHA1, SqlLibraryOperators.SHA1);
      registerOperator(INTERNAL_REGEXP_EXTRACT, SqlLibraryOperators.REGEXP_EXTRACT);
      registerOperator(INTERNAL_REGEXP_REPLACE_2, SqlLibraryOperators.REGEXP_REPLACE_2);

      // Register PPL UDF operator
      registerOperator(SPAN, PPLBuiltinOperators.SPAN);
      registerOperator(E, PPLBuiltinOperators.E);
      registerOperator(CONV, PPLBuiltinOperators.CONV);
      registerOperator(MOD, PPLBuiltinOperators.MOD);
      registerOperator(MODULUS, PPLBuiltinOperators.MOD);
      registerOperator(MODULUSFUNCTION, PPLBuiltinOperators.MOD);
      registerOperator(CRC32, PPLBuiltinOperators.CRC32);
      registerOperator(DIVIDE, PPLBuiltinOperators.DIVIDE);
      registerOperator(SHA2, PPLBuiltinOperators.SHA2);
      registerOperator(CIDRMATCH, PPLBuiltinOperators.CIDRMATCH);
      registerOperator(INTERNAL_GROK, PPLBuiltinOperators.GROK);

      // Register PPL Datetime UDF operator
      registerOperator(TIMESTAMP, PPLBuiltinOperators.TIMESTAMP);
      registerOperator(DATE, PPLBuiltinOperators.DATE);
      registerOperator(TIME, PPLBuiltinOperators.TIME);
      registerOperator(UTC_TIME, PPLBuiltinOperators.UTC_TIME);
      registerOperator(UTC_DATE, PPLBuiltinOperators.UTC_DATE);
      registerOperator(UTC_TIMESTAMP, PPLBuiltinOperators.UTC_TIMESTAMP);
      registerOperator(YEAR, PPLBuiltinOperators.YEAR);
      registerOperator(YEARWEEK, PPLBuiltinOperators.YEARWEEK);
      registerOperator(WEEKDAY, PPLBuiltinOperators.WEEKDAY);
      registerOperator(UNIX_TIMESTAMP, PPLBuiltinOperators.UNIX_TIMESTAMP);
      registerOperator(TO_SECONDS, PPLBuiltinOperators.TO_SECONDS);
      registerOperator(TO_DAYS, PPLBuiltinOperators.TO_DAYS);
      registerOperator(ADDTIME, PPLBuiltinOperators.ADDTIME);
      registerOperator(SUBTIME, PPLBuiltinOperators.SUBTIME);
      registerOperator(ADDDATE, PPLBuiltinOperators.ADDDATE);
      registerOperator(SUBDATE, PPLBuiltinOperators.SUBDATE);
      registerOperator(DATE_ADD, PPLBuiltinOperators.DATE_ADD);
      registerOperator(DATE_SUB, PPLBuiltinOperators.DATE_SUB);
      registerOperator(EXTRACT, PPLBuiltinOperators.EXTRACT);
      registerOperator(QUARTER, PPLBuiltinOperators.QUARTER);
      registerOperator(MONTH, PPLBuiltinOperators.MONTH);
      registerOperator(MONTH_OF_YEAR, PPLBuiltinOperators.MONTH);
      registerOperator(DAY, PPLBuiltinOperators.DAY);
      registerOperator(DAYOFMONTH, PPLBuiltinOperators.DAY);
      registerOperator(DAY_OF_MONTH, PPLBuiltinOperators.DAY);
      registerOperator(DAYOFWEEK, PPLBuiltinOperators.DAY_OF_WEEK);
      registerOperator(DAY_OF_WEEK, PPLBuiltinOperators.DAY_OF_WEEK);
      registerOperator(DAYOFYEAR, PPLBuiltinOperators.DAY_OF_YEAR);
      registerOperator(DAY_OF_YEAR, PPLBuiltinOperators.DAY_OF_YEAR);
      registerOperator(HOUR, PPLBuiltinOperators.HOUR);
      registerOperator(HOUR_OF_DAY, PPLBuiltinOperators.HOUR);
      registerOperator(MINUTE, PPLBuiltinOperators.MINUTE);
      registerOperator(MINUTE_OF_HOUR, PPLBuiltinOperators.MINUTE);
      registerOperator(MINUTE_OF_DAY, PPLBuiltinOperators.MINUTE_OF_DAY);
      registerOperator(SECOND, PPLBuiltinOperators.SECOND);
      registerOperator(SECOND_OF_MINUTE, PPLBuiltinOperators.SECOND);
      registerOperator(MICROSECOND, PPLBuiltinOperators.MICROSECOND);
      registerOperator(CURRENT_TIMESTAMP, PPLBuiltinOperators.NOW);
      registerOperator(NOW, PPLBuiltinOperators.NOW);
      registerOperator(LOCALTIMESTAMP, PPLBuiltinOperators.NOW);
      registerOperator(LOCALTIME, PPLBuiltinOperators.NOW);
      registerOperator(CURTIME, PPLBuiltinOperators.CURRENT_TIME);
      registerOperator(CURRENT_TIME, PPLBuiltinOperators.CURRENT_TIME);
      registerOperator(CURRENT_DATE, PPLBuiltinOperators.CURRENT_DATE);
      registerOperator(CURDATE, PPLBuiltinOperators.CURRENT_DATE);
      registerOperator(DATE_FORMAT, PPLBuiltinOperators.DATE_FORMAT);
      registerOperator(TIME_FORMAT, PPLBuiltinOperators.TIME_FORMAT);
      registerOperator(DAYNAME, PPLBuiltinOperators.DAYNAME);
      registerOperator(MONTHNAME, PPLBuiltinOperators.MONTHNAME);
      registerOperator(CONVERT_TZ, PPLBuiltinOperators.CONVERT_TZ);
      registerOperator(DATEDIFF, PPLBuiltinOperators.DATEDIFF);
      registerOperator(DATETIME, PPLBuiltinOperators.DATETIME);
      registerOperator(TIMESTAMPDIFF, PPLBuiltinOperators.TIMESTAMPDIFF);
      registerOperator(LAST_DAY, PPLBuiltinOperators.LAST_DAY);
      registerOperator(FROM_DAYS, PPLBuiltinOperators.FROM_DAYS);
      registerOperator(FROM_UNIXTIME, PPLBuiltinOperators.FROM_UNIXTIME);
      registerOperator(GET_FORMAT, PPLBuiltinOperators.GET_FORMAT);
      registerOperator(MAKEDATE, PPLBuiltinOperators.MAKEDATE);
      registerOperator(MAKETIME, PPLBuiltinOperators.MAKETIME);
      registerOperator(PERIOD_ADD, PPLBuiltinOperators.PERIOD_ADD);
      registerOperator(PERIOD_DIFF, PPLBuiltinOperators.PERIOD_DIFF);
      registerOperator(SEC_TO_TIME, PPLBuiltinOperators.SEC_TO_TIME);
      registerOperator(STR_TO_DATE, PPLBuiltinOperators.STR_TO_DATE);
      registerOperator(SYSDATE, PPLBuiltinOperators.SYSDATE);
      registerOperator(TIME_TO_SEC, PPLBuiltinOperators.TIME_TO_SEC);
      registerOperator(TIMEDIFF, PPLBuiltinOperators.TIMEDIFF);
      registerOperator(TIMESTAMPADD, PPLBuiltinOperators.TIMESTAMPADD);
      registerOperator(WEEK, PPLBuiltinOperators.WEEK);
      registerOperator(WEEK_OF_YEAR, PPLBuiltinOperators.WEEK);
      registerOperator(WEEKOFYEAR, PPLBuiltinOperators.WEEK);

      // Register implementation.
      // Note, make the implementation an individual class if too complex.
      register(
          TRIM,
          createFunctionImpWithTypeChecker(
              (builder, arg) ->
                  builder.makeCall(
                      SqlStdOperatorTable.TRIM,
                      builder.makeFlag(Flag.BOTH),
                      builder.makeLiteral(" "),
                      arg),
              PPLTypeChecker.family(SqlTypeFamily.STRING)));

      register(
          LTRIM,
          createFunctionImpWithTypeChecker(
              (builder, arg) ->
                  builder.makeCall(
                      SqlStdOperatorTable.TRIM,
                      builder.makeFlag(Flag.LEADING),
                      builder.makeLiteral(" "),
                      arg),
              PPLTypeChecker.family(SqlTypeFamily.STRING)));
      register(
          RTRIM,
          createFunctionImpWithTypeChecker(
              (builder, arg) ->
                  builder.makeCall(
                      SqlStdOperatorTable.TRIM,
                      builder.makeFlag(Flag.TRAILING),
                      builder.makeLiteral(" "),
                      arg),
              PPLTypeChecker.family(SqlTypeFamily.STRING)));
      register(
          STRCMP,
          createFunctionImpWithTypeChecker(
              (builder, arg1, arg2) -> builder.makeCall(SqlLibraryOperators.STRCMP, arg2, arg1),
              PPLTypeChecker.family(SqlTypeFamily.STRING, SqlTypeFamily.STRING)));
      // SqlStdOperatorTable.SUBSTRING.getOperandTypeChecker is null. We manually create a type
      // checker for it.
      register(
          SUBSTRING,
          wrapWithCompositeTypeChecker(
              SqlStdOperatorTable.SUBSTRING,
              (CompositeOperandTypeChecker)
                  OperandTypes.STRING_INTEGER.or(OperandTypes.STRING_INTEGER_INTEGER),
              false));
      register(
          SUBSTR,
          wrapWithCompositeTypeChecker(
              SqlStdOperatorTable.SUBSTRING,
              (CompositeOperandTypeChecker)
                  OperandTypes.STRING_INTEGER.or(OperandTypes.STRING_INTEGER_INTEGER),
              false));
      // SqlStdOperatorTable.ITEM.getOperandTypeChecker() checks only the first operand instead of
      // all operands. Therefore, we wrap it with a custom CompositeOperandTypeChecker to check both
      // operands.
      register(
          INTERNAL_ITEM,
          wrapWithCompositeTypeChecker(
              SqlStdOperatorTable.ITEM,
              (CompositeOperandTypeChecker)
                  OperandTypes.family(SqlTypeFamily.ARRAY, SqlTypeFamily.INTEGER)
                      .or(OperandTypes.family(SqlTypeFamily.MAP, SqlTypeFamily.ANY)),
              false));
      register(
          LOG,
          createFunctionImpWithTypeChecker(
              (builder, arg1, arg2) -> builder.makeCall(SqlLibraryOperators.LOG, arg2, arg1),
              PPLTypeChecker.family(SqlTypeFamily.NUMERIC, SqlTypeFamily.NUMERIC)));
      register(
          LOG,
          createFunctionImpWithTypeChecker(
              (builder, arg) ->
                  builder.makeCall(
                      SqlLibraryOperators.LOG,
                      arg,
                      builder.makeApproxLiteral(BigDecimal.valueOf(Math.E))),
              PPLTypeChecker.family(SqlTypeFamily.NUMERIC)));
      // SqlStdOperatorTable.SQRT is declared but not implemented. The call to SQRT in Calcite is
      // converted to POWER(x, 0.5).
      register(
          SQRT,
          createFunctionImpWithTypeChecker(
              (builder, arg) ->
                  builder.makeCall(
                      SqlStdOperatorTable.POWER,
                      arg,
                      builder.makeApproxLiteral(BigDecimal.valueOf(0.5))),
              PPLTypeChecker.family(SqlTypeFamily.NUMERIC)));
      register(
          TYPEOF,
          (FunctionImp1)
              (builder, arg) ->
                  builder.makeLiteral(getLegacyTypeName(arg.getType(), QueryType.PPL)));
      register(XOR, new XOR_FUNC());
      // SqlStdOperatorTable.CASE.getOperandTypeChecker is null. We manually create a type checker
      // for it. The second and third operands are required to be of the same type. If not,
      // it will throw an IllegalArgumentException with information Can't find leastRestrictive type
      register(
          IF,
          wrapWithImplicitCastTypeChecker(
              SqlStdOperatorTable.CASE,
              OperandTypes.family(SqlTypeFamily.BOOLEAN, SqlTypeFamily.ANY, SqlTypeFamily.ANY)));
      register(
          NULLIF,
          createFunctionImpWithTypeChecker(
              (builder, arg1, arg2) ->
                  builder.makeCall(
                      SqlStdOperatorTable.CASE,
                      builder.makeCall(SqlStdOperatorTable.EQUALS, arg1, arg2),
                      builder.makeNullLiteral(arg1.getType()),
                      arg1),
              PPLTypeChecker.wrapComparable((SameOperandTypeChecker) OperandTypes.SAME_SAME)));
      register(
          IS_EMPTY,
          createFunctionImpWithTypeChecker(
              (builder, arg) ->
                  builder.makeCall(
                      SqlStdOperatorTable.OR,
                      builder.makeCall(SqlStdOperatorTable.IS_NULL, arg),
                      builder.makeCall(SqlStdOperatorTable.IS_EMPTY, arg)),
              PPLTypeChecker.family(SqlTypeFamily.ANY)));
      register(
          IS_BLANK,
          createFunctionImpWithTypeChecker(
              (builder, arg) ->
                  builder.makeCall(
                      SqlStdOperatorTable.OR,
                      builder.makeCall(SqlStdOperatorTable.IS_NULL, arg),
                      builder.makeCall(
                          SqlStdOperatorTable.IS_EMPTY,
                          builder.makeCall(
                              SqlStdOperatorTable.TRIM,
                              builder.makeFlag(Flag.BOTH),
                              builder.makeLiteral(" "),
                              arg))),
              PPLTypeChecker.family(SqlTypeFamily.ANY)));
    }
  }

  private static class Builder extends AbstractBuilder {
    private final Map<BuiltinFunctionName, List<Pair<CalciteFuncSignature, FunctionImp>>> map =
        new HashMap<>();

    @Override
    void register(BuiltinFunctionName functionName, FunctionImp implement) {
      CalciteFuncSignature signature =
          new CalciteFuncSignature(functionName.getName(), implement.getTypeChecker());
      if (map.containsKey(functionName)) {
        map.get(functionName).add(Pair.of(signature, implement));
      } else {
        map.put(functionName, new ArrayList<>(List.of(Pair.of(signature, implement))));
      }
    }
  }

  // -------------------------------------------------------------
  //                   FUNCTIONS
  // -------------------------------------------------------------
  /** Implement XOR via NOT_EQUAL, and limit the arguments' type to boolean only */
  private static class XOR_FUNC implements FunctionImp2 {
    @Override
    public RexNode resolve(RexBuilder builder, RexNode arg1, RexNode arg2) {
      return builder.makeCall(SqlStdOperatorTable.NOT_EQUALS, arg1, arg2);
    }

    @Override
    public PPLTypeChecker getTypeChecker() {
      SqlTypeFamily booleanFamily = SqlTypeName.BOOLEAN.getFamily();
      return PPLTypeChecker.family(booleanFamily, booleanFamily);
    }
  }
}<|MERGE_RESOLUTION|>--- conflicted
+++ resolved
@@ -6,6 +6,7 @@
 package org.opensearch.sql.expression.function;
 
 import static org.apache.calcite.sql.type.SqlTypeFamily.IGNORE;
+import static org.opensearch.sql.calcite.utils.OpenSearchTypeFactory.TYPE_FACTORY;
 import static org.opensearch.sql.calcite.utils.OpenSearchTypeFactory.getLegacyTypeName;
 import static org.opensearch.sql.expression.function.BuiltinFunctionName.*;
 
@@ -48,12 +49,9 @@
   private static final Logger logger = LogManager.getLogger(PPLFuncImpTable.class);
 
   public interface FunctionImp {
-<<<<<<< HEAD
     RelDataType ANY_TYPE = TYPE_FACTORY.createSqlType(SqlTypeName.ANY);
 
     // TODO: Support argument coercion and casting
-=======
->>>>>>> 270aa0dc
     RexNode resolve(RexBuilder builder, RexNode... args);
 
     /**
