--- conflicted
+++ resolved
@@ -90,7 +90,13 @@
   }
 
   @Test
-<<<<<<< HEAD
+  public void testTrendlineCommand() {
+    assertEquals(
+        "source=t | trendline sma(2, date) as date_alias sma(3, time) as time_alias",
+        anonymize("source=t | trendline sma(2, date) as date_alias sma(3, time) as time_alias"));
+  }
+
+  @Test
   public void testLookupCommand() {
     assertEquals(
         "source=t | lookup index field1 as field1,field2 as field2 overwrite=false",
@@ -104,12 +110,6 @@
         anonymize(
             "source=t | lookup index field1 as field12, field2 AS field22 copyfield1, copyfield2 as"
                 + " copyfield22"));
-=======
-  public void testTrendlineCommand() {
-    assertEquals(
-        "source=t | trendline sma(2, date) as date_alias sma(3, time) as time_alias",
-        anonymize("source=t | trendline sma(2, date) as date_alias sma(3, time) as time_alias"));
->>>>>>> ed0ca8dd
   }
 
   @Test
