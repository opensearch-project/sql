/*
 * Copyright OpenSearch Contributors
 * SPDX-License-Identifier: Apache-2.0
 */

package org.opensearch.sql.calcite.remote;

import static org.opensearch.sql.legacy.TestsConstants.TEST_INDEX_ACCOUNT;
import static org.opensearch.sql.legacy.TestsConstants.TEST_INDEX_BANK;
import static org.opensearch.sql.legacy.TestsConstants.TEST_INDEX_LOGS;
import static org.opensearch.sql.legacy.TestsConstants.TEST_INDEX_NESTED_SIMPLE;
import static org.opensearch.sql.legacy.TestsConstants.TEST_INDEX_STRINGS;
import static org.opensearch.sql.legacy.TestsConstants.TEST_INDEX_TIME_DATA;
import static org.opensearch.sql.legacy.TestsConstants.TEST_INDEX_WEBLOGS;
import static org.opensearch.sql.legacy.TestsConstants.TEST_INDEX_WORKER;
import static org.opensearch.sql.legacy.TestsConstants.TEST_INDEX_WORK_INFORMATION;
import static org.opensearch.sql.util.MatcherUtils.assertJsonEqualsIgnoreId;
import static org.opensearch.sql.util.MatcherUtils.assertYamlEqualsIgnoreId;

import java.io.IOException;
import java.util.Locale;
import org.junit.Assume;
import org.junit.Ignore;
import org.junit.Test;
import org.opensearch.sql.common.setting.Settings;
import org.opensearch.sql.ppl.ExplainIT;

public class CalciteExplainIT extends ExplainIT {
  @Override
  public void init() throws Exception {
    super.init();
    enableCalcite();
    setQueryBucketSize(1000);
    loadIndex(Index.BANK_WITH_STRING_VALUES);
    loadIndex(Index.NESTED_SIMPLE);
    loadIndex(Index.TIME_TEST_DATA);
    loadIndex(Index.TIME_TEST_DATA2);
    loadIndex(Index.EVENTS);
    loadIndex(Index.LOGS);
    loadIndex(Index.WORKER);
    loadIndex(Index.WORK_INFORMATION);
    loadIndex(Index.WEBLOG);
  }

  @Override
  @Ignore("test only in v2")
  public void testExplainModeUnsupportedInV2() throws IOException {}

  // Only for Calcite
  @Test
  public void supportSearchSargPushDown_singleRange() throws IOException {
    String query =
        "source=opensearch-sql_test_index_account | where age >= 1.0 and age < 10 | fields age";
    var result = explainQueryYaml(query);
    String expected = loadExpectedPlan("explain_sarg_filter_push_single_range.yaml");
    assertYamlEqualsIgnoreId(expected, result);
  }

  // Only for Calcite
  @Test
  public void supportSearchSargPushDown_multiRange() throws IOException {
    String query =
        "source=opensearch-sql_test_index_account | where (age > 20 and age < 28) or (age > 25 and"
            + " age < 30) or (age >= 1 and age <= 10) or age = 0  | fields age";
    var result = explainQueryToString(query);
    String expected = loadExpectedPlan("explain_sarg_filter_push_multi_range.json");
    assertJsonEqualsIgnoreId(expected, result);
  }

  // Only for Calcite
  @Test
  public void supportSearchSargPushDown_timeRange() throws IOException {
    String query =
        "source=opensearch-sql_test_index_bank"
            + "| where birthdate >= '2016-12-08 00:00:00.000000000' "
            + "and birthdate < '2018-11-09 00:00:00.000000000'";
    var result = explainQueryYaml(query);
    String expected = loadExpectedPlan("explain_sarg_filter_push_time_range.yaml");
    assertYamlEqualsIgnoreId(expected, result);
  }

  // Only for Calcite
  @Ignore("https://github.com/opensearch-project/OpenSearch/issues/3725")
  public void testJoinWithCriteriaAndMaxOption() throws IOException {
    String query =
        "source=opensearch-sql_test_index_bank | join max=1 left=l right=r on"
            + " l.account_number=r.account_number opensearch-sql_test_index_bank";
    var result = explainQueryToString(query);
    String expected = loadExpectedPlan("explain_join_with_criteria_max_option.json");
    assertJsonEqualsIgnoreId(expected, result);
  }

  // Only for Calcite
  @Ignore("https://github.com/opensearch-project/OpenSearch/issues/3725")
  public void testJoinWithFieldListAndMaxOption() throws IOException {
    String query =
        "source=opensearch-sql_test_index_bank | join type=inner max=1 account_number"
            + " opensearch-sql_test_index_bank";
    var result = explainQueryToString(query);
    String expected = loadExpectedPlan("explain_join_with_fields_max_option.json");
    assertJsonEqualsIgnoreId(expected, result);
  }

  // Only for Calcite
  @Test
  public void testJoinWithFieldList() throws IOException {
    String query =
        "source=opensearch-sql_test_index_bank | join type=outer account_number"
            + " opensearch-sql_test_index_bank";
    var result = explainQueryYaml(query);
    String expected = loadExpectedPlan("explain_join_with_fields.yaml");
    assertYamlEqualsIgnoreId(expected, result);
  }

  @Test
  public void testExplainExistsUncorrelatedSubquery() throws IOException {
    String expected = loadExpectedPlan("explain_exists_uncorrelated_subquery.yaml");
    assertYamlEqualsIgnoreId(
        expected,
        explainQueryYaml(
            String.format(
                "source = %s"
                    + "| where exists ["
                    + "    source = %s | where name = 'Tom'"
                    + "  ]"
                    + "| sort  - salary"
                    + "| fields id, name, salary",
                TEST_INDEX_WORKER, TEST_INDEX_WORK_INFORMATION)));
  }

  @Test
  public void testExplainExistsCorrelatedSubquery() throws IOException {
    String expected = loadExpectedPlan("explain_exists_correlated_subquery.yaml");
    assertYamlEqualsIgnoreId(
        expected,
        explainQueryYaml(
            String.format(
                "source = %s"
                    + "| where exists ["
                    + "    source = %s | where id = uid and name = 'Tom'"
                    + "  ]"
                    + "| sort  - salary"
                    + "| fields id, name, salary",
                TEST_INDEX_WORKER, TEST_INDEX_WORK_INFORMATION)));
  }

  @Test
  public void testExplainInUncorrelatedSubquery() throws IOException {
    String expected = loadExpectedPlan("explain_in_uncorrelated_subquery.yaml");
    assertYamlEqualsIgnoreId(
        expected,
        explainQueryYaml(
            String.format(
                "source = %s"
                    + "| where id in ["
                    + "    source = %s | fields uid"
                    + "  ]"
                    + "| sort  - salary"
                    + "| fields id, name, salary",
                TEST_INDEX_WORKER, TEST_INDEX_WORK_INFORMATION)));
  }

  @Test
  public void testExplainInCorrelatedSubquery() throws IOException {
    String expected = loadExpectedPlan("explain_in_correlated_subquery.yaml");
    assertYamlEqualsIgnoreId(
        expected,
        explainQueryYaml(
            String.format(
                "source = %s"
                    + "| where name in ["
                    + "    source = %s | where id = uid and name = 'Tom' | fields name"
                    + "  ]"
                    + "| sort - salary | fields id, name, salary",
                TEST_INDEX_WORKER, TEST_INDEX_WORK_INFORMATION)));
  }

  @Test
  public void testExplainScalarUncorrelatedSubqueryInSelect() throws IOException {
    String expected = loadExpectedPlan("explain_scalar_uncorrelated_subquery_in_select.yaml");
    assertYamlEqualsIgnoreId(
        expected,
        explainQueryYaml(
            String.format(
                "source = %s"
                    + "| eval count_dept = ["
                    + "    source = %s | stats count(name)"
                    + "  ]"
                    + "| fields name, count_dept",
                TEST_INDEX_WORKER, TEST_INDEX_WORK_INFORMATION, TEST_INDEX_WORK_INFORMATION)));
  }

  @Test
  public void testExplainScalarUncorrelatedSubqueryInWhere() throws IOException {
    String expected = loadExpectedPlan("explain_scalar_uncorrelated_subquery_in_where.yaml");
    assertYamlEqualsIgnoreId(
        expected,
        explainQueryYaml(
            String.format(
                "source = %s"
                    + "| where id > ["
                    + "    source = %s | stats count(name)"
                    + "  ] + 999"
                    + "| fields name",
                TEST_INDEX_WORKER, TEST_INDEX_WORK_INFORMATION, TEST_INDEX_WORK_INFORMATION)));
  }

  @Test
  public void testExplainScalarCorrelatedSubqueryInSelect() throws IOException {
    String expected = loadExpectedPlan("explain_scalar_correlated_subquery_in_select.yaml");
    assertYamlEqualsIgnoreId(
        expected,
        explainQueryYaml(
            String.format(
                "source = %s"
                    + "| eval count_dept = ["
                    + "    source = %s"
                    + "    | where id = uid | stats count(name)"
                    + "  ]"
                    + "| fields id, name, count_dept",
                TEST_INDEX_WORKER, TEST_INDEX_WORK_INFORMATION)));
  }

  @Test
  public void testExplainScalarCorrelatedSubqueryInWhere() throws IOException {
    String expected = loadExpectedPlan("explain_scalar_correlated_subquery_in_where.yaml");
    assertYamlEqualsIgnoreId(
        expected,
        explainQueryYaml(
            String.format(
                "source = %s"
                    + "| where id = ["
                    + "    source = %s | where id = uid | stats max(uid)"
                    + "  ]"
                    + "| fields id, name",
                TEST_INDEX_WORKER, TEST_INDEX_WORK_INFORMATION)));
  }

  // Only for Calcite
  @Test
  public void supportPushDownSortMergeJoin() throws IOException {
    String query =
        "source=opensearch-sql_test_index_bank| join left=l right=r on"
            + " l.account_number=r.account_number opensearch-sql_test_index_bank";
    var result = explainQueryYaml(query);
    String expected = loadExpectedPlan("explain_merge_join_sort_push.yaml");
    assertYamlEqualsIgnoreId(expected, result);
  }

  // Only for Calcite
  @Ignore("We've supported script push down on text field")
  @Test
  public void supportPartialPushDown() throws IOException {
    enabledOnlyWhenPushdownIsEnabled();
    // field `address` is text type without keyword subfield, so we cannot push it down.
    String query =
        "source=opensearch-sql_test_index_account | where (state = 'Seattle' or age < 10) and (age"
            + " >= 1 and address = '880 Holmes Lane') | fields age, address";
    var result = explainQueryToString(query);
    String expected = loadFromFile("expectedOutput/calcite/explain_partial_filter_push.json");
    assertJsonEqualsIgnoreId(expected, result);
  }

  // Only for Calcite
  @Ignore("We've supported script push down on text field")
  @Test
  public void supportPartialPushDown_NoPushIfAllFailed() throws IOException {
    enabledOnlyWhenPushdownIsEnabled();
    // field `address` is text type without keyword subfield, so we cannot push it down.
    String query =
        "source=opensearch-sql_test_index_account | where (address = '671 Bristol Street' or age <"
            + " 10) and (age >= 10 or address = '880 Holmes Lane') | fields age, address";
    var result = explainQueryToString(query);
    String expected = loadFromFile("expectedOutput/calcite/explain_partial_filter_push2.json");
    assertJsonEqualsIgnoreId(expected, result);
  }

  // Only for Calcite
  @Test
  public void testExplainIsEmpty() throws IOException {
    // script pushdown
    String expected = loadExpectedPlan("explain_isempty.yaml");
    assertYamlEqualsIgnoreId(
        expected,
        explainQueryYaml("source=opensearch-sql_test_index_account | where isempty(firstname)"));
  }

  @Test
  public void testExplainMultisearchBasic() throws IOException {
    String query =
        "| multisearch [search"
            + " source=opensearch-sql_test_index_account | where age < 30 | eval age_group ="
            + " 'young'] [search source=opensearch-sql_test_index_account | where age >= 30 | eval"
            + " age_group = 'adult'] | stats count by age_group";
    var result = explainQueryYaml(query);
    String expected = loadExpectedPlan("explain_multisearch_basic.yaml");
    assertYamlEqualsIgnoreId(expected, result);
  }

  @Test
  public void testExplainMultisearchTimestampInterleaving() throws IOException {
    String query =
        "| multisearch "
            + "[search source=opensearch-sql_test_index_time_data | where category IN ('A', 'B')] "
            + "[search source=opensearch-sql_test_index_time_data2 | where category IN ('E', 'F')] "
            + "| head 5";
    var result = explainQueryYaml(query);
    String expected = loadExpectedPlan("explain_multisearch_timestamp.yaml");
    assertYamlEqualsIgnoreId(expected, result);
  }

  // Only for Calcite
  @Test
  public void testExplainIsBlank() throws IOException {
    // script pushdown
    String expected = loadExpectedPlan("explain_isblank.yaml");
    assertYamlEqualsIgnoreId(
        expected,
        explainQueryYaml("source=opensearch-sql_test_index_account | where isblank(firstname)"));
  }

  // Only for Calcite
  @Test
  public void testExplainIsEmptyOrOthers() throws IOException {
    // script pushdown
    String expected = loadExpectedPlan("explain_isempty_or_others.yaml");
    assertYamlEqualsIgnoreId(
        expected,
        explainQueryYaml(
            "source=opensearch-sql_test_index_account | where gender = 'M' or isempty(firstname) or"
                + " isnull(firstname)"));
  }

  // Only for Calcite
  @Test
  public void testExplainIsNullOrOthers() throws IOException {
    // pushdown should work
    String expected = loadExpectedPlan("explain_isnull_or_others.json");
    assertJsonEqualsIgnoreId(
        expected,
        explainQueryToString(
            "source=opensearch-sql_test_index_account | where isnull(firstname) or gender = 'M'"));
  }

  @Ignore("We've supported script push down on text field")
  @Test
  public void supportPartialPushDownScript() throws IOException {
    enabledOnlyWhenPushdownIsEnabled();
    // field `address` is text type without keyword subfield, so we cannot push it down.
    // But the second condition can be translated to script, so the second one is pushed down.
    String query =
        "source=opensearch-sql_test_index_account | where address = '671 Bristol Street' and age -"
            + " 2 = 30 | fields firstname, age, address";
    var result = explainQueryToString(query);
    String expected =
        loadFromFile("expectedOutput/calcite/explain_partial_filter_script_push.json");
    assertJsonEqualsIgnoreId(expected, result);
  }

  @Test
  public void testPartialPushdownFilterWithIsNull() throws IOException {
    // isnull(nested_field) should not be pushed down since DSL doesn't handle it correctly, but
    // name='david' can be pushed down
    String query =
        String.format(
            Locale.ROOT,
            "source=%s | where isnull(address) and name='david'",
            TEST_INDEX_NESTED_SIMPLE);
    var result = explainQueryToString(query);
    String expected = loadExpectedPlan("explain_partial_filter_isnull.json");
    assertJsonEqualsIgnoreId(expected, result);
  }

  @Test
  public void testSkipScriptEncodingOnExtendedFormat() throws IOException {
    enabledOnlyWhenPushdownIsEnabled();
    String query =
        "source=opensearch-sql_test_index_account | where address = '671 Bristol Street' and age -"
            + " 2 = 30 | fields firstname, age, address";
    var result = explainQueryToString(query, true);
    String expected = loadFromFile("expectedOutput/calcite/explain_skip_script_encoding.json");
    assertJsonEqualsIgnoreId(expected, result);
  }

  // Only for Calcite, as v2 gets unstable serialized string for function
  @Test
  public void testFilterScriptPushDownExplain() throws Exception {
    super.testFilterScriptPushDownExplain();
  }

  // Only for Calcite, as v2 gets unstable serialized string for function
  @Test
  public void testFilterFunctionScriptPushDownExplain() throws Exception {
    super.testFilterFunctionScriptPushDownExplain();
  }

  @Test
  public void testFilterWithSearchCall() throws IOException {
    enabledOnlyWhenPushdownIsEnabled();
    String expected = loadExpectedPlan("explain_filter_with_search.yaml");
    assertYamlEqualsIgnoreId(
        expected,
        explainQueryYaml(
            String.format(
                "source=%s | where birthdate >= '2023-01-01 00:00:00' and birthdate < '2023-01-03"
                    + " 00:00:00' | stats count() by span(birthdate, 1d)",
                TEST_INDEX_BANK)));
  }

  @Test
  public void testExplainWithReverse() throws IOException {
    String result =
        executeWithReplace(
            "explain source=opensearch-sql_test_index_account | sort age | reverse | head 5");

    // Verify that the plan contains a LogicalSort with fetch (from head 5)
    assertTrue(result.contains("LogicalSort") && result.contains("fetch=[5]"));

    // Verify that reverse added a ROW_NUMBER and another sort (descending)
    assertTrue(result.contains("ROW_NUMBER()"));
    assertTrue(result.contains("dir0=[DESC]"));
  }

  @Test
  public void testExplainWithTimechartAvg() throws IOException {
    var result = explainQueryYaml("source=events | timechart span=1m avg(cpu_usage) by host");
    String expected =
        !isPushdownDisabled()
            ? loadFromFile("expectedOutput/calcite/explain_timechart.yaml")
            : loadFromFile("expectedOutput/calcite/explain_timechart_no_pushdown.yaml");
    assertYamlEqualsIgnoreId(expected, result);
  }

  @Test
  public void testExplainWithTimechartCount() throws IOException {
    var result = explainQueryYaml("source=events | timechart span=1m count() by host");
    String expected =
        !isPushdownDisabled()
            ? loadFromFile("expectedOutput/calcite/explain_timechart_count.yaml")
            : loadFromFile("expectedOutput/calcite/explain_timechart_count_no_pushdown.yaml");
    assertYamlEqualsIgnoreId(expected, result);
  }

  @Test
  public void testExplainTimechartPerSecond() throws IOException {
    var result = explainQueryToString("source=events | timechart span=2m per_second(cpu_usage)");
    assertTrue(
        result.contains(
            "per_second(cpu_usage)=[DIVIDE(*($1, 1000.0E0), TIMESTAMPDIFF('MILLISECOND':VARCHAR,"
                + " $0, TIMESTAMPADD('MINUTE':VARCHAR, 2, $0)))]"));
    assertTrue(result.contains("per_second(cpu_usage)=[SUM($0)]"));
  }

  @Test
  public void testExplainTimechartPerMinute() throws IOException {
    var result = explainQueryToString("source=events | timechart span=2m per_minute(cpu_usage)");
    assertTrue(
        result.contains(
            "per_minute(cpu_usage)=[DIVIDE(*($1, 60000.0E0), TIMESTAMPDIFF('MILLISECOND':VARCHAR,"
                + " $0, TIMESTAMPADD('MINUTE':VARCHAR, 2, $0)))]"));
    assertTrue(result.contains("per_minute(cpu_usage)=[SUM($0)]"));
  }

  @Test
  public void testExplainTimechartPerHour() throws IOException {
    var result = explainQueryToString("source=events | timechart span=2m per_hour(cpu_usage)");
    assertTrue(
        result.contains(
            "per_hour(cpu_usage)=[DIVIDE(*($1, 3600000.0E0), TIMESTAMPDIFF('MILLISECOND':VARCHAR,"
                + " $0, TIMESTAMPADD('MINUTE':VARCHAR, 2, $0)))]"));
    assertTrue(result.contains("per_hour(cpu_usage)=[SUM($0)]"));
  }

  @Test
  public void testExplainTimechartPerDay() throws IOException {
    var result = explainQueryToString("source=events | timechart span=2m per_day(cpu_usage)");
    assertTrue(
        result.contains(
            "per_day(cpu_usage)=[DIVIDE(*($1, 8.64E7), TIMESTAMPDIFF('MILLISECOND':VARCHAR, $0,"
                + " TIMESTAMPADD('MINUTE':VARCHAR, 2, $0)))]"));
    assertTrue(result.contains("per_day(cpu_usage)=[SUM($0)]"));
  }

  @Test
  public void noPushDownForAggOnWindow() throws IOException {
    enabledOnlyWhenPushdownIsEnabled();
    String query =
        "source=opensearch-sql_test_index_account | patterns address method=BRAIN  | stats count()"
            + " by patterns_field";
    var result = explainQueryToString(query);
    String expected = loadFromFile("expectedOutput/calcite/explain_agg_on_window.json");
    assertJsonEqualsIgnoreId(expected, result);
  }

  // Only for Calcite
  @Test
  public void supportPushDownScriptOnTextField() throws IOException {
    enabledOnlyWhenPushdownIsEnabled();
    String result =
        explainQueryYaml(
            "explain source=opensearch-sql_test_index_account | where length(address) > 0 | eval"
                + " address_length = length(address) | stats count() by address_length");
    String expected = loadFromFile("expectedOutput/calcite/explain_script_push_on_text.yaml");
    assertYamlEqualsIgnoreId(expected, result);
  }

  @Test
  public void testExplainBinWithBins() throws IOException {
    String expected = loadExpectedPlan("explain_bin_bins.json");
    assertJsonEqualsIgnoreId(
        expected,
        explainQueryToString("source=opensearch-sql_test_index_account | bin age bins=3 | head 5"));
  }

  @Test
  public void testExplainStatsWithBinsOnTimeField() throws IOException {
    // TODO:  Remove this after addressing https://github.com/opensearch-project/sql/issues/4317
    enabledOnlyWhenPushdownIsEnabled();
    String expected = loadExpectedPlan("explain_stats_bins_on_time.yaml");
    assertYamlEqualsIgnoreId(
        expected,
        explainQueryYaml("source=events | bin @timestamp bins=3 | stats count() by @timestamp"));

    expected = loadExpectedPlan("explain_stats_bins_on_time2.yaml");
    assertYamlEqualsIgnoreId(
        expected,
        explainQueryYaml(
            "source=events | bin @timestamp bins=3 | stats avg(cpu_usage) by @timestamp"));
  }

  @Test
  public void testExplainStatsWithSubAggregation() throws IOException {
    enabledOnlyWhenPushdownIsEnabled();
    String expected = loadExpectedPlan("explain_stats_bins_on_time_and_term.yaml");
    assertYamlEqualsIgnoreId(
        expected,
        explainQueryYaml(
            "source=events | bin @timestamp bins=3 | stats bucket_nullable=false count() by"
                + " @timestamp, region"));

    expected = loadExpectedPlan("explain_stats_bins_on_time_and_term2.yaml");
    assertYamlEqualsIgnoreId(
        expected,
        explainQueryYaml(
            "source=events | bin @timestamp bins=3 | stats bucket_nullable=false avg(cpu_usage) by"
                + " @timestamp, region"));
  }

  @Test
  public void testExplainBinWithSpan() throws IOException {
    String expected = loadExpectedPlan("explain_bin_span.yaml");
    assertYamlEqualsIgnoreId(
        expected,
        explainQueryYaml("source=opensearch-sql_test_index_account | bin age span=10 | head 5"));
  }

  @Test
  public void testExplainBinWithMinspan() throws IOException {
    String expected = loadExpectedPlan("explain_bin_minspan.json");
    assertJsonEqualsIgnoreId(
        expected,
        explainQueryToString(
            "source=opensearch-sql_test_index_account | bin age minspan=5 | head 5"));
  }

  @Test
  public void testExplainBinWithStartEnd() throws IOException {
    String expected = loadExpectedPlan("explain_bin_start_end.json");
    assertJsonEqualsIgnoreId(
        expected,
        explainQueryToString(
            "source=opensearch-sql_test_index_account | bin balance start=0 end=100001 | head 5"));
  }

  @Test
  public void testExplainBinWithAligntime() throws IOException {
    String expected = loadExpectedPlan("explain_bin_aligntime.yaml");
    assertYamlEqualsIgnoreId(
        expected,
        explainQueryYaml(
            "source=opensearch-sql_test_index_time_data | bin @timestamp span=2h aligntime=latest |"
                + " head 5"));
  }

  @Test
  public void testExplainCountEval() throws IOException {
    String query =
        "source=opensearch-sql_test_index_bank | stats count(eval(age > 30)) as mature_count";
    var result = explainQueryToString(query);
    String expected = loadExpectedPlan("explain_count_eval_push.json");
    assertJsonEqualsIgnoreId(expected, result);
  }

  @Test
  public void testExplainCountEvalComplex() throws IOException {
    String query =
        "source=opensearch-sql_test_index_bank | stats count(eval(age > 30 and age < 50)) as"
            + " mature_count";
    var result = explainQueryToString(query);
    String expected = loadExpectedPlan("explain_count_eval_complex_push.json");
    assertJsonEqualsIgnoreId(expected, result);
  }

  @Test
  public void testEventstatsDistinctCountExplain() throws IOException {
    enabledOnlyWhenPushdownIsEnabled();
    String query =
        "source=opensearch-sql_test_index_account | eventstats dc(state) as distinct_states";
    var result = explainQueryToString(query);
    String expected = loadFromFile("expectedOutput/calcite/explain_eventstats_dc.json");
    assertJsonEqualsIgnoreId(expected, result);
  }

  @Test
  public void testEventstatsDistinctCountFunctionExplain() throws IOException {
    enabledOnlyWhenPushdownIsEnabled();
    String query =
        "source=opensearch-sql_test_index_account | eventstats distinct_count(state) as"
            + " distinct_states by gender";
    var result = explainQueryToString(query);
    String expected = loadFromFile("expectedOutput/calcite/explain_eventstats_distinct_count.json");
    assertJsonEqualsIgnoreId(expected, result);
  }

  // Only for Calcite, as v2 gets unstable serialized string for function
  @Test
  public void testExplainOnAggregationWithSumEnhancement() throws IOException {
    String expected = loadExpectedPlan("explain_agg_with_sum_enhancement.yaml");
    assertYamlEqualsIgnoreId(
        expected,
        explainQueryYaml(
            String.format(
                "source=%s | stats sum(balance), sum(balance + 100), sum(balance - 100),"
                    + " sum(balance * 100), sum(balance / 100) by gender",
                TEST_INDEX_BANK)));
  }

  @Test
  public void testStatsDistinctCountApproxFunctionExplainWithPushDown() throws IOException {
    enabledOnlyWhenPushdownIsEnabled();
    String query =
        "source=opensearch-sql_test_index_account | stats distinct_count_approx(state) as"
            + " distinct_states by gender";
    var result = explainQueryToString(query);
    String expected =
        loadFromFile(
            "expectedOutput/calcite/explain_agg_with_distinct_count_approx_enhancement.json");
    assertJsonEqualsIgnoreId(expected, result);
  }

  @Test
  public void testExplainRegexMatchInWhereWithScriptPushdown() throws IOException {
    enabledOnlyWhenPushdownIsEnabled();
    String query =
        String.format("source=%s | where regex_match(name, 'hello')", TEST_INDEX_STRINGS);
    var result = explainQueryToString(query);
    String expected = loadFromFile("expectedOutput/calcite/explain_regex_match_in_where.json");
    assertJsonEqualsIgnoreId(expected, result);
  }

  @Test
  public void testExplainRegexMatchInEvalWithOutScriptPushdown() throws IOException {
    enabledOnlyWhenPushdownIsEnabled();
    String query =
        String.format(
            "source=%s |eval has_hello = regex_match(name, 'hello') | fields has_hello",
            TEST_INDEX_STRINGS);
    var result = explainQueryToString(query);
    String expected = loadFromFile("expectedOutput/calcite/explain_regex_match_in_eval.json");
    assertJsonEqualsIgnoreId(expected, result);
  }

  // Only for Calcite
  @Test
  public void testExplainOnEarliestLatest() throws IOException {
    String expected = loadExpectedPlan("explain_earliest_latest.yaml");
    assertYamlEqualsIgnoreId(
        expected,
        explainQueryYaml(
            String.format(
                "source=%s | stats earliest(message) as earliest_message, latest(message) as"
                    + " latest_message by server",
                TEST_INDEX_LOGS)));
  }

  // Only for Calcite
  @Test
  public void testExplainOnEarliestLatestWithCustomTimeField() throws IOException {
    String expected = loadExpectedPlan("explain_earliest_latest_custom_time.yaml");
    assertYamlEqualsIgnoreId(
        expected,
        explainQueryYaml(
            String.format(
                "source=%s | stats earliest(message, created_at) as earliest_message,"
                    + " latest(message, created_at) as latest_message by level",
                TEST_INDEX_LOGS)));
  }

  // Only for Calcite
  @Test
  public void testExplainOnFirstLast() throws IOException {
    String expected = loadExpectedPlan("explain_first_last.yaml");
    assertYamlEqualsIgnoreId(
        expected,
        explainQueryYaml(
            String.format(
                "source=%s | stats first(firstname) as first_name, last(firstname) as"
                    + " last_name by gender",
                TEST_INDEX_BANK)));
  }

  // Only for Calcite
  public void testExplainOnEventstatsEarliestLatest() throws IOException {
    String expected = loadExpectedPlan("explain_eventstats_earliest_latest.json");
    assertJsonEqualsIgnoreId(
        expected,
        explainQueryToString(
            String.format(
                "source=%s | eventstats earliest(message) as earliest_message, latest(message) as"
                    + " latest_message by server",
                TEST_INDEX_LOGS)));
  }

  // Only for Calcite
  @Test
  public void testExplainOnEventstatsEarliestLatestWithCustomTimeField() throws IOException {
    String expected = loadExpectedPlan("explain_eventstats_earliest_latest_custom_time.json");
    assertJsonEqualsIgnoreId(
        expected,
        explainQueryToString(
            String.format(
                "source=%s | eventstats earliest(message, created_at) as earliest_message,"
                    + " latest(message, created_at) as latest_message by level",
                TEST_INDEX_LOGS)));
  }

  // Only for Calcite
  @Test
  public void testExplainOnEventstatsEarliestLatestNoGroupBy() throws IOException {
    String expected = loadExpectedPlan("explain_eventstats_earliest_latest_no_group.json");
    assertJsonEqualsIgnoreId(
        expected,
        explainQueryToString(
            String.format(
                "source=%s | eventstats earliest(message) as earliest_message, latest(message) as"
                    + " latest_message",
                TEST_INDEX_LOGS)));
  }

  @Test
  public void testListAggregationExplain() throws IOException {
    String expected = loadExpectedPlan("explain_list_aggregation.json");
    assertJsonEqualsIgnoreId(
        expected,
        explainQueryToString(
            "source=opensearch-sql_test_index_account | stats list(age) as age_list"));
  }

  @Test
  public void testValuesAggregationExplain() throws IOException {
    String expected = loadExpectedPlan("explain_values_aggregation.json");
    assertJsonEqualsIgnoreId(
        expected,
        explainQueryToString(
            "source=opensearch-sql_test_index_account | stats values(age) as age_values"));
  }

  @Test
  public void testRegexExplain() throws IOException {
    String query =
        "source=opensearch-sql_test_index_account | regex lastname='^[A-Z][a-z]+$' | head 5";
    var result = explainQueryYaml(query);
    String expected = loadExpectedPlan("explain_regex.yaml");
    assertYamlEqualsIgnoreId(expected, result);
  }

  @Test
  public void testRegexNegatedExplain() throws IOException {
    String query = "source=opensearch-sql_test_index_account | regex lastname!='.*son$' | head 5";
    var result = explainQueryYaml(query);
    String expected = loadExpectedPlan("explain_regex_negated.yaml");
    assertYamlEqualsIgnoreId(expected, result);
  }

  @Test
  public void testSimpleSortExpressionPushDownExplain() throws Exception {
    String query =
        "source=opensearch-sql_test_index_bank| eval age2 = age + 2 | sort age2 | fields age, age2";
    var result = explainQueryToString(query);
    String expected = loadExpectedPlan("explain_simple_sort_expr_push.json");
    assertJsonEqualsIgnoreId(expected, result);
  }

  @Test
  public void testSimpleSortExpressionPushDownWithOnlyExprProjected() throws Exception {
    String query =
        "source=opensearch-sql_test_index_bank| eval b = balance + 1 | sort b | fields b";
    var result = explainQueryToString(query);
    String expected = loadExpectedPlan("explain_simple_sort_expr_single_expr_output_push.json");
    assertJsonEqualsIgnoreId(expected, result);
  }

  @Test
  public void testRexExplain() throws IOException {
    String query =
        "source=opensearch-sql_test_index_account | rex field=lastname \\\"(?<initial>^[A-Z])\\\" |"
            + " head 5";
    var result = explainQueryYaml(query);
    String expected = loadExpectedPlan("explain_rex.yaml");
    assertYamlEqualsIgnoreId(expected, result);
  }

  @Test
  public void testExplainAppendCommand() throws IOException {
    String expected = loadExpectedPlan("explain_append_command.json");
    assertJsonEqualsIgnoreId(
        expected,
        explainQueryToString(
            String.format(
                Locale.ROOT,
                "source=%s | stats count(balance) as cnt by gender | append [ source=%s | stats"
                    + " count() as cnt ]",
                TEST_INDEX_BANK,
                TEST_INDEX_BANK)));
  }

  @Test
  public void testMvjoinExplain() throws IOException {
    String query =
        "source=opensearch-sql_test_index_account | eval result = mvjoin(array('a', 'b', 'c'), ',')"
            + " | fields result | head 1";
    var result = explainQueryToString(query);
    String expected = loadExpectedPlan("explain_mvjoin.json");
    assertJsonEqualsIgnoreId(expected, result);
  }

  @Test
  public void testPreventLimitPushdown() throws IOException {
    enabledOnlyWhenPushdownIsEnabled();
    setMaxResultWindow("opensearch-sql_test_index_account", 1);
    String query = "source=opensearch-sql_test_index_account | head 1 from 1";
    var result = explainQueryYaml(query);
    String expected = loadExpectedPlan("explain_prevent_limit_push.yaml");
    assertYamlEqualsIgnoreId(expected, result);
    resetMaxResultWindow("opensearch-sql_test_index_account");
  }

  @Test
  public void testPushdownLimitIntoAggregation() throws IOException {
    enabledOnlyWhenPushdownIsEnabled();
    String expected = loadExpectedPlan("explain_limit_agg_pushdown.json");
    assertJsonEqualsIgnoreId(
        expected,
        explainQueryToString("source=opensearch-sql_test_index_account | stats count() by state"));

    expected = loadExpectedPlan("explain_limit_agg_pushdown2.yaml");
    assertYamlEqualsIgnoreId(
        expected,
        explainQueryYaml(
            "source=opensearch-sql_test_index_account | stats count() by state | head 100"));

    expected = loadExpectedPlan("explain_limit_agg_pushdown3.json");
    assertJsonEqualsIgnoreId(
        expected,
        explainQueryToString(
            "source=opensearch-sql_test_index_account | stats count() by state | head 100 | head 10"
                + " from 10 "));

    expected = loadExpectedPlan("explain_limit_agg_pushdown4.yaml");
    assertYamlEqualsIgnoreId(
        expected,
        explainQueryYaml(
            "source=opensearch-sql_test_index_account | stats count() by state | sort state | head"
                + " 100 | head 10 from 10 "));

    expected = loadExpectedPlan("explain_limit_agg_pushdown_bucket_nullable1.yaml");
    assertYamlEqualsIgnoreId(
        expected,
        explainQueryYaml(
            "source=opensearch-sql_test_index_account | stats bucket_nullable=false count() by"
                + " state | head 100 | head 10 from 10 "));

    expected = loadExpectedPlan("explain_limit_agg_pushdown_bucket_nullable2.yaml");
    assertYamlEqualsIgnoreId(
        expected,
        explainQueryYaml(
            "source=opensearch-sql_test_index_account | stats bucket_nullable=false count() by"
                + " state | sort state | head 100 | head 10 from 10 "));

    // Don't pushdown the combination of limit and sort
    expected = loadExpectedPlan("explain_limit_agg_pushdown5.json");
    assertJsonEqualsIgnoreId(
        expected,
        explainQueryToString(
            "source=opensearch-sql_test_index_account | stats count() by state | sort `count()` |"
                + " head 100 | head 10 from 10 "));
  }

  @Test
  public void testExplainMaxOnStringField() throws IOException {
    String expected = loadExpectedPlan("explain_max_string_field.yaml");
    assertYamlEqualsIgnoreId(
        expected,
        explainQueryYaml("source=opensearch-sql_test_index_account | stats max(firstname)"));
  }

  @Test
  public void testExplainMinOnStringField() throws IOException {
    String expected = loadExpectedPlan("explain_min_string_field.yaml");
    assertYamlEqualsIgnoreId(
        expected,
        explainQueryYaml("source=opensearch-sql_test_index_account | stats min(firstname)"));
  }

  @Test
  @Override
  public void testCountAggPushDownExplain() throws IOException {
    enabledOnlyWhenPushdownIsEnabled();
    // should be optimized by hits.total.value
    String expected = loadExpectedPlan("explain_count_agg_push1.yaml");
    assertYamlEqualsIgnoreId(
        expected,
        explainQueryYaml("source=opensearch-sql_test_index_account | stats count() as cnt"));

    // should be optimized
    expected = loadExpectedPlan("explain_count_agg_push2.yaml");
    assertYamlEqualsIgnoreId(
        expected,
        explainQueryYaml(
            "source=opensearch-sql_test_index_account | stats count(lastname) as cnt"));

    // should be optimized
    expected = loadExpectedPlan("explain_count_agg_push3.yaml");
    assertYamlEqualsIgnoreId(
        expected,
        explainQueryYaml(
            "source=opensearch-sql_test_index_account | eval name = lastname | stats count(name) as"
                + " cnt"));

    // should be optimized
    expected = loadExpectedPlan("explain_count_agg_push4.yaml");
    assertYamlEqualsIgnoreId(
        expected,
        explainQueryYaml(
            "source=opensearch-sql_test_index_account | stats count() as c1, count() as c2"));

    // should be optimized
    expected = loadExpectedPlan("explain_count_agg_push5.yaml");
    assertYamlEqualsIgnoreId(
        expected,
        explainQueryYaml(
            "source=opensearch-sql_test_index_account | stats count(lastname) as c1,"
                + " count(lastname) as c2"));

    // should be optimized
    expected = loadExpectedPlan("explain_count_agg_push6.yaml");
    assertYamlEqualsIgnoreId(
        expected,
        explainQueryYaml(
            "source=opensearch-sql_test_index_account | eval name = lastname | stats"
                + " count(lastname), count(name)"));

    // should not be optimized
    expected = loadExpectedPlan("explain_count_agg_push7.yaml");
    assertYamlEqualsIgnoreId(
        expected,
        explainQueryYaml(
            "source=opensearch-sql_test_index_account | stats count(balance + 1) as cnt"));

    // should not be optimized
    expected = loadExpectedPlan("explain_count_agg_push8.yaml");
    assertYamlEqualsIgnoreId(
        expected,
        explainQueryYaml(
            "source=opensearch-sql_test_index_account | stats count() as c1, count(lastname) as"
                + " c2"));

    // should not be optimized
    expected = loadExpectedPlan("explain_count_agg_push9.yaml");
    assertYamlEqualsIgnoreId(
        expected,
        explainQueryYaml(
            "source=opensearch-sql_test_index_account | stats count(firstname), count(lastname)"));

    // should not be optimized
    expected = loadExpectedPlan("explain_count_agg_push10.yaml");
    assertYamlEqualsIgnoreId(
        expected,
        explainQueryYaml(
            "source=opensearch-sql_test_index_account | eval name = lastname | stats"
                + " count(firstname), count(name)"));
  }

  @Test
  public void testExplainCountsByAgg() throws IOException {
    enabledOnlyWhenPushdownIsEnabled();
    String expected = loadExpectedPlan("explain_agg_counts_by1.yaml");
    // case of only count(): doc_count works
    assertYamlEqualsIgnoreId(
        expected,
        explainQueryYaml(
            String.format(
                "source=%s | stats count(), count() as c1 by gender", TEST_INDEX_ACCOUNT)));

    // count(FIELD) by: doc_count doesn't work
    expected = loadExpectedPlan("explain_agg_counts_by2.yaml");
    assertYamlEqualsIgnoreId(
        expected,
        explainQueryYaml(
            String.format(
                "source=%s | stats count(balance) as c1, count(balance) as c2 by gender",
                TEST_INDEX_ACCOUNT)));

    // count(FIELD) by: doc_count doesn't work
    expected = loadExpectedPlan("explain_agg_counts_by3.yaml");
    assertYamlEqualsIgnoreId(
        expected,
        explainQueryYaml(
            String.format(
                "source=%s | eval account_number_alias = account_number"
                    + " | stats count(account_number), count(account_number_alias) as c2 by gender",
                TEST_INDEX_ACCOUNT)));

    // count() + count(FIELD)): doc_count doesn't work
    expected = loadExpectedPlan("explain_agg_counts_by4.yaml");
    assertYamlEqualsIgnoreId(
        expected,
        explainQueryYaml(
            String.format(
                "source=%s | stats count(), count(account_number) by gender", TEST_INDEX_ACCOUNT)));

    // count(FIELD1) + count(FIELD2)) by: doc_count doesn't work
    expected = loadExpectedPlan("explain_agg_counts_by5.yaml");
    assertYamlEqualsIgnoreId(
        expected,
        explainQueryYaml(
            String.format(
                "source=%s | stats count(balance), count(account_number) by gender",
                TEST_INDEX_ACCOUNT)));

    // case of count(EXPRESSION) by: doc_count doesn't work
    expected = loadExpectedPlan("explain_agg_counts_by6.yaml");
    assertYamlEqualsIgnoreId(
        expected,
        explainQueryYaml(
            String.format(
                "source=%s | eval b_1 = balance + 1"
                    + " | stats count(b_1), count(pow(balance, 2)) as c3 by gender",
                TEST_INDEX_ACCOUNT)));
  }

  @Test
  public void testExplainSortOnMeasure() throws IOException {
    enabledOnlyWhenPushdownIsEnabled();
    String expected = loadExpectedPlan("explain_agg_sort_on_measure1.yaml");
    assertYamlEqualsIgnoreId(
        expected,
        explainQueryYaml(
            "source=opensearch-sql_test_index_account | stats bucket_nullable=false count() by"
                + " state | sort `count()`"));
    expected = loadExpectedPlan("explain_agg_sort_on_measure2.yaml");
    assertYamlEqualsIgnoreId(
        expected,
        explainQueryYaml(
            "source=opensearch-sql_test_index_account | stats bucket_nullable=false sum(balance)"
                + " as sum by state | sort - sum"));
    // TODO limit should pushdown to non-composite agg
    expected = loadExpectedPlan("explain_agg_sort_on_measure3.yaml");
    assertYamlEqualsIgnoreId(
        expected,
        explainQueryYaml(
            String.format(
                "source=%s | stats count() as cnt by span(birthdate, 1d) | sort - cnt",
                TEST_INDEX_BANK)));
    expected = loadExpectedPlan("explain_agg_sort_on_measure4.yaml");
    assertYamlEqualsIgnoreId(
        expected,
        explainQueryYaml(
            String.format(
                "source=%s | stats bucket_nullable=false sum(balance) by span(age, 5) | sort -"
                    + " `sum(balance)`",
                TEST_INDEX_BANK)));
  }

  @Test
  public void testExplainSortOnMeasureMultiTerms() throws IOException {
    enabledOnlyWhenPushdownIsEnabled();
    String expected = loadExpectedPlan("explain_agg_sort_on_measure_multi_terms.yaml");
    assertYamlEqualsIgnoreId(
        expected,
        explainQueryYaml(
            "source=opensearch-sql_test_index_account | stats bucket_nullable=false count() by"
                + " gender, state | sort `count()`"));
  }

  @Test
  public void testExplainCompositeMultiBucketsAutoDateThenSortOnMeasureNotPushdown()
      throws IOException {
    enabledOnlyWhenPushdownIsEnabled();
    assertYamlEqualsIgnoreId(
        loadExpectedPlan("agg_composite_multi_terms_autodate_sort_agg_measure_not_push.yaml"),
        explainQueryYaml(
            String.format(
                "source=%s | bin timestamp bins=3 | stats bucket_nullable=false avg(value), count()"
                    + " as cnt by category, value, timestamp | sort cnt",
                TEST_INDEX_TIME_DATA)));
  }

  @Test
  public void testExplainCompositeRangeThenSortOnMeasureNotPushdown() throws IOException {
    enabledOnlyWhenPushdownIsEnabled();
    assertYamlEqualsIgnoreId(
        loadExpectedPlan("agg_composite_range_sort_agg_measure_not_push.yaml"),
        explainQueryYaml(
            String.format(
                "source=%s | eval value_range = case(value < 7000, 'small'"
                    + " else 'great') | stats bucket_nullable=false avg(value), count() as cnt by"
                    + " value_range, category | sort cnt",
                TEST_INDEX_TIME_DATA)));
  }

  @Test
  public void testExplainCompositeAutoDateThenSortOnMeasureNotPushdown() throws IOException {
    enabledOnlyWhenPushdownIsEnabled();
    assertYamlEqualsIgnoreId(
        loadExpectedPlan("agg_composite_autodate_sort_agg_measure_not_push.yaml"),
        explainQueryYaml(
            String.format(
                "source=%s | bin timestamp bins=3 | stats bucket_nullable=false avg(value), count()"
                    + " as cnt by timestamp, category | sort cnt",
                TEST_INDEX_TIME_DATA)));
  }

  @Test
  public void testExplainCompositeRangeAutoDateThenSortOnMeasureNotPushdown() throws IOException {
    enabledOnlyWhenPushdownIsEnabled();
    assertYamlEqualsIgnoreId(
        loadExpectedPlan("agg_composite_autodate_range_metric_sort_agg_measure_not_push.yaml"),
        explainQueryYaml(
            String.format(
                "source=%s | bin timestamp bins=3 | eval value_range = case(value < 7000, 'small'"
                    + " else 'great') | stats bucket_nullable=false avg(value), count() as cnt by"
                    + " timestamp, value_range, category | sort cnt",
                TEST_INDEX_TIME_DATA)));
  }

  @Test
  public void testExplainMultipleAggregatorsWithSortOnOneMeasureNotPushDown() throws IOException {
    enabledOnlyWhenPushdownIsEnabled();
    String expected =
        loadExpectedPlan("explain_multiple_agg_with_sort_on_one_measure_not_push1.yaml");
    assertYamlEqualsIgnoreId(
        expected,
        explainQueryYaml(
            "source=opensearch-sql_test_index_account | stats bucket_nullable=false count() as c,"
                + " sum(balance) as s by state | sort c"));
    expected = loadExpectedPlan("explain_multiple_agg_with_sort_on_one_measure_not_push2.yaml");
    assertYamlEqualsIgnoreId(
        expected,
        explainQueryYaml(
            "source=opensearch-sql_test_index_account | stats bucket_nullable=false count() as c,"
                + " sum(balance) as s by state | sort c, s"));
  }

  @Test
  public void testExplainEvalMax() throws IOException {
    String expected = loadExpectedPlan("explain_eval_max.json");
    assertJsonEqualsIgnoreId(
        expected,
        explainQueryToString(
            "source=opensearch-sql_test_index_account | eval new = max(1, 2, 3, age, 'banana')"));
  }

  @Test
  public void testExplainEvalMin() throws IOException {
    String expected = loadExpectedPlan("explain_eval_min.json");
    assertJsonEqualsIgnoreId(
        expected,
        explainQueryToString(
            "source=opensearch-sql_test_index_account | eval new = min(1, 2, 3, age, 'banana')"));
  }

  /**
   * Executes the PPL query and returns the result as a string with windows-style line breaks
   * replaced with Unix-style ones.
   *
   * @param ppl the PPL query to execute
   * @return the result of the query as a string with line breaks replaced
   * @throws IOException if an error occurs during query execution
   */
  private String executeWithReplace(String ppl) throws IOException {
    var result = executeQueryToString(ppl);
    return result.replace("\\r\\n", "\\n");
  }

  @Test
  public void testStrftimeFunctionExplain() throws IOException {
    // Test explain for strftime function
    String query =
        "source=opensearch-sql_test_index_account | eval formatted_date = strftime(1521467703,"
            + " '%Y-%m-%d') | fields formatted_date | head 1";
    var result = explainQueryToString(query);
    String expected = loadExpectedPlan("explain_strftime_function.json");
    assertJsonEqualsIgnoreId(expected, result);
  }

  // Script generation is not stable in v2
  @Test
  public void testExplainPushDownScriptsContainingUDT() throws IOException {
    assertJsonEqualsIgnoreId(
        loadExpectedPlan("explain_filter_script_ip_push.json"),
        explainQueryToString(
            String.format(
                "source=%s | where cidrmatch(host, '0.0.0.0/24') | fields host",
                TEST_INDEX_WEBLOGS)));

    assertYamlEqualsIgnoreId(
        loadExpectedPlan("explain_agg_script_timestamp_push.yaml"),
        explainQueryYaml(
            String.format(
                "source=%s | eval t = unix_timestamp(birthdate) | stats count() by t | sort t |"
                    + " head 3",
                TEST_INDEX_BANK)));

    assertYamlEqualsIgnoreId(
        loadExpectedPlan("explain_agg_script_udt_arg_push.yaml"),
        explainQueryYaml(
            String.format(
                "source=%s | eval t = date_add(birthdate, interval 1 day) | stats count() by"
                    + " span(t, 1d)",
                TEST_INDEX_BANK)));
  }

  @Test
  public void testFillNullValueSyntaxExplain() throws IOException {
    String expected = loadExpectedPlan("explain_fillnull_value_syntax.yaml");
    assertYamlEqualsIgnoreId(
        expected,
        explainQueryYaml(
            String.format(
                "source=%s | fields age, balance | fillnull value=0", TEST_INDEX_ACCOUNT)));
  }

  @Test
  public void testJoinWithPushdownSortIntoAgg() throws IOException {
    enabledOnlyWhenPushdownIsEnabled();
    // PPL_JOIN_SUBSEARCH_MAXOUT!=0 will add limit before sort and then prevent sort push down.
    setJoinSubsearchMaxOut(0);
    String expected = loadExpectedPlan("explain_join_with_agg.yaml");
    assertYamlEqualsIgnoreId(
        expected,
        explainQueryYaml(
            String.format(
                "source=%s | stats COUNT() by age, gender | join left=L right=R ON L.gender ="
                    + " R.gender [source=%s | stats COUNT() as overall_cnt by gender]",
                TEST_INDEX_ACCOUNT, TEST_INDEX_ACCOUNT)));
    resetJoinSubsearchMaxOut();
  }

  @Test
  public void testReplaceCommandExplain() throws IOException {
    String expected = loadExpectedPlan("explain_replace_command.yaml");
    assertYamlEqualsIgnoreId(
        expected,
        explainQueryYaml(
            String.format(
                "source=%s | replace 'IL' WITH 'Illinois' IN state | fields state",
                TEST_INDEX_ACCOUNT)));
  }

  @Test
  public void testExplainRareCommandUseNull() throws IOException {
    String expected = loadExpectedPlan("explain_rare_usenull_false.yaml");
    assertYamlEqualsIgnoreId(
        expected,
        explainQueryYaml(
            String.format("source=%s | rare 2 usenull=false state by gender", TEST_INDEX_ACCOUNT)));
    expected = loadExpectedPlan("explain_rare_usenull_true.yaml");
    assertYamlEqualsIgnoreId(
        expected,
        explainQueryYaml(
            String.format("source=%s | rare 2 usenull=true state by gender", TEST_INDEX_ACCOUNT)));
    withSettings(
        Settings.Key.PPL_SYNTAX_LEGACY_PREFERRED,
        "false",
        () -> {
          try {
            assertYamlEqualsIgnoreId(
                loadExpectedPlan("explain_rare_usenull_false.yaml"),
                explainQueryYaml(
                    String.format("source=%s | rare 2 state by gender", TEST_INDEX_ACCOUNT)));
          } catch (IOException e) {
            throw new RuntimeException(e);
          }
        });
  }

  @Test
  public void testExplainTopCommandUseNull() throws IOException {
    String expected = loadExpectedPlan("explain_top_usenull_false.yaml");
    assertYamlEqualsIgnoreId(
        expected,
        explainQueryYaml(
            String.format("source=%s | top 2 usenull=false state by gender", TEST_INDEX_ACCOUNT)));
    expected = loadExpectedPlan("explain_top_usenull_true.yaml");
    assertYamlEqualsIgnoreId(
        expected,
        explainQueryYaml(
            String.format("source=%s | top 2 usenull=true state by gender", TEST_INDEX_ACCOUNT)));
    withSettings(
        Settings.Key.PPL_SYNTAX_LEGACY_PREFERRED,
        "false",
        () -> {
          try {
            assertYamlEqualsIgnoreId(
                loadExpectedPlan("explain_top_usenull_false.yaml"),
                explainQueryYaml(
                    String.format("source=%s | top 2 state by gender", TEST_INDEX_ACCOUNT)));
          } catch (IOException e) {
            throw new RuntimeException(e);
          }
        });
  }

  // Test cases for verifying the fix of https://github.com/opensearch-project/sql/issues/4571
  @Test
  public void testPushDownMinOrMaxAggOnDerivedField() throws IOException {
    enabledOnlyWhenPushdownIsEnabled();
    String expected = loadExpectedPlan("explain_min_max_agg_on_derived_field.yaml");
    assertYamlEqualsIgnoreId(
        expected,
        explainQueryYaml(
            String.format(
                "source=%s | eval balance2 = CEIL(balance/10000.0) "
                    + "| stats MIN(balance2), MAX(balance2)",
                TEST_INDEX_ACCOUNT)));
  }

  @Test
  public void testCasePushdownAsRangeQueryExplain() throws IOException {
    // CASE 1: Range - Metric
    // 1.1 Range - Metric
    assertYamlEqualsIgnoreId(
        loadExpectedPlan("agg_range_metric_push.yaml"),
        explainQueryYaml(
            String.format(
                "source=%s | eval age_range = case(age < 30, 'u30', age < 40, 'u40' else 'u100') |"
                    + " stats avg(age) as avg_age by age_range",
                TEST_INDEX_BANK)));

    // 1.2 Range - Metric (COUNT)
    assertYamlEqualsIgnoreId(
        loadExpectedPlan("agg_range_count_push.yaml"),
        explainQueryYaml(
            String.format(
                "source=%s | eval age_range = case(age < 30, 'u30', age >= 30 and age < 40, 'u40'"
                    + " else 'u100') | stats avg(age) by age_range",
                TEST_INDEX_BANK)));

    // 1.3 Range - Range - Metric
    assertYamlEqualsIgnoreId(
        loadExpectedPlan("agg_range_range_metric_push.yaml"),
        explainQueryYaml(
            String.format(
                "source=%s | eval age_range = case(age < 30, 'u30', age < 40, 'u40' else 'u100'),"
                    + " balance_range = case(balance < 20000, 'medium' else 'high') | stats"
                    + " avg(balance) as avg_balance by age_range, balance_range",
                TEST_INDEX_BANK)));

    // 1.4 Range - Metric (With null & discontinuous ranges)
    assertYamlEqualsIgnoreId(
        loadExpectedPlan("agg_range_metric_complex_push.yaml"),
        explainQueryYaml(
            String.format(
                "source=%s | eval age_range = case(age < 30, 'u30', (age >= 35 and age < 40) or age"
                    + " >= 80, '30-40 or >=80') | stats avg(balance) by age_range",
                TEST_INDEX_BANK)));

    // 1.5 Should not be pushed because the range is not closed-open
    assertYamlEqualsIgnoreId(
        loadExpectedPlan("agg_case_cannot_push.yaml"),
        explainQueryYaml(
            String.format(
                "source=%s | eval age_range = case(age < 30, 'u30', age >= 30 and age <= 40, 'u40'"
                    + " else 'u100') | stats avg(age) as avg_age by age_range",
                TEST_INDEX_BANK)));

    // 1.6 Should not be pushed as range query because the result expression is not a string
    // literal.
    // Range aggregation keys must be strings
    assertYamlEqualsIgnoreId(
        loadExpectedPlan("agg_case_num_res_cannot_push.yaml"),
        explainQueryYaml(
            String.format(
                "source=%s | eval age_range = case(age < 30, 30 else 100) | stats count() by"
                    + " age_range",
                TEST_INDEX_BANK)));

    // CASE 2: Composite - Range - Metric
    // 2.1 Composite (term) - Range - Metric
    assertYamlEqualsIgnoreId(
        loadExpectedPlan("agg_composite_range_metric_push.yaml"),
        explainQueryYaml(
            String.format(
                "source=%s | eval age_range = case(age < 30, 'u30' else 'a30') | stats avg(balance)"
                    + " by state, age_range",
                TEST_INDEX_BANK)));

    // 2.2 Composite (date histogram) - Range - Metric
    assertYamlEqualsIgnoreId(
        loadExpectedPlan("agg_composite_date_range_push.yaml"),
        explainQueryYaml(
            "source=opensearch-sql_test_index_time_data | eval value_range = case(value < 7000,"
                + " 'small' else 'large') | stats avg(value) by value_range, span(@timestamp,"
                + " 1h)"));

    // 2.3 Composite(2 fields) - Range - Metric (with count)
    assertYamlEqualsIgnoreId(
        loadExpectedPlan("agg_composite2_range_count_push.yaml"),
        explainQueryYaml(
            String.format(
                "source=%s | eval age_range = case(age < 30, 'u30' else 'a30') | stats"
                    + " avg(balance), count() by age_range, state, gender",
                TEST_INDEX_BANK)));

    // 2.4 Composite (2 fields) - Range - Range - Metric (with count)
    assertYamlEqualsIgnoreId(
        loadExpectedPlan("agg_composite2_range_range_count_push.yaml"),
        explainQueryYaml(
            String.format(
                "source=%s | eval age_range = case(age < 35, 'u35' else 'a35'), balance_range ="
                    + " case(balance < 20000, 'medium' else 'high') | stats avg(balance) as"
                    + " avg_balance by age_range, balance_range, state",
                TEST_INDEX_BANK)));

    // 2.5 Should not be pushed down as range query because case result expression is not constant
    assertYamlEqualsIgnoreId(
        loadExpectedPlan("agg_case_composite_cannot_push.yaml"),
        explainQueryYaml(
            String.format(
                "source=%s | eval age_range = case(age < 35, 'u35' else email) | stats avg(balance)"
                    + " as avg_balance by age_range, state",
                TEST_INDEX_BANK)));
  }

  @Test
  public void testNestedAggregationsExplain() throws IOException {
    // TODO: Remove after resolving: https://github.com/opensearch-project/sql/issues/4578
    Assume.assumeFalse(
        "The query runs into error when pushdown is disabled due to bin's implementation",
        isPushdownDisabled());
    assertYamlEqualsIgnoreId(
        loadExpectedPlan("agg_composite_autodate_range_metric_push.yaml"),
        explainQueryYaml(
            String.format(
                "source=%s | bin timestamp bins=3 | eval value_range = case(value < 7000, 'small'"
                    + " else 'great') | stats bucket_nullable=false avg(value), count() by"
                    + " timestamp, value_range, category",
                TEST_INDEX_TIME_DATA)));
  }

  @Test
  public void testTopKThenSortExplain() throws IOException {
    enabledOnlyWhenPushdownIsEnabled();
    String expected = loadExpectedPlan("explain_top_k_then_sort_push.yaml");
    assertYamlEqualsIgnoreId(
        expected,
        explainQueryYaml(
            "source=opensearch-sql_test_index_account"
                + "| sort balance"
                + "| head 5 "
                + "| sort age "
                + "| fields age"));
  }

  @Test
<<<<<<< HEAD
  public void testInternalItemAccessOnStructs() throws IOException {
    String expected = loadExpectedPlan("access_struct_subfield_with_item.yaml");
    assertYamlEqualsIgnoreId(
        expected,
        explainQueryYaml(
            String.format(
                "source=%s | eval info = geoip('dummy-datasource', host) | fields host, info,"
                    + " info.dummy_sub_field",
=======
  public void testGeoIpPushedInAgg() throws IOException {
    // This explain IT verifies that externally registered UDF can be properly pushed down
    assertYamlEqualsIgnoreId(
        loadExpectedPlan("udf_geoip_in_agg_pushed.yaml"),
        explainQueryYaml(
            String.format(
                "source=%s | eval info = geoip('my-datasource', host) | stats count() by info.city",
>>>>>>> a003e8c7
                TEST_INDEX_WEBLOGS)));
  }
}<|MERGE_RESOLUTION|>--- conflicted
+++ resolved
@@ -1474,7 +1474,17 @@
   }
 
   @Test
-<<<<<<< HEAD
+  public void testGeoIpPushedInAgg() throws IOException {
+    // This explain IT verifies that externally registered UDF can be properly pushed down
+    assertYamlEqualsIgnoreId(
+        loadExpectedPlan("udf_geoip_in_agg_pushed.yaml"),
+        explainQueryYaml(
+            String.format(
+                "source=%s | eval info = geoip('my-datasource', host) | stats count() by info.city",
+                TEST_INDEX_WEBLOGS)));
+  }
+
+  @Test
   public void testInternalItemAccessOnStructs() throws IOException {
     String expected = loadExpectedPlan("access_struct_subfield_with_item.yaml");
     assertYamlEqualsIgnoreId(
@@ -1483,15 +1493,6 @@
             String.format(
                 "source=%s | eval info = geoip('dummy-datasource', host) | fields host, info,"
                     + " info.dummy_sub_field",
-=======
-  public void testGeoIpPushedInAgg() throws IOException {
-    // This explain IT verifies that externally registered UDF can be properly pushed down
-    assertYamlEqualsIgnoreId(
-        loadExpectedPlan("udf_geoip_in_agg_pushed.yaml"),
-        explainQueryYaml(
-            String.format(
-                "source=%s | eval info = geoip('my-datasource', host) | stats count() by info.city",
->>>>>>> a003e8c7
                 TEST_INDEX_WEBLOGS)));
   }
 }