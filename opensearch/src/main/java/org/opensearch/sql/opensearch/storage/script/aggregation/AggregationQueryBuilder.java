--- conflicted
+++ resolved
@@ -29,15 +29,10 @@
 import org.opensearch.sql.expression.ReferenceExpression;
 import org.opensearch.sql.expression.aggregation.NamedAggregator;
 import org.opensearch.sql.opensearch.data.type.OpenSearchDataType;
-import org.opensearch.sql.opensearch.response.agg.BucketAggregationParser;
 import org.opensearch.sql.opensearch.response.agg.CompositeAggregationParser;
 import org.opensearch.sql.opensearch.response.agg.MetricParser;
 import org.opensearch.sql.opensearch.response.agg.NoBucketAggregationParser;
 import org.opensearch.sql.opensearch.response.agg.OpenSearchAggregationResponseParser;
-<<<<<<< HEAD
-import org.opensearch.sql.opensearch.storage.script.aggregation.dsl.BucketAggregationBuilder;
-=======
->>>>>>> 517e881d
 import org.opensearch.sql.opensearch.storage.script.aggregation.dsl.CompositeAggregationBuilder;
 import org.opensearch.sql.opensearch.storage.script.aggregation.dsl.MetricAggregationBuilder;
 import org.opensearch.sql.opensearch.storage.serde.ExpressionSerializer;
@@ -55,18 +50,11 @@
   /** Composite Aggregation builder for multiple buckets. */
   private final CompositeAggregationBuilder compositeBuilder;
 
-  /** Composite Aggregation builder for multiple buckets. */
-  private final CompositeAggregationBuilder compositeBuilder;
-
   /** Metric Aggregation builder. */
   private final MetricAggregationBuilder metricBuilder;
 
   /** Aggregation Query Builder Constructor. */
   public AggregationQueryBuilder(ExpressionSerializer serializer) {
-<<<<<<< HEAD
-    this.bucketBuilder = new BucketAggregationBuilder(serializer);
-=======
->>>>>>> 517e881d
     this.compositeBuilder = new CompositeAggregationBuilder(serializer);
     this.metricBuilder = new MetricAggregationBuilder(serializer);
   }
@@ -87,13 +75,6 @@
       return Pair.of(
           ImmutableList.copyOf(metrics.getLeft().getAggregatorFactories()),
           new NoBucketAggregationParser(metrics.getRight()));
-    } else if (groupByList.size() == 1 && !bucketNullable) {
-      // one bucket, use values source bucket builder for getting better performance
-      // TODO for multiple buckets, use MultiTermsAggregationBuilder
-      return Pair.of(
-          Collections.singletonList(
-              bucketBuilder.build(groupByList.getFirst()).subAggregations(metrics.getLeft())),
-          new BucketAggregationParser(metrics.getRight()));
     } else {
       // multiple bucket, use composite builder
       GroupSortOrder groupSortOrder = new GroupSortOrder(sortList);
