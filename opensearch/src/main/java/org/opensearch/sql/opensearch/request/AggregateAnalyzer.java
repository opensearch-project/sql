--- conflicted
+++ resolved
@@ -420,18 +420,13 @@
     };
   }
 
-<<<<<<< HEAD
-  /**
-   * Check if the field type is a string-like type that requires TopHits aggregation for
-   * lexicographical sorting instead of native OpenSearch min/max aggregations.
-   */
   private static boolean isStringType(ExprType fieldType) {
     return fieldType instanceof OpenSearchTextType || fieldType == ExprCoreType.STRING;
-=======
+  }
+  
   private static ValuesSourceAggregationBuilder<?> createBucketAggregation(
       Integer group, Project project, AggregateAnalyzer.AggregateBuilderHelper helper) {
     return createBucket(group, project, helper);
->>>>>>> 6d694402
   }
 
   private static List<CompositeValuesSourceBuilder<?>> createCompositeBuckets(
