/*
 * Copyright OpenSearch Contributors
 * SPDX-License-Identifier: Apache-2.0
 */

package org.opensearch.sql.sql;

import static org.opensearch.sql.legacy.TestsConstants.TEST_INDEX_BEER;
import static org.opensearch.sql.util.MatcherUtils.rows;
import static org.opensearch.sql.util.MatcherUtils.verifyDataRows;

import java.io.IOException;
import org.json.JSONObject;
import org.junit.Test;
import org.opensearch.sql.legacy.SQLIntegTestCase;

public class MultiMatchIT extends SQLIntegTestCase {
  @Override
  public void init() throws IOException {
    loadIndex(Index.BEER);
  }

  /*
  The 'beer.stackexchange' index is a dump of beer.stackexchange.com converted to the format which might be ingested by OpenSearch.
  This is a forum like StackOverflow with questions about beer brewing. The dump contains both questions, answers and comments.
  The reference query is:
    select count(Id) from beer.stackexchange where multi_match(["Tags" ^ 1.5, Title, `Body` 4.2], 'taste') and Tags like '% % %' and Title like '%';
  It filters out empty `Tags` and `Title`.
  */

  @Test
  public void test_mandatory_params() {
    String query = "SELECT Id FROM " + TEST_INDEX_BEER
<<<<<<< HEAD
        + " WHERE multi_match([\\\"Tags\\\" ^ 1.5, Title, 'Body' 4.2], 'taste')";
    var result = new JSONObject(executeQuery(query, "jdbc"));
=======
        + " WHERE multi_match([\\\"Tags\\\" ^ 1.5, Title, `Body` 4.2], 'taste')";
    JSONObject result = executeJdbcRequest(query);
>>>>>>> eb595c7f
    assertEquals(16, result.getInt("total"));
  }

  @Test
  public void test_all_params() {
    String query = "SELECT Id FROM " + TEST_INDEX_BEER
        + " WHERE multi_match(['Body', Tags], 'taste beer', operator='and', analyzer=english,"
        + "auto_generate_synonyms_phrase_query=true, boost = 0.77, cutoff_frequency=0.33,"
        + "fuzziness = 'AUTO:1,5', fuzzy_transpositions = false, lenient = true, max_expansions = 25,"
        + "minimum_should_match = '2<-25% 9<-3', prefix_length = 7, tie_breaker = 0.3,"
        + "type = most_fields, slop = 2, zero_terms_query = 'ALL');";
    JSONObject result = executeJdbcRequest(query);
    assertEquals(10, result.getInt("total"));
  }

  @Test
  public void verify_wildcard_test() {
    String query1 = "SELECT Id FROM " + TEST_INDEX_BEER
        + " WHERE multi_match(['Tags'], 'taste')";
    JSONObject result1 = executeJdbcRequest(query1);
    String query2 = "SELECT Id FROM " + TEST_INDEX_BEER
        + " WHERE multi_match(['T*'], 'taste')";
    JSONObject result2 = executeJdbcRequest(query2);
    assertNotEquals(result2.getInt("total"), result1.getInt("total"));

    String query = "SELECT Id FROM " + TEST_INDEX_BEER
        + " WHERE multi_match(['*Date'], '2014-01-22');";
    JSONObject result = executeJdbcRequest(query);
    assertEquals(10, result.getInt("total"));
  }

  @Test
  public void test_multimatch_alternate_parameter_syntax() {
    String query = "SELECT Tags FROM " + TEST_INDEX_BEER
        + " WHERE multimatch('query'='taste', 'fields'='Tags')";
    JSONObject result = executeJdbcRequest(query);
    assertEquals(8, result.getInt("total"));
  }

  @Test
  public void test_multimatchquery_alternate_parameter_syntax() {
    String query = "SELECT Tags FROM " + TEST_INDEX_BEER
        + " WHERE multimatchquery(query='cicerone', fields='Tags')";
    JSONObject result = executeJdbcRequest(query);
    assertEquals(2, result.getInt("total"));
    verifyDataRows(result, rows("serving cicerone restaurants"),
        rows("taste cicerone"));
  }

  @Test
  public void test_quoted_multi_match_alternate_parameter_syntax() {
    String query = "SELECT Tags FROM " + TEST_INDEX_BEER
        + " WHERE multi_match('query'='cicerone', 'fields'='Tags')";
    JSONObject result = executeJdbcRequest(query);
    assertEquals(2, result.getInt("total"));
    verifyDataRows(result, rows("serving cicerone restaurants"),
        rows("taste cicerone"));
  }

  @Test
  public void test_multi_match_alternate_parameter_syntax() {
    String query = "SELECT Tags FROM " + TEST_INDEX_BEER
        + " WHERE multi_match(query='cicerone', fields='Tags')";
    JSONObject result = executeJdbcRequest(query);
    assertEquals(2, result.getInt("total"));
    verifyDataRows(result, rows("serving cicerone restaurants"),
        rows("taste cicerone"));
  }

  @Test
  public void test_wildcard_multi_match_alternate_parameter_syntax() {
    String query = "SELECT Body FROM " + TEST_INDEX_BEER
        + " WHERE multi_match(query='IPA', fields='B*') LIMIT 1";
    JSONObject result = executeJdbcRequest(query);
    verifyDataRows(result, rows("<p>I know what makes an IPA an IPA, but what are the unique" +
        " characteristics of it's common variants? To be specific, the ones I'm interested in are Double IPA" +
        " and Black IPA, but general differences between any other styles would be welcome too. </p>\n"));
  }

  @Test
  public void test_all_params_multimatchquery_alternate_parameter_syntax() {
    String query = "SELECT Id FROM " + TEST_INDEX_BEER
        + " WHERE multimatchquery(query='cicerone', fields='Tags', 'operator'='or', analyzer=english,"
        + "auto_generate_synonyms_phrase_query=true, boost = 0.77, cutoff_frequency=0.33,"
        + "fuzziness = 'AUTO:1,5', fuzzy_transpositions = false, lenient = true, max_expansions = 25,"
        + "minimum_should_match = '2<-25% 9<-3', prefix_length = 7, tie_breaker = 0.3,"
        + "type = most_fields, slop = 2, zero_terms_query = 'ALL');";

    JSONObject result = executeJdbcRequest(query);
    assertEquals(2, result.getInt("total"));
  }
}<|MERGE_RESOLUTION|>--- conflicted
+++ resolved
@@ -6,8 +6,6 @@
 package org.opensearch.sql.sql;
 
 import static org.opensearch.sql.legacy.TestsConstants.TEST_INDEX_BEER;
-import static org.opensearch.sql.util.MatcherUtils.rows;
-import static org.opensearch.sql.util.MatcherUtils.verifyDataRows;
 
 import java.io.IOException;
 import org.json.JSONObject;
@@ -29,104 +27,38 @@
   */
 
   @Test
-  public void test_mandatory_params() {
+  public void test_mandatory_params() throws IOException {
     String query = "SELECT Id FROM " + TEST_INDEX_BEER
-<<<<<<< HEAD
         + " WHERE multi_match([\\\"Tags\\\" ^ 1.5, Title, 'Body' 4.2], 'taste')";
-    var result = new JSONObject(executeQuery(query, "jdbc"));
-=======
-        + " WHERE multi_match([\\\"Tags\\\" ^ 1.5, Title, `Body` 4.2], 'taste')";
     JSONObject result = executeJdbcRequest(query);
->>>>>>> eb595c7f
     assertEquals(16, result.getInt("total"));
   }
 
   @Test
-  public void test_all_params() {
+  public void test_all_params() throws IOException {
     String query = "SELECT Id FROM " + TEST_INDEX_BEER
         + " WHERE multi_match(['Body', Tags], 'taste beer', operator='and', analyzer=english,"
         + "auto_generate_synonyms_phrase_query=true, boost = 0.77, cutoff_frequency=0.33,"
         + "fuzziness = 'AUTO:1,5', fuzzy_transpositions = false, lenient = true, max_expansions = 25,"
         + "minimum_should_match = '2<-25% 9<-3', prefix_length = 7, tie_breaker = 0.3,"
         + "type = most_fields, slop = 2, zero_terms_query = 'ALL');";
-    JSONObject result = executeJdbcRequest(query);
+    var result = new JSONObject(executeQuery(query, "jdbc"));
     assertEquals(10, result.getInt("total"));
   }
 
   @Test
-  public void verify_wildcard_test() {
+  public void verify_wildcard_test() throws IOException {
     String query1 = "SELECT Id FROM " + TEST_INDEX_BEER
         + " WHERE multi_match(['Tags'], 'taste')";
-    JSONObject result1 = executeJdbcRequest(query1);
+    var result1 = new JSONObject(executeQuery(query1, "jdbc"));
     String query2 = "SELECT Id FROM " + TEST_INDEX_BEER
         + " WHERE multi_match(['T*'], 'taste')";
-    JSONObject result2 = executeJdbcRequest(query2);
+    var result2 = new JSONObject(executeQuery(query2, "jdbc"));
     assertNotEquals(result2.getInt("total"), result1.getInt("total"));
 
     String query = "SELECT Id FROM " + TEST_INDEX_BEER
         + " WHERE multi_match(['*Date'], '2014-01-22');";
-    JSONObject result = executeJdbcRequest(query);
+    var result = new JSONObject(executeQuery(query, "jdbc"));
     assertEquals(10, result.getInt("total"));
   }
-
-  @Test
-  public void test_multimatch_alternate_parameter_syntax() {
-    String query = "SELECT Tags FROM " + TEST_INDEX_BEER
-        + " WHERE multimatch('query'='taste', 'fields'='Tags')";
-    JSONObject result = executeJdbcRequest(query);
-    assertEquals(8, result.getInt("total"));
-  }
-
-  @Test
-  public void test_multimatchquery_alternate_parameter_syntax() {
-    String query = "SELECT Tags FROM " + TEST_INDEX_BEER
-        + " WHERE multimatchquery(query='cicerone', fields='Tags')";
-    JSONObject result = executeJdbcRequest(query);
-    assertEquals(2, result.getInt("total"));
-    verifyDataRows(result, rows("serving cicerone restaurants"),
-        rows("taste cicerone"));
-  }
-
-  @Test
-  public void test_quoted_multi_match_alternate_parameter_syntax() {
-    String query = "SELECT Tags FROM " + TEST_INDEX_BEER
-        + " WHERE multi_match('query'='cicerone', 'fields'='Tags')";
-    JSONObject result = executeJdbcRequest(query);
-    assertEquals(2, result.getInt("total"));
-    verifyDataRows(result, rows("serving cicerone restaurants"),
-        rows("taste cicerone"));
-  }
-
-  @Test
-  public void test_multi_match_alternate_parameter_syntax() {
-    String query = "SELECT Tags FROM " + TEST_INDEX_BEER
-        + " WHERE multi_match(query='cicerone', fields='Tags')";
-    JSONObject result = executeJdbcRequest(query);
-    assertEquals(2, result.getInt("total"));
-    verifyDataRows(result, rows("serving cicerone restaurants"),
-        rows("taste cicerone"));
-  }
-
-  @Test
-  public void test_wildcard_multi_match_alternate_parameter_syntax() {
-    String query = "SELECT Body FROM " + TEST_INDEX_BEER
-        + " WHERE multi_match(query='IPA', fields='B*') LIMIT 1";
-    JSONObject result = executeJdbcRequest(query);
-    verifyDataRows(result, rows("<p>I know what makes an IPA an IPA, but what are the unique" +
-        " characteristics of it's common variants? To be specific, the ones I'm interested in are Double IPA" +
-        " and Black IPA, but general differences between any other styles would be welcome too. </p>\n"));
-  }
-
-  @Test
-  public void test_all_params_multimatchquery_alternate_parameter_syntax() {
-    String query = "SELECT Id FROM " + TEST_INDEX_BEER
-        + " WHERE multimatchquery(query='cicerone', fields='Tags', 'operator'='or', analyzer=english,"
-        + "auto_generate_synonyms_phrase_query=true, boost = 0.77, cutoff_frequency=0.33,"
-        + "fuzziness = 'AUTO:1,5', fuzzy_transpositions = false, lenient = true, max_expansions = 25,"
-        + "minimum_should_match = '2<-25% 9<-3', prefix_length = 7, tie_breaker = 0.3,"
-        + "type = most_fields, slop = 2, zero_terms_query = 'ALL');";
-
-    JSONObject result = executeJdbcRequest(query);
-    assertEquals(2, result.getInt("total"));
-  }
 }