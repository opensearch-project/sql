/*
 * Copyright OpenSearch Contributors
 * SPDX-License-Identifier: Apache-2.0
 */


package org.opensearch.sql.sql;

import static org.opensearch.sql.legacy.TestsConstants.TEST_INDEX_BANK;
import static org.opensearch.sql.legacy.TestsConstants.TEST_INDEX_CALCS;
import static org.opensearch.sql.legacy.TestsConstants.TEST_INDEX_PEOPLE2;
import static org.opensearch.sql.legacy.plugin.RestSqlAction.QUERY_API_ENDPOINT;
import static org.opensearch.sql.util.MatcherUtils.rows;
import static org.opensearch.sql.util.MatcherUtils.schema;
import static org.opensearch.sql.util.MatcherUtils.verifyDataRows;
import static org.opensearch.sql.util.MatcherUtils.verifySchema;
import static org.opensearch.sql.util.MatcherUtils.verifySome;
import static org.opensearch.sql.util.TestUtils.getResponseBody;

import com.google.common.collect.ImmutableMap;
import java.io.IOException;
import java.time.Duration;
import java.time.LocalDate;
import java.time.LocalDateTime;
import java.time.LocalTime;
import java.time.Period;
import java.time.ZoneId;
import java.time.ZonedDateTime;
import java.time.format.DateTimeFormatter;
import java.time.format.DateTimeFormatterBuilder;
import java.time.temporal.ChronoField;
import java.time.temporal.Temporal;
import java.util.ArrayList;
import java.util.List;
import java.util.Locale;
import java.util.TimeZone;
import java.util.function.BiFunction;
import java.util.function.Supplier;
import org.json.JSONArray;
import org.json.JSONObject;
import org.junit.jupiter.api.Test;
import org.opensearch.client.Request;
import org.opensearch.client.RequestOptions;
import org.opensearch.client.Response;
import org.opensearch.sql.common.utils.StringUtils;
import org.opensearch.sql.legacy.SQLIntegTestCase;

public class DateTimeFunctionIT extends SQLIntegTestCase {

  @Override
  public void init() throws Exception {
    super.init();
    loadIndex(Index.BANK);
    loadIndex(Index.CALCS);
    loadIndex(Index.PEOPLE2);
    loadIndex(Index.CALCS);
  }

  @Test
  public void testDateInGroupBy() throws IOException{
    JSONObject result =
        executeQuery(String.format("SELECT DATE(birthdate) FROM %s GROUP BY DATE(birthdate)",TEST_INDEX_BANK) );
    verifySchema(result,
        schema("DATE(birthdate)", null, "date"));
    verifyDataRows(result,
        rows("2017-10-23"),
        rows("2017-11-20"),
        rows("2018-06-23"),
        rows("2018-11-13"),
        rows("2018-06-27"),
        rows("2018-08-19"),
        rows("2018-08-11"));
  }

  @Test
  public void testDateWithHavingClauseOnly() throws IOException {
    JSONObject result =
        executeQuery(String.format("SELECT (TO_DAYS(DATE('2050-01-01')) - 693961) FROM %s HAVING (COUNT(1) > 0)",TEST_INDEX_BANK) );
    verifySchema(result,
        schema("(TO_DAYS(DATE('2050-01-01')) - 693961)", null, "long"));
    verifyDataRows(result, rows(54787));
  }

  @Test
  public void testAddDate() throws IOException {
    JSONObject result =
        executeQuery("select adddate(timestamp('2020-09-16 17:30:00'), interval 1 day)");
    verifySchema(result,
        schema("adddate(timestamp('2020-09-16 17:30:00'), interval 1 day)", null, "datetime"));
    verifyDataRows(result, rows("2020-09-17 17:30:00"));

    result = executeQuery("select adddate(date('2020-09-16'), 1)");
    verifySchema(result, schema("adddate(date('2020-09-16'), 1)", null, "date"));
    verifyDataRows(result, rows("2020-09-17"));

    result = executeQuery("select adddate('2020-09-16', 1)");
    verifySchema(result, schema("adddate('2020-09-16', 1)", null, "datetime"));
    verifyDataRows(result, rows("2020-09-17"));

    result = executeQuery("select adddate('2020-09-16 17:30:00', interval 1 day)");
    verifySchema(result,
        schema("adddate('2020-09-16 17:30:00', interval 1 day)", null, "datetime"));
    verifyDataRows(result, rows("2020-09-17 17:30:00"));

    result = executeQuery("select adddate('2020-09-16', interval 1 day)");
    verifySchema(result,
        schema("adddate('2020-09-16', interval 1 day)", null, "datetime"));
    verifyDataRows(result, rows("2020-09-17"));
  }

  @Test
  public void testDateAdd() throws IOException {
    JSONObject result =
        executeQuery("select date_add(timestamp('2020-09-16 17:30:00'), interval 1 day)");
    verifySchema(result,
        schema("date_add(timestamp('2020-09-16 17:30:00'), interval 1 day)", null, "datetime"));
    verifyDataRows(result, rows("2020-09-17 17:30:00"));

    result = executeQuery("select date_add(date('2020-09-16'), 1)");
    verifySchema(result, schema("date_add(date('2020-09-16'), 1)", null, "date"));
    verifyDataRows(result, rows("2020-09-17"));

    result = executeQuery("select date_add('2020-09-16', 1)");
    verifySchema(result, schema("date_add('2020-09-16', 1)", null, "datetime"));
    verifyDataRows(result, rows("2020-09-17"));

    result = executeQuery("select date_add('2020-09-16 17:30:00', interval 1 day)");
    verifySchema(result,
        schema("date_add('2020-09-16 17:30:00', interval 1 day)", null, "datetime"));
    verifyDataRows(result, rows("2020-09-17 17:30:00"));

    result = executeQuery("select date_add('2020-09-16', interval 1 day)");
    verifySchema(result,
        schema("date_add('2020-09-16', interval 1 day)", null, "datetime"));
    verifyDataRows(result, rows("2020-09-17"));

    result =
        executeQuery(String.format("SELECT DATE_ADD(birthdate, INTERVAL 1 YEAR) FROM %s GROUP BY 1",TEST_INDEX_BANK) );
    verifySchema(result,
        schema("DATE_ADD(birthdate, INTERVAL 1 YEAR)", null, "datetime"));
    verifyDataRows(result,
        rows("2018-10-23 00:00:00"),
        rows("2018-11-20 00:00:00"),
        rows("2019-06-23 00:00:00"),
        rows("2019-11-13 23:33:20"),
        rows("2019-06-27 00:00:00"),
        rows("2019-08-19 00:00:00"),
        rows("2019-08-11 00:00:00"));
  }

  @Test
  public void testDateSub() throws IOException {
    JSONObject result =
        executeQuery("select date_sub(timestamp('2020-09-16 17:30:00'), interval 1 day)");
    verifySchema(result,
        schema("date_sub(timestamp('2020-09-16 17:30:00'), interval 1 day)", null, "datetime"));
    verifyDataRows(result, rows("2020-09-15 17:30:00"));

    result = executeQuery("select date_sub(date('2020-09-16'), 1)");
    verifySchema(result, schema("date_sub(date('2020-09-16'), 1)", null, "date"));
    verifyDataRows(result, rows("2020-09-15"));

    result = executeQuery("select date_sub('2020-09-16', 1)");
    verifySchema(result, schema("date_sub('2020-09-16', 1)", null, "datetime"));
    verifyDataRows(result, rows("2020-09-15"));

    result = executeQuery("select date_sub('2020-09-16 17:30:00', interval 1 day)");
    verifySchema(result,
        schema("date_sub('2020-09-16 17:30:00', interval 1 day)", null, "datetime"));
    verifyDataRows(result, rows("2020-09-15 17:30:00"));

    result = executeQuery("select date_sub('2020-09-16', interval 1 day)");
    verifySchema(result,
        schema("date_sub('2020-09-16', interval 1 day)", null, "datetime"));
    verifyDataRows(result, rows("2020-09-15"));
  }

  @Test
  public void testDay() throws IOException {
    JSONObject result = executeQuery("select day(date('2020-09-16'))");
    verifySchema(result, schema("day(date('2020-09-16'))", null, "integer"));
    verifyDataRows(result, rows(16));

    result = executeQuery("select day('2020-09-16')");
    verifySchema(result, schema("day('2020-09-16')", null, "integer"));
    verifyDataRows(result, rows(16));
  }

  @Test
  public void testDayName() throws IOException {
    JSONObject result = executeQuery("select dayname(date('2020-09-16'))");
    verifySchema(result, schema("dayname(date('2020-09-16'))", null, "keyword"));
    verifyDataRows(result, rows("Wednesday"));

    result = executeQuery("select dayname('2020-09-16')");
    verifySchema(result, schema("dayname('2020-09-16')", null, "keyword"));
    verifyDataRows(result, rows("Wednesday"));
  }

  @Test
  public void testDayOfMonth() throws IOException {
    JSONObject result = executeQuery("select dayofmonth(date('2020-09-16'))");
    verifySchema(result, schema("dayofmonth(date('2020-09-16'))", null, "integer"));
    verifyDataRows(result, rows(16));

    result = executeQuery("select dayofmonth('2020-09-16')");
    verifySchema(result, schema("dayofmonth('2020-09-16')", null, "integer"));
    verifyDataRows(result, rows(16));
  }

  @Test
  public void testDayOfWeek() throws IOException {
    JSONObject result = executeQuery("select dayofweek(date('2020-09-16'))");
    verifySchema(result, schema("dayofweek(date('2020-09-16'))", null, "integer"));
    verifyDataRows(result, rows(4));

    result = executeQuery("select dayofweek('2020-09-16')");
    verifySchema(result, schema("dayofweek('2020-09-16')", null, "integer"));
    verifyDataRows(result, rows(4));
  }

  @Test
  public void testDayOfWeekWithUnderscores() throws IOException {
    JSONObject result = executeQuery("select day_of_week(date('2020-09-16'))");
    verifySchema(result, schema("day_of_week(date('2020-09-16'))", null, "integer"));
    verifyDataRows(result, rows(4));

    result = executeQuery("select day_of_week('2020-09-16')");
    verifySchema(result, schema("day_of_week('2020-09-16')", null, "integer"));
    verifyDataRows(result, rows(4));
  }

  @Test
  public void testDayOfWeekAliasesReturnTheSameResults() throws IOException {
    JSONObject result1 = executeQuery("SELECT dayofweek(date('2022-11-22'))");
    JSONObject result2 = executeQuery("SELECT day_of_week(date('2022-11-22'))");
    verifyDataRows(result1, rows(3));
    result1.getJSONArray("datarows").similar(result2.getJSONArray("datarows"));

    result1 = executeQuery(String.format(
        "SELECT dayofweek(CAST(date0 AS date)) FROM %s", TEST_INDEX_CALCS));
    result2 = executeQuery(String.format(
        "SELECT day_of_week(CAST(date0 AS date)) FROM %s", TEST_INDEX_CALCS));
    result1.getJSONArray("datarows").similar(result2.getJSONArray("datarows"));

    result1 = executeQuery(String.format(
        "SELECT dayofweek(datetime(CAST(time0 AS STRING))) FROM %s", TEST_INDEX_CALCS));
    result2 = executeQuery(String.format(
        "SELECT day_of_week(datetime(CAST(time0 AS STRING))) FROM %s", TEST_INDEX_CALCS));
    result1.getJSONArray("datarows").similar(result2.getJSONArray("datarows"));

    result1 = executeQuery(String.format(
        "SELECT dayofweek(CAST(time0 AS STRING)) FROM %s", TEST_INDEX_CALCS));
    result2 = executeQuery(String.format(
        "SELECT day_of_week(CAST(time0 AS STRING)) FROM %s", TEST_INDEX_CALCS));
    result1.getJSONArray("datarows").similar(result2.getJSONArray("datarows"));

    result1 = executeQuery(String.format(
        "SELECT dayofweek(CAST(datetime0 AS timestamp)) FROM %s", TEST_INDEX_CALCS));
    result2 = executeQuery(String.format(
        "SELECT day_of_week(CAST(datetime0 AS timestamp)) FROM %s", TEST_INDEX_CALCS));
    result1.getJSONArray("datarows").similar(result2.getJSONArray("datarows"));
  }

  @Test
  public void testDayOfYear() throws IOException {
    JSONObject result = executeQuery("select dayofyear(date('2020-09-16'))");
    verifySchema(result, schema("dayofyear(date('2020-09-16'))", null, "integer"));
    verifyDataRows(result, rows(260));

    result = executeQuery("select dayofyear('2020-09-16')");
    verifySchema(result, schema("dayofyear('2020-09-16')", null, "integer"));
    verifyDataRows(result, rows(260));
  }

  @Test
  public void testDayOfYearWithUnderscores() throws IOException {
    JSONObject result = executeQuery("select day_of_year(date('2020-09-16'))");
    verifySchema(result, schema("day_of_year(date('2020-09-16'))", null, "integer"));
    verifyDataRows(result, rows(260));

    result = executeQuery("select day_of_year(datetime('2020-09-16 00:00:00'))");
    verifySchema(result, schema("day_of_year(datetime('2020-09-16 00:00:00'))", null, "integer"));
    verifyDataRows(result, rows(260));

    result = executeQuery("select day_of_year(timestamp('2020-09-16 00:00:00'))");
    verifySchema(result, schema("day_of_year(timestamp('2020-09-16 00:00:00'))", null, "integer"));
    verifyDataRows(result, rows(260));

    result = executeQuery("select day_of_year('2020-09-16')");
    verifySchema(result, schema("day_of_year('2020-09-16')", null, "integer"));
    verifyDataRows(result, rows(260));
  }

  @Test
  public void testDayOfYearAlternateSyntaxesReturnTheSameResults() throws IOException {
    JSONObject result1 = executeQuery("SELECT dayofyear(date('2022-11-22'))");
    JSONObject result2 = executeQuery("SELECT day_of_year(date('2022-11-22'))");
    verifyDataRows(result1, rows(326));
    result1.getJSONArray("datarows").similar(result2.getJSONArray("datarows"));

    result1 = executeQuery(String.format(
        "SELECT dayofyear(CAST(date0 AS date)) FROM %s", TEST_INDEX_CALCS));
    result2 = executeQuery(String.format(
        "SELECT day_of_year(CAST(date0 AS date)) FROM %s", TEST_INDEX_CALCS));
    result1.getJSONArray("datarows").similar(result2.getJSONArray("datarows"));

    result1 = executeQuery(String.format(
        "SELECT dayofyear(datetime(CAST(time0 AS STRING))) FROM %s", TEST_INDEX_CALCS));
    result2 = executeQuery(String.format(
        "SELECT day_of_year(datetime(CAST(time0 AS STRING))) FROM %s", TEST_INDEX_CALCS));
    result1.getJSONArray("datarows").similar(result2.getJSONArray("datarows"));

    result1 = executeQuery(String.format(
        "SELECT dayofyear(CAST(time0 AS STRING)) FROM %s", TEST_INDEX_CALCS));
    result2 = executeQuery(String.format(
        "SELECT day_of_year(CAST(time0 AS STRING)) FROM %s", TEST_INDEX_CALCS));
    result1.getJSONArray("datarows").similar(result2.getJSONArray("datarows"));

    result1 = executeQuery(String.format(
        "SELECT dayofyear(CAST(datetime0 AS timestamp)) FROM %s", TEST_INDEX_CALCS));
    result2 = executeQuery(String.format(
        "SELECT day_of_year(CAST(datetime0 AS timestamp)) FROM %s", TEST_INDEX_CALCS));
    result1.getJSONArray("datarows").similar(result2.getJSONArray("datarows"));
  }
  @Test
  public void testFromDays() throws IOException {
    JSONObject result = executeQuery("select from_days(738049)");
    verifySchema(result, schema("from_days(738049)", null, "date"));
    verifyDataRows(result, rows("2020-09-16"));
  }

  @Test
  public void testHour() throws IOException {
    JSONObject result = executeQuery("select hour(timestamp('2020-09-16 17:30:00'))");
    verifySchema(result, schema("hour(timestamp('2020-09-16 17:30:00'))", null, "integer"));
    verifyDataRows(result, rows(17));

    result = executeQuery("select hour(time('17:30:00'))");
    verifySchema(result, schema("hour(time('17:30:00'))", null, "integer"));
    verifyDataRows(result, rows(17));

    result = executeQuery("select hour('2020-09-16 17:30:00')");
    verifySchema(result, schema("hour('2020-09-16 17:30:00')", null, "integer"));
    verifyDataRows(result, rows(17));

    result = executeQuery("select hour('17:30:00')");
    verifySchema(result, schema("hour('17:30:00')", null, "integer"));
    verifyDataRows(result, rows(17));
  }

  @Test
  public void testMicrosecond() throws IOException {
    JSONObject result = executeQuery("select microsecond(timestamp('2020-09-16 17:30:00.123456'))");
    verifySchema(result,
        schema("microsecond(timestamp('2020-09-16 17:30:00.123456'))", null, "integer"));
    verifyDataRows(result, rows(123456));

    // Explicit timestamp value with less than 6 microsecond digits
    result = executeQuery("select microsecond(timestamp('2020-09-16 17:30:00.1234'))");
    verifySchema(result,
        schema("microsecond(timestamp('2020-09-16 17:30:00.1234'))", null, "integer"));
    verifyDataRows(result, rows(123400));

    result = executeQuery("select microsecond(time('17:30:00.000010'))");
    verifySchema(result, schema("microsecond(time('17:30:00.000010'))", null, "integer"));
    verifyDataRows(result, rows(10));

    // Explicit time value with less than 6 microsecond digits
    result = executeQuery("select microsecond(time('17:30:00.1234'))");
    verifySchema(result, schema("microsecond(time('17:30:00.1234'))", null, "integer"));
    verifyDataRows(result, rows(123400));

    result = executeQuery("select microsecond('2020-09-16 17:30:00.123456')");
    verifySchema(result, schema("microsecond('2020-09-16 17:30:00.123456')", null, "integer"));
    verifyDataRows(result, rows(123456));

    // Implicit timestamp value with less than 6 microsecond digits
    result = executeQuery("select microsecond('2020-09-16 17:30:00.1234')");
    verifySchema(result, schema("microsecond('2020-09-16 17:30:00.1234')", null, "integer"));
    verifyDataRows(result, rows(123400));

    result = executeQuery("select microsecond('17:30:00.000010')");
    verifySchema(result, schema("microsecond('17:30:00.000010')", null, "integer"));
    verifyDataRows(result, rows(10));

    // Implicit time value with less than 6 microsecond digits
    result = executeQuery("select microsecond('17:30:00.1234')");
    verifySchema(result, schema("microsecond('17:30:00.1234')", null, "integer"));
    verifyDataRows(result, rows(123400));
  }

  @Test
  public void testMinute() throws IOException {
    JSONObject result = executeQuery("select minute(timestamp('2020-09-16 17:30:00'))");
    verifySchema(result, schema("minute(timestamp('2020-09-16 17:30:00'))", null, "integer"));
    verifyDataRows(result, rows(30));

    result = executeQuery("select minute(time('17:30:00'))");
    verifySchema(result, schema("minute(time('17:30:00'))", null, "integer"));
    verifyDataRows(result, rows(30));

    result = executeQuery("select minute('2020-09-16 17:30:00')");
    verifySchema(result, schema("minute('2020-09-16 17:30:00')", null, "integer"));
    verifyDataRows(result, rows(30));

    result = executeQuery("select minute('17:30:00')");
    verifySchema(result, schema("minute('17:30:00')", null, "integer"));
    verifyDataRows(result, rows(30));
  }


  @Test
  public void testMinuteOfDay() throws IOException {
    JSONObject result = executeQuery("select minute_of_day(timestamp('2020-09-16 17:30:00'))");
    verifySchema(result, schema("minute_of_day(timestamp('2020-09-16 17:30:00'))", null, "integer"));
    verifyDataRows(result, rows(1050));

    result = executeQuery("select minute_of_day(datetime('2020-09-16 17:30:00'))");
    verifySchema(result, schema("minute_of_day(datetime('2020-09-16 17:30:00'))", null, "integer"));
    verifyDataRows(result, rows(1050));

    result = executeQuery("select minute_of_day(time('17:30:00'))");
    verifySchema(result, schema("minute_of_day(time('17:30:00'))", null, "integer"));
    verifyDataRows(result, rows(1050));

    result = executeQuery("select minute_of_day('2020-09-16 17:30:00')");
    verifySchema(result, schema("minute_of_day('2020-09-16 17:30:00')", null, "integer"));
    verifyDataRows(result, rows(1050));

    result = executeQuery("select minute_of_day('17:30:00')");
    verifySchema(result, schema("minute_of_day('17:30:00')", null, "integer"));
    verifyDataRows(result, rows(1050));
  }

<<<<<<< HEAD
  @Test
  public void testMinuteOfHour() throws IOException {
    JSONObject result = executeQuery("select minute_of_hour(timestamp('2020-09-16 17:30:00'))");
    verifySchema(result, schema(
        "minute_of_hour(timestamp('2020-09-16 17:30:00'))", null, "integer"));
    verifyDataRows(result, rows(30));

    result = executeQuery("select minute_of_hour(time('17:30:00'))");
    verifySchema(result, schema("minute_of_hour(time('17:30:00'))", null, "integer"));
    verifyDataRows(result, rows(30));

    result = executeQuery("select minute_of_hour('2020-09-16 17:30:00')");
    verifySchema(result, schema("minute_of_hour('2020-09-16 17:30:00')", null, "integer"));
    verifyDataRows(result, rows(30));

    result = executeQuery("select minute_of_hour('17:30:00')");
    verifySchema(result, schema("minute_of_hour('17:30:00')", null, "integer"));
    verifyDataRows(result, rows(30));
  }

  @Test
  public void testMinuteFunctionAliasesReturnTheSameResults() throws IOException {
    JSONObject result1 = executeQuery("SELECT minute('11:30:00')");
    JSONObject result2 = executeQuery("SELECT minute_of_hour('11:30:00')");
    verifyDataRows(result1, rows(30));
    result1.getJSONArray("datarows").similar(result2.getJSONArray("datarows"));

    result1 = executeQuery(String.format(
        "SELECT minute(datetime(CAST(time0 AS STRING))) FROM %s", TEST_INDEX_CALCS));
    result2 = executeQuery(String.format(
        "SELECT minute_of_hour(datetime(CAST(time0 AS STRING))) FROM %s", TEST_INDEX_CALCS));
    result1.getJSONArray("datarows").similar(result2.getJSONArray("datarows"));

    result1 = executeQuery(String.format(
        "SELECT minute(CAST(time0 AS STRING)) FROM %s", TEST_INDEX_CALCS));
    result2 = executeQuery(String.format(
        "SELECT minute_of_hour(CAST(time0 AS STRING)) FROM %s", TEST_INDEX_CALCS));
    result1.getJSONArray("datarows").similar(result2.getJSONArray("datarows"));

    result1 = executeQuery(String.format(
        "SELECT minute(CAST(datetime0 AS timestamp)) FROM %s", TEST_INDEX_CALCS));
    result2 = executeQuery(String.format(
        "SELECT minute_of_hour(CAST(datetime0 AS timestamp)) FROM %s", TEST_INDEX_CALCS));
    result1.getJSONArray("datarows").similar(result2.getJSONArray("datarows"));
  }

=======
>>>>>>> 9d7a6eba
  @Test
  public void testMonth() throws IOException {
    JSONObject result = executeQuery("select month(date('2020-09-16'))");
    verifySchema(result, schema("month(date('2020-09-16'))", null, "integer"));
    verifyDataRows(result, rows(9));

    result = executeQuery("select month('2020-09-16')");
    verifySchema(result, schema("month('2020-09-16')", null, "integer"));
    verifyDataRows(result, rows(9));
  }

  @Test
  public void testMonthOfYearTypes() throws IOException {
    JSONObject result = executeQuery("select month_of_year(date('2020-09-16'))");
    verifySchema(result, schema("month_of_year(date('2020-09-16'))", null, "integer"));
    verifyDataRows(result, rows(9));

    result = executeQuery("select month_of_year(datetime('2020-09-16 00:00:00'))");
    verifySchema(result, schema("month_of_year(datetime('2020-09-16 00:00:00'))", null, "integer"));
    verifyDataRows(result, rows(9));

    result = executeQuery("select month_of_year(timestamp('2020-09-16 00:00:00'))");
    verifySchema(result, schema("month_of_year(timestamp('2020-09-16 00:00:00'))", null, "integer"));
    verifyDataRows(result, rows(9));

    result = executeQuery("select month_of_year('2020-09-16')");
    verifySchema(result, schema("month_of_year('2020-09-16')", null, "integer"));
    verifyDataRows(result, rows(9));
  }

  @Test
  public void testMonthAlternateSyntaxesReturnTheSameResults() throws IOException {
    JSONObject result1 = executeQuery("SELECT month(date('2022-11-22'))");
    JSONObject result2 = executeQuery("SELECT month_of_year(date('2022-11-22'))");
    verifyDataRows(result1, rows(11));
    result1.getJSONArray("datarows").similar(result2.getJSONArray("datarows"));

    result1 = executeQuery(String.format(
        "SELECT month(CAST(date0 AS date)) FROM %s", TEST_INDEX_CALCS));
    result2 = executeQuery(String.format(
        "SELECT month_of_year(CAST(date0 AS date)) FROM %s", TEST_INDEX_CALCS));
    result1.getJSONArray("datarows").similar(result2.getJSONArray("datarows"));

    result1 = executeQuery(String.format(
        "SELECT month(datetime(CAST(time0 AS STRING))) FROM %s", TEST_INDEX_CALCS));
    result2 = executeQuery(String.format(
        "SELECT month_of_year(datetime(CAST(time0 AS STRING))) FROM %s", TEST_INDEX_CALCS));
    result1.getJSONArray("datarows").similar(result2.getJSONArray("datarows"));

    result1 = executeQuery(String.format(
        "SELECT month(CAST(time0 AS STRING)) FROM %s", TEST_INDEX_CALCS));
    result2 = executeQuery(String.format(
        "SELECT month_of_year(CAST(time0 AS STRING)) FROM %s", TEST_INDEX_CALCS));
    result1.getJSONArray("datarows").similar(result2.getJSONArray("datarows"));

    result1 = executeQuery(String.format(
        "SELECT month(CAST(datetime0 AS timestamp)) FROM %s", TEST_INDEX_CALCS));
    result2 = executeQuery(String.format(
        "SELECT month_of_year(CAST(datetime0 AS timestamp)) FROM %s", TEST_INDEX_CALCS));
    result1.getJSONArray("datarows").similar(result2.getJSONArray("datarows"));
  }

  @Test
  public void testMonthName() throws IOException {
    JSONObject result = executeQuery("select monthname(date('2020-09-16'))");
    verifySchema(result, schema("monthname(date('2020-09-16'))", null, "keyword"));
    verifyDataRows(result, rows("September"));

    result = executeQuery("select monthname('2020-09-16')");
    verifySchema(result, schema("monthname('2020-09-16')", null, "keyword"));
    verifyDataRows(result, rows("September"));
  }

  @Test
  public void testQuarter() throws IOException {
    JSONObject result = executeQuery("select quarter(date('2020-09-16'))");
    verifySchema(result, schema("quarter(date('2020-09-16'))", null, "integer"));
    verifyDataRows(result, rows(3));

    result = executeQuery("select quarter('2020-09-16')");
    verifySchema(result, schema("quarter('2020-09-16')", null, "integer"));
    verifyDataRows(result, rows(3));
  }

  @Test
  public void testSecond() throws IOException {
    JSONObject result = executeQuery("select second(timestamp('2020-09-16 17:30:00'))");
    verifySchema(result, schema("second(timestamp('2020-09-16 17:30:00'))", null, "integer"));
    verifyDataRows(result, rows(0));

    result = executeQuery("select second(time('17:30:00'))");
    verifySchema(result, schema("second(time('17:30:00'))", null, "integer"));
    verifyDataRows(result, rows(0));

    result = executeQuery("select second('2020-09-16 17:30:00')");
    verifySchema(result, schema("second('2020-09-16 17:30:00')", null, "integer"));
    verifyDataRows(result, rows(0));

    result = executeQuery("select second('17:30:00')");
    verifySchema(result, schema("second('17:30:00')", null, "integer"));
    verifyDataRows(result, rows(0));
  }

  @Test
  public void testSecondOfMinute() throws IOException {
    JSONObject result = executeQuery("select second_of_minute(timestamp('2020-09-16 17:30:00'))");
    verifySchema(result, schema("second_of_minute(timestamp('2020-09-16 17:30:00'))", null, "integer"));
    verifyDataRows(result, rows(0));

    result = executeQuery("select second_of_minute(time('17:30:00'))");
    verifySchema(result, schema("second_of_minute(time('17:30:00'))", null, "integer"));
    verifyDataRows(result, rows(0));

    result = executeQuery("select second_of_minute('2020-09-16 17:30:00')");
    verifySchema(result, schema("second_of_minute('2020-09-16 17:30:00')", null, "integer"));
    verifyDataRows(result, rows(0));

    result = executeQuery("select second_of_minute('17:30:00')");
    verifySchema(result, schema("second_of_minute('17:30:00')", null, "integer"));
    verifyDataRows(result, rows(0));
  }

  @Test
  public void testSecondFunctionAliasesReturnTheSameResults() throws IOException {
    JSONObject result1 = executeQuery("SELECT second('2022-11-22 12:23:34')");
    JSONObject result2 = executeQuery("SELECT second_of_minute('2022-11-22 12:23:34')");
    verifyDataRows(result1, rows(34));
    result1.getJSONArray("datarows").similar(result2.getJSONArray("datarows"));

    result1 = executeQuery(String.format(
        "SELECT second(datetime(CAST(time0 AS STRING))) FROM %s", TEST_INDEX_CALCS));
    result2 = executeQuery(String.format(
        "SELECT second_of_minute(datetime(CAST(time0 AS STRING))) FROM %s", TEST_INDEX_CALCS));
    result1.getJSONArray("datarows").similar(result2.getJSONArray("datarows"));

    result1 = executeQuery(String.format(
        "SELECT second(CAST(time0 AS STRING)) FROM %s", TEST_INDEX_CALCS));
    result2 = executeQuery(String.format(
        "SELECT second_of_minute(CAST(time0 AS STRING)) FROM %s", TEST_INDEX_CALCS));
    result1.getJSONArray("datarows").similar(result2.getJSONArray("datarows"));

    result1 = executeQuery(String.format(
        "SELECT second(CAST(datetime0 AS timestamp)) FROM %s", TEST_INDEX_CALCS));
    result2 = executeQuery(String.format(
        "SELECT second_of_minute(CAST(datetime0 AS timestamp)) FROM %s", TEST_INDEX_CALCS));
    result1.getJSONArray("datarows").similar(result2.getJSONArray("datarows"));
  }

  @Test
  public void testSubDate() throws IOException {
    JSONObject result =
        executeQuery("select subdate(timestamp('2020-09-16 17:30:00'), interval 1 day)");
    verifySchema(result,
        schema("subdate(timestamp('2020-09-16 17:30:00'), interval 1 day)", null, "datetime"));
    verifyDataRows(result, rows("2020-09-15 17:30:00"));

    result = executeQuery("select subdate(date('2020-09-16'), 1)");
    verifySchema(result, schema("subdate(date('2020-09-16'), 1)", null, "date"));
    verifyDataRows(result, rows("2020-09-15"));

    result = executeQuery("select subdate('2020-09-16 17:30:00', interval 1 day)");
    verifySchema(result,
        schema("subdate('2020-09-16 17:30:00', interval 1 day)", null, "datetime"));
    verifyDataRows(result, rows("2020-09-15 17:30:00"));

    result = executeQuery("select subdate('2020-09-16', 1)");
    verifySchema(result, schema("subdate('2020-09-16', 1)", null, "datetime"));
    verifyDataRows(result, rows("2020-09-15"));

    result = executeQuery("select subdate('2020-09-16', interval 1 day)");
    verifySchema(result,
        schema("subdate('2020-09-16', interval 1 day)", null, "datetime"));
    verifyDataRows(result, rows("2020-09-15"));
  }

  @Test
  public void testTimeToSec() throws IOException {
    JSONObject result = executeQuery("select time_to_sec(time('17:30:00'))");
    verifySchema(result, schema("time_to_sec(time('17:30:00'))", null, "long"));
    verifyDataRows(result, rows(63000));

    result = executeQuery("select time_to_sec('17:30:00')");
    verifySchema(result, schema("time_to_sec('17:30:00')", null, "long"));
    verifyDataRows(result, rows(63000));
  }

  @Test
  public void testToDays() throws IOException {
    JSONObject result = executeQuery("select to_days(date('2020-09-16'))");
    verifySchema(result, schema("to_days(date('2020-09-16'))", null, "long"));
    verifyDataRows(result, rows(738049));

    result = executeQuery("select to_days('2020-09-16')");
    verifySchema(result, schema("to_days('2020-09-16')", null, "long"));
    verifyDataRows(result, rows(738049));
  }

  @Test
  public void testYear() throws IOException {
    JSONObject result = executeQuery("select year(date('2020-09-16'))");
    verifySchema(result, schema("year(date('2020-09-16'))", null, "integer"));
    verifyDataRows(result, rows(2020));

    result = executeQuery("select year('2020-09-16')");
    verifySchema(result, schema("year('2020-09-16')", null, "integer"));
    verifyDataRows(result, rows(2020));
  }

  private void week(String date, int mode, int expectedResult, String functionName) throws IOException {
    JSONObject result = executeQuery(StringUtils.format("select %s(date('%s'), %d)", functionName, date,
        mode));
    verifySchema(result,
        schema(StringUtils.format("%s(date('%s'), %d)", functionName, date, mode), null, "integer"));
    verifyDataRows(result, rows(expectedResult));
  }

  @Test
  public void testWeek() throws IOException {
    JSONObject result = executeQuery("select week(date('2008-02-20'))");
    verifySchema(result, schema("week(date('2008-02-20'))", null, "integer"));
    verifyDataRows(result, rows(7));

    week("2008-02-20", 0, 7, "week");
    week("2008-02-20", 1, 8, "week");
    week("2008-12-31", 1, 53, "week");
    week("2000-01-01", 0, 0, "week");
    week("2000-01-01", 2, 52, "week");
  }

  @Test
  public void testWeekOfYear() throws IOException {
    JSONObject result = executeQuery("select week_of_year(date('2008-02-20'))");
    verifySchema(result, schema("week_of_year(date('2008-02-20'))", null, "integer"));
    verifyDataRows(result, rows(7));

    week("2008-02-20", 0, 7, "week_of_year");
    week("2008-02-20", 1, 8, "week_of_year");
    week("2008-12-31", 1, 53, "week_of_year");
    week("2000-01-01", 0, 0, "week_of_year");
    week("2000-01-01", 2, 52, "week_of_year");
  }

  @Test
  public void testWeekAlternateSyntaxesReturnTheSameResults() throws IOException {
    JSONObject result1 = executeQuery("SELECT week(date('2022-11-22'))");
    JSONObject result2 = executeQuery("SELECT week_of_year(date('2022-11-22'))");
    verifyDataRows(result1, rows(47));
    result1.getJSONArray("datarows").similar(result2.getJSONArray("datarows"));

    result1 = executeQuery(String.format(
        "SELECT week(CAST(date0 AS date)) FROM %s", TEST_INDEX_CALCS));
    result2 = executeQuery(String.format(
        "SELECT week_of_year(CAST(date0 AS date)) FROM %s", TEST_INDEX_CALCS));
    result1.getJSONArray("datarows").similar(result2.getJSONArray("datarows"));

    result1 = executeQuery(String.format(
        "SELECT week(datetime(CAST(time0 AS STRING))) FROM %s", TEST_INDEX_CALCS));
    result2 = executeQuery(String.format(
        "SELECT week_of_year(datetime(CAST(time0 AS STRING))) FROM %s", TEST_INDEX_CALCS));
    result1.getJSONArray("datarows").similar(result2.getJSONArray("datarows"));

    result1 = executeQuery(String.format(
        "SELECT week(CAST(time0 AS STRING)) FROM %s", TEST_INDEX_CALCS));
    result2 = executeQuery(String.format(
        "SELECT week_of_year(CAST(time0 AS STRING)) FROM %s", TEST_INDEX_CALCS));
    result1.getJSONArray("datarows").similar(result2.getJSONArray("datarows"));

    result1 = executeQuery(String.format(
        "SELECT week(CAST(datetime0 AS timestamp)) FROM %s", TEST_INDEX_CALCS));
    result2 = executeQuery(String.format(
        "SELECT week_of_year(CAST(datetime0 AS timestamp)) FROM %s", TEST_INDEX_CALCS));
    result1.getJSONArray("datarows").similar(result2.getJSONArray("datarows"));
  }

  void verifyDateFormat(String date, String type, String format, String formatted) throws IOException {
    String query = String.format("date_format(%s('%s'), '%s')", type, date, format);
    JSONObject result = executeQuery("select " + query);
    verifySchema(result, schema(query, null, "keyword"));
    verifyDataRows(result, rows(formatted));

    query = String.format("date_format('%s', '%s')", date, format);
    result = executeQuery("select " + query);
    verifySchema(result, schema(query, null, "keyword"));
    verifyDataRows(result, rows(formatted));
  }

  @Test
  public void testDateFormat() throws IOException {
    String timestamp = "1998-01-31 13:14:15.012345";
    String timestampFormat = "%a %b %c %D %d %e %f %H %h %I %i %j %k %l %M "
        + "%m %p %r %S %s %T %% %P";
    String timestampFormatted = "Sat Jan 01 31st 31 31 12345 13 01 01 14 031 13 1 "
        + "January 01 PM 01:14:15 PM 15 15 13:14:15 % P";
    verifyDateFormat(timestamp, "timestamp", timestampFormat, timestampFormatted);

    String date = "1998-01-31";
    String dateFormat = "%U %u %V %v %W %w %X %x %Y %y";
    String dateFormatted = "4 4 4 4 Saturday 6 1998 1998 1998 98";
    verifyDateFormat(date, "date", dateFormat, dateFormatted);
  }

  @Test
  public void testMakeTime() throws IOException {
    var result = executeQuery(
        "select MAKETIME(20, 30, 40) as f1, MAKETIME(20.2, 49.5, 42.100502) as f2");
    verifySchema(result,
        schema("MAKETIME(20, 30, 40)", "f1", "time"),
        schema("MAKETIME(20.2, 49.5, 42.100502)", "f2", "time"));
    verifyDataRows(result, rows("20:30:40", "20:50:42.100502"));
  }

  @Test
  public void testMakeDate() throws IOException {
    var result = executeQuery(
        "select MAKEDATE(1945, 5.9) as f1, MAKEDATE(1984, 1984) as f2");
    verifySchema(result,
        schema("MAKEDATE(1945, 5.9)", "f1", "date"),
        schema("MAKEDATE(1984, 1984)", "f2", "date"));
    verifyDataRows(result, rows("1945-01-06", "1989-06-06"));
  }

  public static LocalDateTime utcDateTimeNow() {
    ZonedDateTime zonedDateTime =
        LocalDateTime.now().atZone(TimeZone.getDefault().toZoneId());
    return zonedDateTime.withZoneSameInstant(ZoneId.of("UTC")).toLocalDateTime();
  }

  private List<ImmutableMap<Object, Object>> nowLikeFunctionsData() {
    return List.of(
      ImmutableMap.builder()
              .put("name", "now")
              .put("hasFsp", false)
              .put("hasShortcut", false)
              .put("constValue", true)
              .put("referenceGetter", (Supplier<Temporal>) LocalDateTime::now)
              .put("parser", (BiFunction<CharSequence, DateTimeFormatter, Temporal>) LocalDateTime::parse)
              .put("serializationPattern", "uuuu-MM-dd HH:mm:ss")
              .build(),
      ImmutableMap.builder()
              .put("name", "current_timestamp")
              .put("hasFsp", false)
              .put("hasShortcut", false)
              .put("constValue", true)
              .put("referenceGetter", (Supplier<Temporal>) LocalDateTime::now)
              .put("parser", (BiFunction<CharSequence, DateTimeFormatter, Temporal>) LocalDateTime::parse)
              .put("serializationPattern", "uuuu-MM-dd HH:mm:ss")
              .build(),
      ImmutableMap.builder()
              .put("name", "localtimestamp")
              .put("hasFsp", false)
              .put("hasShortcut", false)
              .put("constValue", true)
              .put("referenceGetter", (Supplier<Temporal>) LocalDateTime::now)
              .put("parser", (BiFunction<CharSequence, DateTimeFormatter, Temporal>) LocalDateTime::parse)
              .put("serializationPattern", "uuuu-MM-dd HH:mm:ss")
              .build(),
      ImmutableMap.builder()
              .put("name", "localtime")
              .put("hasFsp", false)
              .put("hasShortcut", false)
              .put("constValue", true)
              .put("referenceGetter", (Supplier<Temporal>) LocalDateTime::now)
              .put("parser", (BiFunction<CharSequence, DateTimeFormatter, Temporal>) LocalDateTime::parse)
              .put("serializationPattern", "uuuu-MM-dd HH:mm:ss")
              .build(),
      ImmutableMap.builder()
              .put("name", "sysdate")
              .put("hasFsp", true)
              .put("hasShortcut", false)
              .put("constValue", false)
              .put("referenceGetter", (Supplier<Temporal>) LocalDateTime::now)
              .put("parser", (BiFunction<CharSequence, DateTimeFormatter, Temporal>) LocalDateTime::parse)
              .put("serializationPattern", "uuuu-MM-dd HH:mm:ss")
              .build(),
      ImmutableMap.builder()
              .put("name", "curtime")
              .put("hasFsp", false)
              .put("hasShortcut", false)
              .put("constValue", false)
              .put("referenceGetter", (Supplier<Temporal>) LocalTime::now)
              .put("parser", (BiFunction<CharSequence, DateTimeFormatter, Temporal>) LocalTime::parse)
              .put("serializationPattern", "HH:mm:ss")
              .build(),
      ImmutableMap.builder()
              .put("name", "current_time")
              .put("hasFsp", false)
              .put("hasShortcut", false)
              .put("constValue", false)
              .put("referenceGetter", (Supplier<Temporal>) LocalTime::now)
              .put("parser", (BiFunction<CharSequence, DateTimeFormatter, Temporal>) LocalTime::parse)
              .put("serializationPattern", "HH:mm:ss")
              .build(),
      ImmutableMap.builder()
              .put("name", "curdate")
              .put("hasFsp", false)
              .put("hasShortcut", false)
              .put("constValue", false)
              .put("referenceGetter", (Supplier<Temporal>) LocalDate::now)
              .put("parser", (BiFunction<CharSequence, DateTimeFormatter, Temporal>) LocalDate::parse)
              .put("serializationPattern", "uuuu-MM-dd")
              .build(),
      ImmutableMap.builder()
              .put("name", "current_date")
              .put("hasFsp", false)
              .put("hasShortcut", false)
              .put("constValue", false)
              .put("referenceGetter", (Supplier<Temporal>) LocalDate::now)
              .put("parser", (BiFunction<CharSequence, DateTimeFormatter, Temporal>) LocalDate::parse)
              .put("serializationPattern", "uuuu-MM-dd")
              .build(),
      ImmutableMap.builder()
              .put("name", "utc_date")
              .put("hasFsp", false)
              .put("hasShortcut", false)
              .put("constValue", true)
              .put("referenceGetter", (Supplier<Temporal>) (()-> utcDateTimeNow().toLocalDate()))
              .put("parser", (BiFunction<CharSequence, DateTimeFormatter, Temporal>) LocalDate::parse)
              .put("serializationPattern", "uuuu-MM-dd")
              .build(),
      ImmutableMap.builder()
              .put("name", "utc_time")
              .put("hasFsp", false)
              .put("hasShortcut", false)
              .put("constValue", true)
              .put("referenceGetter", (Supplier<Temporal>) (()-> utcDateTimeNow().toLocalTime()))
              .put("parser", (BiFunction<CharSequence, DateTimeFormatter, Temporal>) LocalTime::parse)
              .put("serializationPattern", "HH:mm:ss")
              .build(),
      ImmutableMap.builder()
              .put("name", "utc_timestamp")
              .put("hasFsp", false)
              .put("hasShortcut", false)
              .put("constValue", true)
              .put("referenceGetter", (Supplier<Temporal>) DateTimeFunctionIT::utcDateTimeNow)
              .put("parser", (BiFunction<CharSequence, DateTimeFormatter, Temporal>) LocalDateTime::parse)
              .put("serializationPattern", "uuuu-MM-dd HH:mm:ss")
              .build()
    );
  }

  private long getDiff(Temporal sample, Temporal reference) {
    if (sample instanceof LocalDate) {
      return Period.between((LocalDate) sample, (LocalDate) reference).getDays();
    }
    return Duration.between(sample, reference).toSeconds();
  }

  @Test
  public void testNowLikeFunctions() throws IOException {
    // Integration test framework sets for OpenSearch instance a random timezone.
    // If server's TZ doesn't match localhost's TZ, time measurements for `now` would differ.
    // We should set localhost's TZ now and recover the value back in the end of the test.
    var testTz = TimeZone.getDefault();
    TimeZone.setDefault(TimeZone.getTimeZone(System.getProperty("user.timezone")));

    for (var funcData : nowLikeFunctionsData()) {
      String name = (String) funcData.get("name");
      Boolean hasFsp = (Boolean) funcData.get("hasFsp");
      Boolean hasShortcut = (Boolean) funcData.get("hasShortcut");
      Boolean constValue = (Boolean) funcData.get("constValue");
      Supplier<Temporal> referenceGetter = (Supplier<Temporal>) funcData.get("referenceGetter");
      BiFunction<CharSequence, DateTimeFormatter, Temporal> parser =
              (BiFunction<CharSequence, DateTimeFormatter, Temporal>) funcData.get("parser");
      String serializationPatternStr = (String) funcData.get("serializationPattern");

      var serializationPattern = new DateTimeFormatterBuilder()
              .appendPattern(serializationPatternStr)
              .optionalStart()
              .appendFraction(ChronoField.NANO_OF_SECOND, 0, 9, true)
              .toFormatter();

      Temporal reference = referenceGetter.get();
      double delta = 2d; // acceptable time diff, secs
      if (reference instanceof LocalDate)
        delta = 1d; // Max date delta could be 1 if test runs on the very edge of two days
                    // We ignore probability of a test run on edge of month or year to simplify the checks

      var calls = new ArrayList<String>() {{
        add(name + "()");
      }};
      if (hasShortcut)
        calls.add(name);
      if (hasFsp)
        calls.add(name + "(0)");

      // Column order is: func(), func, func(0)
      //                   shortcut ^    fsp ^
      JSONObject result = executeQuery("select " + String.join(", ", calls) + " from " + TEST_INDEX_PEOPLE2);

      var rows = result.getJSONArray("datarows");
      JSONArray firstRow = rows.getJSONArray(0);
      for (int i = 0; i < rows.length(); i++) {
        var row = rows.getJSONArray(i);
        if (constValue)
          assertTrue(firstRow.similar(row));

        int column = 0;
        assertEquals(0,
            getDiff(reference, parser.apply(row.getString(column++), serializationPattern)), delta);

        if (hasShortcut) {
          assertEquals(0,
              getDiff(reference, parser.apply(row.getString(column++), serializationPattern)), delta);
        }
        if (hasFsp) {
          assertEquals(0,
              getDiff(reference, parser.apply(row.getString(column), serializationPattern)), delta);
        }
      }
    }
    TimeZone.setDefault(testTz);
  }

  @Test
  public void testFromUnixTime() throws IOException {
    var result = executeQuery(
        "select FROM_UNIXTIME(200300400) f1, FROM_UNIXTIME(12224.12) f2, "
        + "FROM_UNIXTIME(1662601316, '%T') f3");
    verifySchema(result,
        schema("FROM_UNIXTIME(200300400)", "f1",  "datetime"),
        schema("FROM_UNIXTIME(12224.12)", "f2", "datetime"),
        schema("FROM_UNIXTIME(1662601316, '%T')", "f3", "keyword"));
    verifySome(result.getJSONArray("datarows"),
        rows("1976-05-07 07:00:00", "1970-01-01 03:23:44.12", "01:41:56"));
  }

  @Test
  public void testUnixTimeStamp() throws IOException {
    var result = executeQuery(
        "select UNIX_TIMESTAMP(MAKEDATE(1984, 1984)) f1, "
        + "UNIX_TIMESTAMP(TIMESTAMP('2003-12-31 12:00:00')) f2, "
        + "UNIX_TIMESTAMP(20771122143845) f3");
    verifySchema(result,
        schema("UNIX_TIMESTAMP(MAKEDATE(1984, 1984))", "f1", "double"),
        schema("UNIX_TIMESTAMP(TIMESTAMP('2003-12-31 12:00:00'))", "f2", "double"),
        schema("UNIX_TIMESTAMP(20771122143845)", "f3", "double"));
    verifySome(result.getJSONArray("datarows"), rows(613094400d, 1072872000d, 3404817525d));
  }

  @Test
  public void testPeriodAdd() throws IOException {
    var result = executeQuery(
        "select PERIOD_ADD(200801, 2) as f1, PERIOD_ADD(200801, -12) as f2");
    verifySchema(result,
        schema("PERIOD_ADD(200801, 2)", "f1", "integer"),
        schema("PERIOD_ADD(200801, -12)", "f2", "integer"));
    verifyDataRows(result, rows(200803, 200701));
  }

  @Test
  public void testPeriodDiff() throws IOException {
    var result = executeQuery(
        "select PERIOD_DIFF(200802, 200703) as f1, PERIOD_DIFF(200802, 201003) as f2");
    verifySchema(result,
        schema("PERIOD_DIFF(200802, 200703)", "f1", "integer"),
        schema("PERIOD_DIFF(200802, 201003)", "f2", "integer"));
    verifyDataRows(result, rows(11, -25));
  }

  public void testDateDiff() throws IOException {
    var result = executeQuery("SELECT"
        + " DATEDIFF(TIMESTAMP('2000-01-02 00:00:00'), TIMESTAMP('2000-01-01 23:59:59')) AS `'2000-01-02' - '2000-01-01'`,"
        + " DATEDIFF(DATE('2001-02-01'), TIMESTAMP('2004-01-01 00:00:00')) AS `'2001-02-01' - '2004-01-01'`,"
        + " DATEDIFF(TIMESTAMP('2004-01-01 00:00:00'), DATETIME('2002-02-01 14:25:30')) AS `'2004-01-01' - '2002-02-01'`,"
        + " DATEDIFF(TIME('23:59:59'), TIME('00:00:00')) AS `today - today`");
    verifySchema(result,
        schema("DATEDIFF(TIMESTAMP('2000-01-02 00:00:00'), TIMESTAMP('2000-01-01 23:59:59'))", "'2000-01-02' - '2000-01-01'", "long"),
        schema("DATEDIFF(DATE('2001-02-01'), TIMESTAMP('2004-01-01 00:00:00'))", "'2001-02-01' - '2004-01-01'", "long"),
        schema("DATEDIFF(TIMESTAMP('2004-01-01 00:00:00'), DATETIME('2002-02-01 14:25:30'))", "'2004-01-01' - '2002-02-01'", "long"),
        schema("DATEDIFF(TIME('23:59:59'), TIME('00:00:00'))", "today - today", "long"));
    verifyDataRows(result, rows(1, -1064, 699, 0));
  }

  @Test
  public void testTimeDiff() throws IOException {
    var result = executeQuery("select TIMEDIFF('23:59:59', '13:00:00') as f");
    verifySchema(result, schema("TIMEDIFF('23:59:59', '13:00:00')", "f", "time"));
    verifyDataRows(result, rows("10:59:59"));
  }

  protected JSONObject executeQuery(String query) throws IOException {
    Request request = new Request("POST", QUERY_API_ENDPOINT);
    request.setJsonEntity(String.format(Locale.ROOT, "{\n" + "  \"query\": \"%s\"\n" + "}", query));

    RequestOptions.Builder restOptionsBuilder = RequestOptions.DEFAULT.toBuilder();
    restOptionsBuilder.addHeader("Content-Type", "application/json");
    request.setOptions(restOptionsBuilder);

    Response response = client().performRequest(request);
    return new JSONObject(getResponseBody(response));
  }
}<|MERGE_RESOLUTION|>--- conflicted
+++ resolved
@@ -220,49 +220,6 @@
   }
 
   @Test
-  public void testDayOfWeekWithUnderscores() throws IOException {
-    JSONObject result = executeQuery("select day_of_week(date('2020-09-16'))");
-    verifySchema(result, schema("day_of_week(date('2020-09-16'))", null, "integer"));
-    verifyDataRows(result, rows(4));
-
-    result = executeQuery("select day_of_week('2020-09-16')");
-    verifySchema(result, schema("day_of_week('2020-09-16')", null, "integer"));
-    verifyDataRows(result, rows(4));
-  }
-
-  @Test
-  public void testDayOfWeekAliasesReturnTheSameResults() throws IOException {
-    JSONObject result1 = executeQuery("SELECT dayofweek(date('2022-11-22'))");
-    JSONObject result2 = executeQuery("SELECT day_of_week(date('2022-11-22'))");
-    verifyDataRows(result1, rows(3));
-    result1.getJSONArray("datarows").similar(result2.getJSONArray("datarows"));
-
-    result1 = executeQuery(String.format(
-        "SELECT dayofweek(CAST(date0 AS date)) FROM %s", TEST_INDEX_CALCS));
-    result2 = executeQuery(String.format(
-        "SELECT day_of_week(CAST(date0 AS date)) FROM %s", TEST_INDEX_CALCS));
-    result1.getJSONArray("datarows").similar(result2.getJSONArray("datarows"));
-
-    result1 = executeQuery(String.format(
-        "SELECT dayofweek(datetime(CAST(time0 AS STRING))) FROM %s", TEST_INDEX_CALCS));
-    result2 = executeQuery(String.format(
-        "SELECT day_of_week(datetime(CAST(time0 AS STRING))) FROM %s", TEST_INDEX_CALCS));
-    result1.getJSONArray("datarows").similar(result2.getJSONArray("datarows"));
-
-    result1 = executeQuery(String.format(
-        "SELECT dayofweek(CAST(time0 AS STRING)) FROM %s", TEST_INDEX_CALCS));
-    result2 = executeQuery(String.format(
-        "SELECT day_of_week(CAST(time0 AS STRING)) FROM %s", TEST_INDEX_CALCS));
-    result1.getJSONArray("datarows").similar(result2.getJSONArray("datarows"));
-
-    result1 = executeQuery(String.format(
-        "SELECT dayofweek(CAST(datetime0 AS timestamp)) FROM %s", TEST_INDEX_CALCS));
-    result2 = executeQuery(String.format(
-        "SELECT day_of_week(CAST(datetime0 AS timestamp)) FROM %s", TEST_INDEX_CALCS));
-    result1.getJSONArray("datarows").similar(result2.getJSONArray("datarows"));
-  }
-
-  @Test
   public void testDayOfYear() throws IOException {
     JSONObject result = executeQuery("select dayofyear(date('2020-09-16'))");
     verifySchema(result, schema("dayofyear(date('2020-09-16'))", null, "integer"));
@@ -433,55 +390,6 @@
     verifyDataRows(result, rows(1050));
   }
 
-<<<<<<< HEAD
-  @Test
-  public void testMinuteOfHour() throws IOException {
-    JSONObject result = executeQuery("select minute_of_hour(timestamp('2020-09-16 17:30:00'))");
-    verifySchema(result, schema(
-        "minute_of_hour(timestamp('2020-09-16 17:30:00'))", null, "integer"));
-    verifyDataRows(result, rows(30));
-
-    result = executeQuery("select minute_of_hour(time('17:30:00'))");
-    verifySchema(result, schema("minute_of_hour(time('17:30:00'))", null, "integer"));
-    verifyDataRows(result, rows(30));
-
-    result = executeQuery("select minute_of_hour('2020-09-16 17:30:00')");
-    verifySchema(result, schema("minute_of_hour('2020-09-16 17:30:00')", null, "integer"));
-    verifyDataRows(result, rows(30));
-
-    result = executeQuery("select minute_of_hour('17:30:00')");
-    verifySchema(result, schema("minute_of_hour('17:30:00')", null, "integer"));
-    verifyDataRows(result, rows(30));
-  }
-
-  @Test
-  public void testMinuteFunctionAliasesReturnTheSameResults() throws IOException {
-    JSONObject result1 = executeQuery("SELECT minute('11:30:00')");
-    JSONObject result2 = executeQuery("SELECT minute_of_hour('11:30:00')");
-    verifyDataRows(result1, rows(30));
-    result1.getJSONArray("datarows").similar(result2.getJSONArray("datarows"));
-
-    result1 = executeQuery(String.format(
-        "SELECT minute(datetime(CAST(time0 AS STRING))) FROM %s", TEST_INDEX_CALCS));
-    result2 = executeQuery(String.format(
-        "SELECT minute_of_hour(datetime(CAST(time0 AS STRING))) FROM %s", TEST_INDEX_CALCS));
-    result1.getJSONArray("datarows").similar(result2.getJSONArray("datarows"));
-
-    result1 = executeQuery(String.format(
-        "SELECT minute(CAST(time0 AS STRING)) FROM %s", TEST_INDEX_CALCS));
-    result2 = executeQuery(String.format(
-        "SELECT minute_of_hour(CAST(time0 AS STRING)) FROM %s", TEST_INDEX_CALCS));
-    result1.getJSONArray("datarows").similar(result2.getJSONArray("datarows"));
-
-    result1 = executeQuery(String.format(
-        "SELECT minute(CAST(datetime0 AS timestamp)) FROM %s", TEST_INDEX_CALCS));
-    result2 = executeQuery(String.format(
-        "SELECT minute_of_hour(CAST(datetime0 AS timestamp)) FROM %s", TEST_INDEX_CALCS));
-    result1.getJSONArray("datarows").similar(result2.getJSONArray("datarows"));
-  }
-
-=======
->>>>>>> 9d7a6eba
   @Test
   public void testMonth() throws IOException {
     JSONObject result = executeQuery("select month(date('2020-09-16'))");
@@ -583,51 +491,6 @@
     result = executeQuery("select second('17:30:00')");
     verifySchema(result, schema("second('17:30:00')", null, "integer"));
     verifyDataRows(result, rows(0));
-  }
-
-  @Test
-  public void testSecondOfMinute() throws IOException {
-    JSONObject result = executeQuery("select second_of_minute(timestamp('2020-09-16 17:30:00'))");
-    verifySchema(result, schema("second_of_minute(timestamp('2020-09-16 17:30:00'))", null, "integer"));
-    verifyDataRows(result, rows(0));
-
-    result = executeQuery("select second_of_minute(time('17:30:00'))");
-    verifySchema(result, schema("second_of_minute(time('17:30:00'))", null, "integer"));
-    verifyDataRows(result, rows(0));
-
-    result = executeQuery("select second_of_minute('2020-09-16 17:30:00')");
-    verifySchema(result, schema("second_of_minute('2020-09-16 17:30:00')", null, "integer"));
-    verifyDataRows(result, rows(0));
-
-    result = executeQuery("select second_of_minute('17:30:00')");
-    verifySchema(result, schema("second_of_minute('17:30:00')", null, "integer"));
-    verifyDataRows(result, rows(0));
-  }
-
-  @Test
-  public void testSecondFunctionAliasesReturnTheSameResults() throws IOException {
-    JSONObject result1 = executeQuery("SELECT second('2022-11-22 12:23:34')");
-    JSONObject result2 = executeQuery("SELECT second_of_minute('2022-11-22 12:23:34')");
-    verifyDataRows(result1, rows(34));
-    result1.getJSONArray("datarows").similar(result2.getJSONArray("datarows"));
-
-    result1 = executeQuery(String.format(
-        "SELECT second(datetime(CAST(time0 AS STRING))) FROM %s", TEST_INDEX_CALCS));
-    result2 = executeQuery(String.format(
-        "SELECT second_of_minute(datetime(CAST(time0 AS STRING))) FROM %s", TEST_INDEX_CALCS));
-    result1.getJSONArray("datarows").similar(result2.getJSONArray("datarows"));
-
-    result1 = executeQuery(String.format(
-        "SELECT second(CAST(time0 AS STRING)) FROM %s", TEST_INDEX_CALCS));
-    result2 = executeQuery(String.format(
-        "SELECT second_of_minute(CAST(time0 AS STRING)) FROM %s", TEST_INDEX_CALCS));
-    result1.getJSONArray("datarows").similar(result2.getJSONArray("datarows"));
-
-    result1 = executeQuery(String.format(
-        "SELECT second(CAST(datetime0 AS timestamp)) FROM %s", TEST_INDEX_CALCS));
-    result2 = executeQuery(String.format(
-        "SELECT second_of_minute(CAST(datetime0 AS timestamp)) FROM %s", TEST_INDEX_CALCS));
-    result1.getJSONArray("datarows").similar(result2.getJSONArray("datarows"));
   }
 
   @Test
