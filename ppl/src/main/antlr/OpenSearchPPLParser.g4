/*
 * Copyright OpenSearch Contributors
 * SPDX-License-Identifier: Apache-2.0
 */


parser grammar OpenSearchPPLParser;


options { tokenVocab = OpenSearchPPLLexer; }
root
   : pplStatement? EOF
   ;

// statement
pplStatement
   : dmlStatement
   ;

dmlStatement
   : queryStatement
   ;

queryStatement
   : pplCommands (PIPE commands)*
   ;

// commands
pplCommands
   : searchCommand
   | describeCommand
   | showDataSourcesCommand
   ;

commands
   : whereCommand
   | fieldsCommand
   | renameCommand
   | statsCommand
   | dedupCommand
   | sortCommand
   | evalCommand
   | headCommand
   | topCommand
   | rareCommand
   | grokCommand
   | parseCommand
   | patternsCommand
   | kmeansCommand
   | adCommand
   | mlCommand
   | fillnullCommand
   | trendlineCommand
   ;

searchCommand
   : (SEARCH)? fromClause                       # searchFrom
   | (SEARCH)? fromClause logicalExpression     # searchFromFilter
   | (SEARCH)? logicalExpression fromClause     # searchFilterFrom
   ;

describeCommand
   : DESCRIBE tableSourceClause
   ;

showDataSourcesCommand
   : SHOW DATASOURCES
   ;

whereCommand
   : WHERE logicalExpression
   ;

fieldsCommand
   : FIELDS (PLUS | MINUS)? fieldList
   ;

renameCommand
   : RENAME renameClasue (COMMA renameClasue)*
   ;

statsCommand
   : STATS (PARTITIONS EQUAL partitions = integerLiteral)? (ALLNUM EQUAL allnum = booleanLiteral)? (DELIM EQUAL delim = stringLiteral)? statsAggTerm (COMMA statsAggTerm)* (statsByClause)? (DEDUP_SPLITVALUES EQUAL dedupsplit = booleanLiteral)?
   ;

dedupCommand
   : DEDUP (number = integerLiteral)? fieldList (KEEPEMPTY EQUAL keepempty = booleanLiteral)? (CONSECUTIVE EQUAL consecutive = booleanLiteral)?
   ;

sortCommand
   : SORT sortbyClause
   ;

evalCommand
   : EVAL evalClause (COMMA evalClause)*
   ;

headCommand
   : HEAD (number = integerLiteral)? (FROM from = integerLiteral)?
   ;

topCommand
   : TOP (number = integerLiteral)? fieldList (byClause)?
   ;

rareCommand
   : RARE fieldList (byClause)?
   ;

grokCommand
   : GROK (source_field = expression) (pattern = stringLiteral)
   ;

parseCommand
   : PARSE (source_field = expression) (pattern = stringLiteral)
   ;

patternsCommand
   : PATTERNS (patternsParameter)* (source_field = expression)
   ;

patternsParameter
   : (NEW_FIELD EQUAL new_field = stringLiteral)
   | (PATTERN EQUAL pattern = stringLiteral)
   ;

patternsMethod
   : PUNCT
   | REGEX
   ;

fillnullCommand
   : FILLNULL (fillNullWithTheSameValue
   | fillNullWithFieldVariousValues)
   ;

fillNullWithTheSameValue
   : WITH nullReplacement = valueExpression IN nullableFieldList = fieldList
   ;

fillNullWithFieldVariousValues
   : USING nullReplacementExpression (COMMA nullReplacementExpression)*
   ;

nullReplacementExpression
   : nullableField = fieldExpression EQUAL nullReplacement = valueExpression
   ;

trendlineCommand
   : TRENDLINE (SORT sortField)? trendlineClause (trendlineClause)*
   ;

trendlineClause
   : trendlineType LT_PRTHS numberOfDataPoints = integerLiteral COMMA field = fieldExpression RT_PRTHS (AS alias = qualifiedName)?
   ;

trendlineType
   : SMA
   ;

kmeansCommand
   : KMEANS (kmeansParameter)*
   ;

kmeansParameter
   : (CENTROIDS EQUAL centroids = integerLiteral)
   | (ITERATIONS EQUAL iterations = integerLiteral)
   | (DISTANCE_TYPE EQUAL distance_type = stringLiteral)
   ;

adCommand
   : AD (adParameter)*
   ;

adParameter
   : (NUMBER_OF_TREES EQUAL number_of_trees = integerLiteral)
   | (SHINGLE_SIZE EQUAL shingle_size = integerLiteral)
   | (SAMPLE_SIZE EQUAL sample_size = integerLiteral)
   | (OUTPUT_AFTER EQUAL output_after = integerLiteral)
   | (TIME_DECAY EQUAL time_decay = decimalLiteral)
   | (ANOMALY_RATE EQUAL anomaly_rate = decimalLiteral)
   | (CATEGORY_FIELD EQUAL category_field = stringLiteral)
   | (TIME_FIELD EQUAL time_field = stringLiteral)
   | (DATE_FORMAT EQUAL date_format = stringLiteral)
   | (TIME_ZONE EQUAL time_zone = stringLiteral)
   | (TRAINING_DATA_SIZE EQUAL training_data_size = integerLiteral)
   | (ANOMALY_SCORE_THRESHOLD EQUAL anomaly_score_threshold = decimalLiteral)
   ;

mlCommand
   : ML (mlArg)*
   ;

mlArg
   : (argName = ident EQUAL argValue = literalValue)
   ;

// clauses
fromClause
   : SOURCE EQUAL tableSourceClause
   | INDEX EQUAL tableSourceClause
   | SOURCE EQUAL tableFunction
   | INDEX EQUAL tableFunction
   ;

tableSourceClause
   : tableSource (COMMA tableSource)*
   ;

renameClasue
   : orignalField = wcFieldExpression AS renamedField = wcFieldExpression
   ;

byClause
   : BY fieldList
   ;

statsByClause
   : BY fieldList
   | BY bySpanClause
   | BY bySpanClause COMMA fieldList
   | BY fieldList COMMA bySpanClause
   ;

bySpanClause
   : spanClause (AS alias = qualifiedName)?
   ;

spanClause
   : SPAN LT_PRTHS fieldExpression COMMA value = literalValue (unit = timespanUnit)? RT_PRTHS
   ;

sortbyClause
   : sortField (COMMA sortField)*
   ;

evalClause
   : fieldExpression EQUAL expression
   ;

// aggregation terms
statsAggTerm
   : statsFunction (AS alias = wcFieldExpression)?
   ;

// aggregation functions
statsFunction
   : statsFunctionName LT_PRTHS valueExpression RT_PRTHS        # statsFunctionCall
   | COUNT LT_PRTHS RT_PRTHS                                    # countAllFunctionCall
   | (DISTINCT_COUNT | DC) LT_PRTHS valueExpression RT_PRTHS    # distinctCountFunctionCall
   | takeAggFunction                                            # takeAggFunctionCall
   | percentileApproxFunction                                   # percentileApproxFunctionCall
   ;

statsFunctionName
   : AVG
   | COUNT
   | SUM
   | MIN
   | MAX
   | VAR_SAMP
   | VAR_POP
   | STDDEV_SAMP
   | STDDEV_POP
   | PERCENTILE
   ;

takeAggFunction
   : TAKE LT_PRTHS fieldExpression (COMMA size = integerLiteral)? RT_PRTHS
   ;

percentileApproxFunction
   : (PERCENTILE | PERCENTILE_APPROX) LT_PRTHS aggField = valueExpression
       COMMA percent = numericLiteral (COMMA compression = numericLiteral)? RT_PRTHS
   ;

numericLiteral
    : integerLiteral
    | decimalLiteral
    ;

// expressions
expression
   : logicalExpression
   | comparisonExpression
   | valueExpression
   ;

// predicates
logicalExpression
   : comparisonExpression                                       # comparsion
   | NOT logicalExpression                                      # logicalNot
   | left = logicalExpression OR right = logicalExpression      # logicalOr
   | left = logicalExpression (AND)? right = logicalExpression  # logicalAnd
   | left = logicalExpression XOR right = logicalExpression     # logicalXor
   | booleanExpression                                          # booleanExpr
   | relevanceExpression                                        # relevanceExpr
   ;

comparisonExpression
   : left = valueExpression comparisonOperator right = valueExpression  # compareExpr
   | valueExpression IN valueList                                       # inExpr
   ;

valueExpression
   : left = valueExpression binaryOperator = (STAR | DIVIDE | MODULE) right = valueExpression   # binaryArithmetic
   | left = valueExpression binaryOperator = (PLUS | MINUS) right = valueExpression             # binaryArithmetic
   | primaryExpression                                                                          # valueExpressionDefault
   | positionFunction                                                                           # positionFunctionCall
   | extractFunction                                                                            # extractFunctionCall
   | getFormatFunction                                                                          # getFormatFunctionCall
   | timestampFunction                                                                          # timestampFunctionCall
   | LT_PRTHS valueExpression RT_PRTHS                                                          # parentheticValueExpr
   ;

primaryExpression
   : evalFunctionCall
   | dataTypeFunctionCall
   | fieldExpression
   | literalValue
   ;

positionFunction
   : positionFunctionName LT_PRTHS functionArg IN functionArg RT_PRTHS
   ;

booleanExpression
   : booleanFunctionCall
   ;

relevanceExpression
   : singleFieldRelevanceFunction
   | multiFieldRelevanceFunction
   ;

// Field is a single column
singleFieldRelevanceFunction
   : singleFieldRelevanceFunctionName LT_PRTHS field = relevanceField COMMA query = relevanceQuery (COMMA relevanceArg)* RT_PRTHS
   ;

// Field is a list of columns
multiFieldRelevanceFunction
   : multiFieldRelevanceFunctionName LT_PRTHS LT_SQR_PRTHS field = relevanceFieldAndWeight (COMMA field = relevanceFieldAndWeight)* RT_SQR_PRTHS COMMA query = relevanceQuery (COMMA relevanceArg)* RT_PRTHS
   ;

// tables
tableSource
   : tableQualifiedName
   | ID_DATE_SUFFIX
   ;

tableFunction
   : qualifiedName LT_PRTHS functionArgs RT_PRTHS
   ;

// fields
fieldList
   : fieldExpression (COMMA fieldExpression)*
   ;

wcFieldList
   : wcFieldExpression (COMMA wcFieldExpression)*
   ;

sortField
   : (PLUS | MINUS)? sortFieldExpression
   ;

sortFieldExpression
   : fieldExpression
   | AUTO LT_PRTHS fieldExpression RT_PRTHS
   | STR LT_PRTHS fieldExpression RT_PRTHS
   | IP LT_PRTHS fieldExpression RT_PRTHS
   | NUM LT_PRTHS fieldExpression RT_PRTHS
   ;

fieldExpression
   : qualifiedName
   ;

wcFieldExpression
   : wcQualifiedName
   ;

// functions
evalFunctionCall
   : evalFunctionName LT_PRTHS functionArgs RT_PRTHS
   ;

// cast function
dataTypeFunctionCall
   : CAST LT_PRTHS expression AS convertedDataType RT_PRTHS
   ;

// boolean functions
booleanFunctionCall
   : conditionFunctionName LT_PRTHS functionArgs RT_PRTHS
   ;

convertedDataType
   : typeName = DATE
   | typeName = TIME
   | typeName = TIMESTAMP
   | typeName = INT
   | typeName = INTEGER
   | typeName = DOUBLE
   | typeName = LONG
   | typeName = FLOAT
   | typeName = STRING
   | typeName = BOOLEAN
   | typeName = IP
   | typeName = JSON
   ;

evalFunctionName
   : mathematicalFunctionName
   | dateTimeFunctionName
   | textFunctionName
   | conditionFunctionName
   | flowControlFunctionName
   | systemFunctionName
   | positionFunctionName
<<<<<<< HEAD
   | jsonFunctionName
=======
   | geoipFunctionName
>>>>>>> 3bf19ef6
   ;

functionArgs
   : (functionArg (COMMA functionArg)*)?
   ;

functionArg
   : (ident EQUAL)? expression
   ;

relevanceArg
   : relevanceArgName EQUAL relevanceArgValue
   ;

relevanceArgName
   : ALLOW_LEADING_WILDCARD
   | ANALYZER
   | ANALYZE_WILDCARD
   | AUTO_GENERATE_SYNONYMS_PHRASE_QUERY
   | BOOST
   | CUTOFF_FREQUENCY
   | DEFAULT_FIELD
   | DEFAULT_OPERATOR
   | ENABLE_POSITION_INCREMENTS
   | ESCAPE
   | FIELDS
   | FLAGS
   | FUZZINESS
   | FUZZY_MAX_EXPANSIONS
   | FUZZY_PREFIX_LENGTH
   | FUZZY_REWRITE
   | FUZZY_TRANSPOSITIONS
   | LENIENT
   | LOW_FREQ_OPERATOR
   | MAX_DETERMINIZED_STATES
   | MAX_EXPANSIONS
   | MINIMUM_SHOULD_MATCH
   | OPERATOR
   | PHRASE_SLOP
   | PREFIX_LENGTH
   | QUOTE_ANALYZER
   | QUOTE_FIELD_SUFFIX
   | REWRITE
   | SLOP
   | TIE_BREAKER
   | TIME_ZONE
   | TYPE
   | ZERO_TERMS_QUERY
   ;

relevanceFieldAndWeight
   : field = relevanceField
   | field = relevanceField weight = relevanceFieldWeight
   | field = relevanceField BIT_XOR_OP weight = relevanceFieldWeight
   ;

relevanceFieldWeight
   : integerLiteral
   | decimalLiteral
   ;

relevanceField
   : qualifiedName
   | stringLiteral
   ;

relevanceQuery
   : relevanceArgValue
   ;

relevanceArgValue
   : qualifiedName
   | literalValue
   ;

mathematicalFunctionName
   : ABS
   | CBRT
   | CEIL
   | CEILING
   | CONV
   | CRC32
   | E
   | EXP
   | FLOOR
   | LN
   | LOG
   | LOG10
   | LOG2
   | MOD
   | PI
   | POW
   | POWER
   | RAND
   | ROUND
   | SIGN
   | SQRT
   | TRUNCATE
   | trigonometricFunctionName
   ;

geoipFunctionName
   : GEOIP
   ;

trigonometricFunctionName
   : ACOS
   | ASIN
   | ATAN
   | ATAN2
   | COS
   | COT
   | DEGREES
   | RADIANS
   | SIN
   | TAN
   ;

dateTimeFunctionName
   : ADDDATE
   | ADDTIME
   | CONVERT_TZ
   | CURDATE
   | CURRENT_DATE
   | CURRENT_TIME
   | CURRENT_TIMESTAMP
   | CURTIME
   | DATE
   | DATEDIFF
   | DATETIME
   | DATE_ADD
   | DATE_FORMAT
   | DATE_SUB
   | DAY
   | DAYNAME
   | DAYOFMONTH
   | DAYOFWEEK
   | DAYOFYEAR
   | DAY_OF_MONTH
   | DAY_OF_WEEK
   | DAY_OF_YEAR
   | FROM_DAYS
   | FROM_UNIXTIME
   | HOUR
   | HOUR_OF_DAY
   | LAST_DAY
   | LOCALTIME
   | LOCALTIMESTAMP
   | MAKEDATE
   | MAKETIME
   | MICROSECOND
   | MINUTE
   | MINUTE_OF_DAY
   | MINUTE_OF_HOUR
   | MONTH
   | MONTHNAME
   | MONTH_OF_YEAR
   | NOW
   | PERIOD_ADD
   | PERIOD_DIFF
   | QUARTER
   | SECOND
   | SECOND_OF_MINUTE
   | SEC_TO_TIME
   | STR_TO_DATE
   | SUBDATE
   | SUBTIME
   | SYSDATE
   | TIME
   | TIMEDIFF
   | TIMESTAMP
   | TIME_FORMAT
   | TIME_TO_SEC
   | TO_DAYS
   | TO_SECONDS
   | UNIX_TIMESTAMP
   | UTC_DATE
   | UTC_TIME
   | UTC_TIMESTAMP
   | WEEK
   | WEEKDAY
   | WEEK_OF_YEAR
   | YEAR
   | YEARWEEK
   ;

getFormatFunction
   : GET_FORMAT LT_PRTHS getFormatType COMMA functionArg RT_PRTHS
   ;

getFormatType
   : DATE
   | DATETIME
   | TIME
   | TIMESTAMP
   ;

extractFunction
   : EXTRACT LT_PRTHS datetimePart FROM functionArg RT_PRTHS
   ;

simpleDateTimePart
   : MICROSECOND
   | SECOND
   | MINUTE
   | HOUR
   | DAY
   | WEEK
   | MONTH
   | QUARTER
   | YEAR
   ;

complexDateTimePart
   : SECOND_MICROSECOND
   | MINUTE_MICROSECOND
   | MINUTE_SECOND
   | HOUR_MICROSECOND
   | HOUR_SECOND
   | HOUR_MINUTE
   | DAY_MICROSECOND
   | DAY_SECOND
   | DAY_MINUTE
   | DAY_HOUR
   | YEAR_MONTH
   ;

datetimePart
   : simpleDateTimePart
   | complexDateTimePart
   ;

timestampFunction
   : timestampFunctionName LT_PRTHS simpleDateTimePart COMMA firstArg = functionArg COMMA secondArg = functionArg RT_PRTHS
   ;

timestampFunctionName
   : TIMESTAMPADD
   | TIMESTAMPDIFF
   ;

// condition function return boolean value
conditionFunctionName
   : LIKE
   | ISNULL
   | ISNOTNULL
   | CIDRMATCH
   | JSON_VALID
   ;

// flow control function return non-boolean value
flowControlFunctionName
   : IF
   | IFNULL
   | NULLIF
   ;

systemFunctionName
   : TYPEOF
   ;

textFunctionName
   : SUBSTR
   | SUBSTRING
   | TRIM
   | LTRIM
   | RTRIM
   | LOWER
   | UPPER
   | CONCAT
   | CONCAT_WS
   | LENGTH
   | STRCMP
   | RIGHT
   | LEFT
   | ASCII
   | LOCATE
   | REPLACE
   | REVERSE
   ;

positionFunctionName
   : POSITION
   ;

jsonFunctionName
   : JSON
   | JSON_EXTRACT
   ;

// operators
 comparisonOperator
   : EQUAL
   | NOT_EQUAL
   | LESS
   | NOT_LESS
   | GREATER
   | NOT_GREATER
   | REGEXP
   ;

singleFieldRelevanceFunctionName
   : MATCH
   | MATCH_PHRASE
   | MATCH_BOOL_PREFIX
   | MATCH_PHRASE_PREFIX
   ;

multiFieldRelevanceFunctionName
   : SIMPLE_QUERY_STRING
   | MULTI_MATCH
   | QUERY_STRING
   ;

// literals and values
literalValue
   : intervalLiteral
   | stringLiteral
   | integerLiteral
   | decimalLiteral
   | booleanLiteral
   | datetimeLiteral //#datetime
   ;

intervalLiteral
   : INTERVAL valueExpression intervalUnit
   ;

stringLiteral
   : DQUOTA_STRING
   | SQUOTA_STRING
   ;

integerLiteral
   : (PLUS | MINUS)? INTEGER_LITERAL
   ;

decimalLiteral
   : (PLUS | MINUS)? DECIMAL_LITERAL
   ;

booleanLiteral
   : TRUE
   | FALSE
   ;

// Date and Time Literal, follow ANSI 92
datetimeLiteral
   : dateLiteral
   | timeLiteral
   | timestampLiteral
   ;

dateLiteral
   : DATE date = stringLiteral
   ;

timeLiteral
   : TIME time = stringLiteral
   ;

timestampLiteral
   : TIMESTAMP timestamp = stringLiteral
   ;

intervalUnit
   : MICROSECOND
   | SECOND
   | MINUTE
   | HOUR
   | DAY
   | WEEK
   | MONTH
   | QUARTER
   | YEAR
   | SECOND_MICROSECOND
   | MINUTE_MICROSECOND
   | MINUTE_SECOND
   | HOUR_MICROSECOND
   | HOUR_SECOND
   | HOUR_MINUTE
   | DAY_MICROSECOND
   | DAY_SECOND
   | DAY_MINUTE
   | DAY_HOUR
   | YEAR_MONTH
   ;

timespanUnit
   : MS
   | S
   | M
   | H
   | D
   | W
   | Q
   | Y
   | MILLISECOND
   | SECOND
   | MINUTE
   | HOUR
   | DAY
   | WEEK
   | MONTH
   | QUARTER
   | YEAR
   ;

valueList
   : LT_PRTHS literalValue (COMMA literalValue)* RT_PRTHS
   ;

qualifiedName
   : ident (DOT ident)* # identsAsQualifiedName
   ;

tableQualifiedName
   : tableIdent (DOT ident)* # identsAsTableQualifiedName
   ;

wcQualifiedName
   : wildcard (DOT wildcard)* # identsAsWildcardQualifiedName
   ;

ident
   : (DOT)? ID
   | BACKTICK ident BACKTICK
   | BQUOTA_STRING
   | keywordsCanBeId
   ;

tableIdent
   : (CLUSTER)? ident
   ;

wildcard
   : ident (MODULE ident)* (MODULE)?
   | SINGLE_QUOTE wildcard SINGLE_QUOTE
   | DOUBLE_QUOTE wildcard DOUBLE_QUOTE
   | BACKTICK wildcard BACKTICK
   ;

keywordsCanBeId
   : D // OD SQL and ODBC special
   | timespanUnit
   | SPAN
   | evalFunctionName
   | relevanceArgName
   | intervalUnit
   | dateTimeFunctionName
   | textFunctionName
   | mathematicalFunctionName
   | positionFunctionName
   | conditionFunctionName
<<<<<<< HEAD
   | jsonFunctionName
=======
   | geoipFunctionName
>>>>>>> 3bf19ef6
   // commands
   | SEARCH
   | DESCRIBE
   | SHOW
   | FROM
   | WHERE
   | FIELDS
   | RENAME
   | STATS
   | DEDUP
   | SORT
   | EVAL
   | FILLNULL
   | HEAD
   | TOP
   | RARE
   | PARSE
   | METHOD
   | REGEX
   | PUNCT
   | GROK
   | PATTERN
   | PATTERNS
   | NEW_FIELD
   | KMEANS
   | AD
   | ML
   | TRENDLINE
   // commands assist keywords
   | SOURCE
   | INDEX
   | DESC
   | DATASOURCES
   // CLAUSEKEYWORDS
   | SORTBY
   // SORT FIELD KEYWORDS
   | AUTO
   | STR
   | IP
   | NUM
   // ARGUMENT KEYWORDS
   | KEEPEMPTY
   | CONSECUTIVE
   | DEDUP_SPLITVALUES
   | PARTITIONS
   | ALLNUM
   | DELIM
   | CENTROIDS
   | ITERATIONS
   | DISTANCE_TYPE
   | NUMBER_OF_TREES
   | SHINGLE_SIZE
   | SAMPLE_SIZE
   | OUTPUT_AFTER
   | TIME_DECAY
   | ANOMALY_RATE
   | CATEGORY_FIELD
   | TIME_FIELD
   | TIME_ZONE
   | TRAINING_DATA_SIZE
   | ANOMALY_SCORE_THRESHOLD
   // AGGREGATIONS
   | AVG
   | COUNT
   | DISTINCT_COUNT
   | ESTDC
   | ESTDC_ERROR
   | MAX
   | MEAN
   | MEDIAN
   | MIN
   | MODE
   | RANGE
   | STDEV
   | STDEVP
   | SUM
   | SUMSQ
   | VAR_SAMP
   | VAR_POP
   | STDDEV_SAMP
   | STDDEV_POP
   | PERCENTILE
   | TAKE
   | FIRST
   | LAST
   | LIST
   | VALUES
   | PER_DAY
   | PER_HOUR
   | PER_MINUTE
   | PER_SECOND
   | RATE
   | SPARKLINE
   | C
   | DC
   ;<|MERGE_RESOLUTION|>--- conflicted
+++ resolved
@@ -420,11 +420,8 @@
    | flowControlFunctionName
    | systemFunctionName
    | positionFunctionName
-<<<<<<< HEAD
    | jsonFunctionName
-=======
    | geoipFunctionName
->>>>>>> 3bf19ef6
    ;
 
 functionArgs
@@ -879,11 +876,8 @@
    | mathematicalFunctionName
    | positionFunctionName
    | conditionFunctionName
-<<<<<<< HEAD
    | jsonFunctionName
-=======
    | geoipFunctionName
->>>>>>> 3bf19ef6
    // commands
    | SEARCH
    | DESCRIBE
