/*
 * Copyright OpenSearch Contributors
 * SPDX-License-Identifier: Apache-2.0
 */

package org.opensearch.sql.spark.dispatcher;

import static org.opensearch.sql.spark.data.constants.SparkConstants.DATA_FIELD;
import static org.opensearch.sql.spark.data.constants.SparkConstants.ERROR_FIELD;
import static org.opensearch.sql.spark.data.constants.SparkConstants.STATUS_FIELD;

import com.amazonaws.services.emrserverless.model.JobRunState;
import org.json.JSONObject;
import org.opensearch.sql.spark.asyncquery.model.AsyncQueryJobMetadata;
import org.opensearch.sql.spark.dispatcher.model.DispatchQueryContext;
import org.opensearch.sql.spark.dispatcher.model.DispatchQueryRequest;
import org.opensearch.sql.spark.dispatcher.model.DispatchQueryResponse;

/** Process async query request. */
public abstract class AsyncQueryHandler {

  public JSONObject getQueryResponse(AsyncQueryJobMetadata asyncQueryJobMetadata) {
    JSONObject result = getResponseFromResultIndex(asyncQueryJobMetadata);
    if (result.has(DATA_FIELD)) {
      JSONObject items = result.getJSONObject(DATA_FIELD);

      // If items have STATUS_FIELD, use it; otherwise, mark failed
      String status = items.optString(STATUS_FIELD, JobRunState.FAILED.toString());
      result.put(STATUS_FIELD, status);

      // If items have ERROR_FIELD, use it; otherwise, set empty string
      String error = items.optString(ERROR_FIELD, "");
      result.put(ERROR_FIELD, error);
      return result;
    } else {
      return getResponseFromExecutor(asyncQueryJobMetadata);
    }
  }

  protected abstract JSONObject getResponseFromResultIndex(
      AsyncQueryJobMetadata asyncQueryJobMetadata);

  protected abstract JSONObject getResponseFromExecutor(
      AsyncQueryJobMetadata asyncQueryJobMetadata);

  public abstract String cancelJob(AsyncQueryJobMetadata asyncQueryJobMetadata);
<<<<<<< HEAD
=======

  public abstract DispatchQueryResponse submit(
      DispatchQueryRequest request, DispatchQueryContext context);
>>>>>>> d3ce049b
}<|MERGE_RESOLUTION|>--- conflicted
+++ resolved
@@ -44,10 +44,7 @@
       AsyncQueryJobMetadata asyncQueryJobMetadata);
 
   public abstract String cancelJob(AsyncQueryJobMetadata asyncQueryJobMetadata);
-<<<<<<< HEAD
-=======
 
   public abstract DispatchQueryResponse submit(
       DispatchQueryRequest request, DispatchQueryContext context);
->>>>>>> d3ce049b
 }