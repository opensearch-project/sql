/*
 * Copyright OpenSearch Contributors
 * SPDX-License-Identifier: Apache-2.0
 */

package org.opensearch.sql.calcite.remote;

import static org.opensearch.sql.legacy.TestsConstants.TEST_INDEX_BANK;
import static org.opensearch.sql.legacy.TestsConstants.TEST_INDEX_LOGS;
import static org.opensearch.sql.legacy.TestsConstants.TEST_INDEX_NESTED_SIMPLE;
import static org.opensearch.sql.legacy.TestsConstants.TEST_INDEX_STRINGS;
import static org.opensearch.sql.util.MatcherUtils.assertJsonEqualsIgnoreId;

import java.io.IOException;
import java.util.Locale;
import org.junit.Assume;
import org.junit.Ignore;
import org.junit.Test;
import org.opensearch.sql.ppl.ExplainIT;

public class CalciteExplainIT extends ExplainIT {
  @Override
  public void init() throws Exception {
    super.init();
    enableCalcite();
    loadIndex(Index.BANK_WITH_STRING_VALUES);
    loadIndex(Index.NESTED_SIMPLE);
    loadIndex(Index.TIME_TEST_DATA);
    loadIndex(Index.LOGS);
  }

  @Override
  @Ignore("test only in v2")
  public void testExplainModeUnsupportedInV2() throws IOException {}

  // Only for Calcite
  @Test
  public void supportSearchSargPushDown_singleRange() throws IOException {
    String query =
        "source=opensearch-sql_test_index_account | where age >= 1.0 and age < 10 | fields age";
    var result = explainQueryToString(query);
    String expected = loadExpectedPlan("explain_sarg_filter_push_single_range.json");
    assertJsonEqualsIgnoreId(expected, result);
  }

  // Only for Calcite
  @Test
  public void supportSearchSargPushDown_multiRange() throws IOException {
    String query =
        "source=opensearch-sql_test_index_account | where (age > 20 and age < 28) or (age > 25 and"
            + " age < 30) or (age >= 1 and age <= 10) or age = 0  | fields age";
    var result = explainQueryToString(query);
    String expected = loadExpectedPlan("explain_sarg_filter_push_multi_range.json");
    assertJsonEqualsIgnoreId(expected, result);
  }

  // Only for Calcite
  @Test
  public void supportSearchSargPushDown_timeRange() throws IOException {
    String query =
        "source=opensearch-sql_test_index_bank"
            + "| where birthdate >= '2016-12-08 00:00:00.000000000' "
            + "and birthdate < '2018-11-09 00:00:00.000000000'";
    var result = explainQueryToString(query);
    String expected = loadExpectedPlan("explain_sarg_filter_push_time_range.json");
    assertJsonEqualsIgnoreId(expected, result);
  }

  // Only for Calcite
  @Test
  public void supportPushDownSortMergeJoin() throws IOException {
    String query =
        "source=opensearch-sql_test_index_bank| join left=l right=r on"
            + " l.account_number=r.account_number opensearch-sql_test_index_bank";
    var result = explainQueryToString(query);
    String expected = loadExpectedPlan("explain_merge_join_sort_push.json");
    assertJsonEqualsIgnoreId(expected, result);
  }

  // Only for Calcite
  @Ignore("We've supported script push down on text field")
  @Test
  public void supportPartialPushDown() throws IOException {
    Assume.assumeTrue("This test is only for push down enabled", isPushdownEnabled());
    // field `address` is text type without keyword subfield, so we cannot push it down.
    String query =
        "source=opensearch-sql_test_index_account | where (state = 'Seattle' or age < 10) and (age"
            + " >= 1 and address = '880 Holmes Lane') | fields age, address";
    var result = explainQueryToString(query);
    String expected = loadFromFile("expectedOutput/calcite/explain_partial_filter_push.json");
    assertJsonEqualsIgnoreId(expected, result);
  }

  // Only for Calcite
  @Ignore("We've supported script push down on text field")
  @Test
  public void supportPartialPushDown_NoPushIfAllFailed() throws IOException {
    Assume.assumeTrue("This test is only for push down enabled", isPushdownEnabled());
    // field `address` is text type without keyword subfield, so we cannot push it down.
    String query =
        "source=opensearch-sql_test_index_account | where (address = '671 Bristol Street' or age <"
            + " 10) and (age >= 10 or address = '880 Holmes Lane') | fields age, address";
    var result = explainQueryToString(query);
    String expected = loadFromFile("expectedOutput/calcite/explain_partial_filter_push2.json");
    assertJsonEqualsIgnoreId(expected, result);
  }

  // Only for Calcite
  @Test
  public void testExplainIsEmpty() throws IOException {
    // script pushdown
    String expected = loadExpectedPlan("explain_isempty.json");
    assertJsonEqualsIgnoreId(
        expected,
        explainQueryToString(
            "source=opensearch-sql_test_index_account | where isempty(firstname)"));
  }

  // Only for Calcite
  @Test
  public void testExplainIsBlank() throws IOException {
    // script pushdown
    String expected = loadExpectedPlan("explain_isblank.json");
    assertJsonEqualsIgnoreId(
        expected,
        explainQueryToString(
            "source=opensearch-sql_test_index_account | where isblank(firstname)"));
  }

  // Only for Calcite
  @Test
  public void testExplainIsEmptyOrOthers() throws IOException {
    // script pushdown
    String expected = loadExpectedPlan("explain_isempty_or_others.json");
    assertJsonEqualsIgnoreId(
        expected,
        explainQueryToString(
            "source=opensearch-sql_test_index_account | where gender = 'M' or isempty(firstname) or"
                + " isnull(firstname)"));
  }

  // Only for Calcite
  @Test
  public void testExplainIsNullOrOthers() throws IOException {
    // pushdown should work
    String expected = loadExpectedPlan("explain_isnull_or_others.json");
    assertJsonEqualsIgnoreId(
        expected,
        explainQueryToString(
            "source=opensearch-sql_test_index_account | where isnull(firstname) or gender = 'M'"));
  }

  @Ignore("We've supported script push down on text field")
  @Test
  public void supportPartialPushDownScript() throws IOException {
    Assume.assumeTrue("This test is only for push down enabled", isPushdownEnabled());
    // field `address` is text type without keyword subfield, so we cannot push it down.
    // But the second condition can be translated to script, so the second one is pushed down.
    String query =
        "source=opensearch-sql_test_index_account | where address = '671 Bristol Street' and age -"
            + " 2 = 30 | fields firstname, age, address";
    var result = explainQueryToString(query);
    String expected =
        loadFromFile("expectedOutput/calcite/explain_partial_filter_script_push.json");
    assertJsonEqualsIgnoreId(expected, result);
  }

  @Test
  public void testPartialPushdownFilterWithIsNull() throws IOException {
    // isnull(nested_field) should not be pushed down since DSL doesn't handle it correctly, but
    // name='david' can be pushed down
    String query =
        String.format(
            Locale.ROOT,
            "source=%s | where isnull(address) and name='david'",
            TEST_INDEX_NESTED_SIMPLE);
    var result = explainQueryToString(query);
    String expected = loadExpectedPlan("explain_partial_filter_isnull.json");
    assertJsonEqualsIgnoreId(expected, result);
  }

  @Test
  public void testSkipScriptEncodingOnExtendedFormat() throws IOException {
    Assume.assumeTrue("This test is only for push down enabled", isPushdownEnabled());
    String query =
        "source=opensearch-sql_test_index_account | where address = '671 Bristol Street' and age -"
            + " 2 = 30 | fields firstname, age, address";
    var result = explainQueryToString(query, true);
    String expected = loadFromFile("expectedOutput/calcite/explain_skip_script_encoding.json");
    assertJsonEqualsIgnoreId(expected, result);
  }

  // Only for Calcite, as v2 gets unstable serialized string for function
  @Test
  public void testFilterScriptPushDownExplain() throws Exception {
    super.testFilterScriptPushDownExplain();
  }

  // Only for Calcite, as v2 gets unstable serialized string for function
  @Test
  public void testFilterFunctionScriptPushDownExplain() throws Exception {
    super.testFilterFunctionScriptPushDownExplain();
  }

  @Test
  public void testExplainWithReverse() throws IOException {
    String result =
        executeWithReplace(
            "explain source=opensearch-sql_test_index_account | sort age | reverse | head 5");

    // Verify that the plan contains a LogicalSort with fetch (from head 5)
    assertTrue(result.contains("LogicalSort") && result.contains("fetch=[5]"));

    // Verify that reverse added a ROW_NUMBER and another sort (descending)
    assertTrue(result.contains("ROW_NUMBER()"));
    assertTrue(result.contains("dir0=[DESC]"));
  }

  @Test
  public void noPushDownForAggOnWindow() throws IOException {
    Assume.assumeTrue("This test is only for push down enabled", isPushdownEnabled());
    String query =
        "source=opensearch-sql_test_index_account | patterns address method=BRAIN  | stats count()"
            + " by patterns_field";
    var result = explainQueryToString(query);
    String expected = loadFromFile("expectedOutput/calcite/explain_agg_on_window.json");
    assertJsonEqualsIgnoreId(expected, result);
  }

  // Only for Calcite
  @Test
  public void supportPushDownScriptOnTextField() throws IOException {
    Assume.assumeTrue("This test is only for push down enabled", isPushdownEnabled());
    String result =
        explainQueryToString(
            "explain source=opensearch-sql_test_index_account | where length(address) > 0 | eval"
                + " address_length = length(address) | stats count() by address_length");
    String expected = loadFromFile("expectedOutput/calcite/explain_script_push_on_text.json");
    assertJsonEqualsIgnoreId(expected, result);
  }

  @Test
  public void testExplainBinWithBins() throws IOException {
    String expected = loadExpectedPlan("explain_bin_bins.json");
    assertJsonEqualsIgnoreId(
        expected,
        explainQueryToString("source=opensearch-sql_test_index_account | bin age bins=3 | head 5"));
  }

  @Test
  public void testExplainBinWithSpan() throws IOException {
    String expected = loadExpectedPlan("explain_bin_span.json");
    assertJsonEqualsIgnoreId(
        expected,
        explainQueryToString(
            "source=opensearch-sql_test_index_account | bin age span=10 | head 5"));
  }

  @Test
  public void testExplainBinWithMinspan() throws IOException {
    String expected = loadExpectedPlan("explain_bin_minspan.json");
    assertJsonEqualsIgnoreId(
        expected,
        explainQueryToString(
            "source=opensearch-sql_test_index_account | bin age minspan=5 | head 5"));
  }

  @Test
  public void testExplainBinWithStartEnd() throws IOException {
    String expected = loadExpectedPlan("explain_bin_start_end.json");
    assertJsonEqualsIgnoreId(
        expected,
        explainQueryToString(
            "source=opensearch-sql_test_index_account | bin balance start=0 end=100001 | head 5"));
  }

  @Test
  public void testExplainBinWithAligntime() throws IOException {
    String expected = loadExpectedPlan("explain_bin_aligntime.json");
    assertJsonEqualsIgnoreId(
        expected,
        explainQueryToString(
            "source=opensearch-sql_test_index_time_data | bin @timestamp span=2h aligntime=latest |"
                + " head 5"));
  }

  public void testEventstatsDistinctCountExplain() throws IOException {
    Assume.assumeTrue("This test is only for push down enabled", isPushdownEnabled());
    String query =
        "source=opensearch-sql_test_index_account | eventstats dc(state) as distinct_states";
    var result = explainQueryToString(query);
    String expected = loadFromFile("expectedOutput/calcite/explain_eventstats_dc.json");
    assertJsonEqualsIgnoreId(expected, result);
  }

  @Test
  public void testEventstatsDistinctCountFunctionExplain() throws IOException {
    Assume.assumeTrue("This test is only for push down enabled", isPushdownEnabled());
    String query =
        "source=opensearch-sql_test_index_account | eventstats distinct_count(state) as"
            + " distinct_states by gender";
    var result = explainQueryToString(query);
    String expected = loadFromFile("expectedOutput/calcite/explain_eventstats_distinct_count.json");
    assertJsonEqualsIgnoreId(expected, result);
  }

  // Only for Calcite, as v2 gets unstable serialized string for function
  @Test
  public void testExplainOnAggregationWithSumEnhancement() throws IOException {
    String expected = loadExpectedPlan("explain_agg_with_sum_enhancement.json");
    assertJsonEqualsIgnoreId(
        expected,
        explainQueryToString(
            String.format(
                "source=%s | stats sum(balance), sum(balance + 100), sum(balance - 100),"
                    + " sum(balance * 100), sum(balance / 100) by gender",
                TEST_INDEX_BANK)));
  }

  @Test
<<<<<<< HEAD
  public void testSimpleSortExpressionPushDownExplain() throws Exception {
    String query =
        "source=opensearch-sql_test_index_bank| eval age2 = age + 2 | sort age2 | fields age, age2";
    var result = explainQueryToString(query);
    String expected = loadExpectedPlan("explain_simple_sort_expr_push.json");
=======
  public void testExplainRegexMatchInWhereWithScriptPushdown() throws IOException {
    Assume.assumeTrue("This test is only for push down enabled", isPushdownEnabled());
    String query =
        String.format("source=%s | where regex_match(name, 'hello')", TEST_INDEX_STRINGS);
    var result = explainQueryToString(query);
    String expected = loadFromFile("expectedOutput/calcite/explain_regex_match_in_where.json");
    assertJsonEqualsIgnoreId(expected, result);
  }

  @Test
  public void testExplainRegexMatchInEvalWithOutScriptPushdown() throws IOException {
    Assume.assumeTrue("This test is only for push down enabled", isPushdownEnabled());
    String query =
        String.format(
            "source=%s |eval has_hello = regex_match(name, 'hello') | fields has_hello",
            TEST_INDEX_STRINGS);
    var result = explainQueryToString(query);
    String expected = loadFromFile("expectedOutput/calcite/explain_regex_match_in_eval.json");
    assertJsonEqualsIgnoreId(expected, result);
  }

  // Only for Calcite
  @Test
  public void testExplainOnEarliestLatest() throws IOException {
    String expected = loadExpectedPlan("explain_earliest_latest.json");
    assertJsonEqualsIgnoreId(
        expected,
        explainQueryToString(
            String.format(
                "source=%s | stats earliest(message) as earliest_message, latest(message) as"
                    + " latest_message by server",
                TEST_INDEX_LOGS)));
  }

  // Only for Calcite
  @Test
  public void testExplainOnEarliestLatestWithCustomTimeField() throws IOException {
    String expected = loadExpectedPlan("explain_earliest_latest_custom_time.json");
    assertJsonEqualsIgnoreId(
        expected,
        explainQueryToString(
            String.format(
                "source=%s | stats earliest(message, created_at) as earliest_message,"
                    + " latest(message, created_at) as latest_message by level",
                TEST_INDEX_LOGS)));
  }

  @Test
  public void testRegexExplain() throws IOException {
    String query =
        "source=opensearch-sql_test_index_account | regex lastname='^[A-Z][a-z]+$' | head 5";
    var result = explainQueryToString(query);
    String expected = loadExpectedPlan("explain_regex.json");
    assertJsonEqualsIgnoreId(expected, result);
  }

  @Test
  public void testRegexNegatedExplain() throws IOException {
    String query = "source=opensearch-sql_test_index_account | regex lastname!='.*son$' | head 5";
    var result = explainQueryToString(query);
    String expected = loadExpectedPlan("explain_regex_negated.json");
>>>>>>> 9b88f23f
    assertJsonEqualsIgnoreId(expected, result);
  }

  /**
   * Executes the PPL query and returns the result as a string with windows-style line breaks
   * replaced with Unix-style ones.
   *
   * @param ppl the PPL query to execute
   * @return the result of the query as a string with line breaks replaced
   * @throws IOException if an error occurs during query execution
   */
  private String executeWithReplace(String ppl) throws IOException {
    var result = executeQueryToString(ppl);
    return result.replace("\\r\\n", "\\n");
  }
}<|MERGE_RESOLUTION|>--- conflicted
+++ resolved
@@ -318,13 +318,6 @@
   }
 
   @Test
-<<<<<<< HEAD
-  public void testSimpleSortExpressionPushDownExplain() throws Exception {
-    String query =
-        "source=opensearch-sql_test_index_bank| eval age2 = age + 2 | sort age2 | fields age, age2";
-    var result = explainQueryToString(query);
-    String expected = loadExpectedPlan("explain_simple_sort_expr_push.json");
-=======
   public void testExplainRegexMatchInWhereWithScriptPushdown() throws IOException {
     Assume.assumeTrue("This test is only for push down enabled", isPushdownEnabled());
     String query =
@@ -386,7 +379,15 @@
     String query = "source=opensearch-sql_test_index_account | regex lastname!='.*son$' | head 5";
     var result = explainQueryToString(query);
     String expected = loadExpectedPlan("explain_regex_negated.json");
->>>>>>> 9b88f23f
+    assertJsonEqualsIgnoreId(expected, result);
+  }
+
+  @Test
+  public void testSimpleSortExpressionPushDownExplain() throws Exception {
+    String query =
+        "source=opensearch-sql_test_index_bank| eval age2 = age + 2 | sort age2 | fields age, age2";
+    var result = explainQueryToString(query);
+    String expected = loadExpectedPlan("explain_simple_sort_expr_push.json");
     assertJsonEqualsIgnoreId(expected, result);
   }
 
