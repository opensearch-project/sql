--- conflicted
+++ resolved
@@ -748,19 +748,16 @@
         "dates",
         getGeopointIndexMapping(),
         "src/test/resources/geopoints.json"),
-<<<<<<< HEAD
+    JSON_TEST(
+        TestsConstants.TEST_INDEX_JSON_TEST,
+        "json",
+        getJsonTestIndexMapping(),
+        "src/test/resources/json_test.json"),
     DATA_TYPE_ALIAS(
         TestsConstants.TEST_INDEX_ALIAS,
         "alias",
         getAliasIndexMapping(),
         "src/test/resources/alias.json");
-=======
-    JSON_TEST(
-        TestsConstants.TEST_INDEX_JSON_TEST,
-        "json",
-        getJsonTestIndexMapping(),
-        "src/test/resources/json_test.json");
->>>>>>> b738faf7
 
     private final String name;
     private final String type;
