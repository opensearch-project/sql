/*
 * Copyright OpenSearch Contributors
 * SPDX-License-Identifier: Apache-2.0
 */

package org.opensearch.sql.ppl.calcite;

import static org.junit.Assert.assertNotNull;
import static org.junit.Assert.assertTrue;

import org.apache.calcite.rel.RelNode;
import org.apache.calcite.test.CalciteAssert;
import org.junit.Assert;
import org.junit.Test;
import org.opensearch.sql.exception.ExpressionEvaluationException;

public class CalcitePPLFunctionTypeTest extends CalcitePPLAbstractTest {

  public CalcitePPLFunctionTypeTest() {
    super(CalciteAssert.SchemaSpec.SCOTT_WITH_TEMPORAL);
  }

  @Test
  public void testLowerWithIntegerType() {
    verifyQueryThrowsException(
        "source=EMP | eval lower_name = lower(EMPNO) | fields lower_name",
        "LOWER function expects {[STRING]}, but got [SHORT]");
  }

  @Test
  public void testTimeDiffWithUdtInputType() {
    String strPpl =
        "source=EMP | eval time_diff = timediff('12:00:00', '12:00:06') | fields time_diff";
    String timePpl =
        "source=EMP | eval time_diff = timediff(time('13:00:00'), time('12:00:06')) | fields"
            + " time_diff";
    getRelNode(strPpl);
    getRelNode(timePpl);
    verifyQueryThrowsException(
        "source=EMP | eval time_diff = timediff(12, '2009-12-10') | fields time_diff",
        "TIMEDIFF function expects {[TIME,TIME]}, but got [INTEGER,STRING]");
  }

  @Test
  public void testComparisonWithDifferentType() {
    getRelNode("source=EMP | where EMPNO > 6 | fields ENAME");
    getRelNode("source=EMP | where ENAME <= 'Jack' | fields ENAME");
    verifyQueryThrowsException(
        "source=EMP | where ENAME < 6 | fields ENAME",
        // Temporary fix for the error message as LESS function has two variants. Will remove
        // [IP,IP] when merging the two variants.
        "LESS function expects {[IP,IP],[COMPARABLE_TYPE,COMPARABLE_TYPE]}, but got"
            + " [STRING,INTEGER]");
  }

  @Test
  public void testCoalesceWithSameType() {
    String ppl = "source=EMP | eval coalesce_name = coalesce(ENAME, 'Jack') | fields coalesce_name";
    Assert.assertNotNull(getRelNode(ppl));
  }

  @Test
  public void testCoalesceWithDifferentType() {
    String ppl =
        "source=EMP | eval coalesce_name = coalesce(EMPNO, 'Jack', ENAME) | fields"
            + " coalesce_name";
    Assert.assertNotNull(getRelNode(ppl));
  }

  @Test
  public void testSubstringWithWrongType() {
    getRelNode("source=EMP | eval sub_name = substring(ENAME, 1, 3) | fields sub_name");
    getRelNode("source=EMP | eval sub_name = substring(ENAME, 1) | fields sub_name");
    verifyQueryThrowsException(
        "source=EMP | eval sub_name = substring(ENAME, 1, '3') | fields sub_name",
        "SUBSTRING function expects {[STRING,INTEGER]|[STRING,INTEGER,INTEGER]}, but got"
            + " [STRING,INTEGER,STRING]");
  }

  @Test
  public void testIfWithWrongType() {
    getRelNode("source=EMP | eval if_name = if(EMPNO > 6, 'Jack', ENAME) | fields if_name");
    getRelNode("source=EMP | eval if_name = if(EMPNO > 6, EMPNO, DEPTNO) | fields if_name");
    verifyQueryThrowsException(
        "source=EMP | eval if_name = if(EMPNO, 1, DEPTNO) | fields if_name",
        "IF function expects {[BOOLEAN,ANY,ANY]}, but got [SHORT,INTEGER,BYTE]");
    verifyQueryThrowsException(
        "source=EMP | eval if_name = if(EMPNO > 6, 'Jack', 1) | fields if_name",
        "Cannot resolve function: IF, arguments: [BOOLEAN,STRING,INTEGER], caused by: Can't find"
            + " leastRestrictive type for [VARCHAR, INTEGER]");
  }

  @Test
  public void testTimestampWithWrongArg() {
    verifyQueryThrowsException(
        "source=EMP | eval timestamp = timestamp('2020-08-26 13:49:00', 2009) | fields timestamp |"
            + " head 1",
        "TIMESTAMP function expects"
            + " {[STRING]|[TIMESTAMP]|[DATE]|[TIME]|[STRING,STRING]|[TIMESTAMP,TIMESTAMP]|[TIMESTAMP,DATE]|[TIMESTAMP,TIME]|[DATE,TIMESTAMP]|[DATE,DATE]|[DATE,TIME]|[TIME,TIMESTAMP]|[TIME,DATE]|[TIME,TIME]|[STRING,TIMESTAMP]|[STRING,DATE]|[STRING,TIME]|[TIMESTAMP,STRING]|[DATE,STRING]|[TIME,STRING]},"
            + " but got [STRING,INTEGER]");
  }

  @Test
  public void testCurDateWithArg() {
    verifyQueryThrowsException(
        "source=EMP | eval curdate = CURDATE(1) | fields curdate | head 1",
        "CURDATE function expects {[]}, but got [INTEGER]");
  }

  // Test directly registered UDF: register(funcname, FuncImp)
  @Test
  public void testLtrimWrongArg() {
    verifyQueryThrowsException(
        "source=EMP | where ltrim(EMPNO, DEPTNO) = 'Jim' | fields name, age",
        "LTRIM function expects {[STRING]}, but got [SHORT,BYTE]");
  }

  // Test udf registered via sql library operator: registerOperator(REVERSE,
  // SqlLibraryOperators.REVERSE);
  @Test
  public void testReverseWrongArgShouldThrow() {
    verifyQueryThrowsException(
        "source=EMP | where reverse(EMPNO) = '3202' | fields year",
        "REVERSE function expects {[STRING]}, but got [SHORT]");
  }

  // test type checking on UDF with direct registration: register(funcname, FuncImp)
  @Test
  public void testStrCmpWrongArgShouldThrow() {
    verifyQueryThrowsException(
        "source=EMP | where strcmp(10, 'Jane') = 0 | fields name, age",
        "STRCMP function expects {[STRING,STRING]}, but got [INTEGER,STRING]");
  }

  // Test registered Sql Std Operator: registerOperator(funcName, SqlStdOperatorTable.OPERATOR)
  @Test
  public void testLowerWrongArgShouldThrow() {
    verifyQueryThrowsException(
        "source=EMP | where lower(EMPNO) = 'hello' | fields name, age",
        "LOWER function expects {[STRING]}, but got [SHORT]");
  }

  @Test
  public void testSha2WrongArgShouldThrow() {
    verifyQueryThrowsException(
        "source=EMP | head 1 | eval sha256 = SHA2('hello', '256') | fields sha256",
        "SHA2 function expects {[STRING,INTEGER]}, but got [STRING,STRING]");
  }

  // Test type checking on udf with direct registration: register(SQRT, funcImp)
  @Test
  public void testSqrtWithWrongArg() {
    verifyQueryThrowsException(
        "source=EMP | head 1 | eval sqrt_name = sqrt(ENAME) | fields sqrt_name",
        "SQRT function expects {[INTEGER]|[DOUBLE]}, but got [STRING]");
  }

  // Test UDF registered with PPL builtin operators: registerOperator(MOD, PPLBuiltinOperators.MOD);
  @Test
  public void testModWithWrongArg() {
    verifyQueryThrowsException(
        "source=EMP | eval z = mod(0.5, 1, 2) | fields z",
        "MOD function expects"
            + " {[INTEGER,INTEGER]|[INTEGER,DOUBLE]|[DOUBLE,INTEGER]|[DOUBLE,DOUBLE]}, but got"
            + " [DOUBLE,INTEGER,INTEGER]");
  }

  // Test UDF registered with sql std operators: registerOperator(PI, SqlStdOperatorTable.PI)
  @Test
  public void testPiWithArg() {
    verifyQueryThrowsException(
        "source=EMP | eval pi = pi(1) | fields pi", "PI function expects {[]}, but got [INTEGER]");
  }

  // Test UDF registered with sql library operators: registerOperator(LOG2,
  // SqlLibraryOperators.LOG2)
  @Test
  public void testLog2WithWrongArgShouldThrow() {
    verifyQueryThrowsException(
        "source=EMP | eval log2 = log2(ENAME, JOB) | fields log2",
        "LOG2 function expects {[INTEGER]|[DOUBLE]}, but got [STRING,STRING]");
  }

  @Test
  public void testStrftimeWithCorrectTypes() {
    // Test with integer timestamp and string format
    getRelNode("source=EMP | eval formatted = strftime(1521467703, '%Y-%m-%d') | fields formatted");
    // Test with double timestamp and string format
    getRelNode(
        "source=EMP | eval formatted = strftime(1521467703.0, '%Y-%m-%d %H:%M:%S') | fields"
            + " formatted");
    // Test with expression that returns numeric type
    getRelNode(
        "source=EMP | eval formatted = strftime(EMPNO * 1000000, '%F %T') | fields formatted");
    // Test with timestamp from now()
    getRelNode("source=EMP | eval formatted = strftime(now(), '%Y-%m-%d') | fields formatted");
    // Test with timestamp from from_unixtime()
    getRelNode(
        "source=EMP | eval formatted = strftime(from_unixtime(1521467703), '%Y-%m-%d') | fields"
            + " formatted");
  }

  @Test
  public void testStrftimeWithWrongFirstArgType() {
    // First argument should be numeric/timestamp, not boolean
    String ppl = "source=EMP | eval formatted = strftime(EMPNO > 5, '%Y-%m-%d') | fields formatted";
    Throwable t = Assert.assertThrows(ExpressionEvaluationException.class, () -> getRelNode(ppl));
    verifyErrorMessageContains(
        t,
        "STRFTIME function expects {[INTEGER,STRING]|[DOUBLE,STRING]|[TIMESTAMP,STRING]}, but got"
            + " [BOOLEAN,STRING]");
  }

  @Test
  public void testStrftimeAcceptsDateInput() {
    // DATE values are automatically converted to TIMESTAMP by Calcite
    // This test verifies that DATE inputs work via auto-conversion
    String ppl =
        "source=EMP | eval formatted = strftime(date('2020-09-16'), '%Y-%m-%d') | fields formatted";
    RelNode relNode = getRelNode(ppl);
    assertNotNull(relNode);
    // The plan should show TIMESTAMP(DATE(...)) indicating auto-conversion
    String planString = relNode.explain();
    assertTrue(planString.contains("STRFTIME") && planString.contains("TIMESTAMP"));
  }

  @Test
  public void testStrftimeWithDateReturningFunctions() {
    // Test strftime with various functions that return DATE/TIMESTAMP types

    // Test with NOW() function
    String ppl1 =
        "source=EMP | eval formatted = strftime(now(), '%Y-%m-%d %H:%M:%S') | fields formatted";
    RelNode relNode1 = getRelNode(ppl1);
    assertNotNull(relNode1);

    // Test with TIMESTAMP function
    String ppl2 =
        "source=EMP | eval formatted = strftime(timestamp('2020-09-16 10:30:45'), '%Y-%m-%d"
            + " %H:%M:%S') | fields formatted";
    RelNode relNode2 = getRelNode(ppl2);
    assertNotNull(relNode2);

    // Test with FROM_UNIXTIME (returns TIMESTAMP)
    String ppl3 =
        "source=EMP | eval formatted = strftime(from_unixtime(1521467703), '%Y-%m-%d %H:%M:%S') |"
            + " fields formatted";
    RelNode relNode3 = getRelNode(ppl3);
    assertNotNull(relNode3);

    // Test with chained date functions
    String ppl4 =
        "source=EMP | eval ts = timestamp('2020-09-16 10:30:45') | eval formatted = strftime(ts,"
            + " '%F %T') | fields formatted";
    RelNode relNode4 = getRelNode(ppl4);
    assertNotNull(relNode4);
  }

  @Test
  public void testStrftimeWithWrongSecondArgType() {
    // Second argument should be string, not numeric
    String ppl = "source=EMP | eval formatted = strftime(1521467703, 123) | fields formatted";
    Throwable t = Assert.assertThrows(ExpressionEvaluationException.class, () -> getRelNode(ppl));
    verifyErrorMessageContains(
        t,
        "STRFTIME function expects {[INTEGER,STRING]|[DOUBLE,STRING]|[TIMESTAMP,STRING]}, but got"
            + " [INTEGER,INTEGER]");
  }

  @Test
  public void testStrftimeWithWrongNumberOfArgs() {
    // strftime requires exactly 2 arguments
    String ppl1 = "source=EMP | eval formatted = strftime(1521467703) | fields formatted";
    Throwable t1 = Assert.assertThrows(ExpressionEvaluationException.class, () -> getRelNode(ppl1));
    verifyErrorMessageContains(
        t1,
        "STRFTIME function expects {[INTEGER,STRING]|[DOUBLE,STRING]|[TIMESTAMP,STRING]}, but got"
            + " [INTEGER]");

    String ppl2 =
        "source=EMP | eval formatted = strftime(1521467703, '%Y', 'extra') | fields formatted";
    Throwable t2 = Assert.assertThrows(ExpressionEvaluationException.class, () -> getRelNode(ppl2));
    verifyErrorMessageContains(
        t2,
        "STRFTIME function expects {[INTEGER,STRING]|[DOUBLE,STRING]|[TIMESTAMP,STRING]}, but got"
            + " [INTEGER,STRING,STRING]");
  }

<<<<<<< HEAD
  // mvjoin should reject non-string single values
  @Test
  public void testMvjoinRejectsNonStringValues() {
    verifyQueryThrowsException(
        "source=EMP | eval result = mvjoin(42, ',') | fields result | head 1",
        "MVJOIN function expects {[ARRAY,STRING]}, but got [INTEGER,STRING]");
=======
  // Test VALUES function with array expression (which is not a supported scalar type)
  @Test
  public void testValuesFunctionWithArrayArgType() {
    verifyQueryThrowsException(
        "source=EMP | stats values(array(ENAME, JOB)) as unique_values",
        "Aggregation function VALUES expects field type"
            + " {[BYTE]|[SHORT]|[INTEGER]|[LONG]|[FLOAT]|[DOUBLE]|[STRING]|[BOOLEAN]|[DATE]|[TIME]|[TIMESTAMP]|[IP]|[BINARY]|[BYTE,INTEGER]"
            + "|[SHORT,INTEGER]|[INTEGER,INTEGER]|[LONG,INTEGER]|[FLOAT,INTEGER]|[DOUBLE,INTEGER]|[STRING,INTEGER]|[BOOLEAN,INTEGER]|[DATE,INTEGER]|[TIME,INTEGER]|[TIMESTAMP,INTEGER]|[IP,INTEGER]|[BINARY,INTEGER]},"
            + " but got [ARRAY]");
>>>>>>> 517e881d
  }

  // mvjoin should reject non-string single values
  @Test
  public void testMvjoinRejectsNonStringValues() {
    verifyQueryThrowsException(
        "source=EMP | eval result = mvjoin(42, ',') | fields result | head 1",
        "MVJOIN function expects {[ARRAY,STRING]}, but got [INTEGER,STRING]");
  }
}<|MERGE_RESOLUTION|>--- conflicted
+++ resolved
@@ -286,14 +286,6 @@
             + " [INTEGER,STRING,STRING]");
   }
 
-<<<<<<< HEAD
-  // mvjoin should reject non-string single values
-  @Test
-  public void testMvjoinRejectsNonStringValues() {
-    verifyQueryThrowsException(
-        "source=EMP | eval result = mvjoin(42, ',') | fields result | head 1",
-        "MVJOIN function expects {[ARRAY,STRING]}, but got [INTEGER,STRING]");
-=======
   // Test VALUES function with array expression (which is not a supported scalar type)
   @Test
   public void testValuesFunctionWithArrayArgType() {
@@ -303,7 +295,6 @@
             + " {[BYTE]|[SHORT]|[INTEGER]|[LONG]|[FLOAT]|[DOUBLE]|[STRING]|[BOOLEAN]|[DATE]|[TIME]|[TIMESTAMP]|[IP]|[BINARY]|[BYTE,INTEGER]"
             + "|[SHORT,INTEGER]|[INTEGER,INTEGER]|[LONG,INTEGER]|[FLOAT,INTEGER]|[DOUBLE,INTEGER]|[STRING,INTEGER]|[BOOLEAN,INTEGER]|[DATE,INTEGER]|[TIME,INTEGER]|[TIMESTAMP,INTEGER]|[IP,INTEGER]|[BINARY,INTEGER]},"
             + " but got [ARRAY]");
->>>>>>> 517e881d
   }
 
   // mvjoin should reject non-string single values
