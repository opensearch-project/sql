/*
 * Copyright OpenSearch Contributors
 * SPDX-License-Identifier: Apache-2.0
 */

package org.opensearch.sql.opensearch.storage.scan;

import com.google.common.collect.ImmutableList;
import java.util.List;
import java.util.Map;
import java.util.Objects;
import java.util.stream.Collectors;
import lombok.Getter;
import org.apache.calcite.plan.Convention;
import org.apache.calcite.plan.RelOptCluster;
import org.apache.calcite.plan.RelOptPlanner;
import org.apache.calcite.plan.RelOptRule;
import org.apache.calcite.plan.RelOptTable;
import org.apache.calcite.plan.RelTraitSet;
import org.apache.calcite.rel.AbstractRelNode;
import org.apache.calcite.rel.RelCollation;
import org.apache.calcite.rel.RelCollations;
import org.apache.calcite.rel.RelFieldCollation;
import org.apache.calcite.rel.core.Aggregate;
import org.apache.calcite.rel.core.Filter;
import org.apache.calcite.rel.core.Project;
import org.apache.calcite.rel.hint.RelHint;
import org.apache.calcite.rel.logical.LogicalProject;
import org.apache.calcite.rel.type.RelDataType;
import org.apache.calcite.rel.type.RelDataTypeFactory;
import org.apache.calcite.rel.type.RelDataTypeField;
import org.apache.calcite.rex.RexBuilder;
import org.apache.calcite.rex.RexCall;
import org.apache.calcite.rex.RexNode;
import org.apache.calcite.sql.fun.SqlStdOperatorTable;
import org.apache.commons.lang3.tuple.Pair;
import org.apache.logging.log4j.LogManager;
import org.apache.logging.log4j.Logger;
import org.opensearch.script.Script;
import org.opensearch.search.aggregations.AggregationBuilder;
import org.opensearch.sql.calcite.utils.OpenSearchTypeFactory;
import org.opensearch.sql.common.setting.Settings;
import org.opensearch.sql.data.type.ExprCoreType;
import org.opensearch.sql.data.type.ExprType;
import org.opensearch.sql.opensearch.data.type.OpenSearchDataType;
import org.opensearch.sql.opensearch.data.type.OpenSearchTextType;
import org.opensearch.sql.opensearch.planner.physical.EnumerableIndexScanRule;
import org.opensearch.sql.opensearch.planner.physical.OpenSearchIndexRules;
import org.opensearch.sql.opensearch.request.AggregateAnalyzer;
import org.opensearch.sql.opensearch.request.PredicateAnalyzer;
import org.opensearch.sql.opensearch.request.PredicateAnalyzer.QueryExpression;
import org.opensearch.sql.opensearch.response.agg.OpenSearchAggregationResponseParser;
import org.opensearch.sql.opensearch.storage.OpenSearchIndex;

/** The logical relational operator representing a scan of an OpenSearchIndex type. */
@Getter
public class CalciteLogicalIndexScan extends AbstractCalciteIndexScan {
  private static final Logger LOG = LogManager.getLogger(CalciteLogicalIndexScan.class);

  public CalciteLogicalIndexScan(
      RelOptCluster cluster, RelOptTable table, OpenSearchIndex osIndex) {
    this(
        cluster,
        cluster.traitSetOf(Convention.NONE),
        ImmutableList.of(),
        table,
        osIndex,
        table.getRowType(),
        new PushDownContext());
  }

  protected CalciteLogicalIndexScan(
      RelOptCluster cluster,
      RelTraitSet traitSet,
      List<RelHint> hints,
      RelOptTable table,
      OpenSearchIndex osIndex,
      RelDataType schema,
      PushDownContext pushDownContext) {
    super(cluster, traitSet, hints, table, osIndex, schema, pushDownContext);
  }

  @Override
  protected AbstractCalciteIndexScan buildScan(
      RelOptCluster cluster,
      RelTraitSet traitSet,
      List<RelHint> hints,
      RelOptTable table,
      OpenSearchIndex osIndex,
      RelDataType schema,
      PushDownContext pushDownContext) {
    return new CalciteLogicalIndexScan(
        cluster, traitSet, hints, table, osIndex, schema, pushDownContext);
  }

  public CalciteLogicalIndexScan copyWithNewSchema(RelDataType schema) {
    // Do shallow copy for requestBuilder, thus requestBuilder among different plans produced in the
    // optimization process won't affect each other.
    return new CalciteLogicalIndexScan(
        getCluster(), traitSet, hints, table, osIndex, schema, pushDownContext.clone());
  }

  @Override
  public void register(RelOptPlanner planner) {
    planner.addRule(EnumerableIndexScanRule.DEFAULT_CONFIG.toRule());
    super.register(planner);
    if (osIndex.getSettings().getSettingValue(Settings.Key.CALCITE_PUSHDOWN_ENABLED)) {
      for (RelOptRule rule : OpenSearchIndexRules.OPEN_SEARCH_INDEX_SCAN_RULES) {
        planner.addRule(rule);
      }
    }
  }

  public AbstractRelNode pushDownFilter(Filter filter) {
    try {
      RelDataType rowType = this.getRowType();
      CalciteLogicalIndexScan newScan = this.copyWithNewSchema(filter.getRowType());
      List<String> schema = rowType.getFieldNames();
      Map<String, ExprType> fieldTypes =
          this.osIndex.getFieldTypes().entrySet().stream()
              .filter(entry -> schema.contains(entry.getKey()))
              .collect(Collectors.toMap(Map.Entry::getKey, Map.Entry::getValue));
      QueryExpression queryExpression =
          PredicateAnalyzer.analyzeExpression(
              filter.getCondition(), schema, fieldTypes, rowType, getCluster());
      // TODO: handle the case where condition contains a score function
      newScan.pushDownContext.add(
          PushDownAction.of(
              QueryExpression.containsScript(queryExpression)
                  ? PushDownType.SCRIPT
                  : PushDownType.FILTER,
              queryExpression.isPartial()
                  ? constructCondition(
                      queryExpression.getAnalyzedNodes(), getCluster().getRexBuilder())
                  : filter.getCondition(),
              requestBuilder -> requestBuilder.pushDownFilter(queryExpression.builder())));

      // If the query expression is partial, we need to replace the input of the filter with the
      // partial pushed scan and the filter condition with non-pushed-down conditions.
      if (queryExpression.isPartial()) {
        // Only CompoundQueryExpression could be partial.
        List<RexNode> conditions = queryExpression.getUnAnalyzableNodes();
        RexNode newCondition = constructCondition(conditions, getCluster().getRexBuilder());
        return filter.copy(filter.getTraitSet(), newScan, newCondition);
      }
      return newScan;
    } catch (Exception e) {
      if (LOG.isDebugEnabled()) {
        LOG.debug("Cannot pushdown the filter condition.", e);
      }
    }
    return null;
  }

  private static RexNode constructCondition(List<RexNode> conditions, RexBuilder rexBuilder) {
    return conditions.size() > 1
        ? rexBuilder.makeCall(SqlStdOperatorTable.AND, conditions)
        : conditions.get(0);
  }

<<<<<<< HEAD
  public CalciteLogicalIndexScan pushDownScriptProject(LogicalProject project) {
    Map<String, ExprType> fieldTypes =
        this.osIndex.getFieldTypes().entrySet().stream()
            .filter(entry -> this.schema.getFieldNames().contains(entry.getKey()))
            .collect(Collectors.toMap(Map.Entry::getKey, Map.Entry::getValue));
    CalciteLogicalIndexScan newScan =
        new CalciteLogicalIndexScan(
            getCluster(),
            project.getTraitSet(),
            hints,
            table,
            osIndex,
            project.getRowType(),
            pushDownContext.clone());

    // figure out the RexCall in projects
    List<org.apache.calcite.util.Pair<RexNode, String>> calls =
        project.getNamedProjects().stream().filter(pair -> pair.left instanceof RexCall).toList();

    // push down the RexCall to script fields
    List<Script> scripts =
        calls.stream()
            .map(
                call ->
                    new PredicateAnalyzer.ScriptQueryExpression(
                            call.left, project.getInput().getRowType(), fieldTypes, getCluster())
                        .getScript())
            .toList();
    newScan.pushDownContext.add(
        PushDownAction.of(
            PushDownType.SCRIPT_PROJECT,
            calls.stream().map(call -> call.right).toList(),
            requestBuilder ->
                requestBuilder.pushDownScriptProjects(
                    calls.stream().map(call -> call.right).toList(), scripts)));
=======
  public CalciteLogicalIndexScan pushDownCollapse(Project finalOutput, String fieldName) {
    ExprType fieldType = osIndex.getFieldTypes().get(fieldName);
    if (fieldType == null) {
      // the fieldName must be one of index fields
      if (LOG.isDebugEnabled()) {
        LOG.debug("Cannot pushdown the dedup '{}' due to it is not a index field", fieldName);
      }
      return null;
    }
    ExprType originalExprType = fieldType.getOriginalExprType();
    String originalFieldName = originalExprType.getOriginalPath().orElse(fieldName);
    if (!ExprCoreType.numberTypes().contains(originalExprType)
        && !originalExprType.legacyTypeName().equals("KEYWORD")
        && !originalExprType.legacyTypeName().equals("TEXT")) {
      if (LOG.isDebugEnabled()) {
        LOG.debug(
            "Cannot pushdown the dedup '{}' due to only keyword and number type are accepted, but"
                + " its type is {}",
            originalFieldName,
            originalExprType.legacyTypeName());
      }
      return null;
    }
    // For text, use its subfield if exists.
    String field = OpenSearchTextType.toKeywordSubField(originalFieldName, fieldType);
    if (field == null) {
      LOG.debug("Cannot pushdown the dedup due to no keyword subfield for {}.", fieldName);
      return null;
    }
    CalciteLogicalIndexScan newScan = this.copyWithNewSchema(finalOutput.getRowType());
    newScan.pushDownContext.add(
        PushDownAction.of(
            PushDownType.COLLAPSE,
            fieldName,
            requestBuilder -> requestBuilder.pushDownCollapse(field)));
>>>>>>> 9f1ee08d
    return newScan;
  }

  /**
   * When pushing down a project, we need to create a new CalciteLogicalIndexScan with the updated
   * schema since we cannot override getRowType() which is defined to be final.
   */
  public CalciteLogicalIndexScan pushDownProject(List<Integer> selectedColumns) {
    final RelDataTypeFactory.Builder builder = getCluster().getTypeFactory().builder();
    final List<RelDataTypeField> fieldList = this.getRowType().getFieldList();
    for (int project : selectedColumns) {
      builder.add(fieldList.get(project));
    }
    RelDataType newSchema = builder.build();

    // Projection may alter indicies in the collations.
    // E.g. When sorting age
    // `Project(age) - TableScan(schema=[name, age], collation=[$1 ASC])` should become
    // `TableScan(schema=[age], collation=[$0 ASC])` after pushing down project.
    RelTraitSet traitSetWithReIndexedCollations = reIndexCollations(selectedColumns);

    CalciteLogicalIndexScan newScan =
        new CalciteLogicalIndexScan(
            getCluster(),
            traitSetWithReIndexedCollations,
            hints,
            table,
            osIndex,
            newSchema,
            pushDownContext.clone());

    Map<String, String> aliasMapping = this.osIndex.getAliasMapping();
    // For alias types, we need to push down its original path instead of the alias name.
    List<String> projectedFields =
        newSchema.getFieldNames().stream()
            .map(fieldName -> aliasMapping.getOrDefault(fieldName, fieldName))
            .toList();

    newScan.pushDownContext.add(
        PushDownAction.of(
            PushDownType.PROJECT,
            newSchema.getFieldNames(),
            requestBuilder -> requestBuilder.pushDownProjectStream(projectedFields.stream())));
    return newScan;
  }

  private RelTraitSet reIndexCollations(List<Integer> selectedColumns) {
    RelTraitSet newTraitSet;
    RelCollation relCollation = getTraitSet().getCollation();
    if (!Objects.isNull(relCollation) && !relCollation.getFieldCollations().isEmpty()) {
      List<RelFieldCollation> newCollations =
          relCollation.getFieldCollations().stream()
              .filter(collation -> selectedColumns.contains(collation.getFieldIndex()))
              .map(
                  collation ->
                      collation.withFieldIndex(selectedColumns.indexOf(collation.getFieldIndex())))
              .collect(Collectors.toList());
      newTraitSet = getTraitSet().plus(RelCollations.of(newCollations));
    } else {
      newTraitSet = getTraitSet();
    }
    return newTraitSet;
  }

  public CalciteLogicalIndexScan pushDownAggregate(Aggregate aggregate, Project project) {
    try {
      CalciteLogicalIndexScan newScan =
          new CalciteLogicalIndexScan(
              getCluster(),
              traitSet,
              hints,
              table,
              osIndex,
              aggregate.getRowType(),
              // Aggregation will eliminate all collations.
              cloneWithoutSort(pushDownContext));
      Map<String, ExprType> fieldTypes = this.osIndex.getFieldTypes();
      List<String> outputFields = aggregate.getRowType().getFieldNames();
      final Pair<List<AggregationBuilder>, OpenSearchAggregationResponseParser> aggregationBuilder =
          AggregateAnalyzer.analyze(
              aggregate, project, getRowType(), fieldTypes, outputFields, getCluster());
      Map<String, OpenSearchDataType> extendedTypeMapping =
          aggregate.getRowType().getFieldList().stream()
              .collect(
                  Collectors.toMap(
                      RelDataTypeField::getName,
                      field ->
                          OpenSearchDataType.of(
                              OpenSearchTypeFactory.convertRelDataTypeToExprType(
                                  field.getType()))));
      AggPushDownAction action = new AggPushDownAction(aggregationBuilder, extendedTypeMapping);
      newScan.pushDownContext.add(PushDownAction.of(PushDownType.AGGREGATION, aggregate, action));
      return newScan;
    } catch (Exception e) {
      if (LOG.isDebugEnabled()) {
        LOG.debug("Cannot pushdown the aggregate {}", aggregate, e);
      }
    }
    return null;
  }

  public CalciteLogicalIndexScan pushDownLimit(Integer limit, Integer offset) {
    try {
      CalciteLogicalIndexScan newScan = this.copyWithNewSchema(getRowType());
      newScan.pushDownContext.add(
          PushDownAction.of(
              PushDownType.LIMIT,
              limit,
              requestBuilder -> requestBuilder.pushDownLimit(limit, offset)));
      return newScan;
    } catch (Exception e) {
      if (LOG.isDebugEnabled()) {
        LOG.debug("Cannot pushdown limit {} with offset {}", limit, offset, e);
      }
    }
    return null;
  }
}<|MERGE_RESOLUTION|>--- conflicted
+++ resolved
@@ -158,7 +158,44 @@
         : conditions.get(0);
   }
 
-<<<<<<< HEAD
+  public CalciteLogicalIndexScan pushDownCollapse(Project finalOutput, String fieldName) {
+    ExprType fieldType = osIndex.getFieldTypes().get(fieldName);
+    if (fieldType == null) {
+      // the fieldName must be one of index fields
+      if (LOG.isDebugEnabled()) {
+        LOG.debug("Cannot pushdown the dedup '{}' due to it is not a index field", fieldName);
+      }
+      return null;
+    }
+    ExprType originalExprType = fieldType.getOriginalExprType();
+    String originalFieldName = originalExprType.getOriginalPath().orElse(fieldName);
+    if (!ExprCoreType.numberTypes().contains(originalExprType)
+        && !originalExprType.legacyTypeName().equals("KEYWORD")
+        && !originalExprType.legacyTypeName().equals("TEXT")) {
+      if (LOG.isDebugEnabled()) {
+        LOG.debug(
+            "Cannot pushdown the dedup '{}' due to only keyword and number type are accepted, but"
+                + " its type is {}",
+            originalFieldName,
+            originalExprType.legacyTypeName());
+      }
+      return null;
+    }
+    // For text, use its subfield if exists.
+    String field = OpenSearchTextType.toKeywordSubField(originalFieldName, fieldType);
+    if (field == null) {
+      LOG.debug("Cannot pushdown the dedup due to no keyword subfield for {}.", fieldName);
+      return null;
+    }
+    CalciteLogicalIndexScan newScan = this.copyWithNewSchema(finalOutput.getRowType());
+    newScan.pushDownContext.add(
+        PushDownAction.of(
+            PushDownType.COLLAPSE,
+            fieldName,
+            requestBuilder -> requestBuilder.pushDownCollapse(field)));
+    return newScan;
+  }
+
   public CalciteLogicalIndexScan pushDownScriptProject(LogicalProject project) {
     Map<String, ExprType> fieldTypes =
         this.osIndex.getFieldTypes().entrySet().stream()
@@ -194,43 +231,6 @@
             requestBuilder ->
                 requestBuilder.pushDownScriptProjects(
                     calls.stream().map(call -> call.right).toList(), scripts)));
-=======
-  public CalciteLogicalIndexScan pushDownCollapse(Project finalOutput, String fieldName) {
-    ExprType fieldType = osIndex.getFieldTypes().get(fieldName);
-    if (fieldType == null) {
-      // the fieldName must be one of index fields
-      if (LOG.isDebugEnabled()) {
-        LOG.debug("Cannot pushdown the dedup '{}' due to it is not a index field", fieldName);
-      }
-      return null;
-    }
-    ExprType originalExprType = fieldType.getOriginalExprType();
-    String originalFieldName = originalExprType.getOriginalPath().orElse(fieldName);
-    if (!ExprCoreType.numberTypes().contains(originalExprType)
-        && !originalExprType.legacyTypeName().equals("KEYWORD")
-        && !originalExprType.legacyTypeName().equals("TEXT")) {
-      if (LOG.isDebugEnabled()) {
-        LOG.debug(
-            "Cannot pushdown the dedup '{}' due to only keyword and number type are accepted, but"
-                + " its type is {}",
-            originalFieldName,
-            originalExprType.legacyTypeName());
-      }
-      return null;
-    }
-    // For text, use its subfield if exists.
-    String field = OpenSearchTextType.toKeywordSubField(originalFieldName, fieldType);
-    if (field == null) {
-      LOG.debug("Cannot pushdown the dedup due to no keyword subfield for {}.", fieldName);
-      return null;
-    }
-    CalciteLogicalIndexScan newScan = this.copyWithNewSchema(finalOutput.getRowType());
-    newScan.pushDownContext.add(
-        PushDownAction.of(
-            PushDownType.COLLAPSE,
-            fieldName,
-            requestBuilder -> requestBuilder.pushDownCollapse(field)));
->>>>>>> 9f1ee08d
     return newScan;
   }
 
