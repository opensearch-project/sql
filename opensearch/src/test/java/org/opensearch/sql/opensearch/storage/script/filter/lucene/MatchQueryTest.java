/*
 * Copyright OpenSearch Contributors
 * SPDX-License-Identifier: Apache-2.0
 */

package org.opensearch.sql.opensearch.storage.script.filter.lucene;

import static org.junit.jupiter.api.Assertions.assertThrows;

import java.util.List;
import java.util.stream.Stream;
import org.junit.jupiter.api.Assertions;
import org.junit.jupiter.api.DisplayNameGeneration;
import org.junit.jupiter.api.DisplayNameGenerator;
import org.junit.jupiter.api.Test;
import org.junit.jupiter.params.ParameterizedTest;
import org.junit.jupiter.params.provider.MethodSource;
import org.opensearch.sql.common.antlr.SyntaxCheckException;
import org.opensearch.sql.data.model.ExprValue;
import org.opensearch.sql.data.type.ExprType;
import org.opensearch.sql.exception.SemanticCheckException;
import org.opensearch.sql.expression.DSL;
import org.opensearch.sql.expression.Expression;
import org.opensearch.sql.expression.FunctionExpression;
import org.opensearch.sql.expression.NamedArgumentExpression;
import org.opensearch.sql.expression.env.Environment;
import org.opensearch.sql.expression.function.FunctionName;
import org.opensearch.sql.opensearch.OpenSearchTestBase;
import org.opensearch.sql.opensearch.storage.script.filter.lucene.relevance.MatchQuery;

@DisplayNameGeneration(DisplayNameGenerator.ReplaceUnderscores.class)
<<<<<<< HEAD
class MatchQueryTest extends OpenSearchTestBase {
=======
public class MatchQueryTest {
>>>>>>> 81c9285c
  private final MatchQuery matchQuery = new MatchQuery();
  private final FunctionName match = FunctionName.of("match");

  static Stream<List<Expression>> generateValidData() {
    return Stream.of(
        List.of(
            DSL.namedArgument("field", DSL.literal("field_value")),
            DSL.namedArgument("query", DSL.literal("query_value"))
        ),
        List.of(
            DSL.namedArgument("field", DSL.literal("field_value")),
            DSL.namedArgument("query", DSL.literal("query_value")),
            DSL.namedArgument("analyzer", DSL.literal("standard"))
        ),
        List.of(
            DSL.namedArgument("field", DSL.literal("field_value")),
            DSL.namedArgument("query", DSL.literal("query_value")),
            DSL.namedArgument("auto_generate_synonyms_phrase_query", DSL.literal("true"))
        ),
        List.of(
            DSL.namedArgument("field", DSL.literal("field_value")),
            DSL.namedArgument("query", DSL.literal("query_value")),
            DSL.namedArgument("fuzziness", DSL.literal("AUTO"))
        ),
        List.of(
            DSL.namedArgument("field", DSL.literal("field_value")),
            DSL.namedArgument("query", DSL.literal("query_value")),
            DSL.namedArgument("max_expansions", DSL.literal("50"))
        ),
        List.of(
            DSL.namedArgument("field", DSL.literal("field_value")),
            DSL.namedArgument("query", DSL.literal("query_value")),
            DSL.namedArgument("prefix_length", DSL.literal("0"))
        ),
        List.of(
            DSL.namedArgument("field", DSL.literal("field_value")),
            DSL.namedArgument("query", DSL.literal("query_value")),
            DSL.namedArgument("fuzzy_transpositions", DSL.literal("true"))
        ),
        List.of(
            DSL.namedArgument("field", DSL.literal("field_value")),
            DSL.namedArgument("query", DSL.literal("query_value")),
            DSL.namedArgument("fuzzy_rewrite", DSL.literal("constant_score"))
        ),
        List.of(
            DSL.namedArgument("field", DSL.literal("field_value")),
            DSL.namedArgument("query", DSL.literal("query_value")),
            DSL.namedArgument("lenient", DSL.literal("false"))
        ),
        List.of(
            DSL.namedArgument("field", DSL.literal("field_value")),
            DSL.namedArgument("query", DSL.literal("query_value")),
            DSL.namedArgument("operator", DSL.literal("OR"))
        ),
        List.of(
            DSL.namedArgument("field", DSL.literal("field_value")),
            DSL.namedArgument("query", DSL.literal("query_value")),
            DSL.namedArgument("minimum_should_match", DSL.literal("3"))
        ),
        List.of(
            DSL.namedArgument("field", DSL.literal("field_value")),
            DSL.namedArgument("query", DSL.literal("query_value")),
            DSL.namedArgument("zero_terms_query", DSL.literal("NONE"))
        ),
        List.of(
            DSL.namedArgument("field", DSL.literal("field_value")),
            DSL.namedArgument("query", DSL.literal("query_value")),
            DSL.namedArgument("zero_terms_query", DSL.literal("none"))
        ),
        List.of(
            DSL.namedArgument("field", DSL.literal("field_value")),
            DSL.namedArgument("query", DSL.literal("query_value")),
            DSL.namedArgument("boost", DSL.literal("1"))
        )
    );
  }

  @ParameterizedTest
  @MethodSource("generateValidData")
  void test_valid_parameters(List<Expression> validArgs) {
    Assertions.assertNotNull(matchQuery.build(new MatchExpression(validArgs)));
  }

  @Test
  void test_SyntaxCheckException_when_no_arguments() {
    List<Expression> arguments = List.of();
    assertThrows(SyntaxCheckException.class,
        () -> matchQuery.build(new MatchExpression(arguments)));
  }

  @Test
  void test_SyntaxCheckException_when_one_argument() {
    List<Expression> arguments = List.of(namedArgument("field", "field_value"));
    assertThrows(SyntaxCheckException.class,
        () -> matchQuery.build(new MatchExpression(arguments)));
  }

  @Test
  void test_SemanticCheckException_when_invalid_parameter() {
    List<Expression> arguments = List.of(
        namedArgument("field", "field_value"),
        namedArgument("query", "query_value"),
        namedArgument("unsupported", "unsupported_value"));
    Assertions.assertThrows(SemanticCheckException.class,
        () -> matchQuery.build(new MatchExpression(arguments)));
  }

  private NamedArgumentExpression namedArgument(String name, String value) {
    return DSL.namedArgument(name, DSL.literal(value));
  }

  private class MatchExpression extends FunctionExpression {
    public MatchExpression(List<Expression> arguments) {
      super(MatchQueryTest.this.match, arguments);
    }

    @Override
    public ExprValue valueOf(Environment<Expression, ExprValue> valueEnv) {
      throw new UnsupportedOperationException("Invalid function call, "
          + "valueOf function need implementation only to support Expression interface");
    }

    @Override
    public ExprType type() {
      throw new UnsupportedOperationException("Invalid function call, "
          + "type function need implementation only to support Expression interface");
    }
  }
}<|MERGE_RESOLUTION|>--- conflicted
+++ resolved
@@ -25,15 +25,10 @@
 import org.opensearch.sql.expression.NamedArgumentExpression;
 import org.opensearch.sql.expression.env.Environment;
 import org.opensearch.sql.expression.function.FunctionName;
-import org.opensearch.sql.opensearch.OpenSearchTestBase;
 import org.opensearch.sql.opensearch.storage.script.filter.lucene.relevance.MatchQuery;
 
 @DisplayNameGeneration(DisplayNameGenerator.ReplaceUnderscores.class)
-<<<<<<< HEAD
-class MatchQueryTest extends OpenSearchTestBase {
-=======
 public class MatchQueryTest {
->>>>>>> 81c9285c
   private final MatchQuery matchQuery = new MatchQuery();
   private final FunctionName match = FunctionName.of("match");
 
@@ -113,26 +108,26 @@
 
   @ParameterizedTest
   @MethodSource("generateValidData")
-  void test_valid_parameters(List<Expression> validArgs) {
+  public void test_valid_parameters(List<Expression> validArgs) {
     Assertions.assertNotNull(matchQuery.build(new MatchExpression(validArgs)));
   }
 
   @Test
-  void test_SyntaxCheckException_when_no_arguments() {
+  public void test_SyntaxCheckException_when_no_arguments() {
     List<Expression> arguments = List.of();
     assertThrows(SyntaxCheckException.class,
         () -> matchQuery.build(new MatchExpression(arguments)));
   }
 
   @Test
-  void test_SyntaxCheckException_when_one_argument() {
+  public void test_SyntaxCheckException_when_one_argument() {
     List<Expression> arguments = List.of(namedArgument("field", "field_value"));
     assertThrows(SyntaxCheckException.class,
         () -> matchQuery.build(new MatchExpression(arguments)));
   }
 
   @Test
-  void test_SemanticCheckException_when_invalid_parameter() {
+  public void test_SemanticCheckException_when_invalid_parameter() {
     List<Expression> arguments = List.of(
         namedArgument("field", "field_value"),
         namedArgument("query", "query_value"),
