/*
 * Copyright OpenSearch Contributors
 * SPDX-License-Identifier: Apache-2.0
 */

package org.opensearch.sql.calcite;

import java.util.ArrayList;
import java.util.List;
import org.apache.calcite.rex.RexNode;
import org.apache.calcite.tools.RelBuilder.AggCall;
import org.apache.logging.log4j.util.Strings;
import org.opensearch.sql.ast.AbstractNodeVisitor;
import org.opensearch.sql.ast.expression.AggregateFunction;
import org.opensearch.sql.ast.expression.Alias;
import org.opensearch.sql.ast.expression.Function;
import org.opensearch.sql.ast.expression.UnresolvedExpression;
import org.opensearch.sql.calcite.utils.PlanUtils;
import org.opensearch.sql.expression.function.BuiltinFunctionName;

public class CalciteAggCallVisitor extends AbstractNodeVisitor<AggCall, CalcitePlanContext> {
  private final CalciteRexNodeVisitor rexNodeVisitor;

  public CalciteAggCallVisitor(CalciteRexNodeVisitor rexNodeVisitor) {
    this.rexNodeVisitor = rexNodeVisitor;
  }

  public AggCall analyze(UnresolvedExpression unresolved, CalcitePlanContext context) {
    return unresolved.accept(this, context);
  }

  @Override
  public AggCall visitAlias(Alias node, CalcitePlanContext context) {
    AggCall aggCall = analyze(node.getDelegated(), context);
    // Only OpenSearch SQL uses node.getAlias, OpenSearch PPL uses node.getName.
    return aggCall.as(Strings.isEmpty(node.getAlias()) ? node.getName() : node.getAlias());
  }

  @Override
  public AggCall visitAggregateFunction(AggregateFunction node, CalcitePlanContext context) {
    RexNode field = rexNodeVisitor.analyze(node.getField(), context);
    List<RexNode> argList = new ArrayList<>();
    for (UnresolvedExpression arg : node.getArgList()) {
      argList.add(rexNodeVisitor.analyze(arg, context));
    }
<<<<<<< HEAD
    return AggregateUtils.translate(
        node.getFuncName(), node.getDistinct(), field, context, argList);
  }

  // Visit special UDAFs that are derived from command. For example, patterns command generates
  // brain function.
  @Override
  public AggCall visitFunction(Function node, CalcitePlanContext context) {
    List<RexNode> argList = new ArrayList<>();
    assert !node.getFuncArgs().isEmpty()
        : "UDAF should at least have one argument like target field";
    RexNode field = rexNodeVisitor.analyze(node.getFuncArgs().get(0), context);
    for (int i = 1; i < node.getFuncArgs().size(); i++) {
      argList.add(rexNodeVisitor.analyze(node.getFuncArgs().get(i), context));
    }
    return AggregateUtils.translate(node.getFuncName(), false, field, context, argList);
=======
    return BuiltinFunctionName.ofAggregation(node.getFuncName())
        .map(
            functionName -> {
              return PlanUtils.makeAggCall(
                  context, functionName, node.getDistinct(), field, argList);
            })
        .orElseThrow(
            () ->
                new UnsupportedOperationException("Unexpected aggregation: " + node.getFuncName()));
>>>>>>> e51fcd9f
  }
}<|MERGE_RESOLUTION|>--- conflicted
+++ resolved
@@ -15,6 +15,7 @@
 import org.opensearch.sql.ast.expression.Alias;
 import org.opensearch.sql.ast.expression.Function;
 import org.opensearch.sql.ast.expression.UnresolvedExpression;
+import org.opensearch.sql.calcite.utils.AggregateUtils;
 import org.opensearch.sql.calcite.utils.PlanUtils;
 import org.opensearch.sql.expression.function.BuiltinFunctionName;
 
@@ -43,9 +44,15 @@
     for (UnresolvedExpression arg : node.getArgList()) {
       argList.add(rexNodeVisitor.analyze(arg, context));
     }
-<<<<<<< HEAD
-    return AggregateUtils.translate(
-        node.getFuncName(), node.getDistinct(), field, context, argList);
+    return BuiltinFunctionName.ofAggregation(node.getFuncName())
+        .map(
+            functionName -> {
+              return PlanUtils.makeAggCall(
+                  context, functionName, node.getDistinct(), field, argList);
+            })
+        .orElseThrow(
+            () ->
+                new UnsupportedOperationException("Unexpected aggregation: " + node.getFuncName()));
   }
 
   // Visit special UDAFs that are derived from command. For example, patterns command generates
@@ -60,16 +67,5 @@
       argList.add(rexNodeVisitor.analyze(node.getFuncArgs().get(i), context));
     }
     return AggregateUtils.translate(node.getFuncName(), false, field, context, argList);
-=======
-    return BuiltinFunctionName.ofAggregation(node.getFuncName())
-        .map(
-            functionName -> {
-              return PlanUtils.makeAggCall(
-                  context, functionName, node.getDistinct(), field, argList);
-            })
-        .orElseThrow(
-            () ->
-                new UnsupportedOperationException("Unexpected aggregation: " + node.getFuncName()));
->>>>>>> e51fcd9f
   }
 }