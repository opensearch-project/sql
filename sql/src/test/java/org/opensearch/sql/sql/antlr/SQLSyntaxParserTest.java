/*
 * Copyright OpenSearch Contributors
 * SPDX-License-Identifier: Apache-2.0
 */


package org.opensearch.sql.sql.antlr;

import static org.junit.jupiter.api.Assertions.assertNotNull;
import static org.junit.jupiter.api.Assertions.assertThrows;

import com.google.common.collect.Streams;
import java.util.ArrayList;
import java.util.Collections;
import java.util.HashMap;
import java.util.Iterator;
import java.util.Random;
import java.util.stream.Stream;
import org.apache.commons.lang3.RandomStringUtils;
import org.junit.jupiter.api.Test;
import org.junit.jupiter.params.ParameterizedTest;
import org.junit.jupiter.params.provider.MethodSource;
import org.opensearch.sql.common.antlr.SyntaxCheckException;

class SQLSyntaxParserTest {

  private final SQLSyntaxParser parser = new SQLSyntaxParser();

  @Test
  public void canParseQueryEndWithSemiColon() {
    assertNotNull(parser.parse("SELECT 123;"));
  }

  @Test
  public void canParseSelectLiterals() {
    assertNotNull(parser.parse("SELECT 123, 'hello'"));
  }

  @Test
  public void canParseSelectLiteralWithAlias() {
    assertNotNull(parser.parse("SELECT (1 + 2) * 3 AS expr"));
  }

  @Test
  public void canParseSelectFields() {
    assertNotNull(parser.parse("SELECT name, age FROM accounts"));
  }

  @Test
  public void canParseSelectFieldWithAlias() {
    assertNotNull(parser.parse("SELECT name AS n, age AS a FROM accounts"));
  }

  @Test
  public void canParseSelectFieldWithQuotedAlias() {
    assertNotNull(parser.parse("SELECT name AS `n` FROM accounts"));
  }

  @Test
  public void canParseIndexNameWithDate() {
    assertNotNull(parser.parse("SELECT * FROM logs_2020_01"));
    assertNotNull(parser.parse("SELECT * FROM logs-2020-01"));
  }

  @Test
  public void canParseHiddenIndexName() {
    assertNotNull(parser.parse("SELECT * FROM .opensearch_dashboards"));
  }

  @Test
  public void canNotParseIndexNameWithSpecialChar() {
    assertThrows(SyntaxCheckException.class,
        () -> parser.parse("SELECT * FROM hello+world"));
  }

  @Test
  public void canParseIndexNameWithSpecialCharQuoted() {
    assertNotNull(parser.parse("SELECT * FROM `hello+world`"));
  }

  @Test
  public void canNotParseIndexNameStartingWithNumber() {
    assertThrows(SyntaxCheckException.class,
        () -> parser.parse("SELECT * FROM 123test"));
  }

  @Test
  public void canNotParseIndexNameSingleQuoted() {
    assertThrows(SyntaxCheckException.class,
        () -> parser.parse("SELECT * FROM 'test'"));
  }

  @Test
  public void canParseWhereClause() {
    assertNotNull(parser.parse("SELECT name FROM test WHERE age = 10"));
  }

  @Test
  public void canParseSelectClauseWithLogicalOperator() {
    assertNotNull(parser.parse(
        "SELECT age = 10 AND name = 'John' OR NOT (balance > 1000) FROM test"));
  }

  @Test
  public void canParseWhereClauseWithLogicalOperator() {
    assertNotNull(parser.parse("SELECT name FROM test "
        + "WHERE age = 10 AND name = 'John' OR NOT (balance > 1000)"));
  }

  @Test
  public void canParseGroupByClause() {
    assertNotNull(parser.parse("SELECT name, AVG(age) FROM test GROUP BY name"));
    assertNotNull(parser.parse("SELECT name AS n, AVG(age) FROM test GROUP BY n"));
    assertNotNull(parser.parse("SELECT ABS(balance) FROM test GROUP BY ABS(balance)"));
    assertNotNull(parser.parse("SELECT ABS(balance) FROM test GROUP BY 1"));
  }

  @Test
  public void canParseDistinctClause() {
    assertNotNull(parser.parse("SELECT DISTINCT name FROM test"));
    assertNotNull(parser.parse("SELECT DISTINCT name, balance FROM test"));
  }

  @Test
  public void canParseCaseStatement() {
    assertNotNull(parser.parse("SELECT CASE WHEN age > 30 THEN 'age1' ELSE 'age2' END FROM test"));
    assertNotNull(parser.parse("SELECT CASE WHEN age > 30 THEN 'age1' "
                                        + " WHEN age < 50 THEN 'age2' "
                                        + " ELSE 'age3' END FROM test"));
    assertNotNull(parser.parse("SELECT CASE age WHEN 30 THEN 'age1' ELSE 'age2' END FROM test"));
    assertNotNull(parser.parse("SELECT CASE age WHEN 30 THEN 'age1' END FROM test"));
  }

  @Test
  public void canNotParseAggregateFunctionWithWrongArgument() {
    assertThrows(SyntaxCheckException.class, () -> parser.parse("SELECT SUM() FROM test"));
    assertThrows(SyntaxCheckException.class, () -> parser.parse("SELECT AVG() FROM test"));
    assertThrows(SyntaxCheckException.class, () -> parser.parse("SELECT SUM(a,b) FROM test"));
    assertThrows(SyntaxCheckException.class, () -> parser.parse("SELECT AVG(a,b,c) FROM test"));
  }

  @Test
  public void canParseOrderByClause() {
    assertNotNull(parser.parse("SELECT name, age FROM test ORDER BY name, age"));
    assertNotNull(parser.parse("SELECT name, age FROM test ORDER BY name ASC, age DESC"));
    assertNotNull(parser.parse(
        "SELECT name, age FROM test ORDER BY name NULLS LAST, age NULLS FIRST"));
    assertNotNull(parser.parse(
        "SELECT name, age FROM test ORDER BY name ASC NULLS FIRST, age DESC NULLS LAST"));
  }

  @Test
  public void canNotParseShowStatementWithoutFilterClause() {
    assertThrows(SyntaxCheckException.class, () -> parser.parse("SHOW TABLES"));
  }

  @Test
<<<<<<< HEAD
  public void can_parse_simple_query_string_relevance_function() {
    assertNotNull(parser.parse(
        "SELECT id FROM test WHERE simple_query_string(['address'], 'query')"));
    assertNotNull(parser.parse(
        "SELECT id FROM test WHERE simple_query_string(['address', 'notes'], 'query')"));
    assertNotNull(parser.parse(
        "SELECT id FROM test WHERE simple_query_string([\"*\"], 'query')"));
    assertNotNull(parser.parse(
        "SELECT id FROM test WHERE simple_query_string([\"address\"], 'query')"));
    assertNotNull(parser.parse(
        "SELECT id FROM test WHERE simple_query_string([`address`], 'query')"));
    assertNotNull(parser.parse(
        "SELECT id FROM test WHERE simple_query_string([address], 'query')"));

    assertNotNull(parser.parse(
        "SELECT id FROM test WHERE"
            + " simple_query_string(['address' ^ 1.0, 'notes' ^ 2.2], 'query')"));
    assertNotNull(parser.parse(
        "SELECT id FROM test WHERE simple_query_string(['address' ^ 1.1, 'notes'], 'query')"));
    assertNotNull(parser.parse(
        "SELECT id FROM test WHERE simple_query_string(['address', 'notes' ^ 1.5], 'query')"));
    assertNotNull(parser.parse(
        "SELECT id FROM test WHERE simple_query_string(['address', 'notes' 3], 'query')"));
    assertNotNull(parser.parse(
        "SELECT id FROM test WHERE simple_query_string(['address' ^ .3, 'notes' 3], 'query')"));

    assertNotNull(parser.parse(
        "SELECT id FROM test WHERE"
            + " simple_query_string([\"Tags\" ^ 1.5, Title, `Body` 4.2], 'query')"));
    assertNotNull(parser.parse(
        "SELECT id FROM test WHERE"
            + " simple_query_string([\"Tags\" ^ 1.5, Title, `Body` 4.2], 'query', analyzer=keyword,"
            + "flags='AND', quote_field_suffix=\".exact\", fuzzy_prefix_length = 4)"));
=======
  public void canParseRelevanceFunctions() {
    assertNotNull(parser.parse("SELECT * FROM test WHERE match(column, \"this is a test\")"));
    assertNotNull(parser.parse("SELECT * FROM test WHERE match(column, 'this is a test')"));
    assertNotNull(parser.parse("SELECT * FROM test WHERE match(`column`, \"this is a test\")"));
    assertNotNull(parser.parse("SELECT * FROM test WHERE match(`column`, 'this is a test')"));
    assertNotNull(parser.parse("SELECT * FROM test WHERE match(column, 100500)"));

    assertNotNull(
            parser.parse("SELECT * FROM test WHERE match_phrase(column, \"this is a test\")"));
    assertNotNull(parser.parse("SELECT * FROM test WHERE match_phrase(column, 'this is a test')"));
    assertNotNull(
            parser.parse("SELECT * FROM test WHERE match_phrase(`column`, \"this is a test\")"));
    assertNotNull(
            parser.parse("SELECT * FROM test WHERE match_phrase(`column`, 'this is a test')"));
    assertNotNull(parser.parse("SELECT * FROM test WHERE match_phrase(column, 100500)"));
  }

  @ParameterizedTest
  @MethodSource({"matchPhraseComplexQueries",
          "matchPhraseGeneratedQueries", "generateMatchPhraseQueries"})
  public void canParseComplexMatchPhraseArgsTest(String query) {
    assertNotNull(parser.parse(query));
  }

  private static Stream<String> matchPhraseComplexQueries() {
    return Stream.of(
      "SELECT * FROM t WHERE match_phrase(c, 3)",
      "SELECT * FROM t WHERE match_phrase(c, 3, fuzziness=AUTO)",
      "SELECT * FROM t WHERE match_phrase(c, 3, zero_terms_query=\"all\")",
      "SELECT * FROM t WHERE match_phrase(c, 3, lenient=true)",
      "SELECT * FROM t WHERE match_phrase(c, 3, lenient='true')",
      "SELECT * FROM t WHERE match_phrase(c, 3, operator=xor)",
      "SELECT * FROM t WHERE match_phrase(c, 3, cutoff_frequency=0.04)",
      "SELECT * FROM t WHERE match_phrase(c, 3, cutoff_frequency=0.04, analyzer = english, "
              + "prefix_length=34, fuzziness='auto', minimum_should_match='2<-25% 9<-3')",
      "SELECT * FROM t WHERE match_phrase(c, 3, minimum_should_match='2<-25% 9<-3')",
      "SELECT * FROM t WHERE match_phrase(c, 3, operator='AUTO')"
    );
  }

  private static Stream<String> matchPhraseGeneratedQueries() {
    var matchArgs = new HashMap<String, Object[]>();
    matchArgs.put("fuzziness", new String[]{ "AUTO", "AUTO:1,5", "1" });
    matchArgs.put("fuzzy_transpositions", new Boolean[]{ true, false });
    matchArgs.put("operator", new String[]{ "and", "or" });
    matchArgs.put("minimum_should_match",
            new String[]{ "3", "-2", "75%", "-25%", "3<90%", "2<-25% 9<-3" });
    matchArgs.put("analyzer", new String[]{ "standard", "stop", "english" });
    matchArgs.put("zero_terms_query", new String[]{ "none", "all" });
    matchArgs.put("lenient", new Boolean[]{ true, false });
    // deprecated
    matchArgs.put("cutoff_frequency", new Double[]{ .0, 0.001, 1., 42. });
    matchArgs.put("prefix_length", new Integer[]{ 0, 2, 5 });
    matchArgs.put("max_expansions", new Integer[]{ 0, 5, 20 });
    matchArgs.put("boost", new Double[]{ .5, 1., 2.3 });

    return generateQueries("match", matchArgs);
  }

  private static Stream<String> generateMatchPhraseQueries() {
    var matchPhraseArgs = new HashMap<String, Object[]>();
    matchPhraseArgs.put("analyzer", new String[]{ "standard", "stop", "english" });
    matchPhraseArgs.put("max_expansions", new Integer[]{ 0, 5, 20 });
    matchPhraseArgs.put("slop", new Integer[]{ 0, 1, 2 });

    return generateQueries("match_phrase", matchPhraseArgs);
  }

  private static Stream<String> generateQueries(String function,
                                                HashMap<String, Object[]> functionArgs) {
    var rand = new Random(0);

    class QueryGenerator implements Iterator<String> {

      private int currentQuery = 0;

      private String randomIdentifier() {
        return RandomStringUtils.random(10, 0, 0,true, false, null, rand);
      }

      @Override
      public boolean hasNext() {
        int numQueries = 100;
        return currentQuery < numQueries;
      }

      @Override
      public String next() {
        currentQuery += 1;

        StringBuilder query = new StringBuilder();
        query.append(String.format("SELECT * FROM test WHERE %s(%s, %s", function,
            randomIdentifier(),
            randomIdentifier()));
        var args = new ArrayList<String>();
        for (var pair : functionArgs.entrySet()) {
          if (rand.nextBoolean()) {
            var arg = new StringBuilder();
            arg.append(rand.nextBoolean() ? "," : ", ");
            arg.append(rand.nextBoolean() ? pair.getKey().toLowerCase()
                    : pair.getKey().toUpperCase());
            arg.append(rand.nextBoolean() ? "=" : " = ");
            if (pair.getValue() instanceof String[] || rand.nextBoolean()) {
              var quoteSymbol = rand.nextBoolean() ? '\'' : '"';
              arg.append(quoteSymbol);
              arg.append(pair.getValue()[rand.nextInt(pair.getValue().length)]);
              arg.append(quoteSymbol);
            } else {
              arg.append(pair.getValue()[rand.nextInt(pair.getValue().length)]);
            }
            args.add(arg.toString());
          }
        }
        Collections.shuffle(args, rand);
        for (var arg : args) {
          query.append(arg);
        }
        query.append(rand.nextBoolean() ? ")" : ");");
        return query.toString();
      }
    }

    var it = new QueryGenerator();
    return Streams.stream(it);
>>>>>>> 26058b84
  }
}<|MERGE_RESOLUTION|>--- conflicted
+++ resolved
@@ -155,7 +155,6 @@
   }
 
   @Test
-<<<<<<< HEAD
   public void can_parse_simple_query_string_relevance_function() {
     assertNotNull(parser.parse(
         "SELECT id FROM test WHERE simple_query_string(['address'], 'query')"));
@@ -189,8 +188,10 @@
         "SELECT id FROM test WHERE"
             + " simple_query_string([\"Tags\" ^ 1.5, Title, `Body` 4.2], 'query', analyzer=keyword,"
             + "flags='AND', quote_field_suffix=\".exact\", fuzzy_prefix_length = 4)"));
-=======
-  public void canParseRelevanceFunctions() {
+  }
+
+  @Test
+  public void can_parse_match_relevance_function() {
     assertNotNull(parser.parse("SELECT * FROM test WHERE match(column, \"this is a test\")"));
     assertNotNull(parser.parse("SELECT * FROM test WHERE match(column, 'this is a test')"));
     assertNotNull(parser.parse("SELECT * FROM test WHERE match(`column`, \"this is a test\")"));
@@ -314,6 +315,5 @@
 
     var it = new QueryGenerator();
     return Streams.stream(it);
->>>>>>> 26058b84
   }
 }