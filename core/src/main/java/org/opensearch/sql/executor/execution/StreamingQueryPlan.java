/*
 * Copyright OpenSearch Contributors
 * SPDX-License-Identifier: Apache-2.0
 */

package org.opensearch.sql.executor.execution;

import java.time.Duration;
import java.time.Instant;
import java.util.List;
import java.util.concurrent.TimeUnit;
import lombok.RequiredArgsConstructor;
import org.apache.logging.log4j.LogManager;
import org.apache.logging.log4j.Logger;
import org.opensearch.sql.ast.tree.UnresolvedPlan;
import org.opensearch.sql.common.response.ResponseListener;
import org.opensearch.sql.executor.ExecutionEngine;
import org.opensearch.sql.executor.QueryId;
import org.opensearch.sql.executor.QueryService;
import org.opensearch.sql.executor.streaming.DefaultMetadataLog;
import org.opensearch.sql.executor.streaming.MicroBatchStreamingExecution;
import org.opensearch.sql.executor.streaming.StreamingSource;
import org.opensearch.sql.planner.logical.LogicalPlan;
import org.opensearch.sql.planner.logical.LogicalPlanNodeVisitor;
import org.opensearch.sql.planner.logical.LogicalRelation;

/** Streaming Query Plan. */
public class StreamingQueryPlan extends QueryPlan {

  private static final Logger log = LogManager.getLogger(StreamingQueryPlan.class);

  private final ExecutionStrategy executionStrategy;

  private MicroBatchStreamingExecution streamingExecution;

  /** constructor. */
  public StreamingQueryPlan(
      QueryId queryId,
      UnresolvedPlan plan,
      QueryService queryService,
      ResponseListener<ExecutionEngine.QueryResponse> listener,
      ExecutionStrategy executionStrategy) {
    super(queryId, plan, queryService, listener);

    this.executionStrategy = executionStrategy;
  }

  @Override
  public void execute() {
    try {
      LogicalPlan logicalPlan = queryService.analyze(plan);
      StreamingSource streamingSource = buildStreamingSource(logicalPlan);
      streamingExecution =
          new MicroBatchStreamingExecution(
              streamingSource,
              logicalPlan,
              queryService,
              new DefaultMetadataLog<>(),
              new DefaultMetadataLog<>());
      executionStrategy.execute(streamingExecution::execute);
    } catch (UnsupportedOperationException | IllegalArgumentException e) {
      listener.onFailure(e);
    } catch (InterruptedException e) {
      log.error(e);
      // todo, update async task status.
    }
  }

  interface ExecutionStrategy {
    /** execute task. */
    void execute(Runnable task) throws InterruptedException;
  }

  /**
<<<<<<< HEAD
   * execute task with fixed interval. if task run time < interval, trigger next task on next
   * interval. if task run time >= interval, trigger next task immediately.
=======
   * execute task with fixed interval.<br>
   * if task run time < interval, trigger next task on next interval.<br>
   * if task run time >= interval, trigger next task immediately.
>>>>>>> 6c07ac7e
   */
  @RequiredArgsConstructor
  public static class IntervalTriggerExecution implements ExecutionStrategy {

    private final long intervalInSeconds;

    @Override
    public void execute(Runnable runnable) throws InterruptedException {
      while (!Thread.currentThread().isInterrupted()) {
        try {
          Instant start = Instant.now();
          runnable.run();
          Instant end = Instant.now();
          long took = Duration.between(start, end).toSeconds();
          TimeUnit.SECONDS.sleep(intervalInSeconds > took ? intervalInSeconds - took : 0);
        } catch (InterruptedException e) {
          Thread.currentThread().interrupt();
        }
      }
    }
  }

  private StreamingSource buildStreamingSource(LogicalPlan logicalPlan) {
    return logicalPlan.accept(new StreamingSourceBuilder(), null);
  }

  static class StreamingSourceBuilder extends LogicalPlanNodeVisitor<StreamingSource, Void> {
    @Override
    public StreamingSource visitNode(LogicalPlan plan, Void context) {
      List<LogicalPlan> children = plan.getChild();
      if (children.isEmpty()) {
        String errorMsg =
            String.format(
                "Could find relation plan, %s does not have child node.",
                plan.getClass().getSimpleName());
        log.error(errorMsg);
        throw new IllegalArgumentException(errorMsg);
      }
      return children.get(0).accept(this, context);
    }

    @Override
    public StreamingSource visitRelation(LogicalRelation plan, Void context) {
      try {
        return plan.getTable().asStreamingSource();
      } catch (UnsupportedOperationException e) {
        String errorMsg =
            String.format(
                "table %s could not been used as streaming source.", plan.getRelationName());
        log.error(errorMsg);
        throw new UnsupportedOperationException(errorMsg);
      }
    }
  }
}<|MERGE_RESOLUTION|>--- conflicted
+++ resolved
@@ -72,14 +72,9 @@
   }
 
   /**
-<<<<<<< HEAD
-   * execute task with fixed interval. if task run time < interval, trigger next task on next
-   * interval. if task run time >= interval, trigger next task immediately.
-=======
    * execute task with fixed interval.<br>
    * if task run time < interval, trigger next task on next interval.<br>
    * if task run time >= interval, trigger next task immediately.
->>>>>>> 6c07ac7e
    */
   @RequiredArgsConstructor
   public static class IntervalTriggerExecution implements ExecutionStrategy {
