/*
 * Copyright OpenSearch Contributors
 * SPDX-License-Identifier: Apache-2.0
 */

package org.opensearch.sql.sql;

import static org.opensearch.sql.legacy.TestsConstants.TEST_INDEX_DATATYPE_NONNUMERIC;
import static org.opensearch.sql.legacy.TestsConstants.TEST_INDEX_DATATYPE_NUMERIC;
import static org.opensearch.sql.util.MatcherUtils.rows;
import static org.opensearch.sql.util.MatcherUtils.verifyDataRows;

import org.json.JSONObject;
import org.junit.Test;
import org.opensearch.sql.legacy.SQLIntegTestCase;

public class SystemFunctionIT extends SQLIntegTestCase {

  @Override
  protected void init() throws Exception {
    loadIndex(Index.DATA_TYPE_NONNUMERIC);
    loadIndex(Index.DATA_TYPE_NUMERIC);
  }

  @Test
  public void typeof_sql_types() {
    JSONObject response =
        executeJdbcRequest(
            "SELECT typeof('pewpew'), typeof(NULL), typeof(1.0),"
                + "typeof(12345), typeof(1234567891011), typeof(INTERVAL 2 DAY);");
    verifyDataRows(response, rows("KEYWORD", "UNDEFINED", "DOUBLE", "INTEGER", "LONG", "INTERVAL"));

    response =
        executeJdbcRequest(
            "SELECT"
                + " typeof(CAST('1961-04-12 09:07:00' AS TIMESTAMP)),"
                + " typeof(CAST('09:07:00' AS TIME)),"
                + " typeof(CAST('1961-04-12' AS DATE))");
    verifyDataRows(response, rows("TIMESTAMP", "TIME", "DATE"));
  }

  @Test
  public void typeof_opensearch_types() {
<<<<<<< HEAD
    JSONObject response = executeJdbcRequest(String.format("SELECT typeof(double_number),"
        + "typeof(long_number), typeof(integer_number), typeof(byte_number), typeof(short_number),"
        + "typeof(float_number), typeof(half_float_number), typeof(scaled_float_number)"
        + " from %s;", TEST_INDEX_DATATYPE_NUMERIC));
    verifyDataRows(response,
        rows("DOUBLE", "LONG", "INTEGER", "BYTE", "SHORT", "FLOAT", "HALF_FLOAT", "SCALED_FLOAT"));

    response = executeJdbcRequest(String.format("SELECT typeof(text_value),"
        + "typeof(date_value), typeof(boolean_value), typeof(object_value), typeof(keyword_value),"
        + "typeof(ip_value), typeof(binary_value), typeof(geo_point_value), typeof(nested_value)"
        + " from %s;", TEST_INDEX_DATATYPE_NONNUMERIC));
    verifyDataRows(response,
        rows("TEXT", "TIMESTAMP", "BOOLEAN", "OBJECT", "KEYWORD",
                "IP", "BINARY", "GEO_POINT", "NESTED"));
=======
    JSONObject response =
        executeJdbcRequest(
            String.format(
                "SELECT typeof(double_number),typeof(long_number), typeof(integer_number),"
                    + " typeof(byte_number), typeof(short_number),typeof(float_number),"
                    + " typeof(half_float_number), typeof(scaled_float_number) from %s;",
                TEST_INDEX_DATATYPE_NUMERIC));
    verifyDataRows(
        response, rows("DOUBLE", "LONG", "INTEGER", "BYTE", "SHORT", "FLOAT", "FLOAT", "DOUBLE"));

    response =
        executeJdbcRequest(
            String.format(
                "SELECT typeof(text_value),typeof(date_value), typeof(date_nanos_value),"
                    + " typeof(boolean_value), typeof(object_value),"
                    + " typeof(keyword_value),typeof(ip_value), typeof(binary_value),"
                    + " typeof(geo_point_value)"
                    // TODO activate this test once `ARRAY` type supported, see
                    // ExpressionAnalyzer::isTypeNotSupported
                    // + ", typeof(nested_value)"
                    + " from %s;",
                TEST_INDEX_DATATYPE_NONNUMERIC));
    verifyDataRows(
        response,
        rows(
            "TEXT",
            "TIMESTAMP",
            "TIMESTAMP",
            "BOOLEAN",
            "OBJECT",
            "KEYWORD",
            "IP",
            "BINARY",
            "GEO_POINT"));
>>>>>>> 7e3a718f
  }
}<|MERGE_RESOLUTION|>--- conflicted
+++ resolved
@@ -41,22 +41,6 @@
 
   @Test
   public void typeof_opensearch_types() {
-<<<<<<< HEAD
-    JSONObject response = executeJdbcRequest(String.format("SELECT typeof(double_number),"
-        + "typeof(long_number), typeof(integer_number), typeof(byte_number), typeof(short_number),"
-        + "typeof(float_number), typeof(half_float_number), typeof(scaled_float_number)"
-        + " from %s;", TEST_INDEX_DATATYPE_NUMERIC));
-    verifyDataRows(response,
-        rows("DOUBLE", "LONG", "INTEGER", "BYTE", "SHORT", "FLOAT", "HALF_FLOAT", "SCALED_FLOAT"));
-
-    response = executeJdbcRequest(String.format("SELECT typeof(text_value),"
-        + "typeof(date_value), typeof(boolean_value), typeof(object_value), typeof(keyword_value),"
-        + "typeof(ip_value), typeof(binary_value), typeof(geo_point_value), typeof(nested_value)"
-        + " from %s;", TEST_INDEX_DATATYPE_NONNUMERIC));
-    verifyDataRows(response,
-        rows("TEXT", "TIMESTAMP", "BOOLEAN", "OBJECT", "KEYWORD",
-                "IP", "BINARY", "GEO_POINT", "NESTED"));
-=======
     JSONObject response =
         executeJdbcRequest(
             String.format(
@@ -65,7 +49,8 @@
                     + " typeof(half_float_number), typeof(scaled_float_number) from %s;",
                 TEST_INDEX_DATATYPE_NUMERIC));
     verifyDataRows(
-        response, rows("DOUBLE", "LONG", "INTEGER", "BYTE", "SHORT", "FLOAT", "FLOAT", "DOUBLE"));
+        response,
+        rows("DOUBLE", "LONG", "INTEGER", "BYTE", "SHORT", "FLOAT", "HALF_FLOAT", "SCALED_FLOAT"));
 
     response =
         executeJdbcRequest(
@@ -73,10 +58,7 @@
                 "SELECT typeof(text_value),typeof(date_value), typeof(date_nanos_value),"
                     + " typeof(boolean_value), typeof(object_value),"
                     + " typeof(keyword_value),typeof(ip_value), typeof(binary_value),"
-                    + " typeof(geo_point_value)"
-                    // TODO activate this test once `ARRAY` type supported, see
-                    // ExpressionAnalyzer::isTypeNotSupported
-                    // + ", typeof(nested_value)"
+                    + " typeof(geo_point_value), typeof(nested_value)"
                     + " from %s;",
                 TEST_INDEX_DATATYPE_NONNUMERIC));
     verifyDataRows(
@@ -90,7 +72,7 @@
             "KEYWORD",
             "IP",
             "BINARY",
-            "GEO_POINT"));
->>>>>>> 7e3a718f
+            "GEO_POINT",
+            "NESTED"));
   }
 }