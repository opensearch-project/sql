/*
 * Copyright OpenSearch Contributors
 * SPDX-License-Identifier: Apache-2.0
 */


package org.opensearch.sql.expression.operator.arthmetic;

import static org.hamcrest.MatcherAssert.assertThat;
import static org.hamcrest.Matchers.allOf;
import static org.hamcrest.Matchers.closeTo;
import static org.junit.jupiter.api.Assertions.assertEquals;
import static org.junit.jupiter.api.Assertions.assertThrows;
import static org.junit.jupiter.api.Assertions.assertTrue;
import static org.opensearch.sql.config.TestConfig.DOUBLE_TYPE_MISSING_VALUE_FIELD;
import static org.opensearch.sql.config.TestConfig.DOUBLE_TYPE_NULL_VALUE_FIELD;
import static org.opensearch.sql.config.TestConfig.INT_TYPE_MISSING_VALUE_FIELD;
import static org.opensearch.sql.config.TestConfig.INT_TYPE_NULL_VALUE_FIELD;
import static org.opensearch.sql.config.TestConfig.STRING_TYPE_MISSING_VALUE_FIELD;
import static org.opensearch.sql.config.TestConfig.STRING_TYPE_NULL_VALUE_FIELD;
import static org.opensearch.sql.data.model.ExprValueUtils.getDoubleValue;
import static org.opensearch.sql.data.model.ExprValueUtils.getFloatValue;
import static org.opensearch.sql.data.type.ExprCoreType.BYTE;
import static org.opensearch.sql.data.type.ExprCoreType.DOUBLE;
import static org.opensearch.sql.data.type.ExprCoreType.FLOAT;
import static org.opensearch.sql.data.type.ExprCoreType.INTEGER;
import static org.opensearch.sql.data.type.ExprCoreType.LONG;
import static org.opensearch.sql.data.type.ExprCoreType.SHORT;
import static org.opensearch.sql.data.type.ExprCoreType.STRING;
import static org.opensearch.sql.utils.MatcherUtils.hasType;
import static org.opensearch.sql.utils.MatcherUtils.hasValue;

import java.math.BigDecimal;
import java.math.RoundingMode;
import java.util.Random;
import java.util.stream.Stream;
import java.util.zip.CRC32;
import org.junit.jupiter.api.DisplayNameGeneration;
import org.junit.jupiter.api.DisplayNameGenerator;
import org.junit.jupiter.api.Test;
import org.junit.jupiter.params.ParameterizedTest;
import org.junit.jupiter.params.provider.Arguments;
import org.junit.jupiter.params.provider.MethodSource;
import org.junit.jupiter.params.provider.ValueSource;
import org.opensearch.sql.data.model.ExprByteValue;
import org.opensearch.sql.data.model.ExprShortValue;
import org.opensearch.sql.expression.DSL;
import org.opensearch.sql.expression.ExpressionTestBase;
import org.opensearch.sql.expression.FunctionExpression;

@DisplayNameGeneration(DisplayNameGenerator.ReplaceUnderscores.class)
public class MathematicalFunctionTest extends ExpressionTestBase {

  private static Stream<Arguments> testLogByteArguments() {
    Stream.Builder<Arguments> builder = Stream.builder();
    return builder.add(Arguments.of((byte) 2, (byte) 2)).build();
  }

  private static Stream<Arguments> testLogShortArguments() {
    Stream.Builder<Arguments> builder = Stream.builder();
    return builder.add(Arguments.of((short) 2, (short) 2)).build();
  }

  private static Stream<Arguments> testLogIntegerArguments() {
    Stream.Builder<Arguments> builder = Stream.builder();
    return builder.add(Arguments.of(2, 2)).build();
  }

  private static Stream<Arguments> testLogLongArguments() {
    Stream.Builder<Arguments> builder = Stream.builder();
    return builder.add(Arguments.of(2L, 2L)).build();
  }

  private static Stream<Arguments> testLogFloatArguments() {
    Stream.Builder<Arguments> builder = Stream.builder();
    return builder.add(Arguments.of(2F, 2F)).build();
  }

  private static Stream<Arguments> testLogDoubleArguments() {
    Stream.Builder<Arguments> builder = Stream.builder();
    return builder.add(Arguments.of(2D, 2D)).build();
  }

  private static Stream<Arguments> testLogInvalidDoubleArguments() {
    return Stream.of(Arguments.of(0D, -2D),
        Arguments.of(0D, 2D),
        Arguments.of(2D, 0D));
  }

  private static Stream<Arguments> trigonometricArguments() {
    Stream.Builder<Arguments> builder = Stream.builder();
    return builder
        .add(Arguments.of(1)).add(Arguments.of(1L)).add(Arguments.of(1F)).add(Arguments.of(1D))
        .build();
  }

  private static Stream<Arguments> trigonometricDoubleArguments() {
    Stream.Builder<Arguments> builder = Stream.builder();
    return builder
        .add(Arguments.of(1, 2)).add(Arguments.of(1L, 2L)).add(Arguments.of(1F, 2F))
        .add(Arguments.of(1D, 2D)).build();
  }

  /**
   * Test abs with byte value.
   */
  @ParameterizedTest(name = "abs({0})")
  @ValueSource(bytes = {-2, 2})
  public void abs_byte_value(Byte value) {
    FunctionExpression abs = DSL.abs(DSL.literal(value));
    assertThat(abs.valueOf(valueEnv()), allOf(hasType(BYTE), hasValue(((byte) Math.abs(value)))));
    assertEquals(String.format("abs(%s)", value.toString()), abs.toString());
  }

  /**
   * Test abs with integer value.
   */
  @ParameterizedTest(name = "abs({0})")
  @ValueSource(ints = {-2, 2})
  public void abs_int_value(Integer value) {
    FunctionExpression abs = DSL.abs(DSL.literal(value));
    assertThat(
        abs.valueOf(valueEnv()),
        allOf(hasType(INTEGER), hasValue(Math.abs(value))));
    assertEquals(String.format("abs(%s)", value.toString()), abs.toString());
  }

  /**
   * Test abs with long value.
   */
  @ParameterizedTest(name = "abs({0})")
  @ValueSource(longs = {-2L, 2L})
  public void abs_long_value(Long value) {
    FunctionExpression abs = DSL.abs(DSL.literal(value));
    assertThat(
        abs.valueOf(valueEnv()),
        allOf(hasType(LONG), hasValue(Math.abs(value))));
    assertEquals(String.format("abs(%s)", value.toString()), abs.toString());
  }

  /**
   * Test abs with float value.
   */
  @ParameterizedTest(name = "abs({0})")
  @ValueSource(floats = {-2f, 2f})
  public void abs_float_value(Float value) {
    FunctionExpression abs = DSL.abs(DSL.literal(value));
    assertThat(
        abs.valueOf(valueEnv()),
        allOf(hasType(FLOAT), hasValue(Math.abs(value))));
    assertEquals(String.format("abs(%s)", value.toString()), abs.toString());
  }

  /**
   * Test abs with double value.
   */
  @ParameterizedTest(name = "abs({0})")
  @ValueSource(doubles = {-2L, 2L})
  public void abs_double_value(Double value) {
    FunctionExpression abs = DSL.abs(DSL.literal(value));
    assertThat(
        abs.valueOf(valueEnv()),
        allOf(hasType(DOUBLE), hasValue(Math.abs(value))));
    assertEquals(String.format("abs(%s)", value.toString()), abs.toString());
  }

  /**
   * Test abs with short value.
   */
  @ParameterizedTest(name = "abs({0})")
  @ValueSource(shorts = {-2, 2})
  public void abs_short_value(Short value) {
    FunctionExpression abs = DSL.abs(DSL.literal(new ExprShortValue(value)));
    assertThat(
        abs.valueOf(valueEnv()),
        allOf(hasType(SHORT), hasValue(Integer.valueOf(Math.abs(value)).shortValue())));
    assertEquals(String.format("abs(%s)", value.toString()), abs.toString());
  }

  @Test
  public void abs_null_value() {
    assertTrue(DSL.abs(DSL.ref(INT_TYPE_NULL_VALUE_FIELD, INTEGER)).valueOf(valueEnv()).isNull());
  }

  @Test
  public void abs_missing_value() {
    assertTrue(
        DSL.abs(DSL.ref(INT_TYPE_MISSING_VALUE_FIELD, INTEGER)).valueOf(valueEnv()).isMissing());
  }

  /**
   * Test ceil/ceiling with integer value.
   */
  @ParameterizedTest(name = "ceil({0})")
  @ValueSource(ints = {2, -2})
  public void ceil_int_value(Integer value) {
    FunctionExpression ceil = DSL.ceil(DSL.literal(value));
    assertThat(
        ceil.valueOf(valueEnv()),
        allOf(hasType(LONG), hasValue((long) Math.ceil(value))));
    assertEquals(String.format("ceil(%s)", value.toString()), ceil.toString());

    FunctionExpression ceiling = DSL.ceiling(DSL.literal(value));
    assertThat(
        ceiling.valueOf(valueEnv()), allOf(hasType(LONG), hasValue((long) Math.ceil(value))));
    assertEquals(String.format("ceiling(%s)", value.toString()), ceiling.toString());
  }

  /**
   * Test ceil/ceiling with long value.
   */
  @ParameterizedTest(name = "ceil({0})")
  @ValueSource(longs = {2L, -2L})
  public void ceil_long_value(Long value) {
    FunctionExpression ceil = DSL.ceil(DSL.literal(value));
    assertThat(
        ceil.valueOf(valueEnv()), allOf(hasType(LONG), hasValue((long) Math.ceil(value))));
    assertEquals(String.format("ceil(%s)", value.toString()), ceil.toString());

    FunctionExpression ceiling = DSL.ceiling(DSL.literal(value));
    assertThat(
        ceiling.valueOf(valueEnv()), allOf(hasType(LONG), hasValue((long) Math.ceil(value))));
    assertEquals(String.format("ceiling(%s)", value.toString()), ceiling.toString());
  }

  /**
   * Test ceil/ceiling with long value.
   */
  @ParameterizedTest(name = "ceil({0})")
  @ValueSource(longs = {9223372036854775805L, -9223372036854775805L})
  public void ceil_long_value_long(Long value) {
    FunctionExpression ceil = DSL.ceil(DSL.literal(value));
    assertThat(
        ceil.valueOf(valueEnv()), allOf(hasType(LONG), hasValue((long) Math.ceil(value))));
    assertEquals(String.format("ceil(%s)", value.toString()), ceil.toString());

    FunctionExpression ceiling = DSL.ceiling(DSL.literal(value));
    assertThat(
        ceiling.valueOf(valueEnv()), allOf(hasType(LONG), hasValue((long) Math.ceil(value))));
    assertEquals(String.format("ceiling(%s)", value.toString()), ceiling.toString());
  }

  /**
   * Test ceil/ceiling with float value.
   */
  @ParameterizedTest(name = "ceil({0})")
  @ValueSource(floats = {2F, -2F})
  public void ceil_float_value(Float value) {
    FunctionExpression ceil = DSL.ceil(DSL.literal(value));
    assertThat(
        ceil.valueOf(valueEnv()), allOf(hasType(LONG), hasValue((long) Math.ceil(value))));
    assertEquals(String.format("ceil(%s)", value.toString()), ceil.toString());

    FunctionExpression ceiling = DSL.ceiling(DSL.literal(value));
    assertThat(
        ceiling.valueOf(valueEnv()), allOf(hasType(LONG), hasValue((long) Math.ceil(value))));
    assertEquals(String.format("ceiling(%s)", value.toString()), ceiling.toString());
  }

  /**
   * Test ceil/ceiling with double value.
   */
  @ParameterizedTest(name = "ceil({0})")
  @ValueSource(doubles = {-2L, 2L})
  public void ceil_double_value(Double value) {
    FunctionExpression ceil = DSL.ceil(DSL.literal(value));
    assertThat(
        ceil.valueOf(valueEnv()), allOf(hasType(LONG), hasValue((long) Math.ceil(value))));
    assertEquals(String.format("ceil(%s)", value.toString()), ceil.toString());

    FunctionExpression ceiling = DSL.ceiling(DSL.literal(value));
    assertThat(
        ceiling.valueOf(valueEnv()), allOf(hasType(LONG), hasValue((long) Math.ceil(value))));
    assertEquals(String.format("ceiling(%s)", value.toString()), ceiling.toString());
  }

  /**
   * Test ceil/ceiling with null value.
   */
  @Test
  public void ceil_null_value() {
    FunctionExpression ceil = DSL.ceil(DSL.ref(DOUBLE_TYPE_NULL_VALUE_FIELD, DOUBLE));
    assertEquals(LONG, ceil.type());
    assertTrue(ceil.valueOf(valueEnv()).isNull());

    FunctionExpression ceiling = DSL.ceiling(DSL.ref(DOUBLE_TYPE_NULL_VALUE_FIELD, DOUBLE));
    assertEquals(LONG, ceiling.type());
    assertTrue(ceiling.valueOf(valueEnv()).isNull());
  }

  /**
   * Test ceil/ceiling with missing value.
   */
  @Test
  public void ceil_missing_value() {
    FunctionExpression ceil = DSL.ceil(DSL.ref(DOUBLE_TYPE_MISSING_VALUE_FIELD, DOUBLE));
    assertEquals(LONG, ceil.type());
    assertTrue(ceil.valueOf(valueEnv()).isMissing());

    FunctionExpression ceiling = DSL.ceiling(DSL.ref(DOUBLE_TYPE_MISSING_VALUE_FIELD, DOUBLE));
    assertEquals(LONG, ceiling.type());
    assertTrue(ceiling.valueOf(valueEnv()).isMissing());
  }

  /**
   * Test conv from decimal base with string as a number.
   */
  @ParameterizedTest(name = "conv({0})")
  @ValueSource(strings = {"1", "0", "-1"})
  public void conv_from_decimal(String value) {
    FunctionExpression conv = DSL.conv(DSL.literal(value), DSL.literal(10), DSL.literal(2));
    assertThat(
        conv.valueOf(valueEnv()),
        allOf(hasType(STRING), hasValue(Integer.toString(Integer.parseInt(value), 2))));
    assertEquals(String.format("conv(\"%s\", 10, 2)", value), conv.toString());

    conv = DSL.conv(DSL.literal(value), DSL.literal(10), DSL.literal(8));
    assertThat(
        conv.valueOf(valueEnv()),
        allOf(hasType(STRING), hasValue(Integer.toString(Integer.parseInt(value), 8))));
    assertEquals(String.format("conv(\"%s\", 10, 8)", value), conv.toString());

    conv = DSL.conv(DSL.literal(value), DSL.literal(10), DSL.literal(16));
    assertThat(
        conv.valueOf(valueEnv()),
        allOf(hasType(STRING), hasValue(Integer.toString(Integer.parseInt(value), 16))));
    assertEquals(String.format("conv(\"%s\", 10, 16)", value), conv.toString());
  }

  /**
   * Test conv from decimal base with integer as a number.
   */
  @ParameterizedTest(name = "conv({0})")
  @ValueSource(ints = {1, 0, -1})
  public void conv_from_decimal(Integer value) {
    FunctionExpression conv = DSL.conv(DSL.literal(value), DSL.literal(10), DSL.literal(2));
    assertThat(
        conv.valueOf(valueEnv()),
        allOf(hasType(STRING), hasValue(Integer.toString(value, 2))));
    assertEquals(String.format("conv(%s, 10, 2)", value), conv.toString());

    conv = DSL.conv(DSL.literal(value), DSL.literal(10), DSL.literal(8));
    assertThat(
        conv.valueOf(valueEnv()),
        allOf(hasType(STRING), hasValue(Integer.toString(value, 8))));
    assertEquals(String.format("conv(%s, 10, 8)", value), conv.toString());

    conv = DSL.conv(DSL.literal(value), DSL.literal(10), DSL.literal(16));
    assertThat(
        conv.valueOf(valueEnv()),
        allOf(hasType(STRING), hasValue(Integer.toString(value, 16))));
    assertEquals(String.format("conv(%s, 10, 16)", value), conv.toString());
  }

  /**
   * Test conv to decimal base with string as a number.
   */
  @ParameterizedTest(name = "conv({0})")
  @ValueSource(strings = {"11", "0", "11111"})
  public void conv_to_decimal(String value) {
    FunctionExpression conv = DSL.conv(DSL.literal(value), DSL.literal(2), DSL.literal(10));
    assertThat(
        conv.valueOf(valueEnv()),
        allOf(hasType(STRING), hasValue(Integer.toString(Integer.parseInt(value, 2)))));
    assertEquals(String.format("conv(\"%s\", 2, 10)", value), conv.toString());

    conv = DSL.conv(DSL.literal(value), DSL.literal(8), DSL.literal(10));
    assertThat(
        conv.valueOf(valueEnv()),
        allOf(hasType(STRING), hasValue(Integer.toString(Integer.parseInt(value, 8)))));
    assertEquals(String.format("conv(\"%s\", 8, 10)", value), conv.toString());

    conv = DSL.conv(DSL.literal(value), DSL.literal(16), DSL.literal(10));
    assertThat(
        conv.valueOf(valueEnv()),
        allOf(hasType(STRING), hasValue(Integer.toString(Integer.parseInt(value, 16)))));
    assertEquals(String.format("conv(\"%s\", 16, 10)", value), conv.toString());
  }

  /**
   * Test conv to decimal base with integer as a number.
   */
  @ParameterizedTest(name = "conv({0})")
  @ValueSource(ints = {11, 0, 11111})
  public void conv_to_decimal(Integer value) {
    FunctionExpression conv = DSL.conv(DSL.literal(value), DSL.literal(2), DSL.literal(10));
    assertThat(
        conv.valueOf(valueEnv()),
        allOf(hasType(STRING), hasValue(Integer.toString(Integer.parseInt(value.toString(), 2)))));
    assertEquals(String.format("conv(%s, 2, 10)", value), conv.toString());

    conv = DSL.conv(DSL.literal(value), DSL.literal(8), DSL.literal(10));
    assertThat(
        conv.valueOf(valueEnv()),
        allOf(hasType(STRING), hasValue(Integer.toString(Integer.parseInt(value.toString(), 8)))));
    assertEquals(String.format("conv(%s, 8, 10)", value), conv.toString());

    conv = DSL.conv(DSL.literal(value), DSL.literal(16), DSL.literal(10));
    assertThat(
        conv.valueOf(valueEnv()),
        allOf(hasType(STRING), hasValue(Integer.toString(Integer.parseInt(value.toString(), 16)))));
    assertEquals(String.format("conv(%s, 16, 10)", value), conv.toString());
  }

  /**
   * Test conv with null value.
   */
  @Test
  public void conv_null_value() {
    FunctionExpression conv = DSL.conv(
        DSL.ref(STRING_TYPE_NULL_VALUE_FIELD, STRING), DSL.literal(10), DSL.literal(2));
    assertEquals(STRING, conv.type());
    assertTrue(conv.valueOf(valueEnv()).isNull());

    conv = DSL.conv(
        DSL.literal("1"), DSL.ref(INT_TYPE_NULL_VALUE_FIELD, INTEGER), DSL.literal(2));
    assertEquals(STRING, conv.type());
    assertTrue(conv.valueOf(valueEnv()).isNull());

    conv = DSL.conv(
        DSL.literal("1"), DSL.literal(10), DSL.ref(INT_TYPE_NULL_VALUE_FIELD, INTEGER));
    assertEquals(STRING, conv.type());
    assertTrue(conv.valueOf(valueEnv()).isNull());
  }

  /**
   * Test conv with missing value.
   */
  @Test
  public void conv_missing_value() {
    FunctionExpression conv = DSL.conv(
        DSL.ref(STRING_TYPE_MISSING_VALUE_FIELD, STRING), DSL.literal(10), DSL.literal(2));
    assertEquals(STRING, conv.type());
    assertTrue(conv.valueOf(valueEnv()).isMissing());

    conv = DSL.conv(
        DSL.literal("1"), DSL.ref(INT_TYPE_MISSING_VALUE_FIELD, INTEGER), DSL.literal(2));
    assertEquals(STRING, conv.type());
    assertTrue(conv.valueOf(valueEnv()).isMissing());

    conv = DSL.conv(
        DSL.literal("1"), DSL.literal(10), DSL.ref(INT_TYPE_MISSING_VALUE_FIELD, INTEGER));
    assertEquals(STRING, conv.type());
    assertTrue(conv.valueOf(valueEnv()).isMissing());
  }

  /**
   * Test conv with null and missing values.
   */
  @Test
  public void conv_null_missing() {
    FunctionExpression conv = DSL.conv(DSL.ref(STRING_TYPE_MISSING_VALUE_FIELD, STRING),
        DSL.ref(INT_TYPE_MISSING_VALUE_FIELD, INTEGER), DSL.literal(2));
    assertEquals(STRING, conv.type());
    assertTrue(conv.valueOf(valueEnv()).isMissing());
  }

  /**
   * Test crc32 with string value.
   */
  @ParameterizedTest(name = "crc({0})")
  @ValueSource(strings = {"odfe", "sql"})
  public void crc32_string_value(String value) {
    FunctionExpression crc = DSL.crc32(DSL.literal(value));
    CRC32 crc32 = new CRC32();
    crc32.update(value.getBytes());
    assertThat(
        crc.valueOf(valueEnv()),
        allOf(hasType(LONG), hasValue(crc32.getValue())));
    assertEquals(String.format("crc32(\"%s\")", value), crc.toString());
  }

  /**
   * Test crc32 with null value.
   */
  @Test
  public void crc32_null_value() {
    FunctionExpression crc = DSL.crc32(DSL.ref(STRING_TYPE_NULL_VALUE_FIELD, STRING));
    assertEquals(LONG, crc.type());
    assertTrue(crc.valueOf(valueEnv()).isNull());
  }

  /**
   * Test crc32 with missing value.
   */
  @Test
  public void crc32_missing_value() {
    FunctionExpression crc = DSL.crc32(DSL.ref(STRING_TYPE_MISSING_VALUE_FIELD, STRING));
    assertEquals(LONG, crc.type());
    assertTrue(crc.valueOf(valueEnv()).isMissing());
  }

  /**
   * Test constant e.
   */
  @Test
  public void test_e() {
    FunctionExpression e = DSL.euler();
    assertThat(e.valueOf(valueEnv()), allOf(hasType(DOUBLE), hasValue(Math.E)));
  }

  /**
   * Test exp with integer value.
   */
  @ParameterizedTest(name = "exp({0})")
  @ValueSource(ints = {-2, 2})
  public void exp_int_value(Integer value) {
    FunctionExpression exp = DSL.exp(DSL.literal(value));
    assertThat(
        exp.valueOf(valueEnv()),
        allOf(hasType(DOUBLE), hasValue(Math.exp(value))));
    assertEquals(String.format("exp(%s)", value.toString()), exp.toString());
  }

  /**
   * Test exp with long value.
   */
  @ParameterizedTest(name = "exp({0})")
  @ValueSource(longs = {-2L, 2L})
  public void exp_long_value(Long value) {
    FunctionExpression exp = DSL.exp(DSL.literal(value));
    assertThat(
        exp.valueOf(valueEnv()),
        allOf(hasType(DOUBLE), hasValue(Math.exp(value))));
    assertEquals(String.format("exp(%s)", value.toString()), exp.toString());
  }

  /**
   * Test exp with float value.
   */
  @ParameterizedTest(name = "exp({0})")
  @ValueSource(floats = {-2F, 2F})
  public void exp_float_value(Float value) {
    FunctionExpression exp = DSL.exp(DSL.literal(value));
    assertThat(
        exp.valueOf(valueEnv()),
        allOf(hasType(DOUBLE), hasValue(Math.exp(value))));
    assertEquals(String.format("exp(%s)", value.toString()), exp.toString());
  }

  /**
   * Test exp with double value.
   */
  @ParameterizedTest(name = "exp({0})")
  @ValueSource(doubles = {-2D, 2D})
  public void exp_double_value(Double value) {
    FunctionExpression exp = DSL.exp(DSL.literal(value));
    assertThat(
        exp.valueOf(valueEnv()),
        allOf(hasType(DOUBLE), hasValue(Math.exp(value))));
    assertEquals(String.format("exp(%s)", value.toString()), exp.toString());
  }

  /**
   * Test exp with null value.
   */
  @Test
  public void exp_null_value() {
    FunctionExpression exp =  DSL.exp(DSL.ref(DOUBLE_TYPE_NULL_VALUE_FIELD, DOUBLE));
    assertEquals(DOUBLE, exp.type());
    assertTrue(exp.valueOf(valueEnv()).isNull());
  }

  /**
   * Test exp with missing value.
   */
  @Test
  public void exp_missing_value() {
    FunctionExpression exp = DSL.exp(DSL.ref(DOUBLE_TYPE_MISSING_VALUE_FIELD, DOUBLE));
    assertEquals(DOUBLE, exp.type());
    assertTrue(exp.valueOf(valueEnv()).isMissing());
  }

  /**
   * Test expm1 with integer value.
   */
  @ParameterizedTest(name = "expm1({0})")
  @ValueSource(ints = {
      -1, 0, 1, Integer.MAX_VALUE, Integer.MIN_VALUE})
  public void expm1_int_value(Integer value) {
    FunctionExpression expm1 = DSL.expm1(DSL.literal(value));
    assertThat(
            expm1.valueOf(valueEnv()),
            allOf(hasType(DOUBLE), hasValue(Math.expm1(value))));
    assertEquals(String.format("expm1(%s)", value), expm1.toString());
  }

  /**
   * Test expm1 with long value.
   */
  @ParameterizedTest(name = "expm1({0})")
  @ValueSource(longs = {
      -1L, 0L, 1L, Long.MAX_VALUE, Long.MIN_VALUE})
  public void expm1_long_value(Long value) {
    FunctionExpression expm1 = DSL.expm1(DSL.literal(value));
    assertThat(
            expm1.valueOf(valueEnv()),
            allOf(hasType(DOUBLE), hasValue(Math.expm1(value))));
    assertEquals(String.format("expm1(%s)", value), expm1.toString());
  }

  /**
   * Test expm1 with float value.
   */
  @ParameterizedTest(name = "expm1({0})")
  @ValueSource(floats = {
      -1.5F, -1F, 0F, 1F, 1.5F, Float.MAX_VALUE, Float.MIN_VALUE})
  public void expm1_float_value(Float value) {
    FunctionExpression expm1 = DSL.expm1(DSL.literal(value));
    assertThat(
            expm1.valueOf(valueEnv()),
            allOf(hasType(DOUBLE), hasValue(Math.expm1(value))));
    assertEquals(String.format("expm1(%s)", value), expm1.toString());
  }

  /**
   * Test expm1 with double value.
   */
  @ParameterizedTest(name = "expm1({0})")
  @ValueSource(doubles = {
      -1.5D, -1D, 0D, 1D, 1.5D, Double.MAX_VALUE, Double.MIN_VALUE})
  public void expm1_double_value(Double value) {
    FunctionExpression expm1 = DSL.expm1(DSL.literal(value));
    assertThat(
            expm1.valueOf(valueEnv()),
            allOf(hasType(DOUBLE), hasValue(Math.expm1(value))));
    assertEquals(String.format("expm1(%s)", value), expm1.toString());
  }

  /**
   * Test expm1 with short value.
   */
  @ParameterizedTest(name = "expm1({0})")
  @ValueSource(shorts = {
      -1, 0, 1, Short.MAX_VALUE, Short.MIN_VALUE})
  public void expm1_short_value(Short value) {
    FunctionExpression expm1 = DSL.expm1(DSL.literal(value));
    assertThat(
            expm1.valueOf(valueEnv()),
            allOf(hasType(DOUBLE), hasValue(Math.expm1(value))));
    assertEquals(String.format("expm1(%s)", value), expm1.toString());
  }

  /**
   * Test expm1 with short value.
   */
  @ParameterizedTest(name = "expm1({0})")
  @ValueSource(bytes = {
      -1, 0, 1, Byte.MAX_VALUE, Byte.MIN_VALUE})
  public void expm1_byte_value(Byte value) {
    FunctionExpression expm1 = DSL.expm1(DSL.literal(value));
    assertThat(
            expm1.valueOf(valueEnv()),
            allOf(hasType(DOUBLE), hasValue(Math.expm1(value))));
    assertEquals(String.format("expm1(%s)", value), expm1.toString());
  }

  /**
   * Test floor with integer value.
   */
  @ParameterizedTest(name = "floor({0})")
  @ValueSource(ints = {-2, 2})
  public void floor_int_value(Integer value) {
    FunctionExpression floor = DSL.floor(DSL.literal(value));
    assertThat(
        floor.valueOf(valueEnv()),
        allOf(hasType(LONG), hasValue((long) Math.floor(value))));
    assertEquals(String.format("floor(%s)", value), floor.toString());
  }

  /**
   * Test floor with long value.
   */
  @ParameterizedTest(name = "floor({0})")
  @ValueSource(longs = {-2L, 2L})
  public void floor_long_value(Long value) {
    FunctionExpression floor = DSL.floor(DSL.literal(value));
    assertThat(
        floor.valueOf(valueEnv()),
        allOf(hasType(LONG), hasValue((long) Math.floor(value))));
    assertEquals(String.format("floor(%s)", value.toString()), floor.toString());
  }

  /**
   * Test floor with float value.
   */
  @ParameterizedTest(name = "floor({0})")
  @ValueSource(floats = {-2F, 2F})
  public void floor_float_value(Float value) {
    FunctionExpression floor = DSL.floor(DSL.literal(value));
    assertThat(
        floor.valueOf(valueEnv()),
        allOf(hasType(LONG), hasValue((long) Math.floor(value))));
    assertEquals(String.format("floor(%s)", value.toString()), floor.toString());
  }

  /**
   * Test floor with double value.
   */
  @ParameterizedTest(name = "floor({0})")
  @ValueSource(doubles = {-2D, 2D})
  public void floor_double_value(Double value) {
    FunctionExpression floor = DSL.floor(DSL.literal(value));
    assertThat(
        floor.valueOf(valueEnv()),
        allOf(hasType(LONG), hasValue((long) Math.floor(value))));
    assertEquals(String.format("floor(%s)", value.toString()), floor.toString());
  }

  /**
   * Test floor with null value.
   */
  @Test
  public void floor_null_value() {
    FunctionExpression floor = DSL.floor(DSL.ref(DOUBLE_TYPE_NULL_VALUE_FIELD, DOUBLE));
    assertEquals(LONG, floor.type());
    assertTrue(floor.valueOf(valueEnv()).isNull());
  }

  /**
   * Test floor with missing value.
   */
  @Test
  public void floor_missing_value() {
    FunctionExpression floor = DSL.floor(DSL.ref(DOUBLE_TYPE_MISSING_VALUE_FIELD, DOUBLE));
    assertEquals(LONG, floor.type());
    assertTrue(floor.valueOf(valueEnv()).isMissing());
  }

  /**
   * Test ln with integer value.
   */
  @ParameterizedTest(name = "ln({0})")
  @ValueSource(ints = {2, 3})
  public void ln_int_value(Integer value) {
    FunctionExpression ln = DSL.ln(DSL.literal(value));
    assertThat(
        ln.valueOf(valueEnv()),
        allOf(hasType(DOUBLE), hasValue(Math.log(value))));
    assertEquals(String.format("ln(%s)", value.toString()), ln.toString());
  }

  /**
   * Test ln with long value.
   */
  @ParameterizedTest(name = "ln({0})")
  @ValueSource(longs = {2L, 3L})
  public void ln_long_value(Long value) {
    FunctionExpression ln = DSL.ln(DSL.literal(value));
    assertThat(
        ln.valueOf(valueEnv()),
        allOf(hasType(DOUBLE), hasValue(Math.log(value))));
    assertEquals(String.format("ln(%s)", value.toString()), ln.toString());
  }

  /**
   * Test ln with float value.
   */
  @ParameterizedTest(name = "ln({0})")
  @ValueSource(floats = {2F, 3F})
  public void ln_float_value(Float value) {
    FunctionExpression ln = DSL.ln(DSL.literal(value));
    assertThat(
        ln.valueOf(valueEnv()),
        allOf(hasType(DOUBLE), hasValue(Math.log(value))));
    assertEquals(String.format("ln(%s)", value.toString()), ln.toString());
  }

  /**
   * Test ln with double value.
   */
  @ParameterizedTest(name = "ln({0})")
  @ValueSource(doubles = {2D, 3D})
  public void ln_double_value(Double value) {
    FunctionExpression ln = DSL.ln(DSL.literal(value));
    assertThat(
        ln.valueOf(valueEnv()),
        allOf(hasType(DOUBLE), hasValue(Math.log(value))));
    assertEquals(String.format("ln(%s)", value.toString()), ln.toString());
  }

  /**
   * Test ln with invalid value.
   */
  @ParameterizedTest(name = "ln({0})")
  @ValueSource(doubles = {0D, -3D})
  public void ln_invalid_value(Double value) {
    FunctionExpression ln = DSL.ln(DSL.literal(value));
    assertEquals(DOUBLE, ln.type());
    assertTrue(ln.valueOf(valueEnv()).isNull());
  }

  /**
   * Test ln with null value.
   */
  @Test
  public void ln_null_value() {
    FunctionExpression ln = DSL.ln(DSL.ref(DOUBLE_TYPE_NULL_VALUE_FIELD, DOUBLE));
    assertEquals(DOUBLE, ln.type());
    assertTrue(ln.valueOf(valueEnv()).isNull());
  }

  /**
   * Test ln with missing value.
   */
  @Test
  public void ln_missing_value() {
    FunctionExpression ln = DSL.ln(DSL.ref(DOUBLE_TYPE_MISSING_VALUE_FIELD, DOUBLE));
    assertEquals(DOUBLE, ln.type());
    assertTrue(ln.valueOf(valueEnv()).isMissing());
  }

  /**
   * Test log with 1 int argument.
   */
  @ParameterizedTest(name = "log({0})")
  @ValueSource(ints = {2, 3})
  public void log_int_value(Integer v) {
    FunctionExpression log = DSL.log(DSL.literal(v));
    assertEquals(log.type(), DOUBLE);
    assertThat(
        getDoubleValue(log.valueOf(valueEnv())),
        closeTo(Math.log(v), 0.0001)
    );
    assertEquals(String.format("log(%s)", v.toString()), log.toString());
  }

  /**
   * Test log with 1 long argument.
   */
  @ParameterizedTest(name = "log({0})")
  @ValueSource(longs = {2L, 3L})
  public void log_int_value(Long v) {
    FunctionExpression log = DSL.log(DSL.literal(v));
    assertEquals(log.type(), DOUBLE);
    assertThat(
        getDoubleValue(log.valueOf(valueEnv())),
        closeTo(Math.log(v), 0.0001)
    );
    assertEquals(String.format("log(%s)", v.toString()), log.toString());
  }

  /**
   * Test log with 1 float argument.
   */
  @ParameterizedTest(name = "log({0})")
  @ValueSource(floats = {2F, 3F})
  public void log_float_value(Float v) {
    FunctionExpression log = DSL.log(DSL.literal(v));
    assertEquals(log.type(), DOUBLE);
    assertThat(
        getDoubleValue(log.valueOf(valueEnv())),
        closeTo(Math.log(v), 0.0001)
    );
    assertEquals(String.format("log(%s)", v.toString()), log.toString());
  }

  /**
   * Test log with 1 double argument.
   */
  @ParameterizedTest(name = "log({0})")
  @ValueSource(doubles = {2D, 3D})
  public void log_double_value(Double v) {
    FunctionExpression log = DSL.log(DSL.literal(v));
    assertEquals(log.type(), DOUBLE);
    assertThat(
        getDoubleValue(log.valueOf(valueEnv())),
        closeTo(Math.log(v), 0.0001)
    );
    assertEquals(String.format("log(%s)", v.toString()), log.toString());
  }

  /**
   * Test log with 1 invalid value.
   */
  @ParameterizedTest(name = "log({0})")
  @ValueSource(doubles = {0D, -3D})
  public void log_invalid_value(Double value) {
    FunctionExpression log = DSL.log(DSL.literal(value));
    assertEquals(DOUBLE, log.type());
    assertTrue(log.valueOf(valueEnv()).isNull());
  }

  /**
   * Test log with 1 null value argument.
   */
  @Test
  public void log_null_value() {
    FunctionExpression log = DSL.log(
        DSL.ref(DOUBLE_TYPE_NULL_VALUE_FIELD, DOUBLE));
    assertEquals(DOUBLE, log.type());
    assertTrue(log.valueOf(valueEnv()).isNull());
  }

  /**
   * Test log with 1 missing value argument.
   */
  @Test
  public void log_missing_value() {
    FunctionExpression log = DSL.log(
        DSL.ref(DOUBLE_TYPE_MISSING_VALUE_FIELD, DOUBLE));
    assertEquals(DOUBLE, log.type());
    assertTrue(log.valueOf(valueEnv()).isMissing());
  }

  /**
   * Test log with 2 int arguments.
   */
  @ParameterizedTest(name = "log({0}, {1})")
  @MethodSource("testLogIntegerArguments")
  public void log_two_int_value(Integer v1, Integer v2) {
    FunctionExpression log = DSL.log(DSL.literal(v1), DSL.literal(v2));
    assertEquals(log.type(), DOUBLE);
    assertThat(
        getDoubleValue(log.valueOf(valueEnv())),
        closeTo(Math.log(v2) / Math.log(v1), 0.0001));
    assertEquals(String.format("log(%s, %s)", v1.toString(), v2.toString()), log.toString());
  }

  /**
   * Test log with 2 long arguments.
   */
  @ParameterizedTest(name = "log({0}, {1})")
  @MethodSource("testLogLongArguments")
  public void log_two_long_value(Long v1, Long v2) {
    FunctionExpression log = DSL.log(DSL.literal(v1), DSL.literal(v2));
    assertEquals(log.type(), DOUBLE);
    assertThat(
        getDoubleValue(log.valueOf(valueEnv())),
        closeTo(Math.log(v2) / Math.log(v1), 0.0001));
    assertEquals(String.format("log(%s, %s)", v1.toString(), v2.toString()), log.toString());
  }

  /**
   * Test log with 2 float arguments.
   */
  @ParameterizedTest(name = "log({0}, {1})")
  @MethodSource("testLogFloatArguments")
  public void log_two_double_value(Float v1, Float v2) {
    FunctionExpression log = DSL.log(DSL.literal(v1), DSL.literal(v2));
    assertEquals(log.type(), DOUBLE);
    assertThat(
        getDoubleValue(log.valueOf(valueEnv())),
        closeTo(Math.log(v2) / Math.log(v1), 0.0001));
    assertEquals(String.format("log(%s, %s)", v1.toString(), v2.toString()), log.toString());
  }

  /**
   * Test log with 2 double arguments.
   */
  @ParameterizedTest(name = "log({0}, {1})")
  @MethodSource("testLogDoubleArguments")
  public void log_two_double_value(Double v1, Double v2) {
    FunctionExpression log = DSL.log(DSL.literal(v1), DSL.literal(v2));
    assertEquals(log.type(), DOUBLE);
    assertThat(
        getDoubleValue(log.valueOf(valueEnv())),
        closeTo(Math.log(v2) / Math.log(v1), 0.0001));
    assertEquals(String.format("log(%s, %s)", v1.toString(), v2.toString()), log.toString());
  }

  /**
   * Test log with 2 invalid double arguments.
   */
  @ParameterizedTest(name = "log({0}, {2})")
  @MethodSource("testLogInvalidDoubleArguments")
  public void log_two_invalid_double_value(Double v1, Double v2) {
    FunctionExpression log = DSL.log(DSL.literal(v1), DSL.literal(v2));
    assertEquals(log.type(), DOUBLE);
    assertTrue(log.valueOf(valueEnv()).isNull());
  }

  /**
   * Test log with 2 null value arguments.
   */
  @Test
  public void log_two_null_value() {
    FunctionExpression log = DSL.log(
        DSL.ref(DOUBLE_TYPE_NULL_VALUE_FIELD, DOUBLE), DSL.literal(2D));
    assertEquals(DOUBLE, log.type());
    assertTrue(log.valueOf(valueEnv()).isNull());

    log = DSL.log(DSL.literal(2D), DSL.ref(DOUBLE_TYPE_NULL_VALUE_FIELD, DOUBLE));
    assertEquals(DOUBLE, log.type());
    assertTrue(log.valueOf(valueEnv()).isNull());

    log = DSL.log(
        DSL.ref(DOUBLE_TYPE_NULL_VALUE_FIELD, DOUBLE),
        DSL.ref(DOUBLE_TYPE_NULL_VALUE_FIELD, DOUBLE));
    assertEquals(DOUBLE, log.type());
    assertTrue(log.valueOf(valueEnv()).isNull());
  }

  /**
   * Test log with 2 missing value arguments.
   */
  @Test
  public void log_two_missing_value() {
    FunctionExpression log = DSL.log(
        DSL.ref(DOUBLE_TYPE_MISSING_VALUE_FIELD, DOUBLE), DSL.literal(2D));
    assertEquals(DOUBLE, log.type());
    assertTrue(log.valueOf(valueEnv()).isMissing());

    log = DSL.log(DSL.literal(2D), DSL.ref(DOUBLE_TYPE_MISSING_VALUE_FIELD, DOUBLE));
    assertEquals(DOUBLE, log.type());
    assertTrue(log.valueOf(valueEnv()).isMissing());

    log = DSL.log(
        DSL.ref(DOUBLE_TYPE_MISSING_VALUE_FIELD, DOUBLE),
        DSL.ref(DOUBLE_TYPE_MISSING_VALUE_FIELD, DOUBLE));
    assertEquals(DOUBLE, log.type());
    assertTrue(log.valueOf(valueEnv()).isMissing());
  }

  /**
   * Test log with null and missing value arguments.
   */
  @Test
  public void log_null_missing() {
    FunctionExpression log = DSL.log(
        DSL.ref(DOUBLE_TYPE_NULL_VALUE_FIELD, DOUBLE),
        DSL.ref(DOUBLE_TYPE_MISSING_VALUE_FIELD, DOUBLE));
    assertEquals(DOUBLE, log.type());
    assertTrue(log.valueOf(valueEnv()).isMissing());

    log = DSL.log(
        DSL.ref(DOUBLE_TYPE_MISSING_VALUE_FIELD, DOUBLE),
        DSL.ref(DOUBLE_TYPE_NULL_VALUE_FIELD, DOUBLE));
    assertEquals(DOUBLE, log.type());
    assertTrue(log.valueOf(valueEnv()).isMissing());
  }

  /**
   * Test log10 with int value.
   */
  @ParameterizedTest(name = "log10({0})")
  @ValueSource(ints = {2, 3})
  public void log10_int_value(Integer v) {
    FunctionExpression log = DSL.log10(DSL.literal(v));
    assertEquals(log.type(), DOUBLE);
    assertThat(
        getDoubleValue(log.valueOf(valueEnv())),
        closeTo(Math.log10(v), 0.0001)
    );
    assertEquals(String.format("log10(%s)", v.toString()), log.toString());
  }

  /**
   * Test log10 with long value.
   */
  @ParameterizedTest(name = "log10({0})")
  @ValueSource(longs = {2L, 3L})
  public void log10_long_value(Long v) {
    FunctionExpression log = DSL.log10(DSL.literal(v));
    assertEquals(log.type(), DOUBLE);
    assertThat(
        getDoubleValue(log.valueOf(valueEnv())),
        closeTo(Math.log10(v), 0.0001)
    );
    assertEquals(String.format("log10(%s)", v.toString()), log.toString());
  }

  /**
   * Test log10 with float value.
   */
  @ParameterizedTest(name = "log10({0})")
  @ValueSource(floats = {2F, 3F})
  public void log10_float_value(Float v) {
    FunctionExpression log = DSL.log10(DSL.literal(v));
    assertEquals(log.type(), DOUBLE);
    assertThat(
        getDoubleValue(log.valueOf(valueEnv())),
        closeTo(Math.log10(v), 0.0001)
    );
    assertEquals(String.format("log10(%s)", v.toString()), log.toString());
  }

  /**
   * Test log10 with int value.
   */
  @ParameterizedTest(name = "log10({0})")
  @ValueSource(doubles = {2D, 3D})
  public void log10_double_value(Double v) {
    FunctionExpression log = DSL.log10(DSL.literal(v));
    assertEquals(log.type(), DOUBLE);
    assertThat(
        getDoubleValue(log.valueOf(valueEnv())),
        closeTo(Math.log10(v), 0.0001)
    );
    assertEquals(String.format("log10(%s)", v.toString()), log.toString());
  }

  /**
   * Test log10 with 1 invalid double argument.
   */
  @ParameterizedTest(name = "log10({0})")
  @ValueSource(doubles = {0D, -3D})
  public void log10_two_invalid_value(Double v) {
    FunctionExpression log = DSL.log10(DSL.literal(v));
    assertEquals(log.type(), DOUBLE);
    assertTrue(log.valueOf(valueEnv()).isNull());
  }

  /**
   * Test log10 with null value.
   */
  @Test
  public void log10_null_value() {
    FunctionExpression log = DSL.log10(
        DSL.ref(DOUBLE_TYPE_NULL_VALUE_FIELD, DOUBLE));
    assertEquals(DOUBLE, log.type());
    assertTrue(log.valueOf(valueEnv()).isNull());
  }

  /**
   * Test log10 with missing value.
   */
  @Test
  public void log10_missing_value() {
    FunctionExpression log = DSL.log10(
        DSL.ref(DOUBLE_TYPE_MISSING_VALUE_FIELD, DOUBLE));
    assertEquals(DOUBLE, log.type());
    assertTrue(log.valueOf(valueEnv()).isMissing());
  }

  /**
   * Test log2 with int value.
   */
  @ParameterizedTest(name = "log10({0})")
  @ValueSource(ints = {2, 3})
  public void log2_int_value(Integer v) {
    FunctionExpression log = DSL.log2(DSL.literal(v));
    assertEquals(log.type(), DOUBLE);
    assertThat(
        getDoubleValue(log.valueOf(valueEnv())),
        closeTo(Math.log(v) / Math.log(2), 0.0001)
    );
    assertEquals(String.format("log2(%s)", v.toString()), log.toString());
  }

  /**
   * Test log2 with long value.
   */
  @ParameterizedTest(name = "log10({0})")
  @ValueSource(longs = {2L, 3L})
  public void log2_long_value(Long v) {
    FunctionExpression log = DSL.log2(DSL.literal(v));
    assertEquals(log.type(), DOUBLE);
    assertThat(
        getDoubleValue(log.valueOf(valueEnv())),
        closeTo(Math.log(v) / Math.log(2), 0.0001)
    );
    assertEquals(String.format("log2(%s)", v.toString()), log.toString());
  }

  /**
   * Test log2 with float value.
   */
  @ParameterizedTest(name = "log10({0})")
  @ValueSource(floats = {2F, 3F})
  public void log2_float_value(Float v) {
    FunctionExpression log = DSL.log2(DSL.literal(v));
    assertEquals(log.type(), DOUBLE);
    assertThat(
        getDoubleValue(log.valueOf(valueEnv())),
        closeTo(Math.log(v) / Math.log(2), 0.0001)
    );
    assertEquals(String.format("log2(%s)", v.toString()), log.toString());
  }

  /**
   * Test log2 with double value.
   */
  @ParameterizedTest(name = "log10({0})")
  @ValueSource(doubles = {2D, 3D})
  public void log2_double_value(Double v) {
    FunctionExpression log = DSL.log2(DSL.literal(v));
    assertEquals(log.type(), DOUBLE);
    assertThat(
        getDoubleValue(log.valueOf(valueEnv())),
        closeTo(Math.log(v) / Math.log(2), 0.0001)
    );
    assertEquals(String.format("log2(%s)", v.toString()), log.toString());
  }

  /**
   * Test log2 with an invalid double value.
   */
  @ParameterizedTest(name = "log2({0})")
  @ValueSource(doubles = {0D, -2D})
  public void log2_invalid_double_value(Double v) {
    FunctionExpression log = DSL.log2(DSL.literal(v));
    assertEquals(log.type(), DOUBLE);
    assertTrue(log.valueOf(valueEnv()).isNull());
  }

  /**
   * Test log2 with null value.
   */
  @Test
  public void log2_null_value() {
    FunctionExpression log = DSL.log2(
        DSL.ref(DOUBLE_TYPE_NULL_VALUE_FIELD, DOUBLE));
    assertEquals(DOUBLE, log.type());
    assertTrue(log.valueOf(valueEnv()).isNull());
  }

  /**
   * Test log2 with missing value.
   */
  @Test
  public void log2_missing_value() {
    FunctionExpression log = DSL.log2(
        DSL.ref(DOUBLE_TYPE_MISSING_VALUE_FIELD, DOUBLE));
    assertEquals(DOUBLE, log.type());
    assertTrue(log.valueOf(valueEnv()).isMissing());
  }

  /**
   * Test mod with byte value.
   */
  @ParameterizedTest(name = "mod({0}, {1})")
  @MethodSource("testLogByteArguments")
  public void mod_byte_value(Byte v1, Byte v2) {
    FunctionExpression mod = DSL.mod(DSL.literal(v1), DSL.literal(v2));

    assertThat(
        mod.valueOf(valueEnv()),
        allOf(hasType(BYTE), hasValue(Integer.valueOf(v1 % v2).byteValue())));
    assertEquals(String.format("mod(%s, %s)", v1, v2), mod.toString());

    mod = DSL.mod(DSL.literal(v1), DSL.literal(new ExprByteValue(0)));
    assertEquals(BYTE, mod.type());
    assertTrue(mod.valueOf(valueEnv()).isNull());
  }

  /**
   * Test mod with short value.
   */
  @ParameterizedTest(name = "mod({0}, {1})")
  @MethodSource("testLogShortArguments")
  public void mod_short_value(Short v1, Short v2) {
    FunctionExpression mod = DSL.mod(DSL.literal(v1), DSL.literal(v2));

    assertThat(
        mod.valueOf(valueEnv()),
        allOf(hasType(SHORT),
            hasValue(Integer.valueOf(v1 % v2).shortValue())));
    assertEquals(String.format("mod(%s, %s)", v1, v2), mod.toString());

    mod = DSL.mod(DSL.literal(v1), DSL.literal(new ExprShortValue(0)));
    assertEquals(SHORT, mod.type());
    assertTrue(mod.valueOf(valueEnv()).isNull());
  }

  /**
   * Test mod with integer value.
   */
  @ParameterizedTest(name = "mod({0}, {1})")
  @MethodSource("testLogIntegerArguments")
  public void mod_int_value(Integer v1, Integer v2) {
    FunctionExpression mod = DSL.mod(DSL.literal(v1), DSL.literal(v2));
    assertThat(
        mod.valueOf(valueEnv()),
        allOf(hasType(INTEGER), hasValue(v1 % v2)));
    assertEquals(String.format("mod(%s, %s)", v1, v2), mod.toString());

    mod = DSL.mod(DSL.literal(v1), DSL.literal(0));
    assertEquals(INTEGER, mod.type());
    assertTrue(mod.valueOf(valueEnv()).isNull());
  }

  /**
   * Test mod with long value.
   */
  @ParameterizedTest(name = "mod({0}, {1})")
  @MethodSource("testLogLongArguments")
  public void mod_long_value(Long v1, Long v2) {
    FunctionExpression mod = DSL.mod(DSL.literal(v1), DSL.literal(v2));
    assertThat(
        mod.valueOf(valueEnv()),
        allOf(hasType(LONG), hasValue(v1 % v2)));
    assertEquals(String.format("mod(%s, %s)", v1, v2), mod.toString());

    mod = DSL.mod(DSL.literal(v1), DSL.literal(0));
    assertEquals(LONG, mod.type());
    assertTrue(mod.valueOf(valueEnv()).isNull());
  }

  /**
   * Test mod with long value.
   */
  @ParameterizedTest(name = "mod({0}, {1})")
  @MethodSource("testLogFloatArguments")
  public void mod_float_value(Float v1, Float v2) {
    FunctionExpression mod = DSL.mod(DSL.literal(v1), DSL.literal(v2));
    assertThat(
        mod.valueOf(valueEnv()),
        allOf(hasType(FLOAT), hasValue(v1 % v2)));
    assertEquals(String.format("mod(%s, %s)", v1, v2), mod.toString());

    mod = DSL.mod(DSL.literal(v1), DSL.literal(0));
    assertEquals(FLOAT, mod.type());
    assertTrue(mod.valueOf(valueEnv()).isNull());
  }

  /**
   * Test mod with double value.
   */
  @ParameterizedTest(name = "mod({0}, {1})")
  @MethodSource("testLogDoubleArguments")
  public void mod_double_value(Double v1, Double v2) {
    FunctionExpression mod = DSL.mod(DSL.literal(v1), DSL.literal(v2));
    assertThat(
        mod.valueOf(valueEnv()),
        allOf(hasType(DOUBLE), hasValue(v1 % v2)));
    assertEquals(String.format("mod(%s, %s)", v1, v2), mod.toString());

    mod = DSL.mod(DSL.literal(v1), DSL.literal(0));
    assertEquals(DOUBLE, mod.type());
    assertTrue(mod.valueOf(valueEnv()).isNull());
  }

  /**
   * Test mod with null value.
   */
  @Test
  public void mod_null_value() {
    FunctionExpression mod = DSL.mod(DSL.ref(INT_TYPE_NULL_VALUE_FIELD, INTEGER), DSL.literal(1));
    assertEquals(INTEGER, mod.type());
    assertTrue(mod.valueOf(valueEnv()).isNull());

    mod = DSL.mod(DSL.literal(1), DSL.ref(INT_TYPE_NULL_VALUE_FIELD, INTEGER));
    assertEquals(INTEGER, mod.type());
    assertTrue(mod.valueOf(valueEnv()).isNull());

    mod = DSL.mod(
        DSL.ref(INT_TYPE_NULL_VALUE_FIELD, INTEGER), DSL.ref(INT_TYPE_NULL_VALUE_FIELD, INTEGER));
    assertEquals(INTEGER, mod.type());
    assertTrue(mod.valueOf(valueEnv()).isNull());
  }

  /**
   * Test mod with missing value.
   */
  @Test
  public void mod_missing_value() {
    FunctionExpression mod =
        DSL.mod(DSL.ref(INT_TYPE_MISSING_VALUE_FIELD, INTEGER), DSL.literal(1));
    assertEquals(INTEGER, mod.type());
    assertTrue(mod.valueOf(valueEnv()).isMissing());

    mod = DSL.mod(DSL.literal(1), DSL.ref(INT_TYPE_MISSING_VALUE_FIELD, INTEGER));
    assertEquals(INTEGER, mod.type());
    assertTrue(mod.valueOf(valueEnv()).isMissing());

    mod = DSL.mod(
        DSL.ref(INT_TYPE_MISSING_VALUE_FIELD, INTEGER),
        DSL.ref(INT_TYPE_MISSING_VALUE_FIELD, INTEGER));
    assertEquals(INTEGER, mod.type());
    assertTrue(mod.valueOf(valueEnv()).isMissing());
  }

  /**
   * Test mod with null and missing values.
   */
  @Test
  public void mod_null_missing() {
    FunctionExpression mod = DSL.mod(DSL.ref(INT_TYPE_MISSING_VALUE_FIELD, INTEGER),
        DSL.ref(INT_TYPE_NULL_VALUE_FIELD, INTEGER));
    assertEquals(INTEGER, mod.type());
    assertTrue(mod.valueOf(valueEnv()).isMissing());

    mod = DSL.mod(DSL.ref(INT_TYPE_NULL_VALUE_FIELD, INTEGER),
        DSL.ref(INT_TYPE_MISSING_VALUE_FIELD, INTEGER));
    assertEquals(INTEGER, mod.type());
    assertTrue(mod.valueOf(valueEnv()).isMissing());
  }

  /**
   * Test pow/power with short value.
   */
  @ParameterizedTest(name = "pow({0}, {1}")
  @MethodSource("testLogShortArguments")
  public void pow_short_value(Short v1, Short v2) {
    FunctionExpression pow = DSL.pow(DSL.literal(v1), DSL.literal(v2));
    assertThat(
        pow.valueOf(valueEnv()),
        allOf(hasType(DOUBLE), hasValue(Math.pow(v1, v2))));
    assertEquals(String.format("pow(%s, %s)", v1, v2), pow.toString());

    FunctionExpression power =
        DSL.power(DSL.literal(v1), DSL.literal(v2));
    assertThat(
        power.valueOf(valueEnv()),
        allOf(hasType(DOUBLE), hasValue(Math.pow(v1, v2))));
    assertEquals(String.format("pow(%s, %s)", v1, v2), pow.toString());
  }

  /**
   * Test pow/power with integer value.
   */
  @ParameterizedTest(name = "pow({0}, {1}")
  @MethodSource("testLogIntegerArguments")
  public void pow_int_value(Integer v1, Integer v2) {
    FunctionExpression pow = DSL.pow(DSL.literal(v1), DSL.literal(v2));
    assertThat(
        pow.valueOf(valueEnv()),
        allOf(hasType(DOUBLE), hasValue(Math.pow(v1, v2))));
    assertEquals(String.format("pow(%s, %s)", v1, v2), pow.toString());

    FunctionExpression power = DSL.power(DSL.literal(v1), DSL.literal(v2));
    assertThat(
        power.valueOf(valueEnv()),
        allOf(hasType(DOUBLE), hasValue(Math.pow(v1, v2))));
    assertEquals(String.format("pow(%s, %s)", v1, v2), pow.toString());
  }

  /**
   * Test pow/power with long value.
   */
  @ParameterizedTest(name = "pow({0}, {1}")
  @MethodSource("testLogLongArguments")
  public void pow_long_value(Long v1, Long v2) {
    FunctionExpression pow = DSL.pow(DSL.literal(v1), DSL.literal(v2));
    assertThat(
        pow.valueOf(valueEnv()),
        allOf(hasType(DOUBLE), hasValue(Math.pow(v1, v2))));
    assertEquals(String.format("pow(%s, %s)", v1, v2), pow.toString());

    FunctionExpression power = DSL.power(DSL.literal(v1), DSL.literal(v2));
    assertThat(
        power.valueOf(valueEnv()),
        allOf(hasType(DOUBLE), hasValue(Math.pow(v1, v2))));
    assertEquals(String.format("pow(%s, %s)", v1, v2), pow.toString());
  }

  /**
   * Test pow/power with float value.
   */
  @ParameterizedTest(name = "pow({0}, {1}")
  @MethodSource("testLogFloatArguments")
  public void pow_float_value(Float v1, Float v2) {
    FunctionExpression pow = DSL.pow(DSL.literal(v1), DSL.literal(v2));
    assertThat(
        pow.valueOf(valueEnv()),
        allOf(hasType(DOUBLE), hasValue(Math.pow(v1, v2))));
    assertEquals(String.format("pow(%s, %s)", v1, v2), pow.toString());

    FunctionExpression power = DSL.power(DSL.literal(v1), DSL.literal(v2));
    assertThat(
        power.valueOf(valueEnv()),
        allOf(hasType(DOUBLE), hasValue(Math.pow(v1, v2))));
    assertEquals(String.format("pow(%s, %s)", v1, v2), pow.toString());
  }

  /**
   * Test pow/power with double value.
   */
  @ParameterizedTest(name = "pow({0}, {1}")
  @MethodSource("testLogDoubleArguments")
  public void pow_double_value(Double v1, Double v2) {
    FunctionExpression pow = DSL.pow(DSL.literal(v1), DSL.literal(v2));
    assertThat(
        pow.valueOf(valueEnv()),
        allOf(hasType(DOUBLE), hasValue(Math.pow(v1, v2))));
    assertEquals(String.format("pow(%s, %s)", v1, v2), pow.toString());

    FunctionExpression power = DSL.power(DSL.literal(v1), DSL.literal(v2));
    assertThat(
        power.valueOf(valueEnv()),
        allOf(hasType(DOUBLE), hasValue(Math.pow(v1, v2))));
    assertEquals(String.format("pow(%s, %s)", v1, v2), pow.toString());
  }

  /**
   * Test pow/power with null value.
   */
  @Test
  public void pow_null_value() {
    FunctionExpression pow = DSL.pow(DSL.ref(INT_TYPE_NULL_VALUE_FIELD, INTEGER), DSL.literal(1));
    assertEquals(DOUBLE, pow.type());
    assertTrue(pow.valueOf(valueEnv()).isNull());

    DSL.pow(DSL.literal(1), DSL.ref(INT_TYPE_NULL_VALUE_FIELD, INTEGER));
    assertEquals(DOUBLE, pow.type());
    assertTrue(pow.valueOf(valueEnv()).isNull());

    DSL.pow(
        DSL.ref(INT_TYPE_NULL_VALUE_FIELD, INTEGER), DSL.ref(INT_TYPE_NULL_VALUE_FIELD, INTEGER));
    assertEquals(DOUBLE, pow.type());
    assertTrue(pow.valueOf(valueEnv()).isNull());

    FunctionExpression power =
        DSL.power(DSL.ref(INT_TYPE_NULL_VALUE_FIELD, INTEGER), DSL.literal(1));
    assertEquals(DOUBLE, power.type());
    assertTrue(power.valueOf(valueEnv()).isNull());

    power = DSL.power(DSL.literal(1), DSL.ref(INT_TYPE_NULL_VALUE_FIELD, INTEGER));
    assertEquals(DOUBLE, power.type());
    assertTrue(power.valueOf(valueEnv()).isNull());

    power = DSL.power(
        DSL.ref(INT_TYPE_NULL_VALUE_FIELD, INTEGER), DSL.ref(INT_TYPE_NULL_VALUE_FIELD, INTEGER));
    assertEquals(DOUBLE, power.type());
    assertTrue(power.valueOf(valueEnv()).isNull());
  }

  /**
   * Test pow/power with missing value.
   */
  @Test
  public void pow_missing_value() {
    FunctionExpression pow =
        DSL.pow(DSL.ref(INT_TYPE_MISSING_VALUE_FIELD, INTEGER), DSL.literal(1));
    assertEquals(DOUBLE, pow.type());
    assertTrue(pow.valueOf(valueEnv()).isMissing());

    DSL.pow(DSL.literal(1), DSL.ref(INT_TYPE_MISSING_VALUE_FIELD, INTEGER));
    assertEquals(DOUBLE, pow.type());
    assertTrue(pow.valueOf(valueEnv()).isMissing());

    DSL.pow(DSL.ref(INT_TYPE_MISSING_VALUE_FIELD, INTEGER),
        DSL.ref(INT_TYPE_MISSING_VALUE_FIELD, INTEGER));
    assertEquals(DOUBLE, pow.type());
    assertTrue(pow.valueOf(valueEnv()).isMissing());

    FunctionExpression power =
        DSL.power(DSL.ref(INT_TYPE_MISSING_VALUE_FIELD, INTEGER), DSL.literal(1));
    assertEquals(DOUBLE, power.type());
    assertTrue(power.valueOf(valueEnv()).isMissing());

    power = DSL.power(DSL.literal(1), DSL.ref(INT_TYPE_MISSING_VALUE_FIELD, INTEGER));
    assertEquals(DOUBLE, power.type());
    assertTrue(power.valueOf(valueEnv()).isMissing());

    power = DSL.power(DSL.ref(INT_TYPE_MISSING_VALUE_FIELD, INTEGER),
        DSL.ref(INT_TYPE_MISSING_VALUE_FIELD, INTEGER));
    assertEquals(DOUBLE, power.type());
    assertTrue(power.valueOf(valueEnv()).isMissing());
  }

  /**
   * Test pow/power with null and missing values.
   */
  @Test
  public void pow_null_missing() {
    FunctionExpression pow = DSL.pow(
        DSL.ref(INT_TYPE_NULL_VALUE_FIELD, INTEGER),
        DSL.ref(INT_TYPE_MISSING_VALUE_FIELD, INTEGER));
    assertEquals(DOUBLE, pow.type());
    assertTrue(pow.valueOf(valueEnv()).isMissing());

    pow = DSL.pow(
        DSL.ref(INT_TYPE_MISSING_VALUE_FIELD, INTEGER),
        DSL.ref(INT_TYPE_NULL_VALUE_FIELD, INTEGER));
    assertEquals(DOUBLE, pow.type());
    assertTrue(pow.valueOf(valueEnv()).isMissing());

    FunctionExpression power = DSL.power(
        DSL.ref(INT_TYPE_NULL_VALUE_FIELD, INTEGER),
        DSL.ref(INT_TYPE_MISSING_VALUE_FIELD, INTEGER));
    assertEquals(DOUBLE, power.type());
    assertTrue(power.valueOf(valueEnv()).isMissing());

    power = DSL.power(
        DSL.ref(INT_TYPE_MISSING_VALUE_FIELD, INTEGER),
        DSL.ref(INT_TYPE_NULL_VALUE_FIELD, INTEGER));
    assertEquals(DOUBLE, power.type());
    assertTrue(power.valueOf(valueEnv()).isMissing());
  }

  /**
   * Test round with integer value.
   */
  @ParameterizedTest(name = "round({0}")
  @ValueSource(ints = {21, -21})
  public void round_int_value(Integer value) {
    FunctionExpression round = DSL.round(DSL.literal(value));
    assertThat(
        round.valueOf(valueEnv()),
        allOf(hasType(LONG), hasValue((long) Math.round(value))));
    assertEquals(String.format("round(%s)", value), round.toString());

    round = DSL.round(DSL.literal(value), DSL.literal(1));
    assertThat(
        round.valueOf(valueEnv()),
        allOf(hasType(LONG), hasValue(
            new BigDecimal(value).setScale(1, RoundingMode.HALF_UP).longValue())));
    assertEquals(String.format("round(%s, 1)", value), round.toString());

    round = DSL.round(DSL.literal(value), DSL.literal(-1));
    assertThat(
        round.valueOf(valueEnv()),
        allOf(hasType(LONG), hasValue(
            new BigDecimal(value).setScale(-1, RoundingMode.HALF_UP).longValue())));
    assertEquals(String.format("round(%s, -1)", value), round.toString());
  }

  /**
   * Test round with long value.
   */
  @ParameterizedTest(name = "round({0}")
  @ValueSource(longs = {21L, -21L})
  public void round_long_value(Long value) {
    FunctionExpression round = DSL.round(DSL.literal(value));
    assertThat(
        round.valueOf(valueEnv()),
        allOf(hasType(LONG), hasValue((long) Math.round(value))));
    assertEquals(String.format("round(%s)", value), round.toString());

    round = DSL.round(DSL.literal(value), DSL.literal(1));
    assertThat(
        round.valueOf(valueEnv()),
        allOf(hasType(LONG), hasValue(
            new BigDecimal(value).setScale(1, RoundingMode.HALF_UP).longValue())));
    assertEquals(String.format("round(%s, 1)", value), round.toString());

    round = DSL.round(DSL.literal(value), DSL.literal(-1));
    assertThat(
        round.valueOf(valueEnv()),
        allOf(hasType(LONG), hasValue(
            new BigDecimal(value).setScale(-1, RoundingMode.HALF_UP).longValue())));
    assertEquals(String.format("round(%s, -1)", value), round.toString());
  }

  /**
   * Test round with float value.
   */
  @ParameterizedTest(name = "round({0}")
  @ValueSource(floats = {21F, -21F})
  public void round_float_value(Float value) {
    FunctionExpression round = DSL.round(DSL.literal(value));
    assertThat(
        round.valueOf(valueEnv()),
        allOf(hasType(DOUBLE), hasValue((double) Math.round(value))));
    assertEquals(String.format("round(%s)", value), round.toString());

    round = DSL.round(DSL.literal(value), DSL.literal(1));
    assertThat(
        round.valueOf(valueEnv()),
        allOf(hasType(DOUBLE), hasValue(
            new BigDecimal(value).setScale(1, RoundingMode.HALF_UP).doubleValue())));
    assertEquals(String.format("round(%s, 1)", value), round.toString());

    round = DSL.round(DSL.literal(value), DSL.literal(-1));
    assertThat(
        round.valueOf(valueEnv()),
        allOf(hasType(DOUBLE), hasValue(
            new BigDecimal(value).setScale(-1, RoundingMode.HALF_UP).doubleValue())));
    assertEquals(String.format("round(%s, -1)", value), round.toString());
  }

  /**
   * Test round with double value.
   */
  @ParameterizedTest(name = "round({0}")
  @ValueSource(doubles = {21D, -21D})
  public void round_double_value(Double value) {
    FunctionExpression round = DSL.round(DSL.literal(value));
    assertThat(
        round.valueOf(valueEnv()),
        allOf(hasType(DOUBLE), hasValue((double) Math.round(value))));
    assertEquals(String.format("round(%s)", value), round.toString());

    round = DSL.round(DSL.literal(value), DSL.literal(1));
    assertThat(
        round.valueOf(valueEnv()),
        allOf(hasType(DOUBLE), hasValue(
            new BigDecimal(value).setScale(1, RoundingMode.HALF_UP).doubleValue())));
    assertEquals(String.format("round(%s, 1)", value), round.toString());

    round = DSL.round(DSL.literal(value), DSL.literal(-1));
    assertThat(
        round.valueOf(valueEnv()),
        allOf(hasType(DOUBLE), hasValue(
            new BigDecimal(value).setScale(-1, RoundingMode.HALF_UP).doubleValue())));
    assertEquals(String.format("round(%s, -1)", value), round.toString());
  }

  /**
   * Test round with null value.
   */
  @Test
  public void round_null_value() {
    FunctionExpression round = DSL.round(DSL.ref(INT_TYPE_NULL_VALUE_FIELD, INTEGER));
    assertEquals(LONG, round.type());
    assertTrue(round.valueOf(valueEnv()).isNull());

    round = DSL.round(DSL.ref(INT_TYPE_NULL_VALUE_FIELD, INTEGER), DSL.literal(1));
    assertEquals(LONG, round.type());
    assertTrue(round.valueOf(valueEnv()).isNull());

    round = DSL.round(DSL.literal(1), DSL.ref(INT_TYPE_NULL_VALUE_FIELD, INTEGER));
    assertEquals(LONG, round.type());
    assertTrue(round.valueOf(valueEnv()).isNull());
  }

  /**
   * Test round with null value.
   */
  @Test
  public void round_missing_value() {
    FunctionExpression round = DSL.round(DSL.ref(INT_TYPE_MISSING_VALUE_FIELD, INTEGER));
    assertEquals(LONG, round.type());
    assertTrue(round.valueOf(valueEnv()).isMissing());

    round = DSL.round(DSL.ref(INT_TYPE_MISSING_VALUE_FIELD, INTEGER), DSL.literal(1));
    assertEquals(LONG, round.type());
    assertTrue(round.valueOf(valueEnv()).isMissing());

    round = DSL.round(DSL.literal(1), DSL.ref(INT_TYPE_MISSING_VALUE_FIELD, INTEGER));
    assertEquals(LONG, round.type());
    assertTrue(round.valueOf(valueEnv()).isMissing());
  }

  /**
   * Test round with null and missing values.
   */
  @Test
  public void round_null_missing() {
    FunctionExpression round = DSL.round(
        DSL.ref(INT_TYPE_NULL_VALUE_FIELD, INTEGER),
        DSL.ref(INT_TYPE_MISSING_VALUE_FIELD, INTEGER));
    assertEquals(LONG, round.type());
    assertTrue(round.valueOf(valueEnv()).isMissing());

    round = DSL.round(
        DSL.ref(INT_TYPE_MISSING_VALUE_FIELD, INTEGER),
        DSL.ref(INT_TYPE_NULL_VALUE_FIELD, INTEGER));
    assertEquals(LONG, round.type());
    assertTrue(round.valueOf(valueEnv()).isMissing());
  }

  /**
   * Test sign with integer value.
   */
  @ParameterizedTest(name = "sign({0})")
  @ValueSource(ints = {2, -2})
  public void sign_int_value(Integer value) {
    FunctionExpression sign = DSL.sign(DSL.literal(value));
    assertThat(
        sign.valueOf(valueEnv()),
        allOf(hasType(INTEGER), hasValue((int) Math.signum(value))));
    assertEquals(String.format("sign(%s)", value), sign.toString());
  }

  /**
   * Test sign with long value.
   */
  @ParameterizedTest(name = "sign({0})")
  @ValueSource(longs = {2L, -2L})
  public void sign_long_value(Long value) {
    FunctionExpression sign = DSL.sign(DSL.literal(value));
    assertThat(
        sign.valueOf(valueEnv()),
        allOf(hasType(INTEGER), hasValue((int) Math.signum(value))));
    assertEquals(String.format("sign(%s)", value), sign.toString());
  }

  /**
   * Test sign with float value.
   */
  @ParameterizedTest(name = "sign({0})")
  @ValueSource(floats = {2F, -2F})
  public void sign_float_value(Float value) {
    FunctionExpression sign = DSL.sign(DSL.literal(value));
    assertThat(
        sign.valueOf(valueEnv()),
        allOf(hasType(INTEGER), hasValue((int) Math.signum(value))));
    assertEquals(String.format("sign(%s)", value), sign.toString());
  }

  /**
   * Test sign with double value.
   */
  @ParameterizedTest(name = "sign({0})")
  @ValueSource(doubles = {2, -2})
  public void sign_double_value(Double value) {
    FunctionExpression sign = DSL.sign(DSL.literal(value));
    assertThat(
        sign.valueOf(valueEnv()),
        allOf(hasType(INTEGER), hasValue((int) Math.signum(value))));
    assertEquals(String.format("sign(%s)", value), sign.toString());
  }

  /**
   * Test sign with null value.
   */
  @Test
  public void sign_null_value() {
    FunctionExpression sign = DSL.sign(DSL.ref(INT_TYPE_NULL_VALUE_FIELD, INTEGER));
    assertEquals(INTEGER, sign.type());
    assertTrue(sign.valueOf(valueEnv()).isNull());
  }

  /**
   * Test sign with missing value.
   */
  @Test
  public void sign_missing_value() {
    FunctionExpression sign = DSL.sign(DSL.ref(INT_TYPE_MISSING_VALUE_FIELD, INTEGER));
    assertEquals(INTEGER, sign.type());
    assertTrue(sign.valueOf(valueEnv()).isMissing());
  }

  /**
<<<<<<< HEAD
   * Test signum with byte value.
   */
  @ParameterizedTest(name = "signum({0})")
  @ValueSource(bytes = {2, 0, -2})
  public void signum_bytes_value(Byte value) {
    FunctionExpression signum = DSL.signum(DSL.literal(value));
    assertThat(
        signum.valueOf(valueEnv()),
        allOf(hasType(INTEGER), hasValue((int) Math.signum(value))));
    assertEquals(String.format("signum(%s)", value), signum.toString());
  }

  /**
   * Test signum with short value.
   */
  @ParameterizedTest(name = "signum({0})")
  @ValueSource(shorts = {2, 0, -2})
  public void signum_short_value(Short value) {
    FunctionExpression signum = DSL.signum(DSL.literal(value));
    assertThat(
        signum.valueOf(valueEnv()),
        allOf(hasType(INTEGER), hasValue((int) Math.signum(value))));
    assertEquals(String.format("signum(%s)", value), signum.toString());
  }

  /**
   * Test signum with integer value.
   */
  @ParameterizedTest(name = "signum({0})")
  @ValueSource(ints = {2, 0, -2})
  public void signum_int_value(Integer value) {
    FunctionExpression signum = DSL.signum(DSL.literal(value));
    assertThat(
        signum.valueOf(valueEnv()),
        allOf(hasType(INTEGER), hasValue((int) Math.signum(value))));
    assertEquals(String.format("signum(%s)", value), signum.toString());
  }

  /**
   * Test signum with long value.
   */
  @ParameterizedTest(name = "signum({0})")
  @ValueSource(longs = {2L, 0L, -2L})
  public void signum_long_value(Long value) {
    FunctionExpression signum = DSL.signum(DSL.literal(value));
    assertThat(
        signum.valueOf(valueEnv()),
        allOf(hasType(INTEGER), hasValue((int) Math.signum(value))));
    assertEquals(String.format("signum(%s)", value), signum.toString());
  }

  /**
   * Test signum with float value.
   */
  @ParameterizedTest(name = "signum({0})")
  @ValueSource(floats = {2F, 0F, -2F})
  public void signum_float_value(Float value) {
    FunctionExpression signum = DSL.signum(DSL.literal(value));
    assertThat(
        signum.valueOf(valueEnv()),
        allOf(hasType(INTEGER), hasValue((int) Math.signum(value))));
    assertEquals(String.format("signum(%s)", value), signum.toString());
  }

  /**
   * Test signum with double value.
   */
  @ParameterizedTest(name = "signum({0})")
  @ValueSource(doubles = {2, 0, -2})
  public void signum_double_value(Double value) {
    FunctionExpression signum = DSL.signum(DSL.literal(value));
    assertThat(
        signum.valueOf(valueEnv()),
        allOf(hasType(INTEGER), hasValue((int) Math.signum(value))));
    assertEquals(String.format("signum(%s)", value), signum.toString());
=======
   * Test sinh with byte value.
   */
  @ParameterizedTest(name = "sinh({0})")
  @ValueSource(bytes = {-1, 1, 2, Byte.MAX_VALUE, Byte.MIN_VALUE})
  public void sinh_byte_value(Byte value) {
    FunctionExpression sinh = DSL.sinh(DSL.literal(value));
    assertThat(sinh.valueOf(valueEnv()), allOf(hasType(DOUBLE), hasValue(Math.sinh(value))));
    assertEquals(String.format("sinh(%s)", value), sinh.toString());
  }

  /**
   * Test sinh with short value.
   */
  @ParameterizedTest(name = "sinh({0})")
  @ValueSource(shorts = {-1, 1, 2, Short.MAX_VALUE, Short.MIN_VALUE})
  public void sinh_short_value(Short value) {
    FunctionExpression sinh = DSL.sinh(DSL.literal(value));
    assertThat(sinh.valueOf(valueEnv()), allOf(hasType(DOUBLE), hasValue(Math.sinh(value))));
    assertEquals(String.format("sinh(%s)", value), sinh.toString());
  }

  /**
   * Test sinh with integer value.
   */
  @ParameterizedTest(name = "sinh({0})")
  @ValueSource(ints = {-1, 1, 2, Integer.MAX_VALUE, Integer.MIN_VALUE})
  public void sinh_int_value(Integer value) {
    FunctionExpression sinh = DSL.sinh(DSL.literal(value));
    assertThat(sinh.valueOf(valueEnv()), allOf(hasType(DOUBLE), hasValue(Math.sinh(value))));
    assertEquals(String.format("sinh(%s)", value), sinh.toString());
  }

  /**
   * Test sinh with long value.
   */
  @ParameterizedTest(name = "sinh({0})")
  @ValueSource(longs = {-1L, 1L, 2L, Long.MAX_VALUE, Long.MIN_VALUE})
  public void sinh_long_value(Long value) {
    FunctionExpression sinh = DSL.sinh(DSL.literal(value));
    assertThat(sinh.valueOf(valueEnv()), allOf(hasType(DOUBLE), hasValue(Math.sinh(value))));
    assertEquals(String.format("sinh(%s)", value), sinh.toString());
  }

  /**
   * Test sinh with float value.
   */
  @ParameterizedTest(name = "sinh({0})")
  @ValueSource(floats = {-1.5F, -1F, 1F, 1.5F, 2F, 2.7F, Float.MAX_VALUE, Float.MIN_VALUE})
  public void sinh_float_value(Float value) {
    FunctionExpression sinh = DSL.sinh(DSL.literal(value));
    assertThat(sinh.valueOf(valueEnv()), allOf(hasType(DOUBLE), hasValue(Math.sinh(value))));
    assertEquals(String.format("sinh(%s)", value), sinh.toString());
  }

  /**
   * Test sinh with double value.
   */
  @ParameterizedTest(name = "sinh({0})")
  @ValueSource(doubles = {-1.5, -1D, 1D, 1.5D, 2D, 2.7D, Double.MAX_VALUE, Double.MIN_VALUE})
  public void sinh_double_value(Double value) {
    FunctionExpression sinh = DSL.sinh(DSL.literal(value));
    assertThat(sinh.valueOf(valueEnv()), allOf(hasType(DOUBLE), hasValue(Math.sinh(value))));
    assertEquals(String.format("sinh(%s)", value), sinh.toString());
>>>>>>> c9f96fbe
  }

  /**
   * Test sqrt with int value.
   */
  @ParameterizedTest(name = "sqrt({0})")
  @ValueSource(ints = {1, 2})
  public void sqrt_int_value(Integer value) {
    FunctionExpression sqrt = DSL.sqrt(DSL.literal(value));
    assertThat(sqrt.valueOf(valueEnv()), allOf(hasType(DOUBLE), hasValue(Math.sqrt(value))));
    assertEquals(String.format("sqrt(%s)", value), sqrt.toString());
  }

  /**
   * Test sqrt with long value.
   */
  @ParameterizedTest(name = "sqrt({0})")
  @ValueSource(longs = {1L, 2L})
  public void sqrt_long_value(Long value) {
    FunctionExpression sqrt = DSL.sqrt(DSL.literal(value));
    assertThat(sqrt.valueOf(valueEnv()), allOf(hasType(DOUBLE), hasValue(Math.sqrt(value))));
    assertEquals(String.format("sqrt(%s)", value), sqrt.toString());
  }

  /**
   * Test sqrt with float value.
   */
  @ParameterizedTest(name = "sqrt({0})")
  @ValueSource(floats = {1F, 2F})
  public void sqrt_float_value(Float value) {
    FunctionExpression sqrt = DSL.sqrt(DSL.literal(value));
    assertThat(sqrt.valueOf(valueEnv()), allOf(hasType(DOUBLE), hasValue(Math.sqrt(value))));
    assertEquals(String.format("sqrt(%s)", value), sqrt.toString());
  }

  /**
   * Test sqrt with double value.
   */
  @ParameterizedTest(name = "sqrt({0})")
  @ValueSource(doubles = {1D, 2D})
  public void sqrt_double_value(Double value) {
    FunctionExpression sqrt = DSL.sqrt(DSL.literal(value));
    assertThat(sqrt.valueOf(valueEnv()), allOf(hasType(DOUBLE), hasValue(Math.sqrt(value))));
    assertEquals(String.format("sqrt(%s)", value), sqrt.toString());
  }

  /**
   * Test sqrt with negative value.
   */
  @ParameterizedTest(name = "sqrt({0})")
  @ValueSource(doubles = {-1D, -2D})
  public void sqrt_negative_value(Double value) {
    FunctionExpression sqrt = DSL.sqrt(DSL.literal(value));
    assertEquals(DOUBLE, sqrt.type());
    assertTrue(sqrt.valueOf(valueEnv()).isNull());
  }

  /**
   * Test sqrt with null value.
   */
  @Test
  public void sqrt_null_value() {
    FunctionExpression sqrt = DSL.sqrt(DSL.ref(INT_TYPE_NULL_VALUE_FIELD, INTEGER));
    assertEquals(DOUBLE, sqrt.type());
    assertTrue(sqrt.valueOf(valueEnv()).isNull());
  }

  /**
   * Test sqrt with missing value.
   */
  @Test
  public void sqrt_missing_value() {
    FunctionExpression sqrt = DSL.sqrt(DSL.ref(INT_TYPE_MISSING_VALUE_FIELD, INTEGER));
    assertEquals(DOUBLE, sqrt.type());
    assertTrue(sqrt.valueOf(valueEnv()).isMissing());
  }

  /**
   * Test truncate with integer value.
   */
  @ParameterizedTest(name = "truncate({0}, {1})")
  @ValueSource(ints = {2, -2, Integer.MAX_VALUE, Integer.MIN_VALUE})
  public void truncate_int_value(Integer value) {
    FunctionExpression truncate = DSL.truncate(DSL.literal(value), DSL.literal(1));
    assertThat(
        truncate.valueOf(valueEnv()), allOf(hasType(LONG),
            hasValue(BigDecimal.valueOf(value).setScale(1, RoundingMode.DOWN).longValue())));
    assertEquals(String.format("truncate(%s, 1)", value), truncate.toString());
  }

  /**
   * Test truncate with long value.
   */
  @ParameterizedTest(name = "truncate({0}, {1})")
  @ValueSource(longs = {2L, -2L, Long.MAX_VALUE, Long.MIN_VALUE})
  public void truncate_long_value(Long value) {
    FunctionExpression truncate = DSL.truncate(DSL.literal(value), DSL.literal(1));
    assertThat(
        truncate.valueOf(valueEnv()), allOf(hasType(LONG),
            hasValue(BigDecimal.valueOf(value).setScale(1, RoundingMode.DOWN).longValue())));
    assertEquals(String.format("truncate(%s, 1)", value), truncate.toString());
  }

  /**
   * Test truncate with float value.
   */
  @ParameterizedTest(name = "truncate({0}, {1})")
  @ValueSource(floats = {2F, -2F, Float.MAX_VALUE, Float.MIN_VALUE})
  public void truncate_float_value(Float value) {
    FunctionExpression truncate = DSL.truncate(DSL.literal(value), DSL.literal(1));
    assertThat(
        truncate.valueOf(valueEnv()), allOf(hasType(DOUBLE),
            hasValue(BigDecimal.valueOf(value).setScale(1, RoundingMode.DOWN).doubleValue())));
    assertEquals(String.format("truncate(%s, 1)", value), truncate.toString());
  }

  /**
   * Test truncate with double value.
   */
  @ParameterizedTest(name = "truncate({0}, {1})")
  @ValueSource(doubles = {2D, -9.223372036854776e+18D, -2147483649.0D, -2147483648.0D,
                          -32769.0D, -32768.0D, -34.84D, -2.0D, -1.2D, -1.0D, 0.0D, 1.0D,
                          1.3D, 2.0D, 1004.3D, 32767.0D, 32768.0D, 2147483647.0D, 2147483648.0D,
                          9.223372036854776e+18D, Double.MAX_VALUE, Double.MIN_VALUE})
  public void truncate_double_value(Double value) {
    FunctionExpression truncate = DSL.truncate(DSL.literal(value), DSL.literal(1));
    assertThat(
        truncate.valueOf(valueEnv()), allOf(hasType(DOUBLE),
            hasValue(BigDecimal.valueOf(value).setScale(1, RoundingMode.DOWN).doubleValue())));
    assertEquals(String.format("truncate(%s, 1)", value), truncate.toString());
  }

  /**
   * Test truncate with null value.
   */
  @Test
  public void truncate_null_value() {
    FunctionExpression truncate =
        DSL.truncate(DSL.ref(INT_TYPE_NULL_VALUE_FIELD, INTEGER), DSL.literal(1));
    assertEquals(LONG, truncate.type());
    assertTrue(truncate.valueOf(valueEnv()).isNull());

    truncate = DSL.truncate(DSL.literal(1), DSL.ref(INT_TYPE_NULL_VALUE_FIELD, INTEGER));
    assertEquals(LONG, truncate.type());
    assertTrue(truncate.valueOf(valueEnv()).isNull());

    truncate = DSL.truncate(
        DSL.ref(INT_TYPE_NULL_VALUE_FIELD, INTEGER), DSL.ref(INT_TYPE_NULL_VALUE_FIELD, INTEGER));
    assertEquals(LONG, truncate.type());
    assertTrue(truncate.valueOf(valueEnv()).isNull());
  }

  /**
   * Test truncate with missing value.
   */
  @Test
  public void truncate_missing_value() {
    FunctionExpression truncate =
        DSL.truncate(DSL.ref(INT_TYPE_MISSING_VALUE_FIELD, INTEGER), DSL.literal(1));
    assertEquals(LONG, truncate.type());
    assertTrue(truncate.valueOf(valueEnv()).isMissing());

    truncate = DSL.truncate(DSL.literal(1), DSL.ref(INT_TYPE_MISSING_VALUE_FIELD, INTEGER));
    assertEquals(LONG, truncate.type());
    assertTrue(truncate.valueOf(valueEnv()).isMissing());

    truncate = DSL.truncate(
        DSL.ref(INT_TYPE_MISSING_VALUE_FIELD, INTEGER),
        DSL.ref(INT_TYPE_MISSING_VALUE_FIELD, INTEGER));
    assertEquals(LONG, truncate.type());
    assertTrue(truncate.valueOf(valueEnv()).isMissing());
  }

  /**
   * Test truncate with null and missing values.
   */
  @Test
  public void truncate_null_missing() {
    FunctionExpression truncate = DSL.truncate(DSL.ref(INT_TYPE_NULL_VALUE_FIELD, INTEGER),
        DSL.ref(INT_TYPE_MISSING_VALUE_FIELD, INTEGER));
    assertEquals(LONG, truncate.type());
    assertTrue(truncate.valueOf(valueEnv()).isMissing());

    truncate = DSL.truncate(DSL.ref(INT_TYPE_MISSING_VALUE_FIELD, INTEGER),
        DSL.ref(INT_TYPE_NULL_VALUE_FIELD, INTEGER));
    assertEquals(LONG, truncate.type());
    assertTrue(truncate.valueOf(valueEnv()).isMissing());
  }

  /**
   * Test constant pi.
   */
  @Test
  public void test_pi() {
    FunctionExpression pi = DSL.pi();
    assertThat(pi.valueOf(valueEnv()), allOf(hasType(DOUBLE), hasValue(Math.PI)));
  }

  /**
   * Test rand with no argument.
   */
  @Test
  public void rand_no_arg() {
    FunctionExpression rand = DSL.rand();
    assertEquals(FLOAT, rand.type());
    assertTrue(
        getFloatValue(rand.valueOf(valueEnv())) >= 0
            && getFloatValue(rand.valueOf(valueEnv())) < 1);
    assertEquals("rand()", rand.toString());
  }

  /**
   * Test rand with integer value.
   */
  @ParameterizedTest(name = "rand({0})")
  @ValueSource(ints = {2, 3})
  public void rand_int_value(Integer n) {
    FunctionExpression rand = DSL.rand(DSL.literal(n));
    assertEquals(FLOAT, rand.type());
    assertTrue(
        getFloatValue(rand.valueOf(valueEnv())) >= 0
        && getFloatValue(rand.valueOf(valueEnv())) < 1);
    assertEquals(getFloatValue(rand.valueOf(valueEnv())), new Random(n).nextFloat());
    assertEquals(String.format("rand(%s)", n), rand.toString());
  }

  @Test
  public void rand_null_value() {
    FunctionExpression rand = DSL.rand(DSL.ref(INT_TYPE_NULL_VALUE_FIELD, INTEGER));
    assertEquals(FLOAT, rand.type());
    assertTrue(rand.valueOf(valueEnv()).isNull());
  }

  /**
   * Test acos with integer, long, float, double values.
   */
  @ParameterizedTest(name = "acos({0})")
  @MethodSource("trigonometricArguments")
  public void test_acos(Number value) {
    FunctionExpression acos = DSL.acos(DSL.literal(value));
    assertThat(
        acos.valueOf(valueEnv()),
        allOf(hasType(DOUBLE), hasValue(Math.acos(value.doubleValue()))));
    assertEquals(String.format("acos(%s)", value), acos.toString());
  }

  /**
   * Test acos with illegal values.
   */
  @ParameterizedTest(name = "acos({0})")
  @ValueSource(doubles = {2D, -2D})
  public void acos_with_illegal_value(Number value) {
    FunctionExpression acos = DSL.acos(DSL.literal(value));
    assertEquals(DOUBLE, acos.type());
    assertTrue(acos.valueOf(valueEnv()).isNull());
  }

  /**
   * Test acos with null value.
   */
  @Test
  public void acos_null_value() {
    FunctionExpression acos = DSL.acos(DSL.ref(DOUBLE_TYPE_NULL_VALUE_FIELD, DOUBLE));
    assertEquals(DOUBLE, acos.type());
    assertTrue(acos.valueOf(valueEnv()).isNull());
  }

  /**
   * Test acos with missing value.
   */
  @Test
  public void acos_missing_value() {
    FunctionExpression acos = DSL.acos(DSL.ref(DOUBLE_TYPE_MISSING_VALUE_FIELD, DOUBLE));
    assertEquals(DOUBLE, acos.type());
    assertTrue(acos.valueOf(valueEnv()).isMissing());
  }

  /**
   * Test asin with integer, long, float, double values.
   */
  @ParameterizedTest(name = "asin({0})")
  @MethodSource("trigonometricArguments")
  public void test_asin(Number value) {
    FunctionExpression asin = DSL.asin(DSL.literal(value));
    assertThat(
        asin.valueOf(valueEnv()),
        allOf(hasType(DOUBLE), hasValue(Math.asin(value.doubleValue()))));
    assertEquals(String.format("asin(%s)", value), asin.toString());
  }

  /**
   * Test asin with illegal value.
   */
  @ParameterizedTest(name = "asin({0})")
  @ValueSource(doubles = {2D, -2D})
  public void asin_with_illegal_value(Number value) {
    FunctionExpression asin = DSL.asin(DSL.literal(value));
    assertEquals(DOUBLE, asin.type());
    assertTrue(asin.valueOf(valueEnv()).isNull());
  }

  /**
   * Test asin with null value.
   */
  @Test
  public void asin_null_value() {
    FunctionExpression asin = DSL.asin(DSL.ref(DOUBLE_TYPE_NULL_VALUE_FIELD, DOUBLE));
    assertEquals(DOUBLE, asin.type());
    assertTrue(asin.valueOf(valueEnv()).isNull());
  }

  /**
   * Test asin with missing value.
   */
  @Test
  public void asin_missing_value() {
    FunctionExpression asin = DSL.asin(DSL.ref(DOUBLE_TYPE_MISSING_VALUE_FIELD, DOUBLE));
    assertEquals(DOUBLE, asin.type());
    assertTrue(asin.valueOf(valueEnv()).isMissing());
  }

  /**
   * Test atan with one argument integer, long, float, double values.
   */
  @ParameterizedTest(name = "atan({0})")
  @MethodSource("trigonometricArguments")
  public void atan_one_arg(Number value) {
    FunctionExpression atan = DSL.atan(DSL.literal(value));
    assertThat(
        atan.valueOf(valueEnv()),
        allOf(hasType(DOUBLE), hasValue(Math.atan(value.doubleValue()))));
    assertEquals(String.format("atan(%s)", value), atan.toString());
  }

  /**
   * Test atan with two arguments of integer, long, float, double values.
   */
  @ParameterizedTest(name = "atan({0}, {1})")
  @MethodSource("trigonometricDoubleArguments")
  public void atan_two_args(Number v1, Number v2) {
    FunctionExpression atan =
        DSL.atan(DSL.literal(v1), DSL.literal(v2));
    assertThat(
        atan.valueOf(valueEnv()),
        allOf(hasType(DOUBLE), hasValue(Math.atan2(v1.doubleValue(), v2.doubleValue()))));
    assertEquals(String.format("atan(%s, %s)", v1, v2), atan.toString());
  }

  /**
   * Test atan with null value.
   */
  @Test
  public void atan_null_value() {
    FunctionExpression atan = DSL.atan(DSL.ref(DOUBLE_TYPE_NULL_VALUE_FIELD, DOUBLE));
    assertEquals(DOUBLE, atan.type());
    assertTrue(atan.valueOf(valueEnv()).isNull());

    atan = DSL.atan(DSL.ref(DOUBLE_TYPE_NULL_VALUE_FIELD, DOUBLE), DSL.literal(1));
    assertEquals(DOUBLE, atan.type());
    assertTrue(atan.valueOf(valueEnv()).isNull());

    atan = DSL.atan(DSL.literal(1), DSL.ref(DOUBLE_TYPE_NULL_VALUE_FIELD, DOUBLE));
    assertEquals(DOUBLE, atan.type());
    assertTrue(atan.valueOf(valueEnv()).isNull());

    atan = DSL.atan(DSL.ref(DOUBLE_TYPE_NULL_VALUE_FIELD, DOUBLE),
        DSL.ref(DOUBLE_TYPE_NULL_VALUE_FIELD, DOUBLE));
    assertEquals(DOUBLE, atan.type());
    assertTrue(atan.valueOf(valueEnv()).isNull());
  }

  /**
   * Test atan with missing value.
   */
  @Test
  public void atan_missing_value() {
    FunctionExpression atan = DSL.atan(DSL.ref(DOUBLE_TYPE_MISSING_VALUE_FIELD, DOUBLE));
    assertEquals(DOUBLE, atan.type());
    assertTrue(atan.valueOf(valueEnv()).isMissing());

    atan = DSL.atan(DSL.ref(DOUBLE_TYPE_MISSING_VALUE_FIELD, DOUBLE), DSL.literal(1));
    assertEquals(DOUBLE, atan.type());
    assertTrue(atan.valueOf(valueEnv()).isMissing());

    atan = DSL.atan(DSL.literal(1), DSL.ref(DOUBLE_TYPE_MISSING_VALUE_FIELD, DOUBLE));
    assertEquals(DOUBLE, atan.type());
    assertTrue(atan.valueOf(valueEnv()).isMissing());

    atan = DSL.atan(DSL.ref(DOUBLE_TYPE_MISSING_VALUE_FIELD, DOUBLE),
        DSL.ref(DOUBLE_TYPE_MISSING_VALUE_FIELD, DOUBLE));
    assertEquals(DOUBLE, atan.type());
    assertTrue(atan.valueOf(valueEnv()).isMissing());
  }

  /**
   * Test atan with missing value.
   */
  @Test
  public void atan_null_missing() {
    FunctionExpression atan = DSL.atan(
        DSL.ref(DOUBLE_TYPE_MISSING_VALUE_FIELD, DOUBLE),
        DSL.ref(DOUBLE_TYPE_NULL_VALUE_FIELD, DOUBLE));
    assertEquals(DOUBLE, atan.type());
    assertTrue(atan.valueOf(valueEnv()).isMissing());

    atan = DSL.atan(DSL.ref(DOUBLE_TYPE_NULL_VALUE_FIELD, DOUBLE),
        DSL.ref(DOUBLE_TYPE_MISSING_VALUE_FIELD, DOUBLE));
    assertEquals(DOUBLE, atan.type());
    assertTrue(atan.valueOf(valueEnv()).isMissing());
  }

  /**
   * Test atan2 with integer, long, float, double values.
   */
  @ParameterizedTest(name = "atan2({0}, {1})")
  @MethodSource("trigonometricDoubleArguments")
  public void test_atan2(Number v1, Number v2) {
    FunctionExpression atan2 = DSL.atan2(DSL.literal(v1), DSL.literal(v2));
    assertThat(
        atan2.valueOf(valueEnv()),
        allOf(hasType(DOUBLE), hasValue(Math.atan2(v1.doubleValue(), v2.doubleValue()))));
    assertEquals(String.format("atan2(%s, %s)", v1, v2), atan2.toString());
  }

  /**
   * Test atan2 with null value.
   */
  @Test
  public void atan2_null_value() {
    FunctionExpression atan2 = DSL.atan2(
        DSL.ref(DOUBLE_TYPE_NULL_VALUE_FIELD, DOUBLE), DSL.literal(1));
    assertEquals(DOUBLE, atan2.type());
    assertTrue(atan2.valueOf(valueEnv()).isNull());

    atan2 = DSL.atan2(DSL.literal(1), DSL.ref(DOUBLE_TYPE_NULL_VALUE_FIELD, DOUBLE));
    assertEquals(DOUBLE, atan2.type());
    assertTrue(atan2.valueOf(valueEnv()).isNull());

    atan2 = DSL.atan2(DSL.ref(DOUBLE_TYPE_NULL_VALUE_FIELD, DOUBLE),
        DSL.ref(DOUBLE_TYPE_NULL_VALUE_FIELD, DOUBLE));
    assertEquals(DOUBLE, atan2.type());
    assertTrue(atan2.valueOf(valueEnv()).isNull());
  }

  /**
   * Test atan2 with missing value.
   */
  @Test
  public void atan2_missing_value() {
    FunctionExpression atan2 = DSL.atan2(
        DSL.ref(DOUBLE_TYPE_MISSING_VALUE_FIELD, DOUBLE), DSL.literal(1));
    assertEquals(DOUBLE, atan2.type());
    assertTrue(atan2.valueOf(valueEnv()).isMissing());

    atan2 = DSL.atan2(DSL.literal(1), DSL.ref(DOUBLE_TYPE_MISSING_VALUE_FIELD, DOUBLE));
    assertEquals(DOUBLE, atan2.type());
    assertTrue(atan2.valueOf(valueEnv()).isMissing());

    atan2 = DSL.atan2(DSL.ref(DOUBLE_TYPE_MISSING_VALUE_FIELD, DOUBLE),
        DSL.ref(DOUBLE_TYPE_MISSING_VALUE_FIELD, DOUBLE));
    assertEquals(DOUBLE, atan2.type());
    assertTrue(atan2.valueOf(valueEnv()).isMissing());
  }

  /**
   * Test atan2 with missing value.
   */
  @Test
  public void atan2_null_missing() {
    FunctionExpression atan2 = DSL.atan2(
        DSL.ref(DOUBLE_TYPE_MISSING_VALUE_FIELD, DOUBLE),
        DSL.ref(DOUBLE_TYPE_NULL_VALUE_FIELD, DOUBLE));
    assertEquals(DOUBLE, atan2.type());
    assertTrue(atan2.valueOf(valueEnv()).isMissing());

    atan2 = DSL.atan2(DSL.ref(DOUBLE_TYPE_NULL_VALUE_FIELD, DOUBLE),
        DSL.ref(DOUBLE_TYPE_MISSING_VALUE_FIELD, DOUBLE));
    assertEquals(DOUBLE, atan2.type());
    assertTrue(atan2.valueOf(valueEnv()).isMissing());
  }

  /**
   * Test cos with integer, long, float, double values.
   */
  @ParameterizedTest(name = "cos({0})")
  @MethodSource("trigonometricArguments")
  public void test_cos(Number value) {
    FunctionExpression cos = DSL.cos(DSL.literal(value));
    assertThat(
        cos.valueOf(valueEnv()),
        allOf(hasType(DOUBLE), hasValue(Math.cos(value.doubleValue()))));
    assertEquals(String.format("cos(%s)", value), cos.toString());
  }

  /**
   * Test cos with null value.
   */
  @Test
  public void cos_null_value() {
    FunctionExpression cos = DSL.cos(DSL.ref(DOUBLE_TYPE_NULL_VALUE_FIELD, DOUBLE));
    assertEquals(DOUBLE, cos.type());
    assertTrue(cos.valueOf(valueEnv()).isNull());
  }

  /**
   * Test cos with missing value.
   */
  @Test
  public void cos_missing_value() {
    FunctionExpression cos = DSL.cos(DSL.ref(DOUBLE_TYPE_MISSING_VALUE_FIELD, DOUBLE));
    assertEquals(DOUBLE, cos.type());
    assertTrue(cos.valueOf(valueEnv()).isMissing());
  }

  /**
   * Test cot with integer, long, float, double values.
   */
  @ParameterizedTest(name = "cot({0})")
  @MethodSource("trigonometricArguments")
  public void test_cot(Number value) {
    FunctionExpression cot = DSL.cot(DSL.literal(value));
    assertThat(
        cot.valueOf(valueEnv()),
        allOf(hasType(DOUBLE), hasValue(1 / Math.tan(value.doubleValue()))));
    assertEquals(String.format("cot(%s)", value), cot.toString());
  }

  /**
   * Test cot with out-of-range value 0.
   */
  @ParameterizedTest(name = "cot({0})")
  @ValueSource(doubles = {0})
  public void cot_with_zero(Number value) {
    FunctionExpression cot = DSL.cot(DSL.literal(value));
    assertThrows(
        ArithmeticException.class, () -> cot.valueOf(valueEnv()),
        String.format("Out of range value for cot(%s)", value));
  }

  /**
   * Test cot with null value.
   */
  @Test
  public void cot_null_value() {
    FunctionExpression cot = DSL.cot(DSL.ref(DOUBLE_TYPE_NULL_VALUE_FIELD, DOUBLE));
    assertEquals(DOUBLE, cot.type());
    assertTrue(cot.valueOf(valueEnv()).isNull());
  }

  /**
   * Test cot with missing value.
   */
  @Test
  public void cot_missing_value() {
    FunctionExpression cot = DSL.cot(DSL.ref(DOUBLE_TYPE_MISSING_VALUE_FIELD, DOUBLE));
    assertEquals(DOUBLE, cot.type());
    assertTrue(cot.valueOf(valueEnv()).isMissing());
  }

  /**
   * Test degrees with integer, long, float, double values.
   */
  @ParameterizedTest(name = "degrees({0})")
  @MethodSource("trigonometricArguments")
  public void test_degrees(Number value) {
    FunctionExpression degrees = DSL.degrees(DSL.literal(value));
    assertThat(
        degrees.valueOf(valueEnv()),
        allOf(hasType(DOUBLE), hasValue(Math.toDegrees(value.doubleValue()))));
    assertEquals(String.format("degrees(%s)", value), degrees.toString());
  }

  /**
   * Test degrees with null value.
   */
  @Test
  public void degrees_null_value() {
    FunctionExpression degrees = DSL.degrees(DSL.ref(DOUBLE_TYPE_NULL_VALUE_FIELD, DOUBLE));
    assertEquals(DOUBLE, degrees.type());
    assertTrue(degrees.valueOf(valueEnv()).isNull());
  }

  /**
   * Test degrees with missing value.
   */
  @Test
  public void degrees_missing_value() {
    FunctionExpression degrees = DSL.degrees(DSL.ref(DOUBLE_TYPE_MISSING_VALUE_FIELD, DOUBLE));
    assertEquals(DOUBLE, degrees.type());
    assertTrue(degrees.valueOf(valueEnv()).isMissing());
  }

  /**
   * Test radians with integer, long, float, double values.
   */
  @ParameterizedTest(name = "radians({0})")
  @MethodSource("trigonometricArguments")
  public void test_radians(Number value) {
    FunctionExpression radians = DSL.radians(DSL.literal(value));
    assertThat(
        radians.valueOf(valueEnv()),
        allOf(hasType(DOUBLE), hasValue(Math.toRadians(value.doubleValue()))));
    assertEquals(String.format("radians(%s)", value), radians.toString());
  }

  /**
   * Test radians with null value.
   */
  @Test
  public void radians_null_value() {
    FunctionExpression radians = DSL.radians(DSL.ref(DOUBLE_TYPE_NULL_VALUE_FIELD, DOUBLE));
    assertEquals(DOUBLE, radians.type());
    assertTrue(radians.valueOf(valueEnv()).isNull());
  }

  /**
   * Test radians with missing value.
   */
  @Test
  public void radians_missing_value() {
    FunctionExpression radians = DSL.radians(DSL.ref(DOUBLE_TYPE_MISSING_VALUE_FIELD, DOUBLE));
    assertEquals(DOUBLE, radians.type());
    assertTrue(radians.valueOf(valueEnv()).isMissing());
  }

  /**
   * Test sin with integer, long, float, double values.
   */
  @ParameterizedTest(name = "sin({0})")
  @MethodSource("trigonometricArguments")
  public void test_sin(Number value) {
    FunctionExpression sin = DSL.sin(DSL.literal(value));
    assertThat(
        sin.valueOf(valueEnv()),
        allOf(hasType(DOUBLE), hasValue(Math.sin(value.doubleValue()))));
    assertEquals(String.format("sin(%s)", value), sin.toString());
  }

  /**
   * Test sin with null value.
   */
  @Test
  public void sin_null_value() {
    FunctionExpression sin = DSL.sin(DSL.ref(DOUBLE_TYPE_NULL_VALUE_FIELD, DOUBLE));
    assertEquals(DOUBLE, sin.type());
    assertTrue(sin.valueOf(valueEnv()).isNull());
  }

  /**
   * Test sin with missing value.
   */
  @Test
  public void sin_missing_value() {
    FunctionExpression sin = DSL.sin(DSL.ref(DOUBLE_TYPE_MISSING_VALUE_FIELD, DOUBLE));
    assertEquals(DOUBLE, sin.type());
    assertTrue(sin.valueOf(valueEnv()).isMissing());
  }

  /**
   * Test tan with integer, long, float, double values.
   */
  @ParameterizedTest(name = "tan({0})")
  @MethodSource("trigonometricArguments")
  public void test_tan(Number value) {
    FunctionExpression tan = DSL.tan(DSL.literal(value));
    assertThat(
        tan.valueOf(valueEnv()),
        allOf(hasType(DOUBLE), hasValue(Math.tan(value.doubleValue()))));
    assertEquals(String.format("tan(%s)", value), tan.toString());
  }

  /**
   * Test tan with null value.
   */
  @Test
  public void tan_null_value() {
    FunctionExpression tan = DSL.tan(DSL.ref(DOUBLE_TYPE_NULL_VALUE_FIELD, DOUBLE));
    assertEquals(DOUBLE, tan.type());
    assertTrue(tan.valueOf(valueEnv()).isNull());
  }

  /**
   * Test tan with missing value.
   */
  @Test
  public void tan_missing_value() {
    FunctionExpression tan = DSL.tan(DSL.ref(DOUBLE_TYPE_MISSING_VALUE_FIELD, DOUBLE));
    assertEquals(DOUBLE, tan.type());
    assertTrue(tan.valueOf(valueEnv()).isMissing());
  }

  /**
   * Test cbrt with int value.
   */
  @ParameterizedTest(name = "cbrt({0})")
  @ValueSource(ints = {1, 2})
  public void cbrt_int_value(Integer value) {
    FunctionExpression cbrt = DSL.cbrt(DSL.literal(value));
    assertThat(cbrt.valueOf(valueEnv()), allOf(hasType(DOUBLE), hasValue(Math.cbrt(value))));
    assertEquals(String.format("cbrt(%s)", value), cbrt.toString());
  }

  /**
   * Test cbrt with long value.
   */
  @ParameterizedTest(name = "cbrt({0})")
  @ValueSource(longs = {1L, 2L})
  public void cbrt_long_value(Long value) {
    FunctionExpression cbrt = DSL.cbrt(DSL.literal(value));
    assertThat(cbrt.valueOf(valueEnv()), allOf(hasType(DOUBLE), hasValue(Math.cbrt(value))));
    assertEquals(String.format("cbrt(%s)", value), cbrt.toString());
  }

  /**
   * Test cbrt with float value.
   */
  @ParameterizedTest(name = "cbrt({0})")
  @ValueSource(floats = {1F, 2F})
  public void cbrt_float_value(Float value) {
    FunctionExpression cbrt = DSL.cbrt(DSL.literal(value));
    assertThat(cbrt.valueOf(valueEnv()), allOf(hasType(DOUBLE), hasValue(Math.cbrt(value))));
    assertEquals(String.format("cbrt(%s)", value), cbrt.toString());
  }

  /**
   * Test cbrt with double value.
   */
  @ParameterizedTest(name = "cbrt({0})")
  @ValueSource(doubles = {1D, 2D, Double.MAX_VALUE, Double.MIN_VALUE})
  public void cbrt_double_value(Double value) {
    FunctionExpression cbrt = DSL.cbrt(DSL.literal(value));
    assertThat(cbrt.valueOf(valueEnv()), allOf(hasType(DOUBLE), hasValue(Math.cbrt(value))));
    assertEquals(String.format("cbrt(%s)", value), cbrt.toString());
  }

  /**
   * Test cbrt with negative value.
   */
  @ParameterizedTest(name = "cbrt({0})")
  @ValueSource(doubles = {-1D, -2D})
  public void cbrt_negative_value(Double value) {
    FunctionExpression cbrt = DSL.cbrt(DSL.literal(value));
    assertThat(cbrt.valueOf(valueEnv()), allOf(hasType(DOUBLE), hasValue(Math.cbrt(value))));
    assertEquals(String.format("cbrt(%s)", value), cbrt.toString());
  }

  /**
   * Test cbrt with null value.
   */
  @Test
  public void cbrt_null_value() {
    FunctionExpression cbrt = DSL.cbrt(DSL.ref(INT_TYPE_NULL_VALUE_FIELD, INTEGER));
    assertEquals(DOUBLE, cbrt.type());
    assertTrue(cbrt.valueOf(valueEnv()).isNull());
  }

  /**
   * Test cbrt with missing value.
   */
  @Test
  public void cbrt_missing_value() {
    FunctionExpression cbrt = DSL.cbrt(DSL.ref(INT_TYPE_MISSING_VALUE_FIELD, INTEGER));
    assertEquals(DOUBLE, cbrt.type());
    assertTrue(cbrt.valueOf(valueEnv()).isMissing());
  }
}<|MERGE_RESOLUTION|>--- conflicted
+++ resolved
@@ -1805,7 +1805,6 @@
   }
 
   /**
-<<<<<<< HEAD
    * Test signum with byte value.
    */
   @ParameterizedTest(name = "signum({0})")
@@ -1881,7 +1880,8 @@
         signum.valueOf(valueEnv()),
         allOf(hasType(INTEGER), hasValue((int) Math.signum(value))));
     assertEquals(String.format("signum(%s)", value), signum.toString());
-=======
+  }  
+    
    * Test sinh with byte value.
    */
   @ParameterizedTest(name = "sinh({0})")
@@ -1945,7 +1945,6 @@
     FunctionExpression sinh = DSL.sinh(DSL.literal(value));
     assertThat(sinh.valueOf(valueEnv()), allOf(hasType(DOUBLE), hasValue(Math.sinh(value))));
     assertEquals(String.format("sinh(%s)", value), sinh.toString());
->>>>>>> c9f96fbe
   }
 
   /**
