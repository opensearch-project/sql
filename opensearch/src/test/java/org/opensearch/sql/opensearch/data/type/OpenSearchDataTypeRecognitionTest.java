--- conflicted
+++ resolved
@@ -39,10 +39,6 @@
   }
 
   private String typeofGetValue(ExprValue input) {
-<<<<<<< HEAD
-    return DSL.typeof(DSL.literal(input)).valueOf(null).stringValue();
-=======
-    return dsl.typeof(DSL.literal(input)).valueOf().stringValue();
->>>>>>> 3c6b37ae
+    return DSL.typeof(DSL.literal(input)).valueOf().stringValue();
   }
 }