/*
 * Copyright OpenSearch Contributors
 * SPDX-License-Identifier: Apache-2.0
 */


buildscript {
    ext {
        opensearch_version = System.getProperty("opensearch.version", "3.0.0-SNAPSHOT")
        isSnapshot = "true" == System.getProperty("build.snapshot", "true")
        buildVersionQualifier = System.getProperty("build.version_qualifier", "")
        version_tokens = opensearch_version.tokenize('-')
        opensearch_build = version_tokens[0] + '.0'
        prometheus_binary_version = "2.37.2"
        common_utils_version = System.getProperty("common_utils.version", opensearch_build)
        if (buildVersionQualifier) {
            opensearch_build += "-${buildVersionQualifier}"
        }
        if (isSnapshot) {
            // 2.0.0-rc1-SNAPSHOT -> 2.0.0.0-rc1-SNAPSHOT (opensearch_build)
            opensearch_build += "-SNAPSHOT"
        }
        getArchType = {
            if (System.getProperty("os.arch").startsWith("x") || System.getProperty("os.arch").startsWith("amd")) {
                return "amd64"
            }
            else {
                return "arm64"
            }
        }
        getOSFamilyType = {
            def os = org.gradle.internal.os.OperatingSystem.current();
            if (os.isMacOsX()) {
                return "darwin"
            }
            else if(os.isLinux()){
                return "linux"
            }
            else if(os.isWindows()) {
                return "windows"
            }
            else {
                return os.getFamilyName().toString()
            }
        }
        getPrometheusBinaryLocation = { ->
            return "https://github.com/prometheus/prometheus/releases/download/v${prometheus_binary_version}/prometheus-${prometheus_binary_version}."+ getOSFamilyType() + "-" + getArchType() + ".tar.gz"
        }
    }

    repositories {
        mavenLocal()
        maven { url "https://aws.oss.sonatype.org/content/repositories/snapshots" }
        mavenCentral()
    }

    dependencies {
        classpath "org.opensearch.gradle:build-tools:${opensearch_version}"
    }
}

plugins {
    id 'nebula.ospackage' version "8.3.0"
    id 'java-library'
    id 'checkstyle'
    id "io.freefair.lombok" version "6.4.0"
    id 'jacoco'
    id 'com.diffplug.spotless' version '6.19.0'
}

// import versions defined in https://github.com/opensearch-project/OpenSearch/blob/main/buildSrc/src/main/java/org/opensearch/gradle/OpenSearchJavaPlugin.java#L94
// versions https://github.com/opensearch-project/OpenSearch/blob/main/buildSrc/version.properties
apply plugin: 'opensearch.java'

// Repository on root level is for dependencies that project code depends on. And this block must be placed after plugins{}
repositories {
    mavenLocal()
    maven { url "https://aws.oss.sonatype.org/content/repositories/snapshots" }
    mavenCentral() // For Elastic Libs that you can use to get started coding until open OpenSearch libs are available
    maven { url 'https://jitpack.io' }
}

// Spotless checks will be added as PRs are applied to resolve each style issue is approved.
spotless {
    java {
        target fileTree('.') {
            include 'datasources/**/*.java',
                    'core/**/*.java',
<<<<<<< HEAD
                    'common/**/*.java',
                    'docs/**/*.java',
                    'doctest/**/*.java',
                    'relase-notes/**/*.java',
                    'spark/**/*.java',
                    'ppl/**/*.java',
                    'spark/**/*.java',
                    'plugin/**/*.java'
=======
                    'sql/**/*.java',
                    'common/**/*.java',
                    'ppl/**/*.java'
>>>>>>> b035b131
            exclude '**/build/**', '**/build-*/**'
        }
        importOrder()
//        licenseHeader("/*\n" +
//                " * Copyright OpenSearch Contributors\n" +
//                " * SPDX-License-Identifier: Apache-2.0\n" +
//                " */\n\n")
        removeUnusedImports()
        trimTrailingWhitespace()
        endWithNewline()
        googleJavaFormat('1.17.0').reflowLongStrings().groupArtifact('com.google.googlejavaformat:google-java-format')
    }
}

allprojects {
    version = opensearch_version.tokenize('-')[0] + '.0'
    if (buildVersionQualifier) {
        version += "-${buildVersionQualifier}"
    }

    if (isSnapshot) {
        version += "-SNAPSHOT"
    }

    plugins.withId('java') {
        sourceCompatibility = targetCompatibility = "11"
    }
    configurations.all {
        resolutionStrategy.force "org.jetbrains.kotlin:kotlin-stdlib:1.6.0"
        resolutionStrategy.force "org.jetbrains.kotlin:kotlin-stdlib-common:1.6.0"
    }
}

subprojects {
    repositories {
        mavenLocal()
        maven { url "https://aws.oss.sonatype.org/content/repositories/snapshots" }
        mavenCentral()
        maven { url "https://d1nvenhzbhpy0q.cloudfront.net/snapshots/lucene/" }
        maven { url 'https://jitpack.io' }
    }
}

// TODO: fix compiler warnings
compileJava.options.warnings = false
compileJava {
    options.compilerArgs.addAll(["-processor", 'lombok.launch.AnnotationProcessorHider$AnnotationProcessor'])
    doFirst {
        // TODO: do not fail build on warnings, need to fix all compiler warnings
        options.compilerArgs.remove('-Werror')
        // TODO: need to fix all java doc format
        options.compilerArgs.remove('-Xdoclint:all')
    }
}
// TODO: Similarly, need to fix compiling errors in test source code
compileTestJava.options.warnings = false
compileTestJava {
    options.compilerArgs.addAll(["-processor", 'lombok.launch.AnnotationProcessorHider$AnnotationProcessor'])
    doFirst {
        options.compilerArgs.remove('-Werror')
        options.compilerArgs.remove('-Xdoclint:all')
    }
}

jacoco {
    toolVersion = "0.8.7"
}
jacocoTestReport {
    reports {
        xml.enabled false
        csv.enabled false
    }
    afterEvaluate {
        classDirectories.setFrom(files(classDirectories.files.collect {
            fileTree(dir: it,
                    exclude: ['**/antlr/parser/**'])
        }))
    }
}
test.finalizedBy(project.tasks.jacocoTestReport)
jacocoTestCoverageVerification {
    violationRules {
        rule {
            limit {
                minimum = 0.5
            }

        }
    }
    afterEvaluate {
        classDirectories.setFrom(files(classDirectories.files.collect {
            fileTree(dir: it,
                    exclude: ['**/antlr/parser/**'])
        }))
    }
}
check.dependsOn jacocoTestCoverageVerification

// TODO: fix code style in main and test source code
allprojects {
    apply plugin: 'checkstyle'
    checkstyle {
        configFile rootProject.file("config/checkstyle/google_checks.xml")
        toolVersion "10.3.2"
        configProperties = [
                "org.checkstyle.google.suppressionfilter.config": rootProject.file("config/checkstyle/suppressions.xml")]
        ignoreFailures = false
    }
}
checkstyle {
    configFile file("config/checkstyle/checkstyle.xml")
}
checkstyleMain.ignoreFailures = false
checkstyleTest.ignoreFailures = true

configurations.all {
    resolutionStrategy.force 'junit:junit:4.13.2'
    exclude group: "commons-logging", module: "commons-logging"
    // enforce 1.1.3, https://www.whitesourcesoftware.com/vulnerability-database/WS-2019-0379
    resolutionStrategy.force 'commons-codec:commons-codec:1.13'
    resolutionStrategy.force 'com.google.guava:guava:32.0.1-jre'
}

// updateVersion: Task to auto increment to the next development iteration
task updateVersion {
    onlyIf { System.getProperty('newVersion') }
    doLast {
        ext.newVersion = System.getProperty('newVersion')
        println "Setting version to ${newVersion}."
        // String tokenization to support -SNAPSHOT
        ant.replaceregexp(file:'build.gradle', match: '"opensearch.version", "\\d.*"', replace: '"opensearch.version", "' + newVersion.tokenize('-')[0] + '-SNAPSHOT"', flags:'g', byline:true)
        ant.replaceregexp(match:'"version": "\\d+.\\d+.\\d+.\\d+', replace:'"version": ' + '"' + newVersion.tokenize('-')[0] + '.0', flags:'g', byline:true) {
            fileset(dir: projectDir) {
                include(name: "workbench/package.json")
                include(name: "workbench/opensearch_dashboards.json")
            }
        }
        ant.replaceregexp(file:'workbench/opensearch_dashboards.json', match:'"opensearchDashboardsVersion": "\\d+.\\d+.\\d+', replace:'"opensearchDashboardsVersion": ' + '"' + newVersion.tokenize('-')[0], flags:'g', byline:true)
    }
}<|MERGE_RESOLUTION|>--- conflicted
+++ resolved
@@ -86,20 +86,14 @@
         target fileTree('.') {
             include 'datasources/**/*.java',
                     'core/**/*.java',
-<<<<<<< HEAD
                     'common/**/*.java',
                     'docs/**/*.java',
                     'doctest/**/*.java',
                     'relase-notes/**/*.java',
                     'spark/**/*.java',
-                    'ppl/**/*.java',
-                    'spark/**/*.java',
                     'plugin/**/*.java'
-=======
                     'sql/**/*.java',
-                    'common/**/*.java',
                     'ppl/**/*.java'
->>>>>>> b035b131
             exclude '**/build/**', '**/build-*/**'
         }
         importOrder()
