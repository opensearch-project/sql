/*
 * Copyright OpenSearch Contributors
 * SPDX-License-Identifier: Apache-2.0
 */

package org.opensearch.sql.expression.datetime;

import static java.time.temporal.ChronoUnit.DAYS;
import static java.time.temporal.ChronoUnit.HOURS;
import static java.time.temporal.ChronoUnit.MICROS;
import static java.time.temporal.ChronoUnit.MINUTES;
import static java.time.temporal.ChronoUnit.MONTHS;
import static java.time.temporal.ChronoUnit.SECONDS;
import static java.time.temporal.ChronoUnit.WEEKS;
import static java.time.temporal.ChronoUnit.YEARS;
import static org.opensearch.sql.data.type.ExprCoreType.DATE;
import static org.opensearch.sql.data.type.ExprCoreType.DATETIME;
import static org.opensearch.sql.data.type.ExprCoreType.DOUBLE;
import static org.opensearch.sql.data.type.ExprCoreType.FLOAT;
import static org.opensearch.sql.data.type.ExprCoreType.INTEGER;
import static org.opensearch.sql.data.type.ExprCoreType.INTERVAL;
import static org.opensearch.sql.data.type.ExprCoreType.LONG;
import static org.opensearch.sql.data.type.ExprCoreType.STRING;
import static org.opensearch.sql.data.type.ExprCoreType.TIME;
import static org.opensearch.sql.data.type.ExprCoreType.TIMESTAMP;
import static org.opensearch.sql.expression.function.FunctionDSL.define;
import static org.opensearch.sql.expression.function.FunctionDSL.impl;
import static org.opensearch.sql.expression.function.FunctionDSL.implWithProperties;
import static org.opensearch.sql.expression.function.FunctionDSL.nullMissingHandling;
import static org.opensearch.sql.expression.function.FunctionDSL.nullMissingHandlingWithProperties;
import static org.opensearch.sql.utils.DateTimeFormatters.DATE_FORMATTER_LONG_YEAR;
import static org.opensearch.sql.utils.DateTimeFormatters.DATE_FORMATTER_NO_YEAR;
import static org.opensearch.sql.utils.DateTimeFormatters.DATE_FORMATTER_SHORT_YEAR;
import static org.opensearch.sql.utils.DateTimeFormatters.DATE_FORMATTER_SINGLE_DIGIT_MONTH;
import static org.opensearch.sql.utils.DateTimeFormatters.DATE_FORMATTER_SINGLE_DIGIT_YEAR;
import static org.opensearch.sql.utils.DateTimeFormatters.DATE_TIME_FORMATTER_LONG_YEAR;
import static org.opensearch.sql.utils.DateTimeFormatters.DATE_TIME_FORMATTER_SHORT_YEAR;
import static org.opensearch.sql.utils.DateTimeFormatters.DATE_TIME_FORMATTER_STRICT_WITH_TZ;
import static org.opensearch.sql.utils.DateTimeFormatters.FULL_DATE_LENGTH;
import static org.opensearch.sql.utils.DateTimeFormatters.NO_YEAR_DATE_LENGTH;
import static org.opensearch.sql.utils.DateTimeFormatters.SHORT_DATE_LENGTH;
import static org.opensearch.sql.utils.DateTimeFormatters.SINGLE_DIGIT_MONTH_DATE_LENGTH;
import static org.opensearch.sql.utils.DateTimeFormatters.SINGLE_DIGIT_YEAR_DATE_LENGTH;
import static org.opensearch.sql.utils.DateTimeUtils.UTC_ZONE_ID;
import static org.opensearch.sql.utils.DateTimeUtils.extractDate;
import static org.opensearch.sql.utils.DateTimeUtils.extractDateTime;

import com.google.common.collect.ImmutableMap;
import com.google.common.collect.ImmutableTable;
import com.google.common.collect.Table;
import java.math.BigDecimal;
import java.math.RoundingMode;
import java.text.DecimalFormat;
import java.time.Clock;
import java.time.DateTimeException;
import java.time.Duration;
import java.time.Instant;
import java.time.LocalDate;
import java.time.LocalDateTime;
import java.time.LocalTime;
import java.time.ZoneId;
import java.time.ZoneOffset;
import java.time.ZonedDateTime;
import java.time.format.DateTimeFormatter;
import java.time.format.DateTimeParseException;
import java.time.format.TextStyle;
import java.time.temporal.ChronoUnit;
import java.time.temporal.TemporalAmount;
import java.util.Locale;
import java.util.Map;
import java.util.TimeZone;
import java.util.concurrent.TimeUnit;
import java.util.stream.Stream;
import lombok.experimental.UtilityClass;
import org.apache.commons.lang3.tuple.Pair;
import org.opensearch.sql.data.model.ExprDateValue;
import org.opensearch.sql.data.model.ExprDatetimeValue;
import org.opensearch.sql.data.model.ExprDoubleValue;
import org.opensearch.sql.data.model.ExprIntegerValue;
import org.opensearch.sql.data.model.ExprLongValue;
import org.opensearch.sql.data.model.ExprNullValue;
import org.opensearch.sql.data.model.ExprStringValue;
import org.opensearch.sql.data.model.ExprTimeValue;
import org.opensearch.sql.data.model.ExprValue;
import org.opensearch.sql.data.type.ExprCoreType;
import org.opensearch.sql.exception.ExpressionEvaluationException;
import org.opensearch.sql.expression.function.BuiltinFunctionName;
import org.opensearch.sql.expression.function.BuiltinFunctionRepository;
import org.opensearch.sql.expression.function.DefaultFunctionResolver;
import org.opensearch.sql.expression.function.FunctionBuilder;
import org.opensearch.sql.expression.function.FunctionDSL;
import org.opensearch.sql.expression.function.FunctionName;
import org.opensearch.sql.expression.function.FunctionProperties;
import org.opensearch.sql.expression.function.FunctionResolver;
import org.opensearch.sql.expression.function.FunctionSignature;
import org.opensearch.sql.expression.function.SerializableFunction;
import org.opensearch.sql.expression.function.SerializableTriFunction;
import org.opensearch.sql.utils.DateTimeUtils;

/**
 * The definition of date and time functions. 1) have the clear interface for function define. 2)
 * the implementation should rely on ExprValue.
 */
@UtilityClass
@SuppressWarnings("unchecked")
public class DateTimeFunction {
  // The number of seconds per day
  public static final long SECONDS_PER_DAY = 86400;

  // The number of days from year zero to year 1970.
  private static final Long DAYS_0000_TO_1970 = (146097 * 5L) - (30L * 365L + 7L);

  // MySQL doesn't process any datetime/timestamp values which are greater than
  // 32536771199.999999, or equivalent '3001-01-18 23:59:59.999999' UTC
  private static final Double MYSQL_MAX_TIMESTAMP = 32536771200d;

  // Mode used for week/week_of_year function by default when no argument is provided
  private static final ExprIntegerValue DEFAULT_WEEK_OF_YEAR_MODE = new ExprIntegerValue(0);

  // Map used to determine format output for the extract function
  private static final Map<String, String> extract_formats =
      ImmutableMap.<String, String>builder()
          .put("MICROSECOND", "SSSSSS")
          .put("SECOND", "ss")
          .put("MINUTE", "mm")
          .put("HOUR", "HH")
          .put("DAY", "dd")
          .put("WEEK", "w")
          .put("MONTH", "MM")
          .put("YEAR", "yyyy")
          .put("SECOND_MICROSECOND", "ssSSSSSS")
          .put("MINUTE_MICROSECOND", "mmssSSSSSS")
          .put("MINUTE_SECOND", "mmss")
          .put("HOUR_MICROSECOND", "HHmmssSSSSSS")
          .put("HOUR_SECOND", "HHmmss")
          .put("HOUR_MINUTE", "HHmm")
          .put("DAY_MICROSECOND", "ddHHmmssSSSSSS")
          .put("DAY_SECOND", "ddHHmmss")
          .put("DAY_MINUTE", "ddHHmm")
          .put("DAY_HOUR", "ddHH")
          .put("YEAR_MONTH", "yyyyMM")
          .put("QUARTER", "Q")
          .build();

  // Map used to determine format output for the get_format function
  private static final Table<String, String, String> formats =
      ImmutableTable.<String, String, String>builder()
          .put("date", "usa", "%m.%d.%Y")
          .put("date", "jis", "%Y-%m-%d")
          .put("date", "iso", "%Y-%m-%d")
          .put("date", "eur", "%d.%m.%Y")
          .put("date", "internal", "%Y%m%d")
          .put("datetime", "usa", "%Y-%m-%d %H.%i.%s")
          .put("datetime", "jis", "%Y-%m-%d %H:%i:%s")
          .put("datetime", "iso", "%Y-%m-%d %H:%i:%s")
          .put("datetime", "eur", "%Y-%m-%d %H.%i.%s")
          .put("datetime", "internal", "%Y%m%d%H%i%s")
          .put("time", "usa", "%h:%i:%s %p")
          .put("time", "jis", "%H:%i:%s")
          .put("time", "iso", "%H:%i:%s")
          .put("time", "eur", "%H.%i.%s")
          .put("time", "internal", "%H%i%s")
          .put("timestamp", "usa", "%Y-%m-%d %H.%i.%s")
          .put("timestamp", "jis", "%Y-%m-%d %H:%i:%s")
          .put("timestamp", "iso", "%Y-%m-%d %H:%i:%s")
          .put("timestamp", "eur", "%Y-%m-%d %H.%i.%s")
          .put("timestamp", "internal", "%Y%m%d%H%i%s")
          .build();

  /**
   * Register Date and Time Functions.
   *
   * @param repository {@link BuiltinFunctionRepository}.
   */
  public void register(BuiltinFunctionRepository repository) {
    repository.register(adddate());
    repository.register(addtime());
    repository.register(convert_tz());
    repository.register(curtime());
    repository.register(curdate());
    repository.register(current_date());
    repository.register(current_time());
    repository.register(current_timestamp());
    repository.register(date());
    repository.register(datediff());
    repository.register(datetime());
    repository.register(date_add());
    repository.register(date_format());
    repository.register(date_sub());
    repository.register(day());
    repository.register(dayName());
    repository.register(dayOfMonth(BuiltinFunctionName.DAYOFMONTH));
    repository.register(dayOfMonth(BuiltinFunctionName.DAY_OF_MONTH));
    repository.register(dayOfWeek(BuiltinFunctionName.DAYOFWEEK.getName()));
    repository.register(dayOfWeek(BuiltinFunctionName.DAY_OF_WEEK.getName()));
    repository.register(dayOfYear(BuiltinFunctionName.DAYOFYEAR));
    repository.register(dayOfYear(BuiltinFunctionName.DAY_OF_YEAR));
    repository.register(extract());
    repository.register(from_days());
    repository.register(from_unixtime());
    repository.register(get_format());
    repository.register(hour(BuiltinFunctionName.HOUR));
    repository.register(hour(BuiltinFunctionName.HOUR_OF_DAY));
    repository.register(last_day());
    repository.register(localtime());
    repository.register(localtimestamp());
    repository.register(makedate());
    repository.register(maketime());
    repository.register(microsecond());
    repository.register(minute(BuiltinFunctionName.MINUTE));
    repository.register(minute_of_day());
    repository.register(minute(BuiltinFunctionName.MINUTE_OF_HOUR));
    repository.register(month(BuiltinFunctionName.MONTH));
    repository.register(month(BuiltinFunctionName.MONTH_OF_YEAR));
    repository.register(monthName());
    repository.register(now());
    repository.register(period_add());
    repository.register(period_diff());
    repository.register(quarter());
    repository.register(sec_to_time());
    repository.register(second(BuiltinFunctionName.SECOND));
    repository.register(second(BuiltinFunctionName.SECOND_OF_MINUTE));
    repository.register(subdate());
    repository.register(subtime());
    repository.register(str_to_date());
    repository.register(sysdate());
    repository.register(time());
    repository.register(time_format());
    repository.register(time_to_sec());
    repository.register(timediff());
    repository.register(timestamp());
    repository.register(timestampadd());
    repository.register(timestampdiff());
    repository.register(to_days());
    repository.register(to_seconds());
    repository.register(unix_timestamp());
    repository.register(utc_date());
    repository.register(utc_time());
    repository.register(utc_timestamp());
    repository.register(week(BuiltinFunctionName.WEEK));
    repository.register(week(BuiltinFunctionName.WEEKOFYEAR));
    repository.register(week(BuiltinFunctionName.WEEK_OF_YEAR));
    repository.register(weekday());
    repository.register(year());
    repository.register(yearweek());
  }

  /**
   * NOW() returns a constant time that indicates the time at which the statement began to execute.
   * `fsp` argument support is removed until refactoring to avoid bug where `now()`, `now(x)` and
   * `now(y) return different values.
   */
  private FunctionResolver now(FunctionName functionName) {
    return define(
        functionName,
        implWithProperties(
            functionProperties ->
                new ExprDatetimeValue(formatNow(functionProperties.getQueryStartClock())),
            DATETIME));
  }

  private FunctionResolver now() {
    return now(BuiltinFunctionName.NOW.getName());
  }

  private FunctionResolver current_timestamp() {
    return now(BuiltinFunctionName.CURRENT_TIMESTAMP.getName());
  }

  private FunctionResolver localtimestamp() {
    return now(BuiltinFunctionName.LOCALTIMESTAMP.getName());
  }

  private FunctionResolver localtime() {
    return now(BuiltinFunctionName.LOCALTIME.getName());
  }

  /** SYSDATE() returns the time at which it executes. */
  private FunctionResolver sysdate() {
    return define(
        BuiltinFunctionName.SYSDATE.getName(),
        implWithProperties(
            functionProperties -> new ExprDatetimeValue(formatNow(Clock.systemDefaultZone())),
            DATETIME),
        FunctionDSL.implWithProperties(
            (functionProperties, v) ->
                new ExprDatetimeValue(formatNow(Clock.systemDefaultZone(), v.integerValue())),
            DATETIME,
            INTEGER));
  }

  /** Synonym for @see `now`. */
  private FunctionResolver curtime(FunctionName functionName) {
    return define(
        functionName,
        implWithProperties(
            functionProperties ->
                new ExprTimeValue(formatNow(functionProperties.getQueryStartClock()).toLocalTime()),
            TIME));
  }

  private FunctionResolver curtime() {
    return curtime(BuiltinFunctionName.CURTIME.getName());
  }

  private FunctionResolver current_time() {
    return curtime(BuiltinFunctionName.CURRENT_TIME.getName());
  }

  private FunctionResolver curdate(FunctionName functionName) {
    return define(
        functionName,
        implWithProperties(
            functionProperties ->
                new ExprDateValue(formatNow(functionProperties.getQueryStartClock()).toLocalDate()),
            DATE));
  }

  private FunctionResolver curdate() {
    return curdate(BuiltinFunctionName.CURDATE.getName());
  }

  private FunctionResolver current_date() {
    return curdate(BuiltinFunctionName.CURRENT_DATE.getName());
  }

  /**
<<<<<<< HEAD
   * A common signature for `date_add` and `date_sub`. Specify a start date and add/subtract a
   * temporal amount to/from the date. The return type depends on the date type and the interval
   * unit. Detailed supported signatures: (DATE/DATETIME/TIMESTAMP/TIME, INTERVAL) -> DATETIME MySQL
   * has these signatures too (DATE, INTERVAL) -> DATE // when interval has no time part (TIME,
   * INTERVAL) -> TIME // when interval has no date part (STRING, INTERVAL) -> STRING // when
   * argument has date or datetime string, // result has date or datetime depending on interval type
=======
   * A common signature for `date_add` and `date_sub`.<br>
   * Specify a start date and add/subtract a temporal amount to/from the date.<br>
   * The return type depends on the date type and the interval unit. Detailed supported signatures:
   * <br>
   * (DATE/DATETIME/TIMESTAMP/TIME, INTERVAL) -> DATETIME<br>
   * MySQL has these signatures too<br>
   * (DATE, INTERVAL) -> DATE // when interval has no time part<br>
   * (TIME, INTERVAL) -> TIME // when interval has no date part<br>
   * (STRING, INTERVAL) -> STRING // when argument has date or datetime string,<br>
   * // result has date or datetime depending on interval type<br>
>>>>>>> df9a827c
   */
  private Stream<SerializableFunction<?, ?>> get_date_add_date_sub_signatures(
      SerializableTriFunction<FunctionProperties, ExprValue, ExprValue, ExprValue> function) {
    return Stream.of(
        implWithProperties(nullMissingHandlingWithProperties(function), DATETIME, DATE, INTERVAL),
        implWithProperties(
            nullMissingHandlingWithProperties(function), DATETIME, DATETIME, INTERVAL),
        implWithProperties(
            nullMissingHandlingWithProperties(function), DATETIME, TIMESTAMP, INTERVAL),
        implWithProperties(nullMissingHandlingWithProperties(function), DATETIME, TIME, INTERVAL));
  }

  /**
<<<<<<< HEAD
   * A common signature for `adddate` and `subdate`. Adds/subtracts an integer number of days
   * to/from the first argument. (DATE, LONG) -> DATE (TIME/DATETIME/TIMESTAMP, LONG) -> DATETIME
=======
   * A common signature for `adddate` and `subdate`.<br>
   * Adds/subtracts an integer number of days to/from the first argument.<br>
   * (DATE, LONG) -> DATE<br>
   * (TIME/DATETIME/TIMESTAMP, LONG) -> DATETIME
>>>>>>> df9a827c
   */
  private Stream<SerializableFunction<?, ?>> get_adddate_subdate_signatures(
      SerializableTriFunction<FunctionProperties, ExprValue, ExprValue, ExprValue> function) {
    return Stream.of(
        implWithProperties(nullMissingHandlingWithProperties(function), DATE, DATE, LONG),
        implWithProperties(nullMissingHandlingWithProperties(function), DATETIME, DATETIME, LONG),
        implWithProperties(nullMissingHandlingWithProperties(function), DATETIME, TIMESTAMP, LONG),
        implWithProperties(nullMissingHandlingWithProperties(function), DATETIME, TIME, LONG));
  }

  private DefaultFunctionResolver adddate() {
    return define(
        BuiltinFunctionName.ADDDATE.getName(),
        (SerializableFunction<FunctionName, Pair<FunctionSignature, FunctionBuilder>>[])
            (Stream.concat(
                    get_date_add_date_sub_signatures(DateTimeFunction::exprAddDateInterval),
                    get_adddate_subdate_signatures(DateTimeFunction::exprAddDateDays))
                .toArray(SerializableFunction<?, ?>[]::new)));
  }

  /**
<<<<<<< HEAD
   * Adds expr2 to expr1 and returns the result. (TIME, TIME/DATE/DATETIME/TIMESTAMP) -> TIME
   * (DATE/DATETIME/TIMESTAMP, TIME/DATE/DATETIME/TIMESTAMP) -> DATETIME TODO: MySQL has these
   * signatures too (STRING, STRING/TIME) -> STRING // second arg - string with time only (x,
   * STRING) -> NULL // second arg - string with timestamp (x, STRING/DATE) -> x // second arg -
   * string with date only
=======
   * Adds expr2 to expr1 and returns the result.<br>
   * (TIME, TIME/DATE/DATETIME/TIMESTAMP) -> TIME<br>
   * (DATE/DATETIME/TIMESTAMP, TIME/DATE/DATETIME/TIMESTAMP) -> DATETIME<br>
   * TODO: MySQL has these signatures too<br>
   * (STRING, STRING/TIME) -> STRING // second arg - string with time only<br>
   * (x, STRING) -> NULL // second arg - string with timestamp<br>
   * (x, STRING/DATE) -> x // second arg - string with date only
>>>>>>> df9a827c
   */
  private DefaultFunctionResolver addtime() {
    return define(
        BuiltinFunctionName.ADDTIME.getName(),
        implWithProperties(
            nullMissingHandlingWithProperties(DateTimeFunction::exprAddTime), TIME, TIME, TIME),
        implWithProperties(
            nullMissingHandlingWithProperties(DateTimeFunction::exprAddTime), TIME, TIME, DATE),
        implWithProperties(
            nullMissingHandlingWithProperties(DateTimeFunction::exprAddTime), TIME, TIME, DATETIME),
        implWithProperties(
            nullMissingHandlingWithProperties(DateTimeFunction::exprAddTime),
            TIME,
            TIME,
            TIMESTAMP),
        implWithProperties(
            nullMissingHandlingWithProperties(DateTimeFunction::exprAddTime),
            DATETIME,
            DATETIME,
            TIME),
        implWithProperties(
            nullMissingHandlingWithProperties(DateTimeFunction::exprAddTime),
            DATETIME,
            DATETIME,
            DATE),
        implWithProperties(
            nullMissingHandlingWithProperties(DateTimeFunction::exprAddTime),
            DATETIME,
            DATETIME,
            DATETIME),
        implWithProperties(
            nullMissingHandlingWithProperties(DateTimeFunction::exprAddTime),
            DATETIME,
            DATETIME,
            TIMESTAMP),
        implWithProperties(
            nullMissingHandlingWithProperties(DateTimeFunction::exprAddTime), DATETIME, DATE, TIME),
        implWithProperties(
            nullMissingHandlingWithProperties(DateTimeFunction::exprAddTime), DATETIME, DATE, DATE),
        implWithProperties(
            nullMissingHandlingWithProperties(DateTimeFunction::exprAddTime),
            DATETIME,
            DATE,
            DATETIME),
        implWithProperties(
            nullMissingHandlingWithProperties(DateTimeFunction::exprAddTime),
            DATETIME,
            DATE,
            TIMESTAMP),
        implWithProperties(
            nullMissingHandlingWithProperties(DateTimeFunction::exprAddTime),
            DATETIME,
            TIMESTAMP,
            TIME),
        implWithProperties(
            nullMissingHandlingWithProperties(DateTimeFunction::exprAddTime),
            DATETIME,
            TIMESTAMP,
            DATE),
        implWithProperties(
            nullMissingHandlingWithProperties(DateTimeFunction::exprAddTime),
            DATETIME,
            TIMESTAMP,
            DATETIME),
        implWithProperties(
            nullMissingHandlingWithProperties(DateTimeFunction::exprAddTime),
            DATETIME,
            TIMESTAMP,
            TIMESTAMP));
  }

  /**
<<<<<<< HEAD
   * Converts date/time from a specified timezone to another specified timezone. The supported
   * signatures: (DATETIME, STRING, STRING) -> DATETIME (STRING, STRING, STRING) -> DATETIME
=======
   * Converts date/time from a specified timezone to another specified timezone.<br>
   * The supported signatures:<br>
   * (DATETIME, STRING, STRING) -> DATETIME<br>
   * (STRING, STRING, STRING) -> DATETIME
>>>>>>> df9a827c
   */
  private DefaultFunctionResolver convert_tz() {
    return define(
        BuiltinFunctionName.CONVERT_TZ.getName(),
        impl(
            nullMissingHandling(DateTimeFunction::exprConvertTZ),
            DATETIME,
            DATETIME,
            STRING,
            STRING),
        impl(
            nullMissingHandling(DateTimeFunction::exprConvertTZ),
            DATETIME,
            STRING,
            STRING,
            STRING));
  }

  /**
   * Extracts the date part of a date and time value. Also to construct a date type. The supported
   * signatures: STRING/DATE/DATETIME/TIMESTAMP -> DATE
   */
  private DefaultFunctionResolver date() {
    return define(
        BuiltinFunctionName.DATE.getName(),
        impl(nullMissingHandling(DateTimeFunction::exprDate), DATE, STRING),
        impl(nullMissingHandling(DateTimeFunction::exprDate), DATE, DATE),
        impl(nullMissingHandling(DateTimeFunction::exprDate), DATE, DATETIME),
        impl(nullMissingHandling(DateTimeFunction::exprDate), DATE, TIMESTAMP));
  }

  /*
   * Calculates the difference of date part of given values.
   * (DATE/DATETIME/TIMESTAMP/TIME, DATE/DATETIME/TIMESTAMP/TIME) -> LONG
   */
  private DefaultFunctionResolver datediff() {
    return define(
        BuiltinFunctionName.DATEDIFF.getName(),
        implWithProperties(
            nullMissingHandlingWithProperties(DateTimeFunction::exprDateDiff), LONG, DATE, DATE),
        implWithProperties(
            nullMissingHandlingWithProperties(DateTimeFunction::exprDateDiff),
            LONG,
            DATETIME,
            DATE),
        implWithProperties(
            nullMissingHandlingWithProperties(DateTimeFunction::exprDateDiff),
            LONG,
            DATE,
            DATETIME),
        implWithProperties(
            nullMissingHandlingWithProperties(DateTimeFunction::exprDateDiff),
            LONG,
            DATETIME,
            DATETIME),
        implWithProperties(
            nullMissingHandlingWithProperties(DateTimeFunction::exprDateDiff), LONG, DATE, TIME),
        implWithProperties(
            nullMissingHandlingWithProperties(DateTimeFunction::exprDateDiff), LONG, TIME, DATE),
        implWithProperties(
            nullMissingHandlingWithProperties(DateTimeFunction::exprDateDiff), LONG, TIME, TIME),
        implWithProperties(
            nullMissingHandlingWithProperties(DateTimeFunction::exprDateDiff),
            LONG,
            TIMESTAMP,
            DATE),
        implWithProperties(
            nullMissingHandlingWithProperties(DateTimeFunction::exprDateDiff),
            LONG,
            DATE,
            TIMESTAMP),
        implWithProperties(
            nullMissingHandlingWithProperties(DateTimeFunction::exprDateDiff),
            LONG,
            TIMESTAMP,
            TIMESTAMP),
        implWithProperties(
            nullMissingHandlingWithProperties(DateTimeFunction::exprDateDiff),
            LONG,
            TIMESTAMP,
            TIME),
        implWithProperties(
            nullMissingHandlingWithProperties(DateTimeFunction::exprDateDiff),
            LONG,
            TIME,
            TIMESTAMP),
        implWithProperties(
            nullMissingHandlingWithProperties(DateTimeFunction::exprDateDiff),
            LONG,
            TIMESTAMP,
            DATETIME),
        implWithProperties(
            nullMissingHandlingWithProperties(DateTimeFunction::exprDateDiff),
            LONG,
            DATETIME,
            TIMESTAMP),
        implWithProperties(
            nullMissingHandlingWithProperties(DateTimeFunction::exprDateDiff),
            LONG,
            TIME,
            DATETIME),
        implWithProperties(
            nullMissingHandlingWithProperties(DateTimeFunction::exprDateDiff),
            LONG,
            DATETIME,
            TIME));
  }

  /**
<<<<<<< HEAD
   * Specify a datetime with time zone field and a time zone to convert to. Returns a local date
   * time. (STRING, STRING) -> DATETIME (STRING) -> DATETIME
=======
   * Specify a datetime with time zone field and a time zone to convert to.<br>
   * Returns a local date time.<br>
   * (STRING, STRING) -> DATETIME<br>
   * (STRING) -> DATETIME
>>>>>>> df9a827c
   */
  private FunctionResolver datetime() {
    return define(
        BuiltinFunctionName.DATETIME.getName(),
        impl(nullMissingHandling(DateTimeFunction::exprDateTime), DATETIME, STRING, STRING),
        impl(nullMissingHandling(DateTimeFunction::exprDateTimeNoTimezone), DATETIME, STRING));
  }

  private DefaultFunctionResolver date_add() {
    return define(
        BuiltinFunctionName.DATE_ADD.getName(),
        (SerializableFunction<FunctionName, Pair<FunctionSignature, FunctionBuilder>>[])
            get_date_add_date_sub_signatures(DateTimeFunction::exprAddDateInterval)
                .toArray(SerializableFunction<?, ?>[]::new));
  }

  private DefaultFunctionResolver date_sub() {
    return define(
        BuiltinFunctionName.DATE_SUB.getName(),
        (SerializableFunction<FunctionName, Pair<FunctionSignature, FunctionBuilder>>[])
            get_date_add_date_sub_signatures(DateTimeFunction::exprSubDateInterval)
                .toArray(SerializableFunction<?, ?>[]::new));
  }

  /** DAY(STRING/DATE/DATETIME/TIMESTAMP). return the day of the month (1-31). */
  private DefaultFunctionResolver day() {
    return define(
        BuiltinFunctionName.DAY.getName(),
        impl(nullMissingHandling(DateTimeFunction::exprDayOfMonth), INTEGER, DATE),
        impl(nullMissingHandling(DateTimeFunction::exprDayOfMonth), INTEGER, DATETIME),
        impl(nullMissingHandling(DateTimeFunction::exprDayOfMonth), INTEGER, TIMESTAMP),
        impl(nullMissingHandling(DateTimeFunction::exprDayOfMonth), INTEGER, STRING));
  }

  /**
   * DAYNAME(STRING/DATE/DATETIME/TIMESTAMP). return the name of the weekday for date, including
   * Monday, Tuesday, Wednesday, Thursday, Friday, Saturday and Sunday.
   */
  private DefaultFunctionResolver dayName() {
    return define(
        BuiltinFunctionName.DAYNAME.getName(),
        impl(nullMissingHandling(DateTimeFunction::exprDayName), STRING, DATE),
        impl(nullMissingHandling(DateTimeFunction::exprDayName), STRING, DATETIME),
        impl(nullMissingHandling(DateTimeFunction::exprDayName), STRING, TIMESTAMP),
        impl(nullMissingHandling(DateTimeFunction::exprDayName), STRING, STRING));
  }

  /** DAYOFMONTH(STRING/DATE/DATETIME/TIMESTAMP). return the day of the month (1-31). */
  private DefaultFunctionResolver dayOfMonth(BuiltinFunctionName name) {
    return define(
        name.getName(),
        implWithProperties(
            nullMissingHandlingWithProperties(
                (functionProperties, arg) ->
                    DateTimeFunction.dayOfMonthToday(functionProperties.getQueryStartClock())),
            INTEGER,
            TIME),
        impl(nullMissingHandling(DateTimeFunction::exprDayOfMonth), INTEGER, DATE),
        impl(nullMissingHandling(DateTimeFunction::exprDayOfMonth), INTEGER, DATETIME),
        impl(nullMissingHandling(DateTimeFunction::exprDayOfMonth), INTEGER, STRING),
        impl(nullMissingHandling(DateTimeFunction::exprDayOfMonth), INTEGER, TIMESTAMP));
  }

  /**
   * DAYOFWEEK(STRING/DATE/DATETIME/TIME/TIMESTAMP). return the weekday index for date (1 = Sunday,
   * 2 = Monday, ..., 7 = Saturday).
   */
  private DefaultFunctionResolver dayOfWeek(FunctionName name) {
    return define(
        name,
        implWithProperties(
            nullMissingHandlingWithProperties(
                (functionProperties, arg) ->
                    DateTimeFunction.dayOfWeekToday(functionProperties.getQueryStartClock())),
            INTEGER,
            TIME),
        impl(nullMissingHandling(DateTimeFunction::exprDayOfWeek), INTEGER, DATE),
        impl(nullMissingHandling(DateTimeFunction::exprDayOfWeek), INTEGER, DATETIME),
        impl(nullMissingHandling(DateTimeFunction::exprDayOfWeek), INTEGER, TIMESTAMP),
        impl(nullMissingHandling(DateTimeFunction::exprDayOfWeek), INTEGER, STRING));
  }

  /** DAYOFYEAR(STRING/DATE/DATETIME/TIMESTAMP). return the day of the year for date (1-366). */
  private DefaultFunctionResolver dayOfYear(BuiltinFunctionName dayOfYear) {
    return define(
        dayOfYear.getName(),
        implWithProperties(
            nullMissingHandlingWithProperties(
                (functionProperties, arg) ->
                    DateTimeFunction.dayOfYearToday(functionProperties.getQueryStartClock())),
            INTEGER,
            TIME),
        impl(nullMissingHandling(DateTimeFunction::exprDayOfYear), INTEGER, DATE),
        impl(nullMissingHandling(DateTimeFunction::exprDayOfYear), INTEGER, DATETIME),
        impl(nullMissingHandling(DateTimeFunction::exprDayOfYear), INTEGER, TIMESTAMP),
        impl(nullMissingHandling(DateTimeFunction::exprDayOfYear), INTEGER, STRING));
  }

  private DefaultFunctionResolver extract() {
    return define(
        BuiltinFunctionName.EXTRACT.getName(),
        implWithProperties(
            nullMissingHandlingWithProperties(DateTimeFunction::exprExtractForTime),
            LONG,
            STRING,
            TIME),
        impl(nullMissingHandling(DateTimeFunction::exprExtract), LONG, STRING, DATE),
        impl(nullMissingHandling(DateTimeFunction::exprExtract), LONG, STRING, DATETIME),
        impl(nullMissingHandling(DateTimeFunction::exprExtract), LONG, STRING, TIMESTAMP),
        impl(nullMissingHandling(DateTimeFunction::exprExtract), LONG, STRING, STRING));
  }

  /** FROM_DAYS(LONG). return the date value given the day number N. */
  private DefaultFunctionResolver from_days() {
    return define(
        BuiltinFunctionName.FROM_DAYS.getName(),
        impl(nullMissingHandling(DateTimeFunction::exprFromDays), DATE, LONG));
  }

  private FunctionResolver from_unixtime() {
    return define(
        BuiltinFunctionName.FROM_UNIXTIME.getName(),
        impl(nullMissingHandling(DateTimeFunction::exprFromUnixTime), DATETIME, DOUBLE),
        impl(
            nullMissingHandling(DateTimeFunction::exprFromUnixTimeFormat), STRING, DOUBLE, STRING));
  }

  private DefaultFunctionResolver get_format() {
    return define(
        BuiltinFunctionName.GET_FORMAT.getName(),
        impl(nullMissingHandling(DateTimeFunction::exprGetFormat), STRING, STRING, STRING));
  }

  /** HOUR(STRING/TIME/DATETIME/DATE/TIMESTAMP). return the hour value for time. */
  private DefaultFunctionResolver hour(BuiltinFunctionName name) {
    return define(
        name.getName(),
        impl(nullMissingHandling(DateTimeFunction::exprHour), INTEGER, STRING),
        impl(nullMissingHandling(DateTimeFunction::exprHour), INTEGER, TIME),
        impl(nullMissingHandling(DateTimeFunction::exprHour), INTEGER, DATE),
        impl(nullMissingHandling(DateTimeFunction::exprHour), INTEGER, DATETIME),
        impl(nullMissingHandling(DateTimeFunction::exprHour), INTEGER, TIMESTAMP));
  }

  private DefaultFunctionResolver last_day() {
    return define(
        BuiltinFunctionName.LAST_DAY.getName(),
        impl(nullMissingHandling(DateTimeFunction::exprLastDay), DATE, STRING),
        implWithProperties(
            nullMissingHandlingWithProperties(
                (functionProperties, arg) ->
                    DateTimeFunction.exprLastDayToday(functionProperties.getQueryStartClock())),
            DATE,
            TIME),
        impl(nullMissingHandling(DateTimeFunction::exprLastDay), DATE, DATE),
        impl(nullMissingHandling(DateTimeFunction::exprLastDay), DATE, DATETIME),
        impl(nullMissingHandling(DateTimeFunction::exprLastDay), DATE, TIMESTAMP));
  }

  private FunctionResolver makedate() {
    return define(
        BuiltinFunctionName.MAKEDATE.getName(),
        impl(nullMissingHandling(DateTimeFunction::exprMakeDate), DATE, DOUBLE, DOUBLE));
  }

  private FunctionResolver maketime() {
    return define(
        BuiltinFunctionName.MAKETIME.getName(),
        impl(nullMissingHandling(DateTimeFunction::exprMakeTime), TIME, DOUBLE, DOUBLE, DOUBLE));
  }

  /** MICROSECOND(STRING/TIME/DATETIME/TIMESTAMP). return the microsecond value for time. */
  private DefaultFunctionResolver microsecond() {
    return define(
        BuiltinFunctionName.MICROSECOND.getName(),
        impl(nullMissingHandling(DateTimeFunction::exprMicrosecond), INTEGER, STRING),
        impl(nullMissingHandling(DateTimeFunction::exprMicrosecond), INTEGER, TIME),
        impl(nullMissingHandling(DateTimeFunction::exprMicrosecond), INTEGER, DATETIME),
        impl(nullMissingHandling(DateTimeFunction::exprMicrosecond), INTEGER, TIMESTAMP));
  }

  /** MINUTE(STRING/TIME/DATETIME/TIMESTAMP). return the minute value for time. */
  private DefaultFunctionResolver minute(BuiltinFunctionName name) {
    return define(
        name.getName(),
        impl(nullMissingHandling(DateTimeFunction::exprMinute), INTEGER, STRING),
        impl(nullMissingHandling(DateTimeFunction::exprMinute), INTEGER, TIME),
        impl(nullMissingHandling(DateTimeFunction::exprMinute), INTEGER, DATETIME),
        impl(nullMissingHandling(DateTimeFunction::exprMinute), INTEGER, DATE),
        impl(nullMissingHandling(DateTimeFunction::exprMinute), INTEGER, TIMESTAMP));
  }

  /** MINUTE(STRING/TIME/DATETIME/TIMESTAMP). return the minute value for time. */
  private DefaultFunctionResolver minute_of_day() {
    return define(
        BuiltinFunctionName.MINUTE_OF_DAY.getName(),
        impl(nullMissingHandling(DateTimeFunction::exprMinuteOfDay), INTEGER, STRING),
        impl(nullMissingHandling(DateTimeFunction::exprMinuteOfDay), INTEGER, TIME),
        impl(nullMissingHandling(DateTimeFunction::exprMinuteOfDay), INTEGER, DATE),
        impl(nullMissingHandling(DateTimeFunction::exprMinuteOfDay), INTEGER, DATETIME),
        impl(nullMissingHandling(DateTimeFunction::exprMinuteOfDay), INTEGER, TIMESTAMP));
  }

  /** MONTH(STRING/DATE/DATETIME/TIMESTAMP). return the month for date (1-12). */
  private DefaultFunctionResolver month(BuiltinFunctionName month) {
    return define(
        month.getName(),
        implWithProperties(
            nullMissingHandlingWithProperties(
                (functionProperties, arg) ->
                    DateTimeFunction.monthOfYearToday(functionProperties.getQueryStartClock())),
            INTEGER,
            TIME),
        impl(nullMissingHandling(DateTimeFunction::exprMonth), INTEGER, DATE),
        impl(nullMissingHandling(DateTimeFunction::exprMonth), INTEGER, DATETIME),
        impl(nullMissingHandling(DateTimeFunction::exprMonth), INTEGER, TIMESTAMP),
        impl(nullMissingHandling(DateTimeFunction::exprMonth), INTEGER, STRING));
  }

  /** MONTHNAME(STRING/DATE/DATETIME/TIMESTAMP). return the full name of the month for date. */
  private DefaultFunctionResolver monthName() {
    return define(
        BuiltinFunctionName.MONTHNAME.getName(),
        impl(nullMissingHandling(DateTimeFunction::exprMonthName), STRING, DATE),
        impl(nullMissingHandling(DateTimeFunction::exprMonthName), STRING, DATETIME),
        impl(nullMissingHandling(DateTimeFunction::exprMonthName), STRING, TIMESTAMP),
        impl(nullMissingHandling(DateTimeFunction::exprMonthName), STRING, STRING));
  }

  /**
   * Add N months to period P (in the format YYMM or YYYYMM). Returns a value in the format YYYYMM.
   * (INTEGER, INTEGER) -> INTEGER
   */
  private DefaultFunctionResolver period_add() {
    return define(
        BuiltinFunctionName.PERIOD_ADD.getName(),
        impl(nullMissingHandling(DateTimeFunction::exprPeriodAdd), INTEGER, INTEGER, INTEGER));
  }

  /**
   * Returns the number of months between periods P1 and P2. P1 and P2 should be in the format YYMM
<<<<<<< HEAD
   * or YYYYMM. (INTEGER, INTEGER) -> INTEGER
=======
   * or YYYYMM.<br>
   * (INTEGER, INTEGER) -> INTEGER
>>>>>>> df9a827c
   */
  private DefaultFunctionResolver period_diff() {
    return define(
        BuiltinFunctionName.PERIOD_DIFF.getName(),
        impl(nullMissingHandling(DateTimeFunction::exprPeriodDiff), INTEGER, INTEGER, INTEGER));
  }

  /** QUARTER(STRING/DATE/DATETIME/TIMESTAMP). return the month for date (1-4). */
  private DefaultFunctionResolver quarter() {
    return define(
        BuiltinFunctionName.QUARTER.getName(),
        impl(nullMissingHandling(DateTimeFunction::exprQuarter), INTEGER, DATE),
        impl(nullMissingHandling(DateTimeFunction::exprQuarter), INTEGER, DATETIME),
        impl(nullMissingHandling(DateTimeFunction::exprQuarter), INTEGER, TIMESTAMP),
        impl(nullMissingHandling(DateTimeFunction::exprQuarter), INTEGER, STRING));
  }

  private DefaultFunctionResolver sec_to_time() {
    return define(
        BuiltinFunctionName.SEC_TO_TIME.getName(),
        impl((nullMissingHandling(DateTimeFunction::exprSecToTime)), TIME, INTEGER),
        impl((nullMissingHandling(DateTimeFunction::exprSecToTime)), TIME, LONG),
        impl((nullMissingHandling(DateTimeFunction::exprSecToTimeWithNanos)), TIME, DOUBLE),
        impl((nullMissingHandling(DateTimeFunction::exprSecToTimeWithNanos)), TIME, FLOAT));
  }

  /** SECOND(STRING/TIME/DATETIME/TIMESTAMP). return the second value for time. */
  private DefaultFunctionResolver second(BuiltinFunctionName name) {
    return define(
        name.getName(),
        impl(nullMissingHandling(DateTimeFunction::exprSecond), INTEGER, STRING),
        impl(nullMissingHandling(DateTimeFunction::exprSecond), INTEGER, TIME),
        impl(nullMissingHandling(DateTimeFunction::exprSecond), INTEGER, DATE),
        impl(nullMissingHandling(DateTimeFunction::exprSecond), INTEGER, DATETIME),
        impl(nullMissingHandling(DateTimeFunction::exprSecond), INTEGER, TIMESTAMP));
  }

  private DefaultFunctionResolver subdate() {
    return define(
        BuiltinFunctionName.SUBDATE.getName(),
        (SerializableFunction<FunctionName, Pair<FunctionSignature, FunctionBuilder>>[])
            (Stream.concat(
                    get_date_add_date_sub_signatures(DateTimeFunction::exprSubDateInterval),
                    get_adddate_subdate_signatures(DateTimeFunction::exprSubDateDays))
                .toArray(SerializableFunction<?, ?>[]::new)));
  }

  /**
<<<<<<< HEAD
   * Subtracts expr2 from expr1 and returns the result. (TIME, TIME/DATE/DATETIME/TIMESTAMP) -> TIME
   * (DATE/DATETIME/TIMESTAMP, TIME/DATE/DATETIME/TIMESTAMP) -> DATETIME TODO: MySQL has these
   * signatures too (STRING, STRING/TIME) -> STRING // second arg - string with time only (x,
   * STRING) -> NULL // second arg - string with timestamp (x, STRING/DATE) -> x // second arg -
   * string with date only
=======
   * Subtracts expr2 from expr1 and returns the result.<br>
   * (TIME, TIME/DATE/DATETIME/TIMESTAMP) -> TIME<br>
   * (DATE/DATETIME/TIMESTAMP, TIME/DATE/DATETIME/TIMESTAMP) -> DATETIME<br>
   * TODO: MySQL has these signatures too<br>
   * (STRING, STRING/TIME) -> STRING // second arg - string with time only<br>
   * (x, STRING) -> NULL // second arg - string with timestamp<br>
   * (x, STRING/DATE) -> x // second arg - string with date only
>>>>>>> df9a827c
   */
  private DefaultFunctionResolver subtime() {
    return define(
        BuiltinFunctionName.SUBTIME.getName(),
        implWithProperties(
            nullMissingHandlingWithProperties(DateTimeFunction::exprSubTime), TIME, TIME, TIME),
        implWithProperties(
            nullMissingHandlingWithProperties(DateTimeFunction::exprSubTime), TIME, TIME, DATE),
        implWithProperties(
            nullMissingHandlingWithProperties(DateTimeFunction::exprSubTime), TIME, TIME, DATETIME),
        implWithProperties(
            nullMissingHandlingWithProperties(DateTimeFunction::exprSubTime),
            TIME,
            TIME,
            TIMESTAMP),
        implWithProperties(
            nullMissingHandlingWithProperties(DateTimeFunction::exprSubTime),
            DATETIME,
            DATETIME,
            TIME),
        implWithProperties(
            nullMissingHandlingWithProperties(DateTimeFunction::exprSubTime),
            DATETIME,
            DATETIME,
            DATE),
        implWithProperties(
            nullMissingHandlingWithProperties(DateTimeFunction::exprSubTime),
            DATETIME,
            DATETIME,
            DATETIME),
        implWithProperties(
            nullMissingHandlingWithProperties(DateTimeFunction::exprSubTime),
            DATETIME,
            DATETIME,
            TIMESTAMP),
        implWithProperties(
            nullMissingHandlingWithProperties(DateTimeFunction::exprSubTime), DATETIME, DATE, TIME),
        implWithProperties(
            nullMissingHandlingWithProperties(DateTimeFunction::exprSubTime), DATETIME, DATE, DATE),
        implWithProperties(
            nullMissingHandlingWithProperties(DateTimeFunction::exprSubTime),
            DATETIME,
            DATE,
            DATETIME),
        implWithProperties(
            nullMissingHandlingWithProperties(DateTimeFunction::exprSubTime),
            DATETIME,
            DATE,
            TIMESTAMP),
        implWithProperties(
            nullMissingHandlingWithProperties(DateTimeFunction::exprSubTime),
            DATETIME,
            TIMESTAMP,
            TIME),
        implWithProperties(
            nullMissingHandlingWithProperties(DateTimeFunction::exprSubTime),
            DATETIME,
            TIMESTAMP,
            DATE),
        implWithProperties(
            nullMissingHandlingWithProperties(DateTimeFunction::exprSubTime),
            DATETIME,
            TIMESTAMP,
            DATETIME),
        implWithProperties(
            nullMissingHandlingWithProperties(DateTimeFunction::exprSubTime),
            DATETIME,
            TIMESTAMP,
            TIMESTAMP));
  }

  /**
   * Extracts a date, time, or datetime from the given string. It accomplishes this using another
   * string which specifies the input format.
   */
  private DefaultFunctionResolver str_to_date() {
    return define(
        BuiltinFunctionName.STR_TO_DATE.getName(),
        implWithProperties(
            nullMissingHandlingWithProperties(
                (functionProperties, arg, format) ->
                    DateTimeFunction.exprStrToDate(functionProperties, arg, format)),
            DATETIME,
            STRING,
            STRING));
  }

  /**
   * Extracts the time part of a date and time value. Also to construct a time type. The supported
   * signatures: STRING/DATE/DATETIME/TIME/TIMESTAMP -> TIME
   */
  private DefaultFunctionResolver time() {
    return define(
        BuiltinFunctionName.TIME.getName(),
        impl(nullMissingHandling(DateTimeFunction::exprTime), TIME, STRING),
        impl(nullMissingHandling(DateTimeFunction::exprTime), TIME, DATE),
        impl(nullMissingHandling(DateTimeFunction::exprTime), TIME, DATETIME),
        impl(nullMissingHandling(DateTimeFunction::exprTime), TIME, TIME),
        impl(nullMissingHandling(DateTimeFunction::exprTime), TIME, TIMESTAMP));
  }

  /**
<<<<<<< HEAD
   * Returns different between two times as a time. (TIME, TIME) -> TIME MySQL has these signatures
   * too (DATE, DATE) -> TIME // result is > 24 hours (DATETIME, DATETIME) -> TIME // result is > 24
   * hours (TIMESTAMP, TIMESTAMP) -> TIME // result is > 24 hours (x, x) -> NULL // when args have
   * different types (STRING, STRING) -> TIME // argument strings contain same types only (STRING,
   * STRING) -> NULL // argument strings are different types
=======
   * Returns different between two times as a time.<br>
   * (TIME, TIME) -> TIME<br>
   * MySQL has these signatures too<br>
   * (DATE, DATE) -> TIME // result is > 24 hours<br>
   * (DATETIME, DATETIME) -> TIME // result is > 24 hours<br>
   * (TIMESTAMP, TIMESTAMP) -> TIME // result is > 24 hours<br>
   * (x, x) -> NULL // when args have different types<br>
   * (STRING, STRING) -> TIME // argument strings contain same types only<br>
   * (STRING, STRING) -> NULL // argument strings are different types
>>>>>>> df9a827c
   */
  private DefaultFunctionResolver timediff() {
    return define(
        BuiltinFunctionName.TIMEDIFF.getName(),
        impl(nullMissingHandling(DateTimeFunction::exprTimeDiff), TIME, TIME, TIME));
  }

  /**
   * TIME_TO_SEC(STRING/TIME/DATETIME/TIMESTAMP). return the time argument, converted to seconds.
   */
  private DefaultFunctionResolver time_to_sec() {
    return define(
        BuiltinFunctionName.TIME_TO_SEC.getName(),
        impl(nullMissingHandling(DateTimeFunction::exprTimeToSec), LONG, STRING),
        impl(nullMissingHandling(DateTimeFunction::exprTimeToSec), LONG, TIME),
        impl(nullMissingHandling(DateTimeFunction::exprTimeToSec), LONG, TIMESTAMP),
        impl(nullMissingHandling(DateTimeFunction::exprTimeToSec), LONG, DATETIME));
  }

  /**
<<<<<<< HEAD
   * Extracts the timestamp of a date and time value. Input strings may contain a timestamp only in
   * format 'yyyy-MM-dd HH:mm:ss[.SSSSSSSSS]' STRING/DATE/TIME/DATETIME/TIMESTAMP -> TIMESTAMP
   * STRING/DATE/TIME/DATETIME/TIMESTAMP, STRING/DATE/TIME/DATETIME/TIMESTAMP -> TIMESTAMP All types
   * are converted to TIMESTAMP actually before the function call - it is responsibility of the
   * automatic cast mechanism defined in `ExprCoreType` and performed by `TypeCastOperator`.
=======
   * Extracts the timestamp of a date and time value.<br>
   * Input strings may contain a timestamp only in format 'yyyy-MM-dd HH:mm:ss[.SSSSSSSSS]'<br>
   * STRING/DATE/TIME/DATETIME/TIMESTAMP -> TIMESTAMP<br>
   * STRING/DATE/TIME/DATETIME/TIMESTAMP, STRING/DATE/TIME/DATETIME/TIMESTAMP -> TIMESTAMP<br>
   * All types are converted to TIMESTAMP actually before the function call - it is responsibility
   * <br>
   * of the automatic cast mechanism defined in `ExprCoreType` and performed by `TypeCastOperator`.
>>>>>>> df9a827c
   */
  private DefaultFunctionResolver timestamp() {
    return define(
        BuiltinFunctionName.TIMESTAMP.getName(),
        impl(nullMissingHandling(v -> v), TIMESTAMP, TIMESTAMP),
        // We can use FunctionProperties.None, because it is not used. It is required to convert
        // TIME to other datetime types, but arguments there are already converted.
        impl(
            nullMissingHandling((v1, v2) -> exprAddTime(FunctionProperties.None, v1, v2)),
            TIMESTAMP,
            TIMESTAMP,
            TIMESTAMP));
  }

  /**
   * Adds an interval of time to the provided DATE/DATETIME/TIME/TIMESTAMP/STRING argument. The
   * interval of time added is determined by the given first and second arguments. The first
   * argument is an interval type, and must be one of the tokens below... [MICROSECOND, SECOND,
   * MINUTE, HOUR, DAY, WEEK, MONTH, QUARTER, YEAR] The second argument is the amount of the
   * interval type to be added. The third argument is the DATE/DATETIME/TIME/TIMESTAMP/STRING to add
   * to.
   *
   * @return The DATETIME representing the summed DATE/DATETIME/TIME/TIMESTAMP and interval.
   */
  private DefaultFunctionResolver timestampadd() {
    return define(
        BuiltinFunctionName.TIMESTAMPADD.getName(),
        impl(
            nullMissingHandling(DateTimeFunction::exprTimestampAdd),
            DATETIME,
            STRING,
            INTEGER,
            DATETIME),
        impl(
            nullMissingHandling(DateTimeFunction::exprTimestampAdd),
            DATETIME,
            STRING,
            INTEGER,
            TIMESTAMP),
        implWithProperties(
            nullMissingHandlingWithProperties(
                (functionProperties, part, amount, time) ->
                    exprTimestampAddForTimeType(
                        functionProperties.getQueryStartClock(), part, amount, time)),
            DATETIME,
            STRING,
            INTEGER,
            TIME));
  }

  /**
   * Finds the difference between provided DATE/DATETIME/TIME/TIMESTAMP/STRING arguments. The first
   * argument is an interval type, and must be one of the tokens below... [MICROSECOND, SECOND,
   * MINUTE, HOUR, DAY, WEEK, MONTH, QUARTER, YEAR] The second argument the
   * DATE/DATETIME/TIME/TIMESTAMP/STRING representing the start time. The third argument is the
   * DATE/DATETIME/TIME/TIMESTAMP/STRING representing the end time.
   *
   * @return A LONG representing the difference between arguments, using the given interval type.
   */
  private DefaultFunctionResolver timestampdiff() {
    return define(
        BuiltinFunctionName.TIMESTAMPDIFF.getName(),
        impl(
            nullMissingHandling(DateTimeFunction::exprTimestampDiff),
            DATETIME,
            STRING,
            DATETIME,
            DATETIME),
        impl(
            nullMissingHandling(DateTimeFunction::exprTimestampDiff),
            DATETIME,
            STRING,
            DATETIME,
            TIMESTAMP),
        impl(
            nullMissingHandling(DateTimeFunction::exprTimestampDiff),
            DATETIME,
            STRING,
            TIMESTAMP,
            DATETIME),
        impl(
            nullMissingHandling(DateTimeFunction::exprTimestampDiff),
            DATETIME,
            STRING,
            TIMESTAMP,
            TIMESTAMP),
        implWithProperties(
            nullMissingHandlingWithProperties(
                (functionProperties, part, startTime, endTime) ->
                    exprTimestampDiffForTimeType(functionProperties, part, startTime, endTime)),
            DATETIME,
            STRING,
            TIME,
            TIME));
  }

  /** TO_DAYS(STRING/DATE/DATETIME/TIMESTAMP). return the day number of the given date. */
  private DefaultFunctionResolver to_days() {
    return define(
        BuiltinFunctionName.TO_DAYS.getName(),
        impl(nullMissingHandling(DateTimeFunction::exprToDays), LONG, STRING),
        impl(nullMissingHandling(DateTimeFunction::exprToDays), LONG, TIMESTAMP),
        impl(nullMissingHandling(DateTimeFunction::exprToDays), LONG, DATE),
        impl(nullMissingHandling(DateTimeFunction::exprToDays), LONG, DATETIME));
  }

  /**
   * TO_SECONDS(TIMESTAMP/LONG). return the seconds number of the given date. Arguments of type
   * STRING/TIMESTAMP/LONG are also accepted. STRING/TIMESTAMP/LONG arguments are automatically cast
   * to TIMESTAMP.
   */
  private DefaultFunctionResolver to_seconds() {
    return define(
        BuiltinFunctionName.TO_SECONDS.getName(),
        impl(nullMissingHandling(DateTimeFunction::exprToSeconds), LONG, TIMESTAMP),
        impl(nullMissingHandling(DateTimeFunction::exprToSecondsForIntType), LONG, LONG));
  }

  private FunctionResolver unix_timestamp() {
    return define(
        BuiltinFunctionName.UNIX_TIMESTAMP.getName(),
        implWithProperties(
            functionProperties ->
                DateTimeFunction.unixTimeStamp(functionProperties.getQueryStartClock()),
            LONG),
        impl(nullMissingHandling(DateTimeFunction::unixTimeStampOf), DOUBLE, DATE),
        impl(nullMissingHandling(DateTimeFunction::unixTimeStampOf), DOUBLE, DATETIME),
        impl(nullMissingHandling(DateTimeFunction::unixTimeStampOf), DOUBLE, TIMESTAMP),
        impl(nullMissingHandling(DateTimeFunction::unixTimeStampOf), DOUBLE, DOUBLE));
  }

  /** UTC_DATE(). return the current UTC Date in format yyyy-MM-dd */
  private DefaultFunctionResolver utc_date() {
    return define(
        BuiltinFunctionName.UTC_DATE.getName(),
        implWithProperties(functionProperties -> exprUtcDate(functionProperties), DATE));
  }

  /** UTC_TIME(). return the current UTC Time in format HH:mm:ss */
  private DefaultFunctionResolver utc_time() {
    return define(
        BuiltinFunctionName.UTC_TIME.getName(),
        implWithProperties(functionProperties -> exprUtcTime(functionProperties), TIME));
  }

  /** UTC_TIMESTAMP(). return the current UTC TimeStamp in format yyyy-MM-dd HH:mm:ss */
  private DefaultFunctionResolver utc_timestamp() {
    return define(
        BuiltinFunctionName.UTC_TIMESTAMP.getName(),
        implWithProperties(functionProperties -> exprUtcTimeStamp(functionProperties), DATETIME));
  }

  /** WEEK(DATE[,mode]). return the week number for date. */
  private DefaultFunctionResolver week(BuiltinFunctionName week) {
    return define(
        week.getName(),
        implWithProperties(
            nullMissingHandlingWithProperties(
                (functionProperties, arg) ->
                    DateTimeFunction.weekOfYearToday(
                        DEFAULT_WEEK_OF_YEAR_MODE, functionProperties.getQueryStartClock())),
            INTEGER,
            TIME),
        impl(nullMissingHandling(DateTimeFunction::exprWeekWithoutMode), INTEGER, DATE),
        impl(nullMissingHandling(DateTimeFunction::exprWeekWithoutMode), INTEGER, DATETIME),
        impl(nullMissingHandling(DateTimeFunction::exprWeekWithoutMode), INTEGER, TIMESTAMP),
        impl(nullMissingHandling(DateTimeFunction::exprWeekWithoutMode), INTEGER, STRING),
        implWithProperties(
            nullMissingHandlingWithProperties(
                (functionProperties, time, modeArg) ->
                    DateTimeFunction.weekOfYearToday(
                        modeArg, functionProperties.getQueryStartClock())),
            INTEGER,
            TIME,
            INTEGER),
        impl(nullMissingHandling(DateTimeFunction::exprWeek), INTEGER, DATE, INTEGER),
        impl(nullMissingHandling(DateTimeFunction::exprWeek), INTEGER, DATETIME, INTEGER),
        impl(nullMissingHandling(DateTimeFunction::exprWeek), INTEGER, TIMESTAMP, INTEGER),
        impl(nullMissingHandling(DateTimeFunction::exprWeek), INTEGER, STRING, INTEGER));
  }

  private DefaultFunctionResolver weekday() {
    return define(
        BuiltinFunctionName.WEEKDAY.getName(),
        implWithProperties(
            nullMissingHandlingWithProperties(
                (functionProperties, arg) ->
                    new ExprIntegerValue(
                        formatNow(functionProperties.getQueryStartClock()).getDayOfWeek().getValue()
                            - 1)),
            INTEGER,
            TIME),
        impl(nullMissingHandling(DateTimeFunction::exprWeekday), INTEGER, DATE),
        impl(nullMissingHandling(DateTimeFunction::exprWeekday), INTEGER, DATETIME),
        impl(nullMissingHandling(DateTimeFunction::exprWeekday), INTEGER, TIMESTAMP),
        impl(nullMissingHandling(DateTimeFunction::exprWeekday), INTEGER, STRING));
  }

  /** YEAR(STRING/DATE/DATETIME/TIMESTAMP). return the year for date (1000-9999). */
  private DefaultFunctionResolver year() {
    return define(
        BuiltinFunctionName.YEAR.getName(),
        impl(nullMissingHandling(DateTimeFunction::exprYear), INTEGER, DATE),
        impl(nullMissingHandling(DateTimeFunction::exprYear), INTEGER, DATETIME),
        impl(nullMissingHandling(DateTimeFunction::exprYear), INTEGER, TIMESTAMP),
        impl(nullMissingHandling(DateTimeFunction::exprYear), INTEGER, STRING));
  }

  /** YEARWEEK(DATE[,mode]). return the week number for date. */
  private DefaultFunctionResolver yearweek() {
    return define(
        BuiltinFunctionName.YEARWEEK.getName(),
        implWithProperties(
            nullMissingHandlingWithProperties(
                (functionProperties, arg) ->
                    yearweekToday(
                        DEFAULT_WEEK_OF_YEAR_MODE, functionProperties.getQueryStartClock())),
            INTEGER,
            TIME),
        impl(nullMissingHandling(DateTimeFunction::exprYearweekWithoutMode), INTEGER, DATE),
        impl(nullMissingHandling(DateTimeFunction::exprYearweekWithoutMode), INTEGER, DATETIME),
        impl(nullMissingHandling(DateTimeFunction::exprYearweekWithoutMode), INTEGER, TIMESTAMP),
        impl(nullMissingHandling(DateTimeFunction::exprYearweekWithoutMode), INTEGER, STRING),
        implWithProperties(
            nullMissingHandlingWithProperties(
                (functionProperties, time, modeArg) ->
                    yearweekToday(modeArg, functionProperties.getQueryStartClock())),
            INTEGER,
            TIME,
            INTEGER),
        impl(nullMissingHandling(DateTimeFunction::exprYearweek), INTEGER, DATE, INTEGER),
        impl(nullMissingHandling(DateTimeFunction::exprYearweek), INTEGER, DATETIME, INTEGER),
        impl(nullMissingHandling(DateTimeFunction::exprYearweek), INTEGER, TIMESTAMP, INTEGER),
        impl(nullMissingHandling(DateTimeFunction::exprYearweek), INTEGER, STRING, INTEGER));
  }

  /**
<<<<<<< HEAD
   * Formats date according to format specifier. First argument is date, second is format. Detailed
   * supported signatures: (STRING, STRING) -> STRING (DATE, STRING) -> STRING (DATETIME, STRING) ->
   * STRING (TIME, STRING) -> STRING (TIMESTAMP, STRING) -> STRING
=======
   * Formats date according to format specifier. First argument is date, second is format.<br>
   * Detailed supported signatures:<br>
   * (STRING, STRING) -> STRING<br>
   * (DATE, STRING) -> STRING<br>
   * (DATETIME, STRING) -> STRING<br>
   * (TIME, STRING) -> STRING<br>
   * (TIMESTAMP, STRING) -> STRING
>>>>>>> df9a827c
   */
  private DefaultFunctionResolver date_format() {
    return define(
        BuiltinFunctionName.DATE_FORMAT.getName(),
        impl(nullMissingHandling(DateTimeFormatterUtil::getFormattedDate), STRING, STRING, STRING),
        impl(nullMissingHandling(DateTimeFormatterUtil::getFormattedDate), STRING, DATE, STRING),
        impl(
            nullMissingHandling(DateTimeFormatterUtil::getFormattedDate), STRING, DATETIME, STRING),
        implWithProperties(
            nullMissingHandlingWithProperties(
                (functionProperties, time, formatString) ->
                    DateTimeFormatterUtil.getFormattedDateOfToday(
                        formatString, time, functionProperties.getQueryStartClock())),
            STRING,
            TIME,
            STRING),
        impl(
            nullMissingHandling(DateTimeFormatterUtil::getFormattedDate),
            STRING,
            TIMESTAMP,
            STRING));
  }

  private ExprValue dayOfMonthToday(Clock clock) {
    return new ExprIntegerValue(LocalDateTime.now(clock).getDayOfMonth());
  }

  private ExprValue dayOfYearToday(Clock clock) {
    return new ExprIntegerValue(LocalDateTime.now(clock).getDayOfYear());
  }

  private ExprValue weekOfYearToday(ExprValue mode, Clock clock) {
    return new ExprIntegerValue(
        CalendarLookup.getWeekNumber(mode.integerValue(), LocalDateTime.now(clock).toLocalDate()));
  }

  /**
   * Day of Week implementation for ExprValue when passing in an arguemt of type TIME.
   *
   * @param clock Current clock taken from function properties
   * @return ExprValue.
   */
  private ExprValue dayOfWeekToday(Clock clock) {
    return new ExprIntegerValue((formatNow(clock).getDayOfWeek().getValue() % 7) + 1);
  }

  /**
   * DATE_ADD function implementation for ExprValue.
   *
   * @param functionProperties An FunctionProperties object.
   * @param datetime ExprValue of Date/Time/Datetime/Timestamp type.
   * @param interval ExprValue of Interval type, the temporal amount to add.
   * @return Datetime resulted from `interval` added to `datetime`.
   */
  private ExprValue exprAddDateInterval(
      FunctionProperties functionProperties, ExprValue datetime, ExprValue interval) {
    return exprDateApplyInterval(functionProperties, datetime, interval.intervalValue(), true);
  }

  /**
   * Adds or subtracts `interval` to/from `datetime`.
   *
   * @param functionProperties An FunctionProperties object.
   * @param datetime A Date/Time/Datetime/Timestamp value to change.
   * @param interval An Interval to isAdd or subtract.
   * @param isAdd A flag: true to isAdd, false to subtract.
   * @return Datetime calculated.
   */
  private ExprValue exprDateApplyInterval(
      FunctionProperties functionProperties,
      ExprValue datetime,
      TemporalAmount interval,
      Boolean isAdd) {
    var dt = extractDateTime(datetime, functionProperties);
    return new ExprDatetimeValue(isAdd ? dt.plus(interval) : dt.minus(interval));
  }

  /**
<<<<<<< HEAD
   * Formats date according to format specifier. First argument is time, second is format. Detailed
   * supported signatures: (STRING, STRING) -> STRING (DATE, STRING) -> STRING (DATETIME, STRING) ->
   * STRING (TIME, STRING) -> STRING (TIMESTAMP, STRING) -> STRING
=======
   * Formats date according to format specifier. First argument is time, second is format.<br>
   * Detailed supported signatures:<br>
   * (STRING, STRING) -> STRING<br>
   * (DATE, STRING) -> STRING<br>
   * (DATETIME, STRING) -> STRING<br>
   * (TIME, STRING) -> STRING<br>
   * (TIMESTAMP, STRING) -> STRING
>>>>>>> df9a827c
   */
  private DefaultFunctionResolver time_format() {
    return define(
        BuiltinFunctionName.TIME_FORMAT.getName(),
        impl(nullMissingHandling(DateTimeFormatterUtil::getFormattedTime), STRING, STRING, STRING),
        impl(nullMissingHandling(DateTimeFormatterUtil::getFormattedTime), STRING, DATE, STRING),
        impl(
            nullMissingHandling(DateTimeFormatterUtil::getFormattedTime), STRING, DATETIME, STRING),
        impl(nullMissingHandling(DateTimeFormatterUtil::getFormattedTime), STRING, TIME, STRING),
        impl(
            nullMissingHandling(DateTimeFormatterUtil::getFormattedTime),
            STRING,
            TIMESTAMP,
            STRING));
  }

  /**
   * ADDDATE function implementation for ExprValue.
   *
   * @param functionProperties An FunctionProperties object.
   * @param datetime ExprValue of Time/Date/Datetime/Timestamp type.
   * @param days ExprValue of Long type, representing the number of days to add.
   * @return Date/Datetime resulted from days added to `datetime`.
   */
  private ExprValue exprAddDateDays(
      FunctionProperties functionProperties, ExprValue datetime, ExprValue days) {
    return exprDateApplyDays(functionProperties, datetime, days.longValue(), true);
  }

  /**
   * Adds or subtracts `days` to/from `datetime`.
   *
   * @param functionProperties An FunctionProperties object.
   * @param datetime A Date/Time/Datetime/Timestamp value to change.
   * @param days A days amount to add or subtract.
   * @param isAdd A flag: true to add, false to subtract.
   * @return Datetime calculated.
   */
  private ExprValue exprDateApplyDays(
      FunctionProperties functionProperties, ExprValue datetime, Long days, Boolean isAdd) {
    if (datetime.type() == DATE) {
      return new ExprDateValue(
          isAdd ? datetime.dateValue().plusDays(days) : datetime.dateValue().minusDays(days));
    }
    var dt = extractDateTime(datetime, functionProperties);
    return new ExprDatetimeValue(isAdd ? dt.plusDays(days) : dt.minusDays(days));
  }

  /**
   * Adds or subtracts time to/from date and returns the result.
   *
   * @param functionProperties A FunctionProperties object.
   * @param temporal A Date/Time/Datetime/Timestamp value to change.
   * @param temporalDelta A Date/Time/Datetime/Timestamp object to add/subtract time from.
   * @param isAdd A flag: true to add, false to subtract.
   * @return A value calculated.
   */
  private ExprValue exprApplyTime(
      FunctionProperties functionProperties,
      ExprValue temporal,
      ExprValue temporalDelta,
      Boolean isAdd) {
    var interval = Duration.between(LocalTime.MIN, temporalDelta.timeValue());
    var result =
        isAdd
            ? extractDateTime(temporal, functionProperties).plus(interval)
            : extractDateTime(temporal, functionProperties).minus(interval);
    return temporal.type() == TIME
        ? new ExprTimeValue(result.toLocalTime())
        : new ExprDatetimeValue(result);
  }

  /**
   * Adds time to date and returns the result.
   *
   * @param functionProperties A FunctionProperties object.
   * @param temporal A Date/Time/Datetime/Timestamp value to change.
   * @param temporalDelta A Date/Time/Datetime/Timestamp object to add time from.
   * @return A value calculated.
   */
  private ExprValue exprAddTime(
      FunctionProperties functionProperties, ExprValue temporal, ExprValue temporalDelta) {
    return exprApplyTime(functionProperties, temporal, temporalDelta, true);
  }

  /**
   * CONVERT_TZ function implementation for ExprValue. Returns null for time zones outside of +13:00
   * and -12:00.
   *
   * @param startingDateTime ExprValue of DateTime that is being converted from
   * @param fromTz ExprValue of time zone, representing the time to convert from.
   * @param toTz ExprValue of time zone, representing the time to convert to.
   * @return DateTime that has been converted to the to_tz timezone.
   */
  private ExprValue exprConvertTZ(ExprValue startingDateTime, ExprValue fromTz, ExprValue toTz) {
    if (startingDateTime.type() == ExprCoreType.STRING) {
      startingDateTime = exprDateTimeNoTimezone(startingDateTime);
    }
    try {
      ZoneId convertedFromTz = ZoneId.of(fromTz.stringValue());
      ZoneId convertedToTz = ZoneId.of(toTz.stringValue());

      // isValidMySqlTimeZoneId checks if the timezone is within the range accepted by
      // MySQL standard.
      if (!DateTimeUtils.isValidMySqlTimeZoneId(convertedFromTz)
          || !DateTimeUtils.isValidMySqlTimeZoneId(convertedToTz)) {
        return ExprNullValue.of();
      }
      ZonedDateTime zonedDateTime = startingDateTime.datetimeValue().atZone(convertedFromTz);
      return new ExprDatetimeValue(
          zonedDateTime.withZoneSameInstant(convertedToTz).toLocalDateTime());

      // Catches exception for invalid timezones.
      // ex. "+0:00" is an invalid timezone and would result in this exception being thrown.
    } catch (ExpressionEvaluationException | DateTimeException e) {
      return ExprNullValue.of();
    }
  }

  /**
   * Date implementation for ExprValue.
   *
   * @param exprValue ExprValue of Date type or String type.
   * @return ExprValue.
   */
  private ExprValue exprDate(ExprValue exprValue) {
    if (exprValue instanceof ExprStringValue) {
      return new ExprDateValue(exprValue.stringValue());
    } else {
      return new ExprDateValue(exprValue.dateValue());
    }
  }

  /**
   * Calculate the value in days from one date to the other. Only the date parts of the values are
   * used in the calculation.
   *
   * @param first The first value.
   * @param second The second value.
   * @return The diff.
   */
  private ExprValue exprDateDiff(
      FunctionProperties functionProperties, ExprValue first, ExprValue second) {
    // java inverses the value, so we have to swap 1 and 2
    return new ExprLongValue(
        DAYS.between(
            extractDate(second, functionProperties), extractDate(first, functionProperties)));
  }

  /**
   * DateTime implementation for ExprValue.
   *
   * @param dateTime ExprValue of String type.
   * @param timeZone ExprValue of String type (or null).
   * @return ExprValue of date type.
   */
  private ExprValue exprDateTime(ExprValue dateTime, ExprValue timeZone) {
    String defaultTimeZone = TimeZone.getDefault().getID();

    try {
      LocalDateTime ldtFormatted =
          LocalDateTime.parse(dateTime.stringValue(), DATE_TIME_FORMATTER_STRICT_WITH_TZ);
      if (timeZone.isNull()) {
        return new ExprDatetimeValue(ldtFormatted);
      }

      // Used if datetime field is invalid format.
    } catch (DateTimeParseException e) {
      return ExprNullValue.of();
    }

    ExprValue convertTZResult;
    ExprDatetimeValue ldt;
    String toTz;

    try {
      ZonedDateTime zdtWithZoneOffset =
          ZonedDateTime.parse(dateTime.stringValue(), DATE_TIME_FORMATTER_STRICT_WITH_TZ);
      ZoneId fromTZ = zdtWithZoneOffset.getZone();

      ldt = new ExprDatetimeValue(zdtWithZoneOffset.toLocalDateTime());
      toTz = String.valueOf(fromTZ);
    } catch (DateTimeParseException e) {
      ldt = new ExprDatetimeValue(dateTime.stringValue());
      toTz = defaultTimeZone;
    }
    convertTZResult = exprConvertTZ(ldt, new ExprStringValue(toTz), timeZone);

    return convertTZResult;
  }

  /**
   * DateTime implementation for ExprValue without a timezone to convert to.
   *
   * @param dateTime ExprValue of String type.
   * @return ExprValue of date type.
   */
  private ExprValue exprDateTimeNoTimezone(ExprValue dateTime) {
    return exprDateTime(dateTime, ExprNullValue.of());
  }

  /**
   * Name of the Weekday implementation for ExprValue.
   *
   * @param date ExprValue of Date/String type.
   * @return ExprValue.
   */
  private ExprValue exprDayName(ExprValue date) {
    return new ExprStringValue(
        date.dateValue().getDayOfWeek().getDisplayName(TextStyle.FULL, Locale.getDefault()));
  }

  /**
   * Day of Month implementation for ExprValue.
   *
   * @param date ExprValue of Date/Datetime/String/Time/Timestamp type.
   * @return ExprValue.
   */
  private ExprValue exprDayOfMonth(ExprValue date) {
    return new ExprIntegerValue(date.dateValue().getDayOfMonth());
  }

  /**
   * Day of Week implementation for ExprValue.
   *
   * @param date ExprValue of Date/Datetime/String/Timstamp type.
   * @return ExprValue.
   */
  private ExprValue exprDayOfWeek(ExprValue date) {
    return new ExprIntegerValue((date.dateValue().getDayOfWeek().getValue() % 7) + 1);
  }

  /**
   * Day of Year implementation for ExprValue.
   *
   * @param date ExprValue of Date/String type.
   * @return ExprValue.
   */
  private ExprValue exprDayOfYear(ExprValue date) {
    return new ExprIntegerValue(date.dateValue().getDayOfYear());
  }

  /**
   * Obtains a formatted long value for a specified part and datetime for the 'extract' function.
   *
   * @param part is an ExprValue which comes from a defined list of accepted values.
   * @param datetime the date to be formatted as an ExprValue.
   * @return is a LONG formatted according to the input arguments.
   */
  public ExprLongValue formatExtractFunction(ExprValue part, ExprValue datetime) {
    String partName = part.stringValue().toUpperCase();
    LocalDateTime arg = datetime.datetimeValue();
    String text =
        arg.format(DateTimeFormatter.ofPattern(extract_formats.get(partName), Locale.ENGLISH));

    return new ExprLongValue(Long.parseLong(text));
  }

  /**
   * Implements extract function. Returns a LONG formatted according to the 'part' argument.
   *
   * @param part Literal that determines the format of the outputted LONG.
   * @param datetime The date/datetime to be formatted.
   * @return A LONG
   */
  private ExprValue exprExtract(ExprValue part, ExprValue datetime) {
    return formatExtractFunction(part, datetime);
  }

  /**
   * Implements extract function. Returns a LONG formatted according to the 'part' argument.
   *
   * @param part Literal that determines the format of the outputted LONG.
   * @param time The time to be formatted.
   * @return A LONG
   */
  private ExprValue exprExtractForTime(
      FunctionProperties functionProperties, ExprValue part, ExprValue time) {
    return formatExtractFunction(
        part, new ExprDatetimeValue(extractDateTime(time, functionProperties)));
  }

  /**
   * From_days implementation for ExprValue.
   *
   * @param exprValue Day number N.
   * @return ExprValue.
   */
  private ExprValue exprFromDays(ExprValue exprValue) {
    return new ExprDateValue(LocalDate.ofEpochDay(exprValue.longValue() - DAYS_0000_TO_1970));
  }

  private ExprValue exprFromUnixTime(ExprValue time) {
    if (0 > time.doubleValue()) {
      return ExprNullValue.of();
    }
    // According to MySQL documentation:
    //     effective maximum is 32536771199.999999, which returns '3001-01-18 23:59:59.999999' UTC.
    //     Regardless of platform or version, a greater value for first argument than the effective
    //     maximum returns 0.
    if (MYSQL_MAX_TIMESTAMP <= time.doubleValue()) {
      return ExprNullValue.of();
    }
    return new ExprDatetimeValue(exprFromUnixTimeImpl(time));
  }

  private LocalDateTime exprFromUnixTimeImpl(ExprValue time) {
    return LocalDateTime.ofInstant(
            Instant.ofEpochSecond((long) Math.floor(time.doubleValue())), UTC_ZONE_ID)
        .withNano((int) ((time.doubleValue() % 1) * 1E9));
  }

  private ExprValue exprFromUnixTimeFormat(ExprValue time, ExprValue format) {
    var value = exprFromUnixTime(time);
    if (value.equals(ExprNullValue.of())) {
      return ExprNullValue.of();
    }
    return DateTimeFormatterUtil.getFormattedDate(value, format);
  }

  /**
   * get_format implementation for ExprValue.
   *
   * @param type ExprValue of the type.
   * @param format ExprValue of Time/String type
   * @return ExprValue..
   */
  private ExprValue exprGetFormat(ExprValue type, ExprValue format) {
    if (formats.contains(type.stringValue().toLowerCase(), format.stringValue().toLowerCase())) {
      return new ExprStringValue(
          formats.get(type.stringValue().toLowerCase(), format.stringValue().toLowerCase()));
    }

    return ExprNullValue.of();
  }

  /**
   * Hour implementation for ExprValue.
   *
   * @param time ExprValue of Time/String type.
   * @return ExprValue.
   */
  private ExprValue exprHour(ExprValue time) {
    return new ExprIntegerValue(HOURS.between(LocalTime.MIN, time.timeValue()));
  }

  /**
   * Helper function to retrieve the last day of a month based on a LocalDate argument.
   *
   * @param today a LocalDate.
   * @return a LocalDate associated with the last day of the month for the given input.
   */
  private LocalDate getLastDay(LocalDate today) {
    return LocalDate.of(
        today.getYear(), today.getMonth(), today.getMonth().length(today.isLeapYear()));
  }

  /**
   * Returns a DATE for the last day of the month of a given argument.
   *
   * @param datetime A DATE/DATETIME/TIMESTAMP/STRING ExprValue.
   * @return An DATE value corresponding to the last day of the month of the given argument.
   */
  private ExprValue exprLastDay(ExprValue datetime) {
    return new ExprDateValue(getLastDay(datetime.dateValue()));
  }

  /**
   * Returns a DATE for the last day of the current month.
   *
   * @param clock The clock for the query start time from functionProperties.
   * @return An DATE value corresponding to the last day of the month of the given argument.
   */
  private ExprValue exprLastDayToday(Clock clock) {
    return new ExprDateValue(getLastDay(formatNow(clock).toLocalDate()));
  }

  /**
<<<<<<< HEAD
   * Following MySQL, function receives arguments of type double and rounds them before use.
   * Furthermore: - zero year interpreted as 2000 - negative year is not accepted - @dayOfYear
   * should be greater than 1 - if @dayOfYear is greater than 365/366, calculation goes to the next
   * year(s)
=======
   * Following MySQL, function receives arguments of type double and rounds them before use.<br>
   * Furthermore:<br>
   *
   * <ul>
   *   <li>zero year interpreted as 2000
   *   <li>negative year is not accepted
   *   <li>@dayOfYear should be greater than 1
   *   <li>if @dayOfYear is greater than 365/366, calculation goes to the next year(s)
   * </ul>
>>>>>>> df9a827c
   *
   * @param yearExpr year
   * @param dayOfYearExp day of the @year, starting from 1
   * @return Date - ExprDateValue object with LocalDate
   */
  private ExprValue exprMakeDate(ExprValue yearExpr, ExprValue dayOfYearExp) {
    var year = Math.round(yearExpr.doubleValue());
    var dayOfYear = Math.round(dayOfYearExp.doubleValue());
    // We need to do this to comply with MySQL
    if (0 >= dayOfYear || 0 > year) {
      return ExprNullValue.of();
    }
    if (0 == year) {
      year = 2000;
    }
    return new ExprDateValue(LocalDate.ofYearDay((int) year, 1).plusDays(dayOfYear - 1));
  }

  /**
   * Following MySQL, function receives arguments of type double. @hour and @minute are rounded,
   * while @second used as is, including fraction part.
   *
   * @param hourExpr hour
   * @param minuteExpr minute
   * @param secondExpr second
   * @return Time - ExprTimeValue object with LocalTime
   */
  private ExprValue exprMakeTime(ExprValue hourExpr, ExprValue minuteExpr, ExprValue secondExpr) {
    var hour = Math.round(hourExpr.doubleValue());
    var minute = Math.round(minuteExpr.doubleValue());
    var second = secondExpr.doubleValue();
    if (0 > hour || 0 > minute || 0 > second) {
      return ExprNullValue.of();
    }
    return new ExprTimeValue(
        LocalTime.parse(
            String.format("%02d:%02d:%012.9f", hour, minute, second), DateTimeFormatter.ISO_TIME));
  }

  /**
   * Microsecond implementation for ExprValue.
   *
   * @param time ExprValue of Time/String type.
   * @return ExprValue.
   */
  private ExprValue exprMicrosecond(ExprValue time) {
    return new ExprIntegerValue(
        TimeUnit.MICROSECONDS.convert(time.timeValue().getNano(), TimeUnit.NANOSECONDS));
  }

  /**
   * Minute implementation for ExprValue.
   *
   * @param time ExprValue of Time/String type.
   * @return ExprValue.
   */
  private ExprValue exprMinute(ExprValue time) {
    return new ExprIntegerValue((MINUTES.between(LocalTime.MIN, time.timeValue()) % 60));
  }

  /**
   * Minute_of_day implementation for ExprValue.
   *
   * @param time ExprValue of Time/String type.
   * @return ExprValue.
   */
  private ExprValue exprMinuteOfDay(ExprValue time) {
    return new ExprIntegerValue(MINUTES.between(LocalTime.MIN, time.timeValue()));
  }

  /**
   * Month for date implementation for ExprValue.
   *
   * @param date ExprValue of Date/String type.
   * @return ExprValue.
   */
  private ExprValue exprMonth(ExprValue date) {
    return new ExprIntegerValue(date.dateValue().getMonthValue());
  }

  /**
   * Name of the Month implementation for ExprValue.
   *
   * @param date ExprValue of Date/String type.
   * @return ExprValue.
   */
  private ExprValue exprMonthName(ExprValue date) {
    return new ExprStringValue(
        date.dateValue().getMonth().getDisplayName(TextStyle.FULL, Locale.getDefault()));
  }

  private LocalDate parseDatePeriod(Integer period) {
    var input = period.toString();
    // MySQL undocumented: if year is not specified or has 1 digit - 2000/200x is assumed
    if (input.length() <= 5) {
      input = String.format("200%05d", period);
    }
    try {
      return LocalDate.parse(input, DATE_FORMATTER_SHORT_YEAR);
    } catch (DateTimeParseException ignored) {
      // nothing to do, try another format
    }
    try {
      return LocalDate.parse(input, DATE_FORMATTER_LONG_YEAR);
    } catch (DateTimeParseException ignored) {
      return null;
    }
  }

  /**
   * Adds N months to period P (in the format YYMM or YYYYMM). Returns a value in the format YYYYMM.
   *
   * @param period Period in the format YYMM or YYYYMM.
   * @param months Amount of months to add.
   * @return ExprIntegerValue.
   */
  private ExprValue exprPeriodAdd(ExprValue period, ExprValue months) {
    // We should add a day to make string parsable and remove it afterwards
    var input = period.integerValue() * 100 + 1; // adds 01 to end of the string
    var parsedDate = parseDatePeriod(input);
    if (parsedDate == null) {
      return ExprNullValue.of();
    }
    var res = DATE_FORMATTER_LONG_YEAR.format(parsedDate.plusMonths(months.integerValue()));
    return new ExprIntegerValue(
        Integer.parseInt(
            res.substring(0, res.length() - 2))); // Remove the day part, .eg. 20070101 -> 200701
  }

  /**
   * Returns the number of months between periods P1 and P2. P1 and P2 should be in the format YYMM
   * or YYYYMM.
   *
   * @param period1 Period in the format YYMM or YYYYMM.
   * @param period2 Period in the format YYMM or YYYYMM.
   * @return ExprIntegerValue.
   */
  private ExprValue exprPeriodDiff(ExprValue period1, ExprValue period2) {
    var parsedDate1 = parseDatePeriod(period1.integerValue() * 100 + 1);
    var parsedDate2 = parseDatePeriod(period2.integerValue() * 100 + 1);
    if (parsedDate1 == null || parsedDate2 == null) {
      return ExprNullValue.of();
    }
    return new ExprIntegerValue(MONTHS.between(parsedDate2, parsedDate1));
  }

  /**
   * Quarter for date implementation for ExprValue.
   *
   * @param date ExprValue of Date/String type.
   * @return ExprValue.
   */
  private ExprValue exprQuarter(ExprValue date) {
    int month = date.dateValue().getMonthValue();
    return new ExprIntegerValue((month / 3) + ((month % 3) == 0 ? 0 : 1));
  }

  /**
   * Returns TIME value of sec_to_time function for an INTEGER or LONG arguments.
   *
   * @param totalSeconds The total number of seconds
   * @return A TIME value
   */
  private ExprValue exprSecToTime(ExprValue totalSeconds) {
    return new ExprTimeValue(LocalTime.MIN.plus(Duration.ofSeconds(totalSeconds.longValue())));
  }

  /**
   * Helper function which obtains the decimal portion of the seconds value passed in. Uses
   * BigDecimal to prevent issues with math on floating point numbers. Return is formatted to be
   * used with Duration.ofSeconds();
   *
   * @param seconds and ExprDoubleValue or ExprFloatValue for the seconds
   * @return A LONG representing the nanoseconds portion
   */
  private long formatNanos(ExprValue seconds) {
    // Convert ExprValue to BigDecimal
    BigDecimal formattedNanos = BigDecimal.valueOf(seconds.doubleValue());
    // Extract only the nanosecond part
    formattedNanos = formattedNanos.subtract(BigDecimal.valueOf(formattedNanos.intValue()));

    return formattedNanos.scaleByPowerOfTen(9).longValue();
  }

  /**
   * Returns TIME value of sec_to_time function for FLOAT or DOUBLE arguments.
   *
   * @param totalSeconds The total number of seconds
   * @return A TIME value
   */
  private ExprValue exprSecToTimeWithNanos(ExprValue totalSeconds) {
    long nanos = formatNanos(totalSeconds);

    return new ExprTimeValue(
        LocalTime.MIN.plus(Duration.ofSeconds(totalSeconds.longValue(), nanos)));
  }

  /**
   * Second implementation for ExprValue.
   *
   * @param time ExprValue of Time/String type.
   * @return ExprValue.
   */
  private ExprValue exprSecond(ExprValue time) {
    return new ExprIntegerValue((SECONDS.between(LocalTime.MIN, time.timeValue()) % 60));
  }

  /**
   * SUBDATE function implementation for ExprValue.
   *
   * @param functionProperties An FunctionProperties object.
   * @param date ExprValue of Time/Date/Datetime/Timestamp type.
   * @param days ExprValue of Long type, representing the number of days to subtract.
   * @return Date/Datetime resulted from days subtracted to date.
   */
  private ExprValue exprSubDateDays(
      FunctionProperties functionProperties, ExprValue date, ExprValue days) {
    return exprDateApplyDays(functionProperties, date, days.longValue(), false);
  }

  /**
   * DATE_SUB function implementation for ExprValue.
   *
   * @param functionProperties An FunctionProperties object.
   * @param datetime ExprValue of Time/Date/Datetime/Timestamp type.
   * @param expr ExprValue of Interval type, the temporal amount to subtract.
   * @return Datetime resulted from expr subtracted to `datetime`.
   */
  private ExprValue exprSubDateInterval(
      FunctionProperties functionProperties, ExprValue datetime, ExprValue expr) {
    return exprDateApplyInterval(functionProperties, datetime, expr.intervalValue(), false);
  }

  /**
   * Subtracts expr2 from expr1 and returns the result.
   *
   * @param temporal A Date/Time/Datetime/Timestamp value to change.
   * @param temporalDelta A Date/Time/Datetime/Timestamp to subtract time from.
   * @return A value calculated.
   */
  private ExprValue exprSubTime(
      FunctionProperties functionProperties, ExprValue temporal, ExprValue temporalDelta) {
    return exprApplyTime(functionProperties, temporal, temporalDelta, false);
  }

  private ExprValue exprStrToDate(
      FunctionProperties fp, ExprValue dateTimeExpr, ExprValue formatStringExp) {
    return DateTimeFormatterUtil.parseStringWithDateOrTime(fp, dateTimeExpr, formatStringExp);
  }

  /**
   * Time implementation for ExprValue.
   *
   * @param exprValue ExprValue of Time type or String.
   * @return ExprValue.
   */
  private ExprValue exprTime(ExprValue exprValue) {
    if (exprValue instanceof ExprStringValue) {
      return new ExprTimeValue(exprValue.stringValue());
    } else {
      return new ExprTimeValue(exprValue.timeValue());
    }
  }

  /**
   * Calculate the time difference between two times.
   *
   * @param first The first value.
   * @param second The second value.
   * @return The diff.
   */
  private ExprValue exprTimeDiff(ExprValue first, ExprValue second) {
    // java inverses the value, so we have to swap 1 and 2
    return new ExprTimeValue(
        LocalTime.MIN.plus(Duration.between(second.timeValue(), first.timeValue())));
  }

  /**
   * Time To Sec implementation for ExprValue.
   *
   * @param time ExprValue of Time/String type.
   * @return ExprValue.
   */
  private ExprValue exprTimeToSec(ExprValue time) {
    return new ExprLongValue(time.timeValue().toSecondOfDay());
  }

  private ExprValue exprTimestampAdd(
      ExprValue partExpr, ExprValue amountExpr, ExprValue datetimeExpr) {
    String part = partExpr.stringValue();
    int amount = amountExpr.integerValue();
    LocalDateTime datetime = datetimeExpr.datetimeValue();
    ChronoUnit temporalUnit;

    switch (part) {
      case "MICROSECOND":
        temporalUnit = MICROS;
        break;
      case "SECOND":
        temporalUnit = SECONDS;
        break;
      case "MINUTE":
        temporalUnit = MINUTES;
        break;
      case "HOUR":
        temporalUnit = HOURS;
        break;
      case "DAY":
        temporalUnit = DAYS;
        break;
      case "WEEK":
        temporalUnit = WEEKS;
        break;
      case "MONTH":
        temporalUnit = MONTHS;
        break;
      case "QUARTER":
        temporalUnit = MONTHS;
        amount *= 3;
        break;
      case "YEAR":
        temporalUnit = YEARS;
        break;
      default:
        return ExprNullValue.of();
    }
    return new ExprDatetimeValue(datetime.plus(amount, temporalUnit));
  }

  private ExprValue exprTimestampAddForTimeType(
      Clock clock, ExprValue partExpr, ExprValue amountExpr, ExprValue timeExpr) {
    LocalDateTime datetime = LocalDateTime.of(formatNow(clock).toLocalDate(), timeExpr.timeValue());
    return exprTimestampAdd(partExpr, amountExpr, new ExprDatetimeValue(datetime));
  }

  private ExprValue getTimeDifference(String part, LocalDateTime startTime, LocalDateTime endTime) {
    long returnVal;
    switch (part) {
      case "MICROSECOND":
        returnVal = MICROS.between(startTime, endTime);
        break;
      case "SECOND":
        returnVal = SECONDS.between(startTime, endTime);
        break;
      case "MINUTE":
        returnVal = MINUTES.between(startTime, endTime);
        break;
      case "HOUR":
        returnVal = HOURS.between(startTime, endTime);
        break;
      case "DAY":
        returnVal = DAYS.between(startTime, endTime);
        break;
      case "WEEK":
        returnVal = WEEKS.between(startTime, endTime);
        break;
      case "MONTH":
        returnVal = MONTHS.between(startTime, endTime);
        break;
      case "QUARTER":
        returnVal = MONTHS.between(startTime, endTime) / 3;
        break;
      case "YEAR":
        returnVal = YEARS.between(startTime, endTime);
        break;
      default:
        return ExprNullValue.of();
    }
    return new ExprLongValue(returnVal);
  }

  private ExprValue exprTimestampDiff(
      ExprValue partExpr, ExprValue startTimeExpr, ExprValue endTimeExpr) {
    return getTimeDifference(
        partExpr.stringValue(), startTimeExpr.datetimeValue(), endTimeExpr.datetimeValue());
  }

  private ExprValue exprTimestampDiffForTimeType(
      FunctionProperties fp, ExprValue partExpr, ExprValue startTimeExpr, ExprValue endTimeExpr) {
    return getTimeDifference(
        partExpr.stringValue(),
        extractDateTime(startTimeExpr, fp),
        extractDateTime(endTimeExpr, fp));
  }

  /**
   * UTC_DATE implementation for ExprValue.
   *
   * @param functionProperties FunctionProperties.
   * @return ExprValue.
   */
  private ExprValue exprUtcDate(FunctionProperties functionProperties) {
    return new ExprDateValue(exprUtcTimeStamp(functionProperties).dateValue());
  }

  /**
   * UTC_TIME implementation for ExprValue.
   *
   * @param functionProperties FunctionProperties.
   * @return ExprValue.
   */
  private ExprValue exprUtcTime(FunctionProperties functionProperties) {
    return new ExprTimeValue(exprUtcTimeStamp(functionProperties).timeValue());
  }

  /**
   * UTC_TIMESTAMP implementation for ExprValue.
   *
   * @param functionProperties FunctionProperties.
   * @return ExprValue.
   */
  private ExprValue exprUtcTimeStamp(FunctionProperties functionProperties) {
    var zdt =
        ZonedDateTime.now(functionProperties.getQueryStartClock()).withZoneSameInstant(UTC_ZONE_ID);
    return new ExprDatetimeValue(zdt.toLocalDateTime());
  }

  /**
   * To_days implementation for ExprValue.
   *
   * @param date ExprValue of Date/String type.
   * @return ExprValue.
   */
  private ExprValue exprToDays(ExprValue date) {
    return new ExprLongValue(date.dateValue().toEpochDay() + DAYS_0000_TO_1970);
  }

  /**
   * To_seconds implementation for ExprValue.
   *
   * @param date ExprValue of Date/Datetime/Timestamp/String type.
   * @return ExprValue.
   */
  private ExprValue exprToSeconds(ExprValue date) {
    return new ExprLongValue(
        date.datetimeValue().toEpochSecond(ZoneOffset.UTC) + DAYS_0000_TO_1970 * SECONDS_PER_DAY);
  }

  /**
   * Helper function to determine the correct formatter for date arguments passed in as integers.
   *
   * @param dateAsInt is an integer formatted as one of YYYYMMDD, YYMMDD, YMMDD, MMDD, MDD
   * @return is a DateTimeFormatter that can parse the input.
   */
  private DateTimeFormatter getFormatter(int dateAsInt) {
    int length = String.format("%d", dateAsInt).length();

    if (length > 8) {
      throw new DateTimeException("Integer argument was out of range");
    }

    // Check below from YYYYMMDD - MMDD which format should be used
    switch (length) {
        // Check if dateAsInt is at least 8 digits long
      case FULL_DATE_LENGTH:
        return DATE_FORMATTER_LONG_YEAR;

        // Check if dateAsInt is at least 6 digits long
      case SHORT_DATE_LENGTH:
        return DATE_FORMATTER_SHORT_YEAR;

        // Check if dateAsInt is at least 5 digits long
      case SINGLE_DIGIT_YEAR_DATE_LENGTH:
        return DATE_FORMATTER_SINGLE_DIGIT_YEAR;

        // Check if dateAsInt is at least 4 digits long
      case NO_YEAR_DATE_LENGTH:
        return DATE_FORMATTER_NO_YEAR;

        // Check if dateAsInt is at least 3 digits long
      case SINGLE_DIGIT_MONTH_DATE_LENGTH:
        return DATE_FORMATTER_SINGLE_DIGIT_MONTH;

      default:
        break;
    }

    throw new DateTimeException("No Matching Format");
  }

  /**
   * To_seconds implementation with an integer argument for ExprValue.
   *
   * @param dateExpr ExprValue of an Integer/Long formatted for a date (e.g., 950501 = 1995-05-01)
   * @return ExprValue.
   */
  private ExprValue exprToSecondsForIntType(ExprValue dateExpr) {
    try {
      // Attempt to parse integer argument as date
      LocalDate date =
          LocalDate.parse(
              String.valueOf(dateExpr.integerValue()), getFormatter(dateExpr.integerValue()));

      return new ExprLongValue(
          date.toEpochSecond(LocalTime.MIN, ZoneOffset.UTC) + DAYS_0000_TO_1970 * SECONDS_PER_DAY);

    } catch (DateTimeException ignored) {
      // Return null if parsing error
      return ExprNullValue.of();
    }
  }

  /**
   * Week for date implementation for ExprValue.
   *
   * @param date ExprValue of Date/Datetime/Timestamp/String type.
   * @param mode ExprValue of Integer type.
   */
  private ExprValue exprWeek(ExprValue date, ExprValue mode) {
    return new ExprIntegerValue(
        CalendarLookup.getWeekNumber(mode.integerValue(), date.dateValue()));
  }

  /**
   * Weekday implementation for ExprValue.
   *
   * @param date ExprValue of Date/Datetime/String/Timstamp type.
   * @return ExprValue.
   */
  private ExprValue exprWeekday(ExprValue date) {
    return new ExprIntegerValue(date.dateValue().getDayOfWeek().getValue() - 1);
  }

  private ExprValue unixTimeStamp(Clock clock) {
    return new ExprLongValue(Instant.now(clock).getEpochSecond());
  }

  private ExprValue unixTimeStampOf(ExprValue value) {
    var res = unixTimeStampOfImpl(value);
    if (res == null) {
      return ExprNullValue.of();
    }
    if (res < 0) {
      // According to MySQL returns 0 if year < 1970, don't return negative values as java does.
      return new ExprDoubleValue(0);
    }
    if (res >= MYSQL_MAX_TIMESTAMP) {
      // Return 0 also for dates > '3001-01-19 03:14:07.999999' UTC (32536771199.999999 sec)
      return new ExprDoubleValue(0);
    }
    return new ExprDoubleValue(res);
  }

  private Double unixTimeStampOfImpl(ExprValue value) {
    // Also, according to MySQL documentation:
    //    The date argument may be a DATE, DATETIME, or TIMESTAMP ...
    switch ((ExprCoreType) value.type()) {
      case DATE:
        return value.dateValue().toEpochSecond(LocalTime.MIN, ZoneOffset.UTC) + 0d;
      case DATETIME:
        return value.datetimeValue().toEpochSecond(ZoneOffset.UTC)
            + value.datetimeValue().getNano() / 1E9;
      case TIMESTAMP:
        return value.timestampValue().getEpochSecond() + value.timestampValue().getNano() / 1E9;
      default:
        //     ... or a number in YYMMDD, YYMMDDhhmmss, YYYYMMDD, or YYYYMMDDhhmmss format.
        //     If the argument includes a time part, it may optionally include a fractional
        //     seconds part.

        var format = new DecimalFormat("0.#");
        format.setMinimumFractionDigits(0);
        format.setMaximumFractionDigits(6);
        String input = format.format(value.doubleValue());
        double fraction = 0;
        if (input.contains(".")) {
          // Keeping fraction second part and adding it to the result, don't parse it
          // Because `toEpochSecond` returns only `long`
          // input = 12345.6789 becomes input = 12345 and fraction = 0.6789
          fraction = value.doubleValue() - Math.round(Math.ceil(value.doubleValue()));
          input = input.substring(0, input.indexOf('.'));
        }
        try {
          var res = LocalDateTime.parse(input, DATE_TIME_FORMATTER_SHORT_YEAR);
          return res.toEpochSecond(ZoneOffset.UTC) + fraction;
        } catch (DateTimeParseException ignored) {
          // nothing to do, try another format
        }
        try {
          var res = LocalDateTime.parse(input, DATE_TIME_FORMATTER_LONG_YEAR);
          return res.toEpochSecond(ZoneOffset.UTC) + fraction;
        } catch (DateTimeParseException ignored) {
          // nothing to do, try another format
        }
        try {
          var res = LocalDate.parse(input, DATE_FORMATTER_SHORT_YEAR);
          return res.toEpochSecond(LocalTime.MIN, ZoneOffset.UTC) + 0d;
        } catch (DateTimeParseException ignored) {
          // nothing to do, try another format
        }
        try {
          var res = LocalDate.parse(input, DATE_FORMATTER_LONG_YEAR);
          return res.toEpochSecond(LocalTime.MIN, ZoneOffset.UTC) + 0d;
        } catch (DateTimeParseException ignored) {
          return null;
        }
    }
  }

  /**
   * Week for date implementation for ExprValue. When mode is not specified default value mode 0 is
   * used for default_week_format.
   *
   * @param date ExprValue of Date/Datetime/Timestamp/String type.
   * @return ExprValue.
   */
  private ExprValue exprWeekWithoutMode(ExprValue date) {
    return exprWeek(date, DEFAULT_WEEK_OF_YEAR_MODE);
  }

  /**
   * Year for date implementation for ExprValue.
   *
   * @param date ExprValue of Date/String type.
   * @return ExprValue.
   */
  private ExprValue exprYear(ExprValue date) {
    return new ExprIntegerValue(date.dateValue().getYear());
  }

  /**
   * Helper function to extract the yearweek output from a given date.
   *
   * @param date is a LocalDate input argument.
   * @param mode is an integer containing the mode used to parse the LocalDate.
   * @return is a long containing the formatted output for the yearweek function.
   */
  private ExprIntegerValue extractYearweek(LocalDate date, int mode) {
    // Needed to align with MySQL. Due to how modes for this function work.
    // See description of modes here ...
    // https://dev.mysql.com/doc/refman/8.0/en/date-and-time-functions.html#function_week
    int modeJava = CalendarLookup.getWeekNumber(mode, date) != 0 ? mode : mode <= 4 ? 2 : 7;

    int formatted =
        CalendarLookup.getYearNumber(modeJava, date) * 100
            + CalendarLookup.getWeekNumber(modeJava, date);

    return new ExprIntegerValue(formatted);
  }

  /**
   * Yearweek for date implementation for ExprValue.
   *
   * @param date ExprValue of Date/Datetime/Time/Timestamp/String type.
   * @param mode ExprValue of Integer type.
   */
  private ExprValue exprYearweek(ExprValue date, ExprValue mode) {
    return extractYearweek(date.dateValue(), mode.integerValue());
  }

  /**
   * Yearweek for date implementation for ExprValue. When mode is not specified default value mode 0
   * is used.
   *
   * @param date ExprValue of Date/Datetime/Time/Timestamp/String type.
   * @return ExprValue.
   */
  private ExprValue exprYearweekWithoutMode(ExprValue date) {
    return exprYearweek(date, new ExprIntegerValue(0));
  }

  private ExprValue yearweekToday(ExprValue mode, Clock clock) {
    return extractYearweek(LocalDateTime.now(clock).toLocalDate(), mode.integerValue());
  }

  private ExprValue monthOfYearToday(Clock clock) {
    return new ExprIntegerValue(LocalDateTime.now(clock).getMonthValue());
  }

  private LocalDateTime formatNow(Clock clock) {
    return formatNow(clock, 0);
  }

  /**
   * Prepare LocalDateTime value. Truncate fractional second part according to the argument.
   *
   * @param fsp argument is given to specify a fractional seconds precision from 0 to 6, the return
   *     value includes a fractional seconds part of that many digits.
   * @return LocalDateTime object.
   */
  private LocalDateTime formatNow(Clock clock, Integer fsp) {
    var res = LocalDateTime.now(clock);
    var defaultPrecision = 9; // There are 10^9 nanoseconds in one second
    if (fsp < 0 || fsp > 6) { // Check that the argument is in the allowed range [0, 6]
      throw new IllegalArgumentException(
          String.format("Invalid `fsp` value: %d, allowed 0 to 6", fsp));
    }
    var nano =
        new BigDecimal(res.getNano())
            .setScale(fsp - defaultPrecision, RoundingMode.DOWN)
            .intValue();
    return res.withNano(nano);
  }
}<|MERGE_RESOLUTION|>--- conflicted
+++ resolved
@@ -325,14 +325,6 @@
   }
 
   /**
-<<<<<<< HEAD
-   * A common signature for `date_add` and `date_sub`. Specify a start date and add/subtract a
-   * temporal amount to/from the date. The return type depends on the date type and the interval
-   * unit. Detailed supported signatures: (DATE/DATETIME/TIMESTAMP/TIME, INTERVAL) -> DATETIME MySQL
-   * has these signatures too (DATE, INTERVAL) -> DATE // when interval has no time part (TIME,
-   * INTERVAL) -> TIME // when interval has no date part (STRING, INTERVAL) -> STRING // when
-   * argument has date or datetime string, // result has date or datetime depending on interval type
-=======
    * A common signature for `date_add` and `date_sub`.<br>
    * Specify a start date and add/subtract a temporal amount to/from the date.<br>
    * The return type depends on the date type and the interval unit. Detailed supported signatures:
@@ -343,7 +335,6 @@
    * (TIME, INTERVAL) -> TIME // when interval has no date part<br>
    * (STRING, INTERVAL) -> STRING // when argument has date or datetime string,<br>
    * // result has date or datetime depending on interval type<br>
->>>>>>> df9a827c
    */
   private Stream<SerializableFunction<?, ?>> get_date_add_date_sub_signatures(
       SerializableTriFunction<FunctionProperties, ExprValue, ExprValue, ExprValue> function) {
@@ -357,15 +348,10 @@
   }
 
   /**
-<<<<<<< HEAD
-   * A common signature for `adddate` and `subdate`. Adds/subtracts an integer number of days
-   * to/from the first argument. (DATE, LONG) -> DATE (TIME/DATETIME/TIMESTAMP, LONG) -> DATETIME
-=======
    * A common signature for `adddate` and `subdate`.<br>
    * Adds/subtracts an integer number of days to/from the first argument.<br>
    * (DATE, LONG) -> DATE<br>
    * (TIME/DATETIME/TIMESTAMP, LONG) -> DATETIME
->>>>>>> df9a827c
    */
   private Stream<SerializableFunction<?, ?>> get_adddate_subdate_signatures(
       SerializableTriFunction<FunctionProperties, ExprValue, ExprValue, ExprValue> function) {
@@ -387,13 +373,6 @@
   }
 
   /**
-<<<<<<< HEAD
-   * Adds expr2 to expr1 and returns the result. (TIME, TIME/DATE/DATETIME/TIMESTAMP) -> TIME
-   * (DATE/DATETIME/TIMESTAMP, TIME/DATE/DATETIME/TIMESTAMP) -> DATETIME TODO: MySQL has these
-   * signatures too (STRING, STRING/TIME) -> STRING // second arg - string with time only (x,
-   * STRING) -> NULL // second arg - string with timestamp (x, STRING/DATE) -> x // second arg -
-   * string with date only
-=======
    * Adds expr2 to expr1 and returns the result.<br>
    * (TIME, TIME/DATE/DATETIME/TIMESTAMP) -> TIME<br>
    * (DATE/DATETIME/TIMESTAMP, TIME/DATE/DATETIME/TIMESTAMP) -> DATETIME<br>
@@ -401,7 +380,6 @@
    * (STRING, STRING/TIME) -> STRING // second arg - string with time only<br>
    * (x, STRING) -> NULL // second arg - string with timestamp<br>
    * (x, STRING/DATE) -> x // second arg - string with date only
->>>>>>> df9a827c
    */
   private DefaultFunctionResolver addtime() {
     return define(
@@ -474,15 +452,10 @@
   }
 
   /**
-<<<<<<< HEAD
-   * Converts date/time from a specified timezone to another specified timezone. The supported
-   * signatures: (DATETIME, STRING, STRING) -> DATETIME (STRING, STRING, STRING) -> DATETIME
-=======
    * Converts date/time from a specified timezone to another specified timezone.<br>
    * The supported signatures:<br>
    * (DATETIME, STRING, STRING) -> DATETIME<br>
    * (STRING, STRING, STRING) -> DATETIME
->>>>>>> df9a827c
    */
   private DefaultFunctionResolver convert_tz() {
     return define(
@@ -592,15 +565,10 @@
   }
 
   /**
-<<<<<<< HEAD
-   * Specify a datetime with time zone field and a time zone to convert to. Returns a local date
-   * time. (STRING, STRING) -> DATETIME (STRING) -> DATETIME
-=======
    * Specify a datetime with time zone field and a time zone to convert to.<br>
    * Returns a local date time.<br>
    * (STRING, STRING) -> DATETIME<br>
    * (STRING) -> DATETIME
->>>>>>> df9a827c
    */
   private FunctionResolver datetime() {
     return define(
@@ -841,13 +809,9 @@
   }
 
   /**
-   * Returns the number of months between periods P1 and P2. P1 and P2 should be in the format YYMM
-<<<<<<< HEAD
-   * or YYYYMM. (INTEGER, INTEGER) -> INTEGER
-=======
+   * Returns the number of months between periods P1 and P2. P1 and P2 should be in the format YYMM,<br>
    * or YYYYMM.<br>
    * (INTEGER, INTEGER) -> INTEGER
->>>>>>> df9a827c
    */
   private DefaultFunctionResolver period_diff() {
     return define(
@@ -896,13 +860,6 @@
   }
 
   /**
-<<<<<<< HEAD
-   * Subtracts expr2 from expr1 and returns the result. (TIME, TIME/DATE/DATETIME/TIMESTAMP) -> TIME
-   * (DATE/DATETIME/TIMESTAMP, TIME/DATE/DATETIME/TIMESTAMP) -> DATETIME TODO: MySQL has these
-   * signatures too (STRING, STRING/TIME) -> STRING // second arg - string with time only (x,
-   * STRING) -> NULL // second arg - string with timestamp (x, STRING/DATE) -> x // second arg -
-   * string with date only
-=======
    * Subtracts expr2 from expr1 and returns the result.<br>
    * (TIME, TIME/DATE/DATETIME/TIMESTAMP) -> TIME<br>
    * (DATE/DATETIME/TIMESTAMP, TIME/DATE/DATETIME/TIMESTAMP) -> DATETIME<br>
@@ -910,7 +867,6 @@
    * (STRING, STRING/TIME) -> STRING // second arg - string with time only<br>
    * (x, STRING) -> NULL // second arg - string with timestamp<br>
    * (x, STRING/DATE) -> x // second arg - string with date only
->>>>>>> df9a827c
    */
   private DefaultFunctionResolver subtime() {
     return define(
@@ -1013,13 +969,6 @@
   }
 
   /**
-<<<<<<< HEAD
-   * Returns different between two times as a time. (TIME, TIME) -> TIME MySQL has these signatures
-   * too (DATE, DATE) -> TIME // result is > 24 hours (DATETIME, DATETIME) -> TIME // result is > 24
-   * hours (TIMESTAMP, TIMESTAMP) -> TIME // result is > 24 hours (x, x) -> NULL // when args have
-   * different types (STRING, STRING) -> TIME // argument strings contain same types only (STRING,
-   * STRING) -> NULL // argument strings are different types
-=======
    * Returns different between two times as a time.<br>
    * (TIME, TIME) -> TIME<br>
    * MySQL has these signatures too<br>
@@ -1029,7 +978,6 @@
    * (x, x) -> NULL // when args have different types<br>
    * (STRING, STRING) -> TIME // argument strings contain same types only<br>
    * (STRING, STRING) -> NULL // argument strings are different types
->>>>>>> df9a827c
    */
   private DefaultFunctionResolver timediff() {
     return define(
@@ -1050,13 +998,6 @@
   }
 
   /**
-<<<<<<< HEAD
-   * Extracts the timestamp of a date and time value. Input strings may contain a timestamp only in
-   * format 'yyyy-MM-dd HH:mm:ss[.SSSSSSSSS]' STRING/DATE/TIME/DATETIME/TIMESTAMP -> TIMESTAMP
-   * STRING/DATE/TIME/DATETIME/TIMESTAMP, STRING/DATE/TIME/DATETIME/TIMESTAMP -> TIMESTAMP All types
-   * are converted to TIMESTAMP actually before the function call - it is responsibility of the
-   * automatic cast mechanism defined in `ExprCoreType` and performed by `TypeCastOperator`.
-=======
    * Extracts the timestamp of a date and time value.<br>
    * Input strings may contain a timestamp only in format 'yyyy-MM-dd HH:mm:ss[.SSSSSSSSS]'<br>
    * STRING/DATE/TIME/DATETIME/TIMESTAMP -> TIMESTAMP<br>
@@ -1064,7 +1005,6 @@
    * All types are converted to TIMESTAMP actually before the function call - it is responsibility
    * <br>
    * of the automatic cast mechanism defined in `ExprCoreType` and performed by `TypeCastOperator`.
->>>>>>> df9a827c
    */
   private DefaultFunctionResolver timestamp() {
     return define(
@@ -1302,11 +1242,6 @@
   }
 
   /**
-<<<<<<< HEAD
-   * Formats date according to format specifier. First argument is date, second is format. Detailed
-   * supported signatures: (STRING, STRING) -> STRING (DATE, STRING) -> STRING (DATETIME, STRING) ->
-   * STRING (TIME, STRING) -> STRING (TIMESTAMP, STRING) -> STRING
-=======
    * Formats date according to format specifier. First argument is date, second is format.<br>
    * Detailed supported signatures:<br>
    * (STRING, STRING) -> STRING<br>
@@ -1314,7 +1249,6 @@
    * (DATETIME, STRING) -> STRING<br>
    * (TIME, STRING) -> STRING<br>
    * (TIMESTAMP, STRING) -> STRING
->>>>>>> df9a827c
    */
   private DefaultFunctionResolver date_format() {
     return define(
@@ -1393,11 +1327,6 @@
   }
 
   /**
-<<<<<<< HEAD
-   * Formats date according to format specifier. First argument is time, second is format. Detailed
-   * supported signatures: (STRING, STRING) -> STRING (DATE, STRING) -> STRING (DATETIME, STRING) ->
-   * STRING (TIME, STRING) -> STRING (TIMESTAMP, STRING) -> STRING
-=======
    * Formats date according to format specifier. First argument is time, second is format.<br>
    * Detailed supported signatures:<br>
    * (STRING, STRING) -> STRING<br>
@@ -1405,7 +1334,6 @@
    * (DATETIME, STRING) -> STRING<br>
    * (TIME, STRING) -> STRING<br>
    * (TIMESTAMP, STRING) -> STRING
->>>>>>> df9a827c
    */
   private DefaultFunctionResolver time_format() {
     return define(
@@ -1784,12 +1712,6 @@
   }
 
   /**
-<<<<<<< HEAD
-   * Following MySQL, function receives arguments of type double and rounds them before use.
-   * Furthermore: - zero year interpreted as 2000 - negative year is not accepted - @dayOfYear
-   * should be greater than 1 - if @dayOfYear is greater than 365/366, calculation goes to the next
-   * year(s)
-=======
    * Following MySQL, function receives arguments of type double and rounds them before use.<br>
    * Furthermore:<br>
    *
@@ -1799,7 +1721,6 @@
    *   <li>@dayOfYear should be greater than 1
    *   <li>if @dayOfYear is greater than 365/366, calculation goes to the next year(s)
    * </ul>
->>>>>>> df9a827c
    *
    * @param yearExpr year
    * @param dayOfYearExp day of the @year, starting from 1
