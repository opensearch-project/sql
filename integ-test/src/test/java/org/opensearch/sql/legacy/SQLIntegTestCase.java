/*
 * Copyright OpenSearch Contributors
 * SPDX-License-Identifier: Apache-2.0
 */

package org.opensearch.sql.legacy;

import static com.google.common.base.Strings.isNullOrEmpty;
import static org.opensearch.sql.legacy.TestUtils.createIndexByRestClient;
import static org.opensearch.sql.legacy.TestUtils.getAccountIndexMapping;
import static org.opensearch.sql.legacy.TestUtils.getAliasIndexMapping;
import static org.opensearch.sql.legacy.TestUtils.getArrayIndexMapping;
import static org.opensearch.sql.legacy.TestUtils.getBankIndexMapping;
import static org.opensearch.sql.legacy.TestUtils.getBankWithNullValuesIndexMapping;
import static org.opensearch.sql.legacy.TestUtils.getDataTypeNonnumericIndexMapping;
import static org.opensearch.sql.legacy.TestUtils.getDataTypeNumericIndexMapping;
import static org.opensearch.sql.legacy.TestUtils.getDateIndexMapping;
import static org.opensearch.sql.legacy.TestUtils.getDateTimeIndexMapping;
import static org.opensearch.sql.legacy.TestUtils.getDeepNestedIndexMapping;
import static org.opensearch.sql.legacy.TestUtils.getDogIndexMapping;
import static org.opensearch.sql.legacy.TestUtils.getDogs2IndexMapping;
import static org.opensearch.sql.legacy.TestUtils.getDogs3IndexMapping;
import static org.opensearch.sql.legacy.TestUtils.getDuplicationNullableIndexMapping;
import static org.opensearch.sql.legacy.TestUtils.getEmployeeNestedTypeIndexMapping;
import static org.opensearch.sql.legacy.TestUtils.getGameOfThronesIndexMapping;
import static org.opensearch.sql.legacy.TestUtils.getGeoIpIndexMapping;
import static org.opensearch.sql.legacy.TestUtils.getGeopointIndexMapping;
import static org.opensearch.sql.legacy.TestUtils.getHdfsLogsIndexMapping;
import static org.opensearch.sql.legacy.TestUtils.getHobbiesIndexMapping;
import static org.opensearch.sql.legacy.TestUtils.getJoinTypeIndexMapping;
import static org.opensearch.sql.legacy.TestUtils.getJsonTestIndexMapping;
import static org.opensearch.sql.legacy.TestUtils.getLocationIndexMapping;
import static org.opensearch.sql.legacy.TestUtils.getMappingFile;
import static org.opensearch.sql.legacy.TestUtils.getNestedSimpleIndexMapping;
import static org.opensearch.sql.legacy.TestUtils.getNestedTypeIndexMapping;
import static org.opensearch.sql.legacy.TestUtils.getOccupationIndexMapping;
import static org.opensearch.sql.legacy.TestUtils.getOdbcIndexMapping;
import static org.opensearch.sql.legacy.TestUtils.getOrderIndexMapping;
import static org.opensearch.sql.legacy.TestUtils.getPeople2IndexMapping;
import static org.opensearch.sql.legacy.TestUtils.getPhraseIndexMapping;
import static org.opensearch.sql.legacy.TestUtils.getResponseBody;
import static org.opensearch.sql.legacy.TestUtils.getStateCountryIndexMapping;
import static org.opensearch.sql.legacy.TestUtils.getStringIndexMapping;
import static org.opensearch.sql.legacy.TestUtils.getTpchMappingFile;
import static org.opensearch.sql.legacy.TestUtils.getUnexpandedObjectIndexMapping;
import static org.opensearch.sql.legacy.TestUtils.getWeblogsIndexMapping;
import static org.opensearch.sql.legacy.TestUtils.getWorkInformationIndexMapping;
import static org.opensearch.sql.legacy.TestUtils.getWorkerIndexMapping;
import static org.opensearch.sql.legacy.TestUtils.isIndexExist;
import static org.opensearch.sql.legacy.TestUtils.loadDataByRestClient;
import static org.opensearch.sql.legacy.plugin.RestSqlAction.CURSOR_CLOSE_ENDPOINT;
import static org.opensearch.sql.legacy.plugin.RestSqlAction.EXPLAIN_API_ENDPOINT;
import static org.opensearch.sql.legacy.plugin.RestSqlAction.QUERY_API_ENDPOINT;
import static org.opensearch.sql.ppl.PPLIntegTestCase.disableCalcite;

import com.google.common.base.Strings;
import java.io.IOException;
import java.io.UnsupportedEncodingException;
import java.net.URLEncoder;
import java.nio.charset.StandardCharsets;
import java.nio.file.Files;
import java.nio.file.Path;
import java.nio.file.Paths;
import java.util.Locale;
import java.util.Map;
import java.util.concurrent.Callable;
import javax.management.MBeanServerInvocationHandler;
import javax.management.ObjectName;
import javax.management.remote.JMXConnector;
import javax.management.remote.JMXConnectorFactory;
import javax.management.remote.JMXServiceURL;
import lombok.SneakyThrows;
import org.apache.commons.lang3.StringUtils;
import org.json.JSONArray;
import org.json.JSONObject;
import org.junit.AfterClass;
import org.junit.Assert;
import org.junit.Before;
import org.opensearch.client.Request;
import org.opensearch.client.RequestOptions;
import org.opensearch.client.Response;
import org.opensearch.client.ResponseException;
import org.opensearch.client.RestClient;
import org.opensearch.sql.common.setting.Settings;
import org.opensearch.sql.datasource.model.DataSourceMetadata;
import org.opensearch.sql.utils.SerializeUtils;

/** OpenSearch Rest integration test base for SQL testing */
public abstract class SQLIntegTestCase extends OpenSearchSQLRestTestCase {

  public static final String PERSISTENT = "persistent";
  public static final String TRANSIENT = "transient";
  public static final Integer DEFAULT_QUERY_SIZE_LIMIT =
      Integer.parseInt(System.getProperty("defaultQuerySizeLimit", "200"));
  public static final Integer DEFAULT_MAX_RESULT_WINDOW =
      Integer.parseInt(System.getProperty("defaultMaxResultWindow", "10000"));

  public boolean shouldResetQuerySizeLimit() {
    return true;
  }

  @Before
  public void setUpIndices() throws Exception {
    if (client() == null) {
      initClient();
    }

    if (shouldResetQuerySizeLimit()) {
      resetQuerySizeLimit();
    }
    init();
  }

  @Override
  protected boolean preserveClusterUponCompletion() {
    return true; // Preserve test index, template and settings between test cases
  }

  /**
   *
   *
   * <pre>
   * We need to be able to dump the jacoco coverage before cluster is shut down.
   * The new internal testing framework removed some of the gradle tasks we were listening to
   * to choose a good time to do it. This will dump the executionData to file after each test.
   * TODO: This is also currently just overwriting integTest.exec with the updated execData without
   * resetting after writing each time. This can be improved to either write an exec file per test
   * or by letting jacoco append to the file
   * </pre>
   */
  public interface IProxy {
    byte[] getExecutionData(boolean reset);

    void dump(boolean reset);

    void reset();
  }

  @AfterClass
  public static void dumpCoverage() {
    // jacoco.dir is set in sqlplugin-coverage.gradle, if it doesn't exist we don't
    // want to collect coverage so we can return early
    String jacocoBuildPath = System.getProperty("jacoco.dir");
    if (Strings.isNullOrEmpty(jacocoBuildPath)) {
      return;
    }

    String serverUrl = "service:jmx:rmi:///jndi/rmi://127.0.0.1:7777/jmxrmi";
    try (JMXConnector connector = JMXConnectorFactory.connect(new JMXServiceURL(serverUrl))) {
      IProxy proxy =
          MBeanServerInvocationHandler.newProxyInstance(
              connector.getMBeanServerConnection(),
              new ObjectName("org.jacoco:type=Runtime"),
              IProxy.class,
              false);

      Path path = Paths.get(jacocoBuildPath + "/integTest.exec");
      Files.write(path, proxy.getExecutionData(false));
    } catch (Exception ex) {
      throw new RuntimeException("Failed to dump coverage", ex);
    }
  }

  /**
   * As JUnit JavaDoc says:<br>
   * "The @AfterClass methods declared in superclasses will be run after those of the current
   * class."<br>
   * So this method is supposed to run before closeClients() in parent class. class.
   */
  @AfterClass
  public static void cleanUpIndices() throws IOException {
    if (System.getProperty("tests.rest.bwcsuite") == null) {
      wipeAllOpenSearchIndices();
      wipeAllClusterSettings();
    }
  }

  protected void setQuerySizeLimit(Integer limit) throws IOException {
    updateClusterSettings(
        new ClusterSetting(
            "transient", Settings.Key.QUERY_SIZE_LIMIT.getKeyValue(), limit.toString()));
  }

  protected void resetQuerySizeLimit() throws IOException {
    updateClusterSettings(
        new ClusterSetting(
            "transient",
            Settings.Key.QUERY_SIZE_LIMIT.getKeyValue(),
            DEFAULT_QUERY_SIZE_LIMIT.toString()));
  }

  @SneakyThrows
  protected void setDataSourcesEnabled(String clusterSettingType, boolean value) {
    updateClusterSettings(
        new ClusterSetting(
            clusterSettingType,
            Settings.Key.DATASOURCES_ENABLED.getKeyValue(),
            Boolean.toString(value)));
  }

  protected static void wipeAllClusterSettings() throws IOException {
    updateClusterSettings(new ClusterSetting("persistent", "*", null));
    updateClusterSettings(new ClusterSetting("transient", "*", null));
    if (remoteClient() != null) {
      updateClusterSettings(new ClusterSetting("persistent", "*", null), remoteClient());
      updateClusterSettings(new ClusterSetting("transient", "*", null), remoteClient());
    }
  }

  protected void setMaxResultWindow(String indexName, Integer window) throws IOException {
    updateIndexSettings(indexName, "{ \"index\": { \"max_result_window\":" + window + " } }");
  }

  protected void resetMaxResultWindow(String indexName) throws IOException {
    updateIndexSettings(
        indexName, "{ \"index\": { \"max_result_window\": " + DEFAULT_MAX_RESULT_WINDOW + " } }");
  }

  /** Provide for each test to load test index, data and other setup work */
  protected void init() throws Exception {
    disableCalcite();
  }

  /**
   * Make it thread-safe in case tests are running in parallel but does not guarantee if test like
   * DeleteIT that mutates cluster running in parallel.
   */
  protected synchronized void loadIndex(Index index, RestClient client) throws IOException {
    String indexName = index.getName();
    String mapping = index.getMapping();
    String dataSet = index.getDataSet();

    if (!isIndexExist(client, indexName)) {
      createIndexByRestClient(client, indexName, mapping);
      loadDataByRestClient(client, indexName, dataSet);
    }
  }

  protected synchronized void loadIndex(Index index) throws IOException {
    loadIndex(index, client());
  }

  protected Request getSqlRequest(String request, boolean explain) {
    return getSqlRequest(request, explain, "jdbc");
  }

  protected Request getSqlRequest(String request, boolean explain, String requestType) {
    String queryEndpoint = String.format("%s?format=%s", QUERY_API_ENDPOINT, requestType);
    Request sqlRequest = new Request("POST", explain ? EXPLAIN_API_ENDPOINT : queryEndpoint);
    sqlRequest.setJsonEntity(request);
    RequestOptions.Builder restOptionsBuilder = RequestOptions.DEFAULT.toBuilder();
    restOptionsBuilder.addHeader("Content-Type", "application/json");
    sqlRequest.setOptions(restOptionsBuilder);

    return sqlRequest;
  }

  protected Request getSqlCursorCloseRequest(String cursorRequest) {
    String queryEndpoint = String.format("%s?format=%s", CURSOR_CLOSE_ENDPOINT, "jdbc");
    Request sqlRequest = new Request("POST", queryEndpoint);
    sqlRequest.setJsonEntity(cursorRequest);
    RequestOptions.Builder restOptionsBuilder = RequestOptions.DEFAULT.toBuilder();
    restOptionsBuilder.addHeader("Content-Type", "application/json");
    sqlRequest.setOptions(restOptionsBuilder);

    return sqlRequest;
  }

  protected void assertBadRequest(Callable<Response> operation) {
    try {
      operation.call();
      Assert.fail("Expected ResponseException was not thrown");
    } catch (ResponseException e) {
      Assert.assertEquals(400, e.getResponse().getStatusLine().getStatusCode());
      Assert.assertEquals("Bad Request", e.getResponse().getStatusLine().getReasonPhrase());
    } catch (Exception e) {
      Assert.fail("Unexpected exception: " + e.getMessage());
    }
  }

  protected String executeQuery(String query, String requestType) {
    return executeQuery(query, requestType, Map.of());
  }

  protected String executeQuery(String query, String requestType, Map<String, String> params) {
    try {
      String endpoint = "/_plugins/_sql?format=" + requestType;
      String requestBody = makeRequest(query);

      Request sqlRequest = new Request("POST", endpoint);
      sqlRequest.setJsonEntity(requestBody);
      sqlRequest.addParameters(params);

      Response response = client().performRequest(sqlRequest);
      Assert.assertEquals(200, response.getStatusLine().getStatusCode());
      String responseString = getResponseBody(response, true);

      return responseString;
    } catch (IOException e) {
      throw new RuntimeException(e);
    }
  }

  protected JSONObject executeJdbcRequest(String query) {
    return new JSONObject(executeQuery(query, "jdbc"));
  }

  protected String executeFetchQuery(String query, int fetchSize, String requestType)
      throws IOException {
    String endpoint = "/_plugins/_sql?format=" + requestType;
    String requestBody = makeRequest(query, fetchSize);

    Request sqlRequest = new Request("POST", endpoint);
    sqlRequest.setJsonEntity(requestBody);

    Response response = client().performRequest(sqlRequest);
    String responseString = getResponseBody(response, true);
    return responseString;
  }

  protected JSONObject executeQueryTemplate(String queryTemplate, String index, int fetchSize)
      throws IOException {
    var query = String.format(queryTemplate, index);
    return new JSONObject(executeFetchQuery(query, fetchSize, "jdbc"));
  }

  protected JSONObject executeQueryTemplate(String queryTemplate, String index) throws IOException {
    var query = String.format(queryTemplate, index);
    return executeQueryTemplate(queryTemplate, index, 4);
  }

  protected String executeFetchLessQuery(String query, String requestType) throws IOException {

    String endpoint = "/_plugins/_sql?format=" + requestType;
    String requestBody = makeFetchLessRequest(query);

    Request sqlRequest = new Request("POST", endpoint);
    sqlRequest.setJsonEntity(requestBody);

    Response response = client().performRequest(sqlRequest);
    String responseString = getResponseBody(response, true);
    return responseString;
  }

  protected Request buildGetEndpointRequest(final String sqlQuery) {

    final String utf8CharsetName = StandardCharsets.UTF_8.name();
    String urlEncodedQuery = "";

    try {
      urlEncodedQuery = URLEncoder.encode(sqlQuery, utf8CharsetName);
    } catch (UnsupportedEncodingException e) {
      // Will never reach here since UTF-8 is always supported
      Assert.fail(utf8CharsetName + " not available");
    }

    final String requestUrl =
        String.format(
            Locale.ROOT, "%s?sql=%s&format=%s", QUERY_API_ENDPOINT, urlEncodedQuery, "jdbc");
    return new Request("GET", requestUrl);
  }

  protected JSONObject executeQuery(final String sqlQuery) throws IOException {

    final String requestBody = makeRequest(sqlQuery);
    return executeRequest(requestBody);
  }

  protected String explainQuery(final String sqlQuery) throws IOException {

    final String requestBody = makeRequest(sqlQuery);
    return executeExplainRequest(requestBody);
  }

  protected String executeQueryWithStringOutput(final String sqlQuery) throws IOException {

    final String requestString = makeRequest(sqlQuery);
    return executeRequest(requestString, false);
  }

  protected JSONObject executeRequest(final String requestBody) throws IOException {

    return new JSONObject(executeRequest(requestBody, false));
  }

  protected String executeExplainRequest(final String requestBody) throws IOException {

    return executeRequest(requestBody, true);
  }

  private String executeRequest(final String requestBody, final boolean isExplainQuery)
      throws IOException {

    Request sqlRequest = getSqlRequest(requestBody, isExplainQuery);
    return executeRequest(sqlRequest);
  }

  protected static String executeRequest(final Request request, RestClient client)
      throws IOException {
    Response response = client.performRequest(request);
    Assert.assertEquals(200, response.getStatusLine().getStatusCode());
    return getResponseBody(response);
  }

  protected static String executeRequest(final Request request) throws IOException {
    return executeRequest(request, client());
  }

  protected JSONObject executeQueryWithGetRequest(final String sqlQuery) throws IOException {

    final Request request = buildGetEndpointRequest(sqlQuery);
    final String result = executeRequest(request);
    return new JSONObject(result);
  }

  protected JSONObject executeCursorQuery(final String cursor) throws IOException {
    final String requestBody = makeCursorRequest(cursor);
    Request sqlRequest = getSqlRequest(requestBody, false, "jdbc");
    return new JSONObject(executeRequest(sqlRequest));
  }

  protected JSONObject executeCursorCloseQuery(final String cursor) throws IOException {
    final String requestBody = makeCursorRequest(cursor);
    Request sqlRequest = getSqlCursorCloseRequest(requestBody);
    return new JSONObject(executeRequest(sqlRequest));
  }

  protected static JSONObject updateClusterSettings(ClusterSetting setting, RestClient client)
      throws IOException {
    Request request = new Request("PUT", "/_cluster/settings");
    String persistentSetting =
        String.format(
            Locale.ROOT, "{\"%s\": {\"%s\": %s}}", setting.type, setting.name, setting.value);
    request.setJsonEntity(persistentSetting);
    RequestOptions.Builder restOptionsBuilder = RequestOptions.DEFAULT.toBuilder();
    restOptionsBuilder.addHeader("Content-Type", "application/json");
    request.setOptions(restOptionsBuilder);
    return new JSONObject(executeRequest(request, client));
  }

  protected static JSONObject updateClusterSettings(ClusterSetting setting) throws IOException {
    return updateClusterSettings(setting, client());
  }

  protected static JSONObject getAllClusterSettings() throws IOException {
    Request request = new Request("GET", "/_cluster/settings?flat_settings&include_defaults");
    RequestOptions.Builder restOptionsBuilder = RequestOptions.DEFAULT.toBuilder();
    restOptionsBuilder.addHeader("Content-Type", "application/json");
    request.setOptions(restOptionsBuilder);
    return new JSONObject(executeRequest(request));
  }

  protected static String getClusterSetting(String settingPath, String type) throws IOException {
    JSONObject settings = getAllClusterSettings();
    String value = settings.optJSONObject(type).optString(settingPath);
    if (StringUtils.isEmpty(value)) {
      return settings.optJSONObject("defaults").optString(settingPath);
    } else {
      return value;
    }
  }

  protected static class ClusterSetting {
    private final String type;
    private final String name;
    private final String value;

    public ClusterSetting(String type, String name, String value) {
      this.type = type;
      this.name = name;
      this.value = (value == null) ? "null" : ("\"" + value + "\"");
    }

    ClusterSetting nullify() {
      return new ClusterSetting(type, name, null);
    }

    @Override
    public String toString() {
      return String.format("ClusterSetting{type='%s', path='%s', value='%s'}", type, name, value);
    }
  }

  protected static JSONObject updateIndexSettings(String indexName, String setting)
      throws IOException {
    Request request = new Request("PUT", "/" + indexName + "/_settings");
    if (!isNullOrEmpty(setting)) {
      request.setJsonEntity(setting);
    }
    RequestOptions.Builder restOptionsBuilder = RequestOptions.DEFAULT.toBuilder();
    restOptionsBuilder.addHeader("Content-Type", "application/json");
    request.setOptions(restOptionsBuilder);
    return new JSONObject(executeRequest(request));
  }

  protected String makeRequest(String query) {
    return makeRequest(query, 0);
  }

  protected String makeRequest(String query, int fetch_size) {
    return String.format("{ \"fetch_size\": \"%s\", \"query\": \"%s\" }", fetch_size, query);
  }

  protected String makeRequest(String query, int fetch_size, String filterQuery) {
    return String.format(
        "{ \"fetch_size\": \"%s\", \"query\": \"%s\", \"filter\" :  %s }",
        fetch_size, query, filterQuery);
  }

  protected String makeFetchLessRequest(String query) {
    return String.format("{\n" + "  \"query\": \"%s\"\n" + "}", query);
  }

  protected String makeCursorRequest(String cursor) {
    return String.format("{\"cursor\":\"%s\"}", cursor);
  }

  protected JSONArray getHits(JSONObject response) {
    Assert.assertTrue(response.getJSONObject("hits").has("hits"));

    return response.getJSONObject("hits").getJSONArray("hits");
  }

  protected int getTotalHits(JSONObject response) {
    Assert.assertTrue(response.getJSONObject("hits").has("total"));
    Assert.assertTrue(response.getJSONObject("hits").getJSONObject("total").has("value"));

    return response.getJSONObject("hits").getJSONObject("total").getInt("value");
  }

  protected JSONObject getSource(JSONObject hit) {
    return hit.getJSONObject("_source");
  }

  protected static Request getCreateDataSourceRequest(DataSourceMetadata dataSourceMetadata) {
    Request request = new Request("POST", "/_plugins/_query/_datasources");
    request.setJsonEntity(SerializeUtils.buildGson().toJson(dataSourceMetadata));
    RequestOptions.Builder restOptionsBuilder = RequestOptions.DEFAULT.toBuilder();
    restOptionsBuilder.addHeader("Content-Type", "application/json");
    request.setOptions(restOptionsBuilder);
    return request;
  }

  protected static Request getUpdateDataSourceRequest(DataSourceMetadata dataSourceMetadata) {
    Request request = new Request("PUT", "/_plugins/_query/_datasources");
    request.setJsonEntity(SerializeUtils.buildGson().toJson(dataSourceMetadata));
    RequestOptions.Builder restOptionsBuilder = RequestOptions.DEFAULT.toBuilder();
    restOptionsBuilder.addHeader("Content-Type", "application/json");
    request.setOptions(restOptionsBuilder);
    return request;
  }

  protected static Request getPatchDataSourceRequest(Map<String, Object> dataSourceData) {
    Request request = new Request("PATCH", "/_plugins/_query/_datasources");
    request.setJsonEntity(SerializeUtils.buildGson().toJson(dataSourceData));
    RequestOptions.Builder restOptionsBuilder = RequestOptions.DEFAULT.toBuilder();
    restOptionsBuilder.addHeader("Content-Type", "application/json");
    request.setOptions(restOptionsBuilder);
    return request;
  }

  protected static Request getFetchDataSourceRequest(String name) {
    Request request = new Request("GET", "/_plugins/_query/_datasources" + "/" + name);
    if (StringUtils.isEmpty(name)) {
      request = new Request("GET", "/_plugins/_query/_datasources");
    }
    RequestOptions.Builder restOptionsBuilder = RequestOptions.DEFAULT.toBuilder();
    restOptionsBuilder.addHeader("Content-Type", "application/json");
    request.setOptions(restOptionsBuilder);
    return request;
  }

  protected static Request getDeleteDataSourceRequest(String name) {
    Request request = new Request("DELETE", "/_plugins/_query/_datasources" + "/" + name);
    RequestOptions.Builder restOptionsBuilder = RequestOptions.DEFAULT.toBuilder();
    restOptionsBuilder.addHeader("Content-Type", "application/json");
    request.setOptions(restOptionsBuilder);
    return request;
  }

  /** Enum for associating test index with relevant mapping and data. */
  public enum Index {
    ONLINE(TestsConstants.TEST_INDEX_ONLINE, "online", null, "src/test/resources/online.json"),
    ACCOUNT(
        TestsConstants.TEST_INDEX_ACCOUNT,
        "account",
        getAccountIndexMapping(),
        "src/test/resources/accounts.json"),
    PHRASE(
        TestsConstants.TEST_INDEX_PHRASE,
        "phrase",
        getPhraseIndexMapping(),
        "src/test/resources/phrases.json"),
    DOG(TestsConstants.TEST_INDEX_DOG, "dog", getDogIndexMapping(), "src/test/resources/dogs.json"),
    DOGS2(
        TestsConstants.TEST_INDEX_DOG2,
        "dog",
        getDogs2IndexMapping(),
        "src/test/resources/dogs2.json"),
    DOGS3(
        TestsConstants.TEST_INDEX_DOG3,
        "dog",
        getDogs3IndexMapping(),
        "src/test/resources/dogs3.json"),
    DOGSSUBQUERY(
        TestsConstants.TEST_INDEX_DOGSUBQUERY,
        "dog",
        getDogIndexMapping(),
        "src/test/resources/dogsubquery.json"),
    PEOPLE(TestsConstants.TEST_INDEX_PEOPLE, "people", null, "src/test/resources/peoples.json"),
    PEOPLE2(
        TestsConstants.TEST_INDEX_PEOPLE2,
        "people",
        getPeople2IndexMapping(),
        "src/test/resources/people2.json"),
    GAME_OF_THRONES(
        TestsConstants.TEST_INDEX_GAME_OF_THRONES,
        "gotCharacters",
        getGameOfThronesIndexMapping(),
        "src/test/resources/game_of_thrones_complex.json"),
    SYSTEM(TestsConstants.TEST_INDEX_SYSTEM, "systems", null, "src/test/resources/systems.json"),
    ODBC(
        TestsConstants.TEST_INDEX_ODBC,
        "odbc",
        getOdbcIndexMapping(),
        "src/test/resources/odbc-date-formats.json"),
    LOCATION(
        TestsConstants.TEST_INDEX_LOCATION,
        "location",
        getLocationIndexMapping(),
        "src/test/resources/locations.json"),
    LOCATION_TWO(
        TestsConstants.TEST_INDEX_LOCATION2,
        "location2",
        getLocationIndexMapping(),
        "src/test/resources/locations2.json"),
    NESTED(
        TestsConstants.TEST_INDEX_NESTED_TYPE,
        "nestedType",
        getNestedTypeIndexMapping(),
        "src/test/resources/nested_objects.json"),
    NESTED_WITHOUT_ARRAYS(
        TestsConstants.TEST_INDEX_NESTED_TYPE_WITHOUT_ARRAYS,
        "nestedTypeWithoutArrays",
        getNestedTypeIndexMapping(),
        "src/test/resources/nested_objects_without_arrays.json"),
    NESTED_WITH_QUOTES(
        TestsConstants.TEST_INDEX_NESTED_WITH_QUOTES,
        "nestedType",
        getNestedTypeIndexMapping(),
        "src/test/resources/nested_objects_quotes_in_values.json"),
    EMPLOYEE_NESTED(
        TestsConstants.TEST_INDEX_EMPLOYEE_NESTED,
        "_doc",
        getEmployeeNestedTypeIndexMapping(),
        "src/test/resources/employee_nested.json"),
    JOIN(
        TestsConstants.TEST_INDEX_JOIN_TYPE,
        "joinType",
        getJoinTypeIndexMapping(),
        "src/test/resources/join_objects.json"),
    UNEXPANDED_OBJECT(
        TestsConstants.TEST_INDEX_UNEXPANDED_OBJECT,
        "unexpandedObject",
        getUnexpandedObjectIndexMapping(),
        "src/test/resources/unexpanded_objects.json"),
    GEOIP(
        TestsConstants.TEST_INDEX_GEOIP,
        "geoip",
        getGeoIpIndexMapping(),
        "src/test/resources/geoip.json"),
    BANK(
        TestsConstants.TEST_INDEX_BANK,
        "account",
        getBankIndexMapping(),
        "src/test/resources/bank.json"),
    BANK_TWO(
        TestsConstants.TEST_INDEX_BANK_TWO,
        "account_two",
        getBankIndexMapping(),
        "src/test/resources/bank_two.json"),
    BANK_WITH_NULL_VALUES(
        TestsConstants.TEST_INDEX_BANK_WITH_NULL_VALUES,
        "account_null",
        getBankWithNullValuesIndexMapping(),
        "src/test/resources/bank_with_null_values.json"),
    BANK_WITH_STRING_VALUES(
        TestsConstants.TEST_INDEX_STRINGS,
        "strings",
        getStringIndexMapping(),
        "src/test/resources/strings.json"),
    BANK_CSV_SANITIZE(
        TestsConstants.TEST_INDEX_BANK_CSV_SANITIZE,
        "account",
        getBankIndexMapping(),
        "src/test/resources/bank_csv_sanitize.json"),
    BANK_RAW_SANITIZE(
        TestsConstants.TEST_INDEX_BANK_RAW_SANITIZE,
        "account",
        getBankIndexMapping(),
        "src/test/resources/bank_raw_sanitize.json"),
    ORDER(
        TestsConstants.TEST_INDEX_ORDER,
        "_doc",
        getOrderIndexMapping(),
        "src/test/resources/order.json"),
    WEBLOG(
        TestsConstants.TEST_INDEX_WEBLOGS,
        "weblogs",
        getWeblogsIndexMapping(),
        "src/test/resources/weblogs.json"),
    DATE(
        TestsConstants.TEST_INDEX_DATE,
        "dates",
        getDateIndexMapping(),
        "src/test/resources/dates.json"),
    DATETIME(
        TestsConstants.TEST_INDEX_DATE_TIME,
        "_doc",
        getDateTimeIndexMapping(),
        "src/test/resources/datetime.json"),
    NESTED_SIMPLE(
        TestsConstants.TEST_INDEX_NESTED_SIMPLE,
        "_doc",
        getNestedSimpleIndexMapping(),
        "src/test/resources/nested_simple.json"),
    DEEP_NESTED(
        TestsConstants.TEST_INDEX_DEEP_NESTED,
        "_doc",
        getDeepNestedIndexMapping(),
        "src/test/resources/deep_nested_index_data.json"),
    DATA_TYPE_NUMERIC(
        TestsConstants.TEST_INDEX_DATATYPE_NUMERIC,
        "_doc",
        getDataTypeNumericIndexMapping(),
        "src/test/resources/datatypes_numeric.json"),
    DATA_TYPE_NONNUMERIC(
        TestsConstants.TEST_INDEX_DATATYPE_NONNUMERIC,
        "_doc",
        getDataTypeNonnumericIndexMapping(),
        "src/test/resources/datatypes.json"),
    BEER(
        TestsConstants.TEST_INDEX_BEER, "beer", null, "src/test/resources/beer.stackexchange.json"),
    NULL_MISSING(
        TestsConstants.TEST_INDEX_NULL_MISSING,
        "null_missing",
        getMappingFile("null_missing_index_mapping.json"),
        "src/test/resources/null_missing.json"),
    CALCS(
        TestsConstants.TEST_INDEX_CALCS,
        "calcs",
        getMappingFile("calcs_index_mappings.json"),
        "src/test/resources/calcs.json"),
    // Calcs has enough records for shards to be interesting, but updating the existing mapping with
    // shards in-place
    // breaks existing tests. Aside from introducing a primary shard setting > 1, this index is
    // identical to CALCS.
    CALCS_WITH_SHARDS(
        TestsConstants.TEST_INDEX_CALCS,
        "calcs",
        getMappingFile("calcs_with_shards_index_mappings.json"),
        "src/test/resources/calcs.json"),
    DATE_FORMATS(
        TestsConstants.TEST_INDEX_DATE_FORMATS,
        "date_formats",
        getMappingFile("date_formats_index_mapping.json"),
        "src/test/resources/date_formats.json"),
    DATE_FORMATS_WITH_NULL(
        TestsConstants.TEST_INDEX_DATE_FORMATS_WITH_NULL,
        "date_formats_null",
        getMappingFile("date_formats_index_mapping.json"),
        "src/test/resources/date_formats_with_null.json"),
    WILDCARD(
        TestsConstants.TEST_INDEX_WILDCARD,
        "wildcard",
        getMappingFile("wildcard_index_mappings.json"),
        "src/test/resources/wildcard.json"),
    DATASOURCES(
        TestsConstants.DATASOURCES,
        "datasource",
        getMappingFile("datasources_index_mappings.json"),
        "src/test/resources/datasources.json"),
    MULTI_NESTED(
        TestsConstants.TEST_INDEX_MULTI_NESTED_TYPE,
        "multi_nested",
        getMappingFile("multi_nested.json"),
        "src/test/resources/multi_nested_objects.json"),
    NESTED_WITH_NULLS(
        TestsConstants.TEST_INDEX_NESTED_WITH_NULLS,
        "multi_nested",
        getNestedTypeIndexMapping(),
        "src/test/resources/nested_with_nulls.json"),
    GEOPOINTS(
        TestsConstants.TEST_INDEX_GEOPOINT,
        "dates",
        getGeopointIndexMapping(),
        "src/test/resources/geopoints.json"),
    STATE_COUNTRY(
        TestsConstants.TEST_INDEX_STATE_COUNTRY,
        "state_country",
        getStateCountryIndexMapping(),
        "src/test/resources/state_country.json"),
    STATE_COUNTRY_WITH_NULL(
        TestsConstants.TEST_INDEX_STATE_COUNTRY_WITH_NULL,
        "state_country_with_null",
        getStateCountryIndexMapping(), // with null index use the same schema
        "src/test/resources/state_country_with_null.json"),
    OCCUPATION(
        TestsConstants.TEST_INDEX_OCCUPATION,
        "occupation",
        getOccupationIndexMapping(),
        "src/test/resources/occupation.json"),
    OCCUPATION_TOP_RARE(
        TestsConstants.TEST_INDEX_OCCUPATION_TOP_RARE,
        "occupation_top_rare",
        getOccupationIndexMapping(), // same mapping with above
        "src/test/resources/occupation_top_rare.json"),
    HOBBIES(
        TestsConstants.TEST_INDEX_HOBBIES,
        "hobbies",
        getHobbiesIndexMapping(),
        "src/test/resources/hobbies.json"),
    MERGE_TEST_1(
        TestsConstants.TEST_INDEX_MERGE_TEST_1,
        "merge_test1",
        getMappingFile("merge_test_1_mapping.json"),
        "src/test/resources/merge_test_1.json"),
    MERGE_TEST_2(
        TestsConstants.TEST_INDEX_MERGE_TEST_2,
        "merge_test2",
        getMappingFile("merge_test_2_mapping.json"),
        "src/test/resources/merge_test_2.json"),
    // It's "people" table in Spark PPL ITs, to avoid conflicts, rename to "worker" here
    WORKER(
        TestsConstants.TEST_INDEX_WORKER,
        "worker",
        getWorkerIndexMapping(),
        "src/test/resources/worker.json"),
    WORK_INFORMATION(
        TestsConstants.TEST_INDEX_WORK_INFORMATION,
        "work_information",
        getWorkInformationIndexMapping(),
        "src/test/resources/work_information.json"),
    JSON_TEST(
        TestsConstants.TEST_INDEX_JSON_TEST,
        "json",
        getJsonTestIndexMapping(),
        "src/test/resources/json_test.json"),
    DATA_TYPE_ALIAS(
        TestsConstants.TEST_INDEX_ALIAS,
        "alias",
        getAliasIndexMapping(),
        "src/test/resources/alias.json"),
    FLATTENED_VALUE(
        TestsConstants.TEST_INDEX_FLATTENED_VALUE,
        "flattened_value",
        null,
        "src/test/resources/flattened_value.json"),
    DUPLICATION_NULLABLE(
        TestsConstants.TEST_INDEX_DUPLICATION_NULLABLE,
        "duplication_nullable",
        getDuplicationNullableIndexMapping(),
        "src/test/resources/duplication_nullable.json"),
    TPCH_ORDERS(
        "orders",
        "tpch",
        getTpchMappingFile("orders_index_mapping.json"),
        "src/test/resources/tpch/data/orders.json"),
    TPCH_NATION(
        "nation",
        "tpch",
        getTpchMappingFile("nation_index_mapping.json"),
        "src/test/resources/tpch/data/nation.json"),
    TPCH_REGION(
        "region",
        "tpch",
        getTpchMappingFile("region_index_mapping.json"),
        "src/test/resources/tpch/data/region.json"),
    TPCH_LINEITEM(
        "lineitem",
        "tpch",
        getTpchMappingFile("lineitem_index_mapping.json"),
        "src/test/resources/tpch/data/lineitem.json"),
    TPCH_PARTSUPP(
        "partsupp",
        "tpch",
        getTpchMappingFile("partsupp_index_mapping.json"),
        "src/test/resources/tpch/data/partsupp.json"),
    TPCH_SUPPLIER(
        "supplier",
        "tpch",
        getTpchMappingFile("supplier_index_mapping.json"),
        "src/test/resources/tpch/data/supplier.json"),
    TPCH_PART(
        "part",
        "tpch",
        getTpchMappingFile("part_index_mapping.json"),
        "src/test/resources/tpch/data/part.json"),
    TPCH_CUSTOMER(
        "customer",
        "tpch",
        getTpchMappingFile("customer_index_mapping.json"),
        "src/test/resources/tpch/data/customer.json"),
<<<<<<< HEAD
    HDFS_LOGS(
        TestsConstants.TEST_INDEX_HDFS_LOGS,
        "hdfs_logs",
        getHdfsLogsIndexMapping(),
        "src/test/resources/hdfs_logs.json");
=======
    ARRAY(
        TestsConstants.TEST_INDEX_ARRAY,
        "array",
        getArrayIndexMapping(),
        "src/test/resources/array.json");
>>>>>>> 939dfe71

    private final String name;
    private final String type;
    private final String mapping;
    private final String dataSet;

    Index(String name, String type, String mapping, String dataSet) {
      this.name = name;
      this.type = type;
      this.mapping = mapping;
      this.dataSet = dataSet;
    }

    public String getName() {
      return this.name;
    }

    public String getType() {
      return this.type;
    }

    public String getMapping() {
      return this.mapping;
    }

    public String getDataSet() {
      return this.dataSet;
    }
  }
}<|MERGE_RESOLUTION|>--- conflicted
+++ resolved
@@ -901,19 +901,16 @@
         "tpch",
         getTpchMappingFile("customer_index_mapping.json"),
         "src/test/resources/tpch/data/customer.json"),
-<<<<<<< HEAD
+    ARRAY(
+        TestsConstants.TEST_INDEX_ARRAY,
+        "array",
+        getArrayIndexMapping(),
+        "src/test/resources/array.json"),
     HDFS_LOGS(
         TestsConstants.TEST_INDEX_HDFS_LOGS,
         "hdfs_logs",
         getHdfsLogsIndexMapping(),
         "src/test/resources/hdfs_logs.json");
-=======
-    ARRAY(
-        TestsConstants.TEST_INDEX_ARRAY,
-        "array",
-        getArrayIndexMapping(),
-        "src/test/resources/array.json");
->>>>>>> 939dfe71
 
     private final String name;
     private final String type;
