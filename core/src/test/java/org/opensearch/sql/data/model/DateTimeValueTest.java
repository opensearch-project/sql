--- conflicted
+++ resolved
@@ -113,11 +113,7 @@
     SemanticCheckException exception =
         assertThrows(SemanticCheckException.class, () -> new ExprDateValue("2020-07-07Z"));
     assertEquals(
-<<<<<<< HEAD
-        "date:2020-07-07Z in unsupported format, please use yyyy-MM-dd", exception.getMessage());
-=======
         "date:2020-07-07Z in unsupported format, please use 'yyyy-MM-dd'", exception.getMessage());
->>>>>>> 99145806
   }
 
   @Test
@@ -125,11 +121,7 @@
     SemanticCheckException exception =
         assertThrows(SemanticCheckException.class, () -> new ExprTimeValue("01:01:0"));
     assertEquals(
-<<<<<<< HEAD
-        "time:01:01:0 in unsupported format, please use HH:mm:ss[.SSSSSSSSS]",
-=======
         "time:01:01:0 in unsupported format, please use 'HH:mm:ss[.SSSSSSSSS]'",
->>>>>>> 99145806
         exception.getMessage());
   }
 
@@ -186,11 +178,7 @@
         assertThrows(
             SemanticCheckException.class, () -> new ExprStringValue("2020-07-07Z").dateValue());
     assertEquals(
-<<<<<<< HEAD
-        "date:2020-07-07Z in unsupported format, please use yyyy-MM-dd", exception.getMessage());
-=======
         "date:2020-07-07Z in unsupported format, please use 'yyyy-MM-dd'", exception.getMessage());
->>>>>>> 99145806
   }
 
   @Test
@@ -204,11 +192,7 @@
         assertThrows(
             SemanticCheckException.class, () -> new ExprStringValue("01:01:0").timeValue());
     assertEquals(
-<<<<<<< HEAD
-        "time:01:01:0 in unsupported format, please use HH:mm:ss[.SSSSSSSSS]",
-=======
         "time:01:01:0 in unsupported format, please use 'HH:mm:ss[.SSSSSSSSS]'",
->>>>>>> 99145806
         exception.getMessage());
   }
 
@@ -276,13 +260,8 @@
             SemanticCheckException.class,
             () -> new ExprTimestampValue("2020-07-07 01:01:01.1234567890"));
     assertEquals(
-<<<<<<< HEAD
-        "timestamp:2020-07-07 01:01:01.1234567890 in unsupported format, "
-            + "please use yyyy-MM-dd HH:mm:ss[.SSSSSSSSS]",
-=======
         "timestamp:2020-07-07 01:01:01.1234567890 in unsupported format, please use "
             + "'yyyy-MM-dd HH:mm:ss[.SSSSSSSSS]'",
->>>>>>> 99145806
         exception.getMessage());
   }
 
@@ -294,11 +273,7 @@
             () -> new ExprDatetimeValue("2020-07-07 01:01:01.1234567890"));
     assertEquals(
         "datetime:2020-07-07 01:01:01.1234567890 in unsupported format, "
-<<<<<<< HEAD
-            + "please use yyyy-MM-dd HH:mm:ss[.SSSSSSSSS]",
-=======
-            + "please use 'yyyy-MM-dd HH:mm:ss[.SSSSSSSSS]'",
->>>>>>> 99145806
+            + "please use 'yyyy-MM-dd HH:mm:ss[.SSSSSSSSS]'",
         exception.getMessage());
   }
 
