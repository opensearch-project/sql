/*
 * Copyright OpenSearch Contributors
 * SPDX-License-Identifier: Apache-2.0
 */

package org.opensearch.sql.calcite.standalone;

import static org.opensearch.sql.datasource.model.DataSourceMetadata.defaultOpenSearchDataSourceMetadata;
import static org.opensearch.sql.protocol.response.format.JsonResponseFormatter.Style.PRETTY;

import com.google.common.collect.ImmutableMap;
import com.google.common.collect.ImmutableSet;
import java.io.IOException;
import java.util.Collections;
import java.util.List;
import java.util.Map;
import java.util.Optional;
import java.util.concurrent.atomic.AtomicReference;
import lombok.RequiredArgsConstructor;
import org.json.JSONObject;
import org.opensearch.client.RestClient;
import org.opensearch.client.RestHighLevelClient;
import org.opensearch.common.inject.AbstractModule;
import org.opensearch.common.inject.Injector;
import org.opensearch.common.inject.ModulesBuilder;
import org.opensearch.common.inject.Provides;
import org.opensearch.common.inject.Singleton;
import org.opensearch.common.unit.TimeValue;
import org.opensearch.sql.analysis.Analyzer;
import org.opensearch.sql.analysis.ExpressionAnalyzer;
import org.opensearch.sql.common.antlr.SyntaxCheckException;
import org.opensearch.sql.common.response.ResponseListener;
import org.opensearch.sql.common.setting.Settings;
import org.opensearch.sql.datasource.DataSourceService;
import org.opensearch.sql.datasource.model.DataSourceMetadata;
import org.opensearch.sql.datasources.auth.DataSourceUserAuthorizationHelper;
import org.opensearch.sql.datasources.service.DataSourceMetadataStorage;
import org.opensearch.sql.datasources.service.DataSourceServiceImpl;
import org.opensearch.sql.exception.NoCursorException;
import org.opensearch.sql.exception.QueryEngineException;
import org.opensearch.sql.exception.UnsupportedCursorRequestException;
import org.opensearch.sql.executor.ExecutionEngine;
import org.opensearch.sql.executor.QueryManager;
import org.opensearch.sql.executor.QueryService;
import org.opensearch.sql.executor.execution.QueryPlanFactory;
import org.opensearch.sql.executor.pagination.PlanSerializer;
import org.opensearch.sql.expression.function.BuiltinFunctionRepository;
import org.opensearch.sql.monitor.AlwaysHealthyMonitor;
import org.opensearch.sql.monitor.ResourceMonitor;
import org.opensearch.sql.opensearch.client.OpenSearchClient;
import org.opensearch.sql.opensearch.client.OpenSearchRestClient;
import org.opensearch.sql.opensearch.executor.OpenSearchExecutionEngine;
import org.opensearch.sql.opensearch.executor.protector.ExecutionProtector;
import org.opensearch.sql.opensearch.executor.protector.OpenSearchExecutionProtector;
import org.opensearch.sql.opensearch.security.SecurityAccess;
import org.opensearch.sql.opensearch.storage.OpenSearchDataSourceFactory;
import org.opensearch.sql.opensearch.storage.OpenSearchStorageEngine;
import org.opensearch.sql.planner.Planner;
import org.opensearch.sql.planner.optimizer.LogicalPlanOptimizer;
import org.opensearch.sql.ppl.PPLIntegTestCase;
import org.opensearch.sql.ppl.PPLService;
import org.opensearch.sql.ppl.antlr.PPLSyntaxParser;
import org.opensearch.sql.ppl.domain.PPLQueryRequest;
import org.opensearch.sql.protocol.response.QueryResult;
import org.opensearch.sql.protocol.response.format.JsonResponseFormatter;
import org.opensearch.sql.protocol.response.format.SimpleJsonResponseFormatter;
import org.opensearch.sql.sql.SQLService;
import org.opensearch.sql.sql.antlr.SQLSyntaxParser;
import org.opensearch.sql.storage.DataSourceFactory;
import org.opensearch.sql.storage.StorageEngine;
import org.opensearch.sql.util.ExecuteOnCallerThreadQueryManager;

/**
 * This abstract test case provide a standalone env to run PPL query, IT extends this class could
 * debug the service side execution of PPL in IDE.
 */
public abstract class CalcitePPLIntegTestCase extends PPLIntegTestCase {
  protected PPLService pplService;

  @Override
  public void init() throws IOException {
    RestHighLevelClient restClient =
        new CalcitePPLIntegTestCase.InternalRestHighLevelClient(client());
    OpenSearchClient client = new OpenSearchRestClient(restClient);
    DataSourceService dataSourceService =
        new DataSourceServiceImpl(
            new ImmutableSet.Builder<DataSourceFactory>()
                .add(new OpenSearchDataSourceFactory(client, getSettings()))
                .build(),
            getDataSourceMetadataStorage(),
            getDataSourceUserRoleHelper());
    dataSourceService.createDataSource(defaultOpenSearchDataSourceMetadata());

    ModulesBuilder modules = new ModulesBuilder();
    modules.add(
        new CalcitePPLIntegTestCase.StandaloneModule(
            new CalcitePPLIntegTestCase.InternalRestHighLevelClient(client()),
            getSettings(),
            dataSourceService));
    Injector injector = modules.createInjector();
    pplService = SecurityAccess.doPrivileged(() -> injector.getInstance(PPLService.class));
  }

  protected Settings getSettings() {
    return defaultSettings();
  }

  private Settings defaultSettings() {
    System.out.println(Settings.Key.CALCITE_PUSHDOWN_ENABLED.name() + " disabled");
    return new Settings() {
      private final Map<Key, Object> defaultSettings =
          new ImmutableMap.Builder<Key, Object>()
<<<<<<< HEAD
              .put(Key.QUERY_SIZE_LIMIT, 2000)
=======
              .put(Key.QUERY_SIZE_LIMIT, 200)
              .put(Key.SQL_CURSOR_KEEP_ALIVE, TimeValue.timeValueMinutes(1))
>>>>>>> 92cb0898
              .put(Key.FIELD_TYPE_TOLERANCE, true)
              .put(Key.CALCITE_ENGINE_ENABLED, true)
              .put(Key.CALCITE_FALLBACK_ALLOWED, false)
              .put(Key.CALCITE_PUSHDOWN_ENABLED, false)
              .put(Key.CALCITE_PUSHDOWN_ROWCOUNT_ESTIMATION_FACTOR, 0.9)
              .put(Key.DEFAULT_PATTERN_METHOD, "SIMPLE_PATTERN")
              .build();

      @Override
      public <T> T getSettingValue(Key key) {
        return (T) defaultSettings.get(key);
      }

      @Override
      public List<?> getSettings() {
        return (List<?>) defaultSettings;
      }
    };
  }

  protected Settings enablePushdown() {
    System.out.println(Settings.Key.CALCITE_PUSHDOWN_ENABLED.name() + " enabled");
    return new Settings() {
      private final Map<Key, Object> defaultSettings =
          new ImmutableMap.Builder<Key, Object>()
<<<<<<< HEAD
              .put(Key.QUERY_SIZE_LIMIT, 2000)
=======
              .put(Key.QUERY_SIZE_LIMIT, 200)
              .put(Key.SQL_CURSOR_KEEP_ALIVE, TimeValue.timeValueMinutes(1))
>>>>>>> 92cb0898
              .put(Key.FIELD_TYPE_TOLERANCE, true)
              .put(Key.CALCITE_ENGINE_ENABLED, true)
              .put(Key.CALCITE_FALLBACK_ALLOWED, false)
              .put(Key.CALCITE_PUSHDOWN_ENABLED, true)
              .put(Key.CALCITE_PUSHDOWN_ROWCOUNT_ESTIMATION_FACTOR, 0.9)
              .put(Key.DEFAULT_PATTERN_METHOD, "SIMPLE_PATTERN")
              .build();

      @Override
      public <T> T getSettingValue(Key key) {
        return (T) defaultSettings.get(key);
      }

      @Override
      public List<?> getSettings() {
        return (List<?>) defaultSettings;
      }
    };
  }

  public boolean isPushdownEnabled() {
    return getSettings().getSettingValue(Settings.Key.CALCITE_PUSHDOWN_ENABLED);
  }

  protected String execute(String query) {
    AtomicReference<String> actual = new AtomicReference<>();
    pplService.execute(
        new PPLQueryRequest(query, null, null),
        new ResponseListener<ExecutionEngine.QueryResponse>() {

          @Override
          public void onResponse(ExecutionEngine.QueryResponse response) {
            QueryResult result = new QueryResult(response.getSchema(), response.getResults());
            String json = new SimpleJsonResponseFormatter(PRETTY).format(result);
            actual.set(json);
          }

          @Override
          public void onFailure(Exception e) {
            throw new IllegalStateException("Exception happened during execution", e);
          }
        },
        new ResponseListener<ExecutionEngine.ExplainResponse>() {

          @Override
          public void onResponse(ExecutionEngine.ExplainResponse response) {
            actual.set(response.getCalcite().toString());
          }

          @Override
          public void onFailure(Exception e) {
            throw new IllegalStateException("Exception happened during execution", e);
          }
        });
    return actual.get();
  }

  @Override
  protected JSONObject executeQuery(String query) {
    AtomicReference<JSONObject> actual = new AtomicReference<>();
    pplService.execute(
        new PPLQueryRequest(query, null, null),
        new ResponseListener<ExecutionEngine.QueryResponse>() {

          @Override
          public void onResponse(ExecutionEngine.QueryResponse response) {
            QueryResult result = new QueryResult(response.getSchema(), response.getResults());
            String json = new SimpleJsonResponseFormatter(PRETTY).format(result);
            actual.set(jsonify(json));
          }

          @Override
          public void onFailure(Exception e) {
            if (e instanceof SyntaxCheckException) {
              throw (SyntaxCheckException) e;
            } else if (e instanceof QueryEngineException) {
              throw (QueryEngineException) e;
            } else if (e instanceof UnsupportedCursorRequestException) {
              throw (UnsupportedCursorRequestException) e;
            } else if (e instanceof NoCursorException) {
              throw (NoCursorException) e;
            } else if (e instanceof UnsupportedOperationException) {
              throw (UnsupportedOperationException) e;
            } else if (e instanceof IllegalArgumentException) {
              // most exceptions thrown by Calcite when resolve a plan.
              throw (IllegalArgumentException) e;
            } else {
              throw new IllegalStateException("Exception happened during execution", e);
            }
          }
        },
        new ResponseListener<ExecutionEngine.ExplainResponse>() {

          @Override
          public void onResponse(ExecutionEngine.ExplainResponse response) {
            assertNotNull(response);
          }

          @Override
          public void onFailure(Exception e) {
            fail();
          }
        });
    return actual.get();
  }

  @Override
  protected String explainQuery(String query) {
    AtomicReference<String> actual = new AtomicReference<>();
    pplService.explain(
        new PPLQueryRequest(query, null, null),
        new ResponseListener<ExecutionEngine.ExplainResponse>() {

          @Override
          public void onResponse(ExecutionEngine.ExplainResponse response) {
            String responseContent =
                new JsonResponseFormatter<ExecutionEngine.ExplainResponse>(PRETTY) {
                  @Override
                  protected Object buildJsonObject(ExecutionEngine.ExplainResponse response) {
                    return response;
                  }
                }.format(response);
            actual.set(responseContent.replace("\\r\\n", "\\n"));
          }

          @Override
          public void onFailure(Exception e) {
            throw new IllegalStateException("Exception happened during execution", e);
          }
        });
    return actual.get();
  }

  public static DataSourceMetadataStorage getDataSourceMetadataStorage() {
    return new DataSourceMetadataStorage() {
      @Override
      public List<DataSourceMetadata> getDataSourceMetadata() {
        return Collections.emptyList();
      }

      @Override
      public Optional<DataSourceMetadata> getDataSourceMetadata(String datasourceName) {
        return Optional.empty();
      }

      @Override
      public void createDataSourceMetadata(DataSourceMetadata dataSourceMetadata) {}

      @Override
      public void updateDataSourceMetadata(DataSourceMetadata dataSourceMetadata) {}

      @Override
      public void deleteDataSourceMetadata(String datasourceName) {}
    };
  }

  public static DataSourceUserAuthorizationHelper getDataSourceUserRoleHelper() {
    return new DataSourceUserAuthorizationHelper() {
      @Override
      public void authorizeDataSource(DataSourceMetadata dataSourceMetadata) {}
    };
  }

  /** Internal RestHighLevelClient only for testing purpose. */
  static class InternalRestHighLevelClient extends RestHighLevelClient {
    public InternalRestHighLevelClient(RestClient restClient) {
      super(restClient, RestClient::close, Collections.emptyList());
    }
  }

  @RequiredArgsConstructor
  public class StandaloneModule extends AbstractModule {

    private final RestHighLevelClient client;

    private final Settings settings;

    private final DataSourceService dataSourceService;

    private final BuiltinFunctionRepository functionRepository =
        BuiltinFunctionRepository.getInstance();

    @Override
    protected void configure() {}

    @Provides
    public OpenSearchClient openSearchClient() {
      return new OpenSearchRestClient(client);
    }

    @Provides
    public StorageEngine storageEngine(OpenSearchClient client) {
      return new OpenSearchStorageEngine(client, settings);
    }

    @Provides
    public ExecutionEngine executionEngine(
        OpenSearchClient client, ExecutionProtector protector, PlanSerializer planSerializer) {
      return new OpenSearchExecutionEngine(client, protector, planSerializer);
    }

    @Provides
    public ResourceMonitor resourceMonitor() {
      return new AlwaysHealthyMonitor();
    }

    @Provides
    public ExecutionProtector protector(ResourceMonitor resourceMonitor) {
      return new OpenSearchExecutionProtector(resourceMonitor);
    }

    @Provides
    @Singleton
    public QueryManager queryManager() {
      return new ExecuteOnCallerThreadQueryManager();
    }

    @Provides
    public PPLService pplService(QueryManager queryManager, QueryPlanFactory queryPlanFactory) {
      return new PPLService(new PPLSyntaxParser(), queryManager, queryPlanFactory, settings);
    }

    @Provides
    public SQLService sqlService(QueryManager queryManager, QueryPlanFactory queryPlanFactory) {
      return new SQLService(new SQLSyntaxParser(), queryManager, queryPlanFactory);
    }

    @Provides
    public PlanSerializer planSerializer(StorageEngine storageEngine) {
      return new PlanSerializer(storageEngine);
    }

    @Provides
    public QueryPlanFactory queryPlanFactory(ExecutionEngine executionEngine) {
      Analyzer analyzer =
          new Analyzer(
              new ExpressionAnalyzer(functionRepository), dataSourceService, functionRepository);
      Planner planner = new Planner(LogicalPlanOptimizer.create());
      QueryService queryService =
          new QueryService(analyzer, executionEngine, planner, dataSourceService, settings);
      return new QueryPlanFactory(queryService);
    }
  }
}<|MERGE_RESOLUTION|>--- conflicted
+++ resolved
@@ -110,12 +110,8 @@
     return new Settings() {
       private final Map<Key, Object> defaultSettings =
           new ImmutableMap.Builder<Key, Object>()
-<<<<<<< HEAD
-              .put(Key.QUERY_SIZE_LIMIT, 2000)
-=======
               .put(Key.QUERY_SIZE_LIMIT, 200)
               .put(Key.SQL_CURSOR_KEEP_ALIVE, TimeValue.timeValueMinutes(1))
->>>>>>> 92cb0898
               .put(Key.FIELD_TYPE_TOLERANCE, true)
               .put(Key.CALCITE_ENGINE_ENABLED, true)
               .put(Key.CALCITE_FALLBACK_ALLOWED, false)
@@ -141,12 +137,8 @@
     return new Settings() {
       private final Map<Key, Object> defaultSettings =
           new ImmutableMap.Builder<Key, Object>()
-<<<<<<< HEAD
-              .put(Key.QUERY_SIZE_LIMIT, 2000)
-=======
               .put(Key.QUERY_SIZE_LIMIT, 200)
               .put(Key.SQL_CURSOR_KEEP_ALIVE, TimeValue.timeValueMinutes(1))
->>>>>>> 92cb0898
               .put(Key.FIELD_TYPE_TOLERANCE, true)
               .put(Key.CALCITE_ENGINE_ENABLED, true)
               .put(Key.CALCITE_FALLBACK_ALLOWED, false)
