--- conflicted
+++ resolved
@@ -1104,11 +1104,7 @@
 
     assertYamlEqualsIgnoreId(
         loadExpectedPlan("explain_agg_script_timestamp_push.yaml"),
-<<<<<<< HEAD
-            explainQueryYaml(
-=======
-        explainQueryYaml(
->>>>>>> dd749bd6
+        explainQueryYaml(
             String.format(
                 "source=%s | eval t = unix_timestamp(birthdate) | stats count() by t | sort t |"
                     + " head 3",
