--- conflicted
+++ resolved
@@ -75,22 +75,6 @@
     return flintIndexOptional.get();
   }
 
-<<<<<<< HEAD
-      // 4.commit, move to stable state
-      FlintIndexState stableState = stableState();
-      try {
-        if (stableState == FlintIndexState.NONE) {
-          LOG.info("Deleting index state with docId: " + flintIndex.getLatestId());
-          deleteFlintIndexState(stateStore, datasourceName).apply(flintIndex.getLatestId());
-        } else {
-          updateFlintIndexState(stateStore, datasourceName).apply(flintIndex, stableState);
-        }
-      } catch (Exception e) {
-        String errorMsg =
-            String.format(Locale.ROOT, "commit failed. target stable state: [%s]", stableState);
-        LOG.error(errorMsg, e);
-        throw new IllegalStateException(errorMsg, e);
-=======
   private void takeActionWithoutOCC(FlintIndexMetadata metadata) {
     // take action without occ.
     FlintIndexStateModel fakeModel =
@@ -137,7 +121,12 @@
     LOG.debug("Committing the transaction and moving to stable state.");
     FlintIndexState stableState = stableState();
     try {
-      updateFlintIndexState(stateStore, datasourceName).apply(flintIndex, stableState);
+      if (stableState == FlintIndexState.NONE) {
+        LOG.info("Deleting index state with docId: " + flintIndex.getLatestId());
+        deleteFlintIndexState(stateStore, datasourceName).apply(flintIndex.getLatestId());
+      } else {
+        updateFlintIndexState(stateStore, datasourceName).apply(flintIndex, stableState);
+      }
     } catch (Exception e) {
       String errorMsg =
           String.format(Locale.ROOT, "commit failed. target stable state: [%s]", stableState);
@@ -171,7 +160,6 @@
           emrServerlessClient.getJobRunResult(applicationId, jobId).getJobRun().getState();
       if (jobRunState.equalsIgnoreCase("Cancelled")) {
         break;
->>>>>>> d11a2686
       }
       TimeUnit.SECONDS.sleep(1);
     }
