/*
 * Copyright OpenSearch Contributors
 * SPDX-License-Identifier: Apache-2.0
 */

package org.opensearch.sql.calcite.utils;

<<<<<<< HEAD
import static java.lang.Math.E;
import static org.opensearch.sql.calcite.utils.UserDefineFunctionUtils.TransferUserDefinedFunction;
import static org.opensearch.sql.calcite.utils.UserDefineFunctionUtils.transferStringExprToDateValue;

import com.google.common.collect.ImmutableList;
import java.math.BigDecimal;
import java.time.LocalDateTime;
import java.time.ZoneOffset;
import java.util.ArrayList;
import java.util.List;
import java.util.Locale;
import java.util.Objects;
import java.util.stream.Collectors;
import org.apache.calcite.avatica.util.TimeUnit;
import org.apache.calcite.rel.type.RelDataType;
import org.apache.calcite.rel.type.RelDataTypeFactory;
import org.apache.calcite.rex.RexBuilder;
import org.apache.calcite.rex.RexLiteral;
import org.apache.calcite.rex.RexNode;
import org.apache.calcite.sql.SqlIntervalQualifier;
=======
import static org.opensearch.sql.calcite.utils.UserDefineFunctionUtils.TransferUserDefinedFunction;

import java.math.BigDecimal;
import java.util.ArrayList;
import java.util.List;
import java.util.Locale;
import org.apache.calcite.rex.RexNode;
>>>>>>> c82a2ed0
import org.apache.calcite.sql.SqlOperator;
import org.apache.calcite.sql.fun.SqlLibraryOperators;
import org.apache.calcite.sql.fun.SqlStdOperatorTable;
import org.apache.calcite.sql.fun.SqlTrimFunction;
<<<<<<< HEAD
import org.apache.calcite.sql.parser.SqlParserPos;
import org.apache.calcite.sql.type.ReturnTypes;
import org.apache.calcite.sql.type.SqlTypeName;
import org.apache.calcite.util.DateString;
import org.apache.calcite.util.TimestampString;
import org.opensearch.sql.calcite.CalcitePlanContext;
import org.opensearch.sql.calcite.ExtendedRexBuilder;
import org.opensearch.sql.calcite.udf.conditionUDF.IfFunction;
import org.opensearch.sql.calcite.udf.conditionUDF.IfNullFunction;
import org.opensearch.sql.calcite.udf.conditionUDF.NullIfFunction;
import org.opensearch.sql.calcite.udf.datetimeUDF.DateAddSubFunction;
import org.opensearch.sql.calcite.udf.datetimeUDF.DateFormatFunction;
import org.opensearch.sql.calcite.udf.datetimeUDF.TimeAddSubFunction;
import org.opensearch.sql.calcite.udf.datetimeUDF.UnixTimeStampFunction;
import org.opensearch.sql.calcite.udf.datetimeUDF.UtcDateFunction;
import org.opensearch.sql.calcite.udf.datetimeUDF.UtcTimeFunction;
import org.opensearch.sql.calcite.udf.datetimeUDF.UtcTimeStampFunction;
import org.opensearch.sql.calcite.udf.datetimeUDF.fromUnixTimestampFunction;
import org.opensearch.sql.calcite.udf.datetimeUDF.periodNameFunction;
import org.opensearch.sql.calcite.udf.datetimeUDF.timestampFunction;
import org.opensearch.sql.calcite.udf.mathUDF.CRC32Function;
import org.opensearch.sql.calcite.udf.mathUDF.EulerFunction;
import org.opensearch.sql.calcite.udf.mathUDF.ModFunction;
import org.opensearch.sql.calcite.udf.mathUDF.SqrtFunction;
import org.opensearch.sql.calcite.utils.datetime.DateTimeParser;
=======
import org.apache.calcite.sql.type.ReturnTypes;
import org.opensearch.sql.calcite.CalcitePlanContext;
import org.opensearch.sql.calcite.udf.conditionUDF.IfFunction;
import org.opensearch.sql.calcite.udf.conditionUDF.IfNullFunction;
import org.opensearch.sql.calcite.udf.conditionUDF.NullIfFunction;
import org.opensearch.sql.calcite.udf.mathUDF.SqrtFunction;
>>>>>>> c82a2ed0

public interface BuiltinFunctionUtils {

  static SqlOperator translate(String op) {
    switch (op.toUpperCase(Locale.ROOT)) {
      case "AND":
        return SqlStdOperatorTable.AND;
      case "OR":
        return SqlStdOperatorTable.OR;
      case "NOT":
        return SqlStdOperatorTable.NOT;
      case "XOR":
        return SqlStdOperatorTable.BIT_XOR;
      case "=":
        return SqlStdOperatorTable.EQUALS;
      case "<>":
      case "!=":
        return SqlStdOperatorTable.NOT_EQUALS;
      case ">":
        return SqlStdOperatorTable.GREATER_THAN;
      case ">=":
        return SqlStdOperatorTable.GREATER_THAN_OR_EQUAL;
      case "<":
        return SqlStdOperatorTable.LESS_THAN;
      case "<=":
        return SqlStdOperatorTable.LESS_THAN_OR_EQUAL;
      case "+":
        return SqlStdOperatorTable.PLUS;
      case "-":
        return SqlStdOperatorTable.MINUS;
      case "*":
        return SqlStdOperatorTable.MULTIPLY;
      case "/":
        return SqlStdOperatorTable.DIVIDE;
        // Built-in String Functions
      case "CONCAT":
        return SqlLibraryOperators.CONCAT_FUNCTION;
      case "CONCAT_WS":
        return SqlLibraryOperators.CONCAT_WS;
      case "LIKE":
        return SqlLibraryOperators.ILIKE;
      case "LTRIM", "RTRIM", "TRIM":
        return SqlStdOperatorTable.TRIM;
      case "LENGTH":
        return SqlStdOperatorTable.CHAR_LENGTH;
      case "LOWER":
        return SqlStdOperatorTable.LOWER;
      case "POSITION":
        return SqlStdOperatorTable.POSITION;
      case "REVERSE":
        return SqlLibraryOperators.REVERSE;
      case "RIGHT":
        return SqlLibraryOperators.RIGHT;
      case "SUBSTRING":
        return SqlStdOperatorTable.SUBSTRING;
      case "UPPER":
        return SqlStdOperatorTable.UPPER;
<<<<<<< HEAD
        // Built-in condition Functions
        // case "IFNULL":
        //  return SqlLibraryOperators.IFNULL;
      case "IF":
        return TransferUserDefinedFunction(
            IfFunction.class, "if", UserDefineFunctionUtils.getReturnTypeInference(1));
      case "IFNULL":
        return TransferUserDefinedFunction(
            IfNullFunction.class, "ifnull", UserDefineFunctionUtils.getReturnTypeInference(1));
      case "NULLIF":
        return TransferUserDefinedFunction(
            NullIfFunction.class, "ifnull", UserDefineFunctionUtils.getReturnTypeInference(0));
      case "IS NOT NULL":
        return SqlStdOperatorTable.IS_NOT_NULL;
      case "IS NULL":
        return SqlStdOperatorTable.IS_NULL;
      case "ABS":
        return SqlStdOperatorTable.ABS;
      case "ACOS":
        return SqlStdOperatorTable.ACOS;
      case "ASIN":
        return SqlStdOperatorTable.ASIN;
      case "ATAN", "ATAN2":
        return SqlStdOperatorTable.ATAN2;
      case "CEILING":
        return SqlStdOperatorTable.CEIL;
      case "CONV":
        return SqlStdOperatorTable.CONVERT;
      case "COS":
        return SqlStdOperatorTable.COS;
      case "COT":
        return SqlStdOperatorTable.COT;
      case "CRC32":
        return TransferUserDefinedFunction(CRC32Function.class, "crc32", ReturnTypes.BIGINT);
      case "DEGREES":
        return SqlStdOperatorTable.DEGREES;
      case "E":
        return TransferUserDefinedFunction(EulerFunction.class, "e", ReturnTypes.DOUBLE);
      case "EXP":
        return SqlStdOperatorTable.EXP;
      case "FLOOR":
        return SqlStdOperatorTable.FLOOR;
      case "LN":
        return SqlStdOperatorTable.LN;
      case "LOG":
        return SqlLibraryOperators.LOG;
      case "LOG2":
        return SqlLibraryOperators.LOG2;
      case "LOG10":
        return SqlStdOperatorTable.LOG10;
      case "MOD":
        return TransferUserDefinedFunction(ModFunction.class, "mod", ReturnTypes.DOUBLE);
      case "PI":
        return SqlStdOperatorTable.PI;
      case "POW", "POWER":
        return SqlStdOperatorTable.POWER;
      case "RADIANS":
        return SqlStdOperatorTable.RADIANS;
      case "RAND":
        return SqlStdOperatorTable.RAND;
      case "ROUND":
        return SqlStdOperatorTable.ROUND;
      case "SIGN":
        return SqlStdOperatorTable.SIGN;
      case "SIN":
        return SqlStdOperatorTable.SIN;
      case "SQRT":
        return TransferUserDefinedFunction(SqrtFunction.class, "sqrt", ReturnTypes.DOUBLE);
      case "CBRT":
        return SqlStdOperatorTable.CBRT;
=======
        // Built-in Math Functions
      case "ABS":
        return SqlStdOperatorTable.ABS;
      case "SQRT":
        return TransferUserDefinedFunction(
            SqrtFunction.class, "SQRT", ReturnTypes.DOUBLE_FORCE_NULLABLE);
      case "ATAN", "ATAN2":
        return SqlStdOperatorTable.ATAN2;
      case "POW", "POWER":
        return SqlStdOperatorTable.POWER;
>>>>>>> c82a2ed0
        // Built-in Date Functions
      case "CURRENT_TIMESTAMP", "NOW":
        return SqlStdOperatorTable.CURRENT_TIMESTAMP;
      case "CURRENT_DATE", "CURDATE":
        return SqlStdOperatorTable.CURRENT_DATE;
      case "DATE":
        return SqlLibraryOperators.DATE;
      case "ADDDATE":
        return SqlLibraryOperators.DATE_ADD_SPARK;
      case "DATE_ADD":
<<<<<<< HEAD
        return TransferUserDefinedFunction(
            DateAddSubFunction.class, "DATE_ADD", ReturnTypes.TIMESTAMP);
      case "DATE_SUB":
        return TransferUserDefinedFunction(
            DateAddSubFunction.class, "DATE_SUB", ReturnTypes.TIMESTAMP);
      case "ADDTIME":
        return TransferUserDefinedFunction(
            TimeAddSubFunction.class,
            "ADDTIME",
            UserDefineFunctionUtils.getReturnTypeForTimeAddSub());
      case "DAY_OF_WEEK", "DAY_OF_YEAR":
        // SqlStdOperatorTable.DAYOFWEEK, SqlStdOperatorTable.DAYOFYEAR is not implemented in
        // RexImpTable. Therefore, we replace it with their lower-level
        // calls SqlStdOperatorTable.EXTRACT and convert the arguments accordingly.
        return SqlStdOperatorTable.EXTRACT;
      case "DATEDIFF":
        return SqlStdOperatorTable.TIMESTAMP_DIFF;
      case "DATE_FORMAT":
        return TransferUserDefinedFunction(
            DateFormatFunction.class, "DATE_FORMAT", ReturnTypes.VARCHAR);
=======
        return SqlLibraryOperators.DATEADD;
        // Built-in condition functions
      case "IF":
        return TransferUserDefinedFunction(
            IfFunction.class, "if", UserDefineFunctionUtils.getReturnTypeInference(1));
      case "IFNULL":
        return TransferUserDefinedFunction(
            IfNullFunction.class, "ifnull", UserDefineFunctionUtils.getReturnTypeInference(1));
      case "NULLIF":
        return TransferUserDefinedFunction(
            NullIfFunction.class, "ifnull", UserDefineFunctionUtils.getReturnTypeInference(0));
      case "IS NOT NULL":
        return SqlStdOperatorTable.IS_NOT_NULL;
      case "IS NULL":
        return SqlStdOperatorTable.IS_NULL;
>>>>>>> c82a2ed0
        // TODO Add more, ref RexImpTable
      case "DAYNAME":
        return TransferUserDefinedFunction(periodNameFunction.class, "DAYNAME", ReturnTypes.CHAR);
      case "MONTHNAME":
        return TransferUserDefinedFunction(periodNameFunction.class, "MONTHNAME", ReturnTypes.CHAR);
      case "LAST_DAY":
        return SqlStdOperatorTable.LAST_DAY;
      case "UNIX_TIMESTAMP":
        return TransferUserDefinedFunction(
            UnixTimeStampFunction.class, "unix_timestamp", ReturnTypes.DOUBLE);
      case "TIME":
        return SqlLibraryOperators.TIME;
      case "TIMESTAMP":
        // return SqlLibraryOperators.TIMESTAMP;
        return TransferUserDefinedFunction(
            timestampFunction.class, "timestamp", ReturnTypes.TIMESTAMP);
      case "WEEK", "YEAR", "MINUTE", "HOUR":
        return SqlLibraryOperators.DATE_PART;
      case "FROM_UNIXTIME":
        return TransferUserDefinedFunction(
            fromUnixTimestampFunction.class,
            "FROM_UNIXTIME",
            fromUnixTimestampFunction.interReturnTypes());
      case "UTC_TIMESTAMP":
        return TransferUserDefinedFunction(
            UtcTimeStampFunction.class, "utc_timestamp", ReturnTypes.TIMESTAMP);
      case "UTC_TIME":
        return TransferUserDefinedFunction(UtcTimeFunction.class, "utc_time", ReturnTypes.TIME);
      case "UTC_DATE":
        return TransferUserDefinedFunction(UtcDateFunction.class, "utc_date", ReturnTypes.DATE);
      default:
        throw new IllegalArgumentException("Unsupported operator: " + op);
    }
  }

<<<<<<< HEAD
=======
  /**
   * Translates function arguments to align with Calcite's expectations, ensuring compatibility with
   * PPL (Piped Processing Language). This is necessary because Calcite's input argument order or
   * default values may differ from PPL's function definitions.
   *
   * @param op The function name as a string.
   * @param argList A list of {@link RexNode} representing the parsed arguments from the PPL
   *     statement.
   * @param context The {@link CalcitePlanContext} providing necessary utilities such as {@code
   *     rexBuilder}.
   * @return A modified list of {@link RexNode} that correctly maps to Calcite’s function
   *     expectations.
   */
>>>>>>> c82a2ed0
  static List<RexNode> translateArgument(
      String op, List<RexNode> argList, CalcitePlanContext context) {
    switch (op.toUpperCase(Locale.ROOT)) {
      case "TRIM":
        List<RexNode> trimArgs =
            new ArrayList<>(
                List.of(
                    context.rexBuilder.makeFlag(SqlTrimFunction.Flag.BOTH),
                    context.rexBuilder.makeLiteral(" ")));
        trimArgs.addAll(argList);
        return trimArgs;
      case "LTRIM":
        List<RexNode> LTrimArgs =
            new ArrayList<>(
                List.of(
                    context.rexBuilder.makeFlag(SqlTrimFunction.Flag.LEADING),
                    context.rexBuilder.makeLiteral(" ")));
        LTrimArgs.addAll(argList);
        return LTrimArgs;
      case "RTRIM":
        List<RexNode> RTrimArgs =
            new ArrayList<>(
                List.of(
                    context.rexBuilder.makeFlag(SqlTrimFunction.Flag.TRAILING),
                    context.rexBuilder.makeLiteral(" ")));
        RTrimArgs.addAll(argList);
        return RTrimArgs;
      case "ATAN":
        List<RexNode> AtanArgs = new ArrayList<>(argList);
        if (AtanArgs.size() == 1) {
          BigDecimal divideNumber = BigDecimal.valueOf(1);
          AtanArgs.add(context.rexBuilder.makeBigintLiteral(divideNumber));
        }
        return AtanArgs;
<<<<<<< HEAD
      case "LOG":
        List<RexNode> LogArgs = new ArrayList<>();
        RelDataTypeFactory typeFactory = context.rexBuilder.getTypeFactory();
        if (argList.size() == 1) {
          LogArgs.add(argList.getFirst());
          LogArgs.add(
              context.rexBuilder.makeExactLiteral(
                  BigDecimal.valueOf(E), typeFactory.createSqlType(SqlTypeName.DOUBLE)));
        } else if (argList.size() == 2) {
          LogArgs.add(argList.get(1));
          LogArgs.add(argList.get(0));
        } else {
          throw new IllegalArgumentException("Log cannot accept argument list: " + argList);
        }
        return LogArgs;
      case "DATE":
        List<RexNode> DateArgs = new ArrayList<>();
        RexNode timestampExpr = argList.get(0);
        if (timestampExpr instanceof RexLiteral) {
          RexLiteral dateLiteral = (RexLiteral) timestampExpr;
          String dateStringValue = dateLiteral.getValueAs(String.class);
          List<Integer> dateValueList = transferStringExprToDateValue(dateStringValue);
          DateArgs.add(
              context.rexBuilder.makeLiteral(
                  dateValueList.get(0),
                  context.rexBuilder.getTypeFactory().createSqlType(SqlTypeName.INTEGER)));
          DateArgs.add(
              context.rexBuilder.makeLiteral(
                  dateValueList.get(1),
                  context.rexBuilder.getTypeFactory().createSqlType(SqlTypeName.INTEGER)));
          DateArgs.add(
              context.rexBuilder.makeLiteral(
                  dateValueList.get(2),
                  context.rexBuilder.getTypeFactory().createSqlType(SqlTypeName.INTEGER)));
        } else {
          DateArgs.add(timestampExpr);
        }
        return DateArgs;
      case "LAST_DAY":
        List<RexNode> LastDateArgs = new ArrayList<>();
        RexNode lastDayTimestampExpr = argList.get(0);
        if (lastDayTimestampExpr instanceof RexLiteral) {
          RexLiteral dateLiteral = (RexLiteral) lastDayTimestampExpr;
          String dateStringValue = dateLiteral.getValueAs(String.class);
          List<Integer> dateValues = transferStringExprToDateValue(dateStringValue);
          DateString dateString =
              new DateString(dateValues.get(0), dateValues.get(1), dateValues.get(2));
          RexNode dateNode = context.rexBuilder.makeDateLiteral(dateString);
          LastDateArgs.add(dateNode);
        } else {
          LastDateArgs.add(lastDayTimestampExpr);
        }
        return LastDateArgs;
      case "TIMESTAMP":
        List<RexNode> timestampArgs = new ArrayList<>(argList);
        timestampArgs.addAll(
            argList.stream()
                .map(p -> context.rexBuilder.makeFlag(p.getType().getSqlTypeName()))
                .collect(Collectors.toList()));
        return timestampArgs;
      case "DAYNAME", "MONTHNAME":
        List<RexNode> periodNameArgs = new ArrayList<>();
        periodNameArgs.add(argList.getFirst());
        periodNameArgs.add(context.rexBuilder.makeLiteral(op));
        periodNameArgs.add(
            context.rexBuilder.makeFlag(argList.getFirst().getType().getSqlTypeName()));
        return periodNameArgs;
      case "YEAR", "MINUTE", "HOUR", "DAY":
        List<RexNode> extractArgs = new ArrayList<>();
        extractArgs.add(context.rexBuilder.makeLiteral(op));
        extractArgs.add(argList.getFirst());
        return extractArgs;
      case "DATE_SUB":
        List<RexNode> dateSubArgs = transformDateManipulationArgs(argList, context.rexBuilder);
        // A flag that represents isAdd
        dateSubArgs.add(context.rexBuilder.makeLiteral(false));
        return dateSubArgs;
      case "DATE_ADD":
        List<RexNode> dateAddArgs = transformDateManipulationArgs(argList, context.rexBuilder);
        dateAddArgs.add(context.rexBuilder.makeLiteral(true));
        return dateAddArgs;
      case "ADDTIME":
        SqlTypeName arg0Type = argList.getFirst().getType().getSqlTypeName();
        SqlTypeName arg1Type = argList.get(1).getType().getSqlTypeName();
        RexNode type0 = context.rexBuilder.makeFlag(arg0Type);
        RexNode type1 = context.rexBuilder.makeFlag(arg1Type);
        RexNode isAdd = context.rexBuilder.makeLiteral(true);
        return List.of(argList.getFirst(), type0, argList.get(1), type1, isAdd);
      case "TIME":
        List<RexNode> timeArgs = new ArrayList<>();
        RexNode timeExpr = argList.getFirst();
        RexNode timeNode;
        if (timeExpr instanceof RexLiteral timeLiteral) {
          // Convert time string to milliseconds that can be recognized by the builtin TIME function
          String timeStringValue = Objects.requireNonNull(timeLiteral.getValueAs(String.class));
          LocalDateTime dateTime = DateTimeParser.parse(timeStringValue);
          timeNode =
              context.rexBuilder.makeBigintLiteral(
                  BigDecimal.valueOf(dateTime.toInstant(ZoneOffset.UTC).toEpochMilli()));
          timeArgs.add(timeNode);
        }
        // Convert date to timestamp
        else if (timeExpr.getType().getSqlTypeName().equals(SqlTypeName.DATE)) {
          timeNode =
              context.rexBuilder.makeCall(
                  TransferUserDefinedFunction(
                      timestampFunction.class, "timestamp", ReturnTypes.TIMESTAMP),
                  translateArgument("TIMESTAMP", ImmutableList.of(timeExpr), context));
        } else {
          timeNode = timeExpr;
        }
        return ImmutableList.of(timeNode);
      case "DATE_FORMAT", "FORMAT_TIMESTAMP":
        RexNode dateExpr = argList.get(0);
        RexNode dateFormatPatternExpr = argList.get(1);
        RexNode datetimeNode;
        RexNode datetimeType;
        // Convert to timestamp if is string
        if (dateExpr instanceof RexLiteral dateLiteral) {
          String dateStringValue = Objects.requireNonNull(dateLiteral.getValueAs(String.class));
          datetimeNode =
              context.rexBuilder.makeTimestampLiteral(new TimestampString(dateStringValue), 6);
          datetimeType = context.rexBuilder.makeFlag(SqlTypeName.TIMESTAMP);
        } else {
          datetimeNode = dateExpr;
          datetimeType = context.rexBuilder.makeFlag(dateExpr.getType().getSqlTypeName());
        }
        return ImmutableList.of(datetimeNode, datetimeType, dateFormatPatternExpr);
      case "UNIX_TIMESTAMP":
        List<RexNode> UnixArgs = new ArrayList<>(argList);
        UnixArgs.add(context.rexBuilder.makeFlag(argList.getFirst().getType().getSqlTypeName()));
        return UnixArgs;
      case "DAY_OF_WEEK":
        RexNode dowUnit =
            context.rexBuilder.makeIntervalLiteral(
                new SqlIntervalQualifier(TimeUnit.DOW, null, SqlParserPos.ZERO));
        return List.of(
            dowUnit, convertToDateLiteralIfString(context.rexBuilder, argList.getFirst()));
      case "DAY_OF_YEAR":
        RexNode domUnit =
            context.rexBuilder.makeIntervalLiteral(
                new SqlIntervalQualifier(TimeUnit.DOY, null, SqlParserPos.ZERO));
        return List.of(
            domUnit, convertToDateLiteralIfString(context.rexBuilder, argList.getFirst()));
      case "DATEDIFF":
        RexNode dayUnit = context.rexBuilder.makeLiteral(TimeUnit.DAY.toString());
        RexNode ts1 = convertToDateIfNecessary(context.rexBuilder, argList.getFirst());
        RexNode ts2 = convertToDateIfNecessary(context.rexBuilder, argList.get(1));
        // TimeFrameSet.diffDate calculates difference as op2 - op1.
        // See
        // @link{https://github.com/apache/calcite/blob/618e601b136e92db933523f77dd7af3c1dfe2779/core/src/main/java/org/apache/calcite/runtime/SqlFunctions.java#L5746}
        return ImmutableList.of(dayUnit, ts2, ts1);
=======
>>>>>>> c82a2ed0
      default:
        return argList;
    }
  }
<<<<<<< HEAD

  static RelDataType deriveReturnType(
      String funcName, RexBuilder rexBuilder, SqlOperator operator, List<? extends RexNode> exprs) {
    return switch (funcName) {
        // This effectively invalidates the operand type check, which leads to unnecessary
        // incompatible parameter type errors
      case "DATEDIFF" -> rexBuilder.getTypeFactory().createSqlType(SqlTypeName.BIGINT);
      default -> rexBuilder.deriveReturnType(operator, exprs);
    };
  }

  private static RexNode convertToDateIfNecessary(RexBuilder rexBuilder, RexNode expr) {
    if (!expr.getType().getSqlTypeName().equals(SqlTypeName.DATE)) {
      return rexBuilder.makeCall(SqlLibraryOperators.DATE, ImmutableList.of(expr));
    }
    return expr;
  }

  private static RexNode convertToDateLiteralIfString(
      RexBuilder rexBuilder, RexNode dateOrTimestampExpr) {
    if (dateOrTimestampExpr instanceof RexLiteral dateLiteral) {
      String dateStringValue = Objects.requireNonNull(dateLiteral.getValueAs(String.class));
      List<Integer> dateValues = transferStringExprToDateValue(dateStringValue);
      DateString dateString =
          new DateString(dateValues.get(0), dateValues.get(1), dateValues.get(2));
      return rexBuilder.makeDateLiteral(dateString);
    }
    return dateOrTimestampExpr;
  }

  private static List<RexNode> transformDateManipulationArgs(
      List<RexNode> argList, ExtendedRexBuilder rexBuilder) {
    List<RexNode> dateAddArgs = new ArrayList<>();
    RexNode baseTimestampExpr = argList.get(0);
    RexNode intervalExpr = argList.get(1);
    // 1. Add time unit
    RexLiteral timeFrameName =
        rexBuilder.makeFlag(
            Objects.requireNonNull(intervalExpr.getType().getIntervalQualifier()).getUnit());
    dateAddArgs.add(timeFrameName);
    // 2. Add interval
    RexLiteral intervalArg =
        rexBuilder.makeBigintLiteral(((RexLiteral) intervalExpr).getValueAs(BigDecimal.class));
    dateAddArgs.add(intervalArg);
    // 3. Add timestamp
    if (baseTimestampExpr instanceof RexLiteral dateLiteral) {
      String dateStringValue = Objects.requireNonNull(dateLiteral.getValueAs(String.class));
      LocalDateTime dateTime = Objects.requireNonNull(DateTimeParser.parse(dateStringValue));
      TimestampString timestampString =
          new TimestampString(
                  dateTime.getYear(),
                  dateTime.getMonthValue(),
                  dateTime.getDayOfMonth(),
                  dateTime.getHour(),
                  dateTime.getMinute(),
                  dateTime.getSecond())
              .withNanos(dateTime.getNano());
      RexNode timestampNode =
          rexBuilder.makeTimestampLiteral(timestampString, RelDataType.PRECISION_NOT_SPECIFIED);
      dateAddArgs.add(timestampNode);
      // 4. Add timestamp type
      dateAddArgs.add(rexBuilder.makeFlag(SqlTypeName.TIMESTAMP));
    } else {
      dateAddArgs.add(baseTimestampExpr);
      // 4. Add original sql type
      dateAddArgs.add(rexBuilder.makeFlag(baseTimestampExpr.getType().getSqlTypeName()));
    }
    return dateAddArgs;
  }
=======
>>>>>>> c82a2ed0
}<|MERGE_RESOLUTION|>--- conflicted
+++ resolved
@@ -5,7 +5,7 @@
 
 package org.opensearch.sql.calcite.utils;
 
-<<<<<<< HEAD
+
 import static java.lang.Math.E;
 import static org.opensearch.sql.calcite.utils.UserDefineFunctionUtils.TransferUserDefinedFunction;
 import static org.opensearch.sql.calcite.utils.UserDefineFunctionUtils.transferStringExprToDateValue;
@@ -26,7 +26,6 @@
 import org.apache.calcite.rex.RexLiteral;
 import org.apache.calcite.rex.RexNode;
 import org.apache.calcite.sql.SqlIntervalQualifier;
-=======
 import static org.opensearch.sql.calcite.utils.UserDefineFunctionUtils.TransferUserDefinedFunction;
 
 import java.math.BigDecimal;
@@ -34,12 +33,10 @@
 import java.util.List;
 import java.util.Locale;
 import org.apache.calcite.rex.RexNode;
->>>>>>> c82a2ed0
 import org.apache.calcite.sql.SqlOperator;
 import org.apache.calcite.sql.fun.SqlLibraryOperators;
 import org.apache.calcite.sql.fun.SqlStdOperatorTable;
 import org.apache.calcite.sql.fun.SqlTrimFunction;
-<<<<<<< HEAD
 import org.apache.calcite.sql.parser.SqlParserPos;
 import org.apache.calcite.sql.type.ReturnTypes;
 import org.apache.calcite.sql.type.SqlTypeName;
@@ -65,14 +62,12 @@
 import org.opensearch.sql.calcite.udf.mathUDF.ModFunction;
 import org.opensearch.sql.calcite.udf.mathUDF.SqrtFunction;
 import org.opensearch.sql.calcite.utils.datetime.DateTimeParser;
-=======
 import org.apache.calcite.sql.type.ReturnTypes;
 import org.opensearch.sql.calcite.CalcitePlanContext;
 import org.opensearch.sql.calcite.udf.conditionUDF.IfFunction;
 import org.opensearch.sql.calcite.udf.conditionUDF.IfNullFunction;
 import org.opensearch.sql.calcite.udf.conditionUDF.NullIfFunction;
 import org.opensearch.sql.calcite.udf.mathUDF.SqrtFunction;
->>>>>>> c82a2ed0
 
 public interface BuiltinFunctionUtils {
 
@@ -130,78 +125,6 @@
         return SqlStdOperatorTable.SUBSTRING;
       case "UPPER":
         return SqlStdOperatorTable.UPPER;
-<<<<<<< HEAD
-        // Built-in condition Functions
-        // case "IFNULL":
-        //  return SqlLibraryOperators.IFNULL;
-      case "IF":
-        return TransferUserDefinedFunction(
-            IfFunction.class, "if", UserDefineFunctionUtils.getReturnTypeInference(1));
-      case "IFNULL":
-        return TransferUserDefinedFunction(
-            IfNullFunction.class, "ifnull", UserDefineFunctionUtils.getReturnTypeInference(1));
-      case "NULLIF":
-        return TransferUserDefinedFunction(
-            NullIfFunction.class, "ifnull", UserDefineFunctionUtils.getReturnTypeInference(0));
-      case "IS NOT NULL":
-        return SqlStdOperatorTable.IS_NOT_NULL;
-      case "IS NULL":
-        return SqlStdOperatorTable.IS_NULL;
-      case "ABS":
-        return SqlStdOperatorTable.ABS;
-      case "ACOS":
-        return SqlStdOperatorTable.ACOS;
-      case "ASIN":
-        return SqlStdOperatorTable.ASIN;
-      case "ATAN", "ATAN2":
-        return SqlStdOperatorTable.ATAN2;
-      case "CEILING":
-        return SqlStdOperatorTable.CEIL;
-      case "CONV":
-        return SqlStdOperatorTable.CONVERT;
-      case "COS":
-        return SqlStdOperatorTable.COS;
-      case "COT":
-        return SqlStdOperatorTable.COT;
-      case "CRC32":
-        return TransferUserDefinedFunction(CRC32Function.class, "crc32", ReturnTypes.BIGINT);
-      case "DEGREES":
-        return SqlStdOperatorTable.DEGREES;
-      case "E":
-        return TransferUserDefinedFunction(EulerFunction.class, "e", ReturnTypes.DOUBLE);
-      case "EXP":
-        return SqlStdOperatorTable.EXP;
-      case "FLOOR":
-        return SqlStdOperatorTable.FLOOR;
-      case "LN":
-        return SqlStdOperatorTable.LN;
-      case "LOG":
-        return SqlLibraryOperators.LOG;
-      case "LOG2":
-        return SqlLibraryOperators.LOG2;
-      case "LOG10":
-        return SqlStdOperatorTable.LOG10;
-      case "MOD":
-        return TransferUserDefinedFunction(ModFunction.class, "mod", ReturnTypes.DOUBLE);
-      case "PI":
-        return SqlStdOperatorTable.PI;
-      case "POW", "POWER":
-        return SqlStdOperatorTable.POWER;
-      case "RADIANS":
-        return SqlStdOperatorTable.RADIANS;
-      case "RAND":
-        return SqlStdOperatorTable.RAND;
-      case "ROUND":
-        return SqlStdOperatorTable.ROUND;
-      case "SIGN":
-        return SqlStdOperatorTable.SIGN;
-      case "SIN":
-        return SqlStdOperatorTable.SIN;
-      case "SQRT":
-        return TransferUserDefinedFunction(SqrtFunction.class, "sqrt", ReturnTypes.DOUBLE);
-      case "CBRT":
-        return SqlStdOperatorTable.CBRT;
-=======
         // Built-in Math Functions
       case "ABS":
         return SqlStdOperatorTable.ABS;
@@ -212,7 +135,6 @@
         return SqlStdOperatorTable.ATAN2;
       case "POW", "POWER":
         return SqlStdOperatorTable.POWER;
->>>>>>> c82a2ed0
         // Built-in Date Functions
       case "CURRENT_TIMESTAMP", "NOW":
         return SqlStdOperatorTable.CURRENT_TIMESTAMP;
@@ -223,7 +145,6 @@
       case "ADDDATE":
         return SqlLibraryOperators.DATE_ADD_SPARK;
       case "DATE_ADD":
-<<<<<<< HEAD
         return TransferUserDefinedFunction(
             DateAddSubFunction.class, "DATE_ADD", ReturnTypes.TIMESTAMP);
       case "DATE_SUB":
@@ -244,8 +165,6 @@
       case "DATE_FORMAT":
         return TransferUserDefinedFunction(
             DateFormatFunction.class, "DATE_FORMAT", ReturnTypes.VARCHAR);
-=======
-        return SqlLibraryOperators.DATEADD;
         // Built-in condition functions
       case "IF":
         return TransferUserDefinedFunction(
@@ -260,7 +179,6 @@
         return SqlStdOperatorTable.IS_NOT_NULL;
       case "IS NULL":
         return SqlStdOperatorTable.IS_NULL;
->>>>>>> c82a2ed0
         // TODO Add more, ref RexImpTable
       case "DAYNAME":
         return TransferUserDefinedFunction(periodNameFunction.class, "DAYNAME", ReturnTypes.CHAR);
@@ -296,8 +214,6 @@
     }
   }
 
-<<<<<<< HEAD
-=======
   /**
    * Translates function arguments to align with Calcite's expectations, ensuring compatibility with
    * PPL (Piped Processing Language). This is necessary because Calcite's input argument order or
@@ -311,7 +227,6 @@
    * @return A modified list of {@link RexNode} that correctly maps to Calcite’s function
    *     expectations.
    */
->>>>>>> c82a2ed0
   static List<RexNode> translateArgument(
       String op, List<RexNode> argList, CalcitePlanContext context) {
     switch (op.toUpperCase(Locale.ROOT)) {
@@ -346,7 +261,6 @@
           AtanArgs.add(context.rexBuilder.makeBigintLiteral(divideNumber));
         }
         return AtanArgs;
-<<<<<<< HEAD
       case "LOG":
         List<RexNode> LogArgs = new ArrayList<>();
         RelDataTypeFactory typeFactory = context.rexBuilder.getTypeFactory();
@@ -499,13 +413,10 @@
         // See
         // @link{https://github.com/apache/calcite/blob/618e601b136e92db933523f77dd7af3c1dfe2779/core/src/main/java/org/apache/calcite/runtime/SqlFunctions.java#L5746}
         return ImmutableList.of(dayUnit, ts2, ts1);
-=======
->>>>>>> c82a2ed0
       default:
         return argList;
     }
   }
-<<<<<<< HEAD
 
   static RelDataType deriveReturnType(
       String funcName, RexBuilder rexBuilder, SqlOperator operator, List<? extends RexNode> exprs) {
@@ -575,6 +486,4 @@
     }
     return dateAddArgs;
   }
-=======
->>>>>>> c82a2ed0
 }