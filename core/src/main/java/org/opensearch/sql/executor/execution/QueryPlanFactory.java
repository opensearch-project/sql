/*
 * SPDX-License-Identifier: Apache-2.0
 *
 * The OpenSearch Contributors require contributions made to
 * this file be licensed under the Apache-2.0 license or a
 * compatible open source license.
 */

package org.opensearch.sql.executor.execution;

import com.google.common.annotations.VisibleForTesting;
import com.google.common.base.Preconditions;
import java.util.Optional;
import lombok.RequiredArgsConstructor;
import org.apache.commons.lang3.tuple.Pair;
import org.opensearch.sql.ast.AbstractNodeVisitor;
import org.opensearch.sql.ast.statement.Explain;
import org.opensearch.sql.ast.statement.Query;
import org.opensearch.sql.ast.statement.Statement;
import org.opensearch.sql.common.response.ResponseListener;
import org.opensearch.sql.exception.UnsupportedCursorRequestException;
import org.opensearch.sql.executor.ExecutionEngine;
import org.opensearch.sql.executor.QueryId;
import org.opensearch.sql.executor.QueryService;
import org.opensearch.sql.executor.pagination.PlanSerializer;

/**
 * QueryExecution Factory.
 */
@RequiredArgsConstructor
public class QueryPlanFactory
    extends AbstractNodeVisitor<
        AbstractPlan,
        Pair<
            Optional<ResponseListener<ExecutionEngine.QueryResponse>>,
            Optional<ResponseListener<ExecutionEngine.ExplainResponse>>>> {

  /**
   * Query Service.
   */
  private final QueryService queryService;
  private final PlanSerializer planSerializer;

  /**
   * NO_CONSUMER_RESPONSE_LISTENER should never be called. It is only used as constructor
   * parameter of {@link QueryPlan}.
   */
  @VisibleForTesting
  protected static final ResponseListener<ExecutionEngine.QueryResponse>
      NO_CONSUMER_RESPONSE_LISTENER =
          new ResponseListener<>() {
            @Override
            public void onResponse(ExecutionEngine.QueryResponse response) {
              throw new IllegalStateException(
                  "[BUG] query response should not sent to unexpected channel");
            }

            @Override
            public void onFailure(Exception e) {
              throw new IllegalStateException(
                  "[BUG] exception response should not sent to unexpected channel");
            }
          };

  /**
   * Create QueryExecution from Statement.
   */
  public AbstractPlan createContinuePaginatedPlan(
      Statement statement,
      Optional<ResponseListener<ExecutionEngine.QueryResponse>> queryListener,
      Optional<ResponseListener<ExecutionEngine.ExplainResponse>> explainListener) {
    return statement.accept(this, Pair.of(queryListener, explainListener));
  }

  /**
   * Creates a ContinuePaginatedPlan from a cursor.
   */
  public AbstractPlan createContinuePaginatedPlan(String cursor, boolean isExplain,
      ResponseListener<ExecutionEngine.QueryResponse> queryResponseListener,
      ResponseListener<ExecutionEngine.ExplainResponse> explainListener) {
    QueryId queryId = QueryId.queryId();
    var plan = new ContinuePaginatedPlan(queryId, cursor, queryService,
            planSerializer, queryResponseListener);
    return isExplain ? new ExplainPlan(queryId, plan, explainListener) : plan;
  }

  @Override
  public AbstractPlan visitQuery(
      Query node,
      Pair<Optional<ResponseListener<ExecutionEngine.QueryResponse>>,
           Optional<ResponseListener<ExecutionEngine.ExplainResponse>>>
          context) {
    Preconditions.checkArgument(
        context.getLeft().isPresent(), "[BUG] query listener must be not null");

    if (node.getFetchSize() > 0) {
      if (planSerializer.canConvertToCursor(node.getPlan())) {
<<<<<<< HEAD
        return new PaginatedPlan(QueryId.queryId(), node.getPlan(), node.getFetchSize(),
=======
        return new QueryPlan(QueryId.queryId(), node.getPlan(), node.getFetchSize(),
>>>>>>> 8e624a5b
            queryService,
            context.getLeft().get());
      } else {
        // This should be picked up by the legacy engine.
        throw new UnsupportedCursorRequestException();
      }
    } else {
      return new QueryPlan(QueryId.queryId(), node.getPlan(), queryService,
          context.getLeft().get());
    }
  }

  @Override
  public AbstractPlan visitExplain(
      Explain node,
      Pair<Optional<ResponseListener<ExecutionEngine.QueryResponse>>,
           Optional<ResponseListener<ExecutionEngine.ExplainResponse>>>
          context) {
    Preconditions.checkArgument(
        context.getRight().isPresent(), "[BUG] explain listener must be not null");

    return new ExplainPlan(
        QueryId.queryId(),
        createContinuePaginatedPlan(node.getStatement(),
            Optional.of(NO_CONSUMER_RESPONSE_LISTENER), Optional.empty()),
        context.getRight().get());
  }
}<|MERGE_RESOLUTION|>--- conflicted
+++ resolved
@@ -95,11 +95,7 @@
 
     if (node.getFetchSize() > 0) {
       if (planSerializer.canConvertToCursor(node.getPlan())) {
-<<<<<<< HEAD
-        return new PaginatedPlan(QueryId.queryId(), node.getPlan(), node.getFetchSize(),
-=======
         return new QueryPlan(QueryId.queryId(), node.getPlan(), node.getFetchSize(),
->>>>>>> 8e624a5b
             queryService,
             context.getLeft().get());
       } else {
