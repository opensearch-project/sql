--- conflicted
+++ resolved
@@ -109,12 +109,9 @@
 PARTITIONS:                         'PARTITIONS';
 ALLNUM:                             'ALLNUM';
 DELIM:                              'DELIM';
-<<<<<<< HEAD
 CURRENT:                            'CURRENT';
 WINDOW:                             'WINDOW';
-=======
 BUCKET_NULLABLE:                    'BUCKET_NULLABLE';
->>>>>>> 0e5802b5
 CENTROIDS:                          'CENTROIDS';
 ITERATIONS:                         'ITERATIONS';
 DISTANCE_TYPE:                      'DISTANCE_TYPE';
