--- conflicted
+++ resolved
@@ -658,16 +658,11 @@
     return compile(BuiltinFunctionName.MATCH_PHRASE, args);
   }
 
-<<<<<<< HEAD
   public FunctionExpression match_bool_prefix(Expression... args) {
-    return (FunctionExpression) repository
-        .compile(BuiltinFunctionName.MATCH_BOOL_PREFIX.getName(), Arrays.asList(args.clone()));
-  }
-=======
+    return compile(BuiltinFunctionName.MATCH_BOOL_PREFIX, args);
+  }
+
   private FunctionExpression compile(BuiltinFunctionName bfn, Expression... args) {
     return (FunctionExpression) repository.compile(bfn.getName(), Arrays.asList(args.clone()));
   }
-
-
->>>>>>> 26058b84
 }