--- conflicted
+++ resolved
@@ -1181,8 +1181,6 @@
     verifySchema(actual, schema("median(balance)", "bigint"));
     verifyDataRows(actual, rows(32838));
   }
-<<<<<<< HEAD
-=======
 
   @Test
   public void testStatsMaxOnStringField() throws IOException {
@@ -1248,5 +1246,4 @@
     verifySchema(response, schema("count()", "bigint"), schema("age", "int"));
     verifyDataRows(response, rows(1, 39), rows(2, 36), rows(1, 34));
   }
->>>>>>> 5be225ed
 }