/*
 * Copyright OpenSearch Contributors
 * SPDX-License-Identifier: Apache-2.0
 */


buildscript {
    ext {
        opensearch_version = System.getProperty("opensearch.version", "2.10.0-SNAPSHOT")
        isSnapshot = "true" == System.getProperty("build.snapshot", "true")
        buildVersionQualifier = System.getProperty("build.version_qualifier", "")
        version_tokens = opensearch_version.tokenize('-')
        opensearch_build = version_tokens[0] + '.0'
        prometheus_binary_version = "2.37.2"
        common_utils_version = System.getProperty("common_utils.version", opensearch_build)
        if (buildVersionQualifier) {
            opensearch_build += "-${buildVersionQualifier}"
        }
        if (isSnapshot) {
            // 2.0.0-rc1-SNAPSHOT -> 2.0.0.0-rc1-SNAPSHOT (opensearch_build)
            opensearch_build += "-SNAPSHOT"
        }
        getArchType = {
            if (System.getProperty("os.arch").startsWith("x") || System.getProperty("os.arch").startsWith("amd")) {
                return "amd64"
            }
            else {
                return "arm64"
            }
        }
        getOSFamilyType = {
            def os = org.gradle.internal.os.OperatingSystem.current();
            if (os.isMacOsX()) {
                return "darwin"
            }
            else if(os.isLinux()){
                return "linux"
            }
            else if(os.isWindows()) {
                return "windows"
            }
            else {
                return os.getFamilyName().toString()
            }
        }
        getPrometheusBinaryLocation = { ->
            return "https://github.com/prometheus/prometheus/releases/download/v${prometheus_binary_version}/prometheus-${prometheus_binary_version}."+ getOSFamilyType() + "-" + getArchType() + ".tar.gz"
        }
    }

    repositories {
        mavenLocal()
        maven { url "https://aws.oss.sonatype.org/content/repositories/snapshots" }
        mavenCentral()
    }

    dependencies {
        classpath "org.opensearch.gradle:build-tools:${opensearch_version}"
    }
}

plugins {
    id 'nebula.ospackage' version "8.3.0"
    id 'java-library'
    id 'checkstyle'
    id "io.freefair.lombok" version "6.4.0"
    id 'jacoco'
    id 'com.diffplug.spotless' version '6.19.0'
}

// import versions defined in https://github.com/opensearch-project/OpenSearch/blob/main/buildSrc/src/main/java/org/opensearch/gradle/OpenSearchJavaPlugin.java#L94
// versions https://github.com/opensearch-project/OpenSearch/blob/main/buildSrc/version.properties
apply plugin: 'opensearch.java'

// Repository on root level is for dependencies that project code depends on. And this block must be placed after plugins{}
repositories {
    mavenLocal()
    maven { url "https://aws.oss.sonatype.org/content/repositories/snapshots" }
    mavenCentral() // For Elastic Libs that you can use to get started coding until open OpenSearch libs are available
    maven { url 'https://jitpack.io' }
}

// Spotless checks will be added as PRs are applied to resolve each style issue is approved.
spotless {
    java {
        target fileTree('.') {
<<<<<<< HEAD
            include 'core/src/main/java/org/opensearch/sql/monitor/**/*.java',
                    'core/src/main/java/org/opensearch/sql/expression/**/*.java',
                    'core/src/main/java/org/opensearch/sql/executor/**/*.java',
                    'core/src/main/java/org/opensearch/sql/exception/**/*.java',
=======
            include 'core/src/main/java/org/opensearch/sql/DataSourceSchemaName.java',
                    'core/src/test/java/org/opensearch/sql/data/**/*.java',
                    'core/src/test/java/org/opensearch/sql/config/**/*.java',
                    'core/src/test/java/org/opensearch/sql/analysis/**/*.java',
>>>>>>> 3f7db81e
                    'core/src/main/java/org/opensearch/sql/planner/**/*.java',
                    'core/src/main/java/org/opensearch/sql/storage/**/*.java',
                    'core/src/main/java/org/opensearch/sql/utils/**/*.java',
                    'core/src/main/java/org/opensearch/sql/monitor/**/*.java'
            exclude '**/build/**', '**/build-*/**'
        }
        importOrder()
//        licenseHeader("/*\n" +
//                " * Copyright OpenSearch Contributors\n" +
//                " * SPDX-License-Identifier: Apache-2.0\n" +
//                " */\n\n")
        removeUnusedImports()
        trimTrailingWhitespace()
        endWithNewline()
        googleJavaFormat('1.17.0').reflowLongStrings().groupArtifact('com.google.googlejavaformat:google-java-format')
    }
}

allprojects {
    version = opensearch_version.tokenize('-')[0] + '.0'
    if (buildVersionQualifier) {
        version += "-${buildVersionQualifier}"
    }

    if (isSnapshot) {
        version += "-SNAPSHOT"
    }

    plugins.withId('java') {
        sourceCompatibility = targetCompatibility = "11"
    }
    configurations.all {
        resolutionStrategy.force "com.squareup.okio:okio:3.5.0"
        resolutionStrategy.force "org.jetbrains.kotlin:kotlin-stdlib:1.9.0"
        resolutionStrategy.force "org.jetbrains.kotlin:kotlin-stdlib-jdk7:1.9.0"
    }
}

subprojects {
    repositories {
        mavenLocal()
        maven { url "https://aws.oss.sonatype.org/content/repositories/snapshots" }
        mavenCentral()
        maven { url "https://d1nvenhzbhpy0q.cloudfront.net/snapshots/lucene/" }
        maven { url 'https://jitpack.io' }
    }
}

// TODO: fix compiler warnings
compileJava.options.warnings = false
compileJava {
    options.compilerArgs.addAll(["-processor", 'lombok.launch.AnnotationProcessorHider$AnnotationProcessor'])
    doFirst {
        // TODO: do not fail build on warnings, need to fix all compiler warnings
        options.compilerArgs.remove('-Werror')
        // TODO: need to fix all java doc format
        options.compilerArgs.remove('-Xdoclint:all')
    }
}
// TODO: Similarly, need to fix compiling errors in test source code
compileTestJava.options.warnings = false
compileTestJava {
    options.compilerArgs.addAll(["-processor", 'lombok.launch.AnnotationProcessorHider$AnnotationProcessor'])
    doFirst {
        options.compilerArgs.remove('-Werror')
        options.compilerArgs.remove('-Xdoclint:all')
    }
}

jacoco {
    toolVersion = "0.8.7"
}
jacocoTestReport {
    reports {
        xml.enabled false
        csv.enabled false
    }
    afterEvaluate {
        classDirectories.setFrom(files(classDirectories.files.collect {
            fileTree(dir: it,
                    exclude: ['**/antlr/parser/**'])
        }))
    }
}
test.finalizedBy(project.tasks.jacocoTestReport)
jacocoTestCoverageVerification {
    violationRules {
        rule {
            limit {
                minimum = 0.5
            }

        }
    }
    afterEvaluate {
        classDirectories.setFrom(files(classDirectories.files.collect {
            fileTree(dir: it,
                    exclude: ['**/antlr/parser/**'])
        }))
    }
}
check.dependsOn jacocoTestCoverageVerification

// TODO: fix code style in main and test source code
allprojects {
    apply plugin: 'checkstyle'
    checkstyle {
        configFile rootProject.file("config/checkstyle/google_checks.xml")
        toolVersion "10.3.2"
        configProperties = [
                "org.checkstyle.google.suppressionfilter.config": rootProject.file("config/checkstyle/suppressions.xml")]
        ignoreFailures = false
    }
}
checkstyle {
    configFile file("config/checkstyle/checkstyle.xml")
}
checkstyleMain.ignoreFailures = false
checkstyleTest.ignoreFailures = true

configurations.all {
    resolutionStrategy.force 'junit:junit:4.13.2'
    exclude group: "commons-logging", module: "commons-logging"
    // enforce 1.1.3, https://www.whitesourcesoftware.com/vulnerability-database/WS-2019-0379
    resolutionStrategy.force 'commons-codec:commons-codec:1.13'
    resolutionStrategy.force 'com.google.guava:guava:32.0.1-jre'
}

// updateVersion: Task to auto increment to the next development iteration
task updateVersion {
    onlyIf { System.getProperty('newVersion') }
    doLast {
        ext.newVersion = System.getProperty('newVersion')
        println "Setting version to ${newVersion}."
        // String tokenization to support -SNAPSHOT
        ant.replaceregexp(file:'build.gradle', match: '"opensearch.version", "\\d.*"', replace: '"opensearch.version", "' + newVersion.tokenize('-')[0] + '-SNAPSHOT"', flags:'g', byline:true)
    }
}<|MERGE_RESOLUTION|>--- conflicted
+++ resolved
@@ -84,17 +84,14 @@
 spotless {
     java {
         target fileTree('.') {
-<<<<<<< HEAD
             include 'core/src/main/java/org/opensearch/sql/monitor/**/*.java',
                     'core/src/main/java/org/opensearch/sql/expression/**/*.java',
                     'core/src/main/java/org/opensearch/sql/executor/**/*.java',
                     'core/src/main/java/org/opensearch/sql/exception/**/*.java',
-=======
-            include 'core/src/main/java/org/opensearch/sql/DataSourceSchemaName.java',
+                    'core/src/main/java/org/opensearch/sql/DataSourceSchemaName.java',
                     'core/src/test/java/org/opensearch/sql/data/**/*.java',
                     'core/src/test/java/org/opensearch/sql/config/**/*.java',
                     'core/src/test/java/org/opensearch/sql/analysis/**/*.java',
->>>>>>> 3f7db81e
                     'core/src/main/java/org/opensearch/sql/planner/**/*.java',
                     'core/src/main/java/org/opensearch/sql/storage/**/*.java',
                     'core/src/main/java/org/opensearch/sql/utils/**/*.java',
