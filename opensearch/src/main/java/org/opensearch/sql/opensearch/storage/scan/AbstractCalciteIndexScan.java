/*
 * Copyright OpenSearch Contributors
 * SPDX-License-Identifier: Apache-2.0
 */

package org.opensearch.sql.opensearch.storage.scan;

import static java.util.Objects.requireNonNull;
import static org.opensearch.sql.common.setting.Settings.Key.CALCITE_PUSHDOWN_ROWCOUNT_ESTIMATION_FACTOR;
import static org.opensearch.sql.opensearch.request.AggregateAnalyzer.AGGREGATION_BUCKET_SIZE;

import java.util.ArrayDeque;
import java.util.ArrayList;
import java.util.Collections;
import java.util.List;
import java.util.Map;
import java.util.stream.IntStream;
import java.util.stream.Stream;
import lombok.Getter;
import org.apache.calcite.adapter.enumerable.EnumerableMergeJoin;
import org.apache.calcite.adapter.enumerable.EnumerableSort;
import org.apache.calcite.plan.RelOptCluster;
import org.apache.calcite.plan.RelOptTable;
import org.apache.calcite.plan.RelTraitSet;
import org.apache.calcite.rel.RelCollations;
import org.apache.calcite.rel.RelFieldCollation;
import org.apache.calcite.rel.RelFieldCollation.Direction;
import org.apache.calcite.rel.RelFieldCollation.NullDirection;
import org.apache.calcite.rel.RelNode;
import org.apache.calcite.rel.RelWriter;
import org.apache.calcite.rel.core.Aggregate;
import org.apache.calcite.rel.core.AggregateCall;
import org.apache.calcite.rel.core.TableScan;
import org.apache.calcite.rel.hint.RelHint;
import org.apache.calcite.rel.logical.LogicalAggregate;
import org.apache.calcite.rel.metadata.RelMdUtil;
import org.apache.calcite.rel.metadata.RelMetadataQuery;
import org.apache.calcite.rel.type.RelDataType;
import org.apache.calcite.rex.RexNode;
import org.apache.calcite.util.NumberUtil;
import org.apache.commons.lang3.tuple.Pair;
import org.apache.logging.log4j.LogManager;
import org.apache.logging.log4j.Logger;
import org.opensearch.search.aggregations.AggregationBuilder;
import org.opensearch.search.aggregations.AggregationBuilders;
import org.opensearch.search.aggregations.AggregatorFactories.Builder;
import org.opensearch.search.aggregations.bucket.composite.CompositeAggregationBuilder;
import org.opensearch.search.aggregations.bucket.composite.CompositeValuesSourceBuilder;
import org.opensearch.search.aggregations.bucket.missing.MissingOrder;
import org.opensearch.search.aggregations.support.ValuesSourceAggregationBuilder;
import org.opensearch.search.sort.ScoreSortBuilder;
import org.opensearch.search.sort.SortBuilder;
import org.opensearch.search.sort.SortBuilders;
import org.opensearch.search.sort.SortOrder;
import org.opensearch.sql.common.setting.Settings.Key;
import org.opensearch.sql.data.type.ExprType;
import org.opensearch.sql.opensearch.data.type.OpenSearchDataType;
import org.opensearch.sql.opensearch.data.type.OpenSearchTextType;
import org.opensearch.sql.opensearch.request.OpenSearchRequestBuilder;
import org.opensearch.sql.opensearch.response.agg.OpenSearchAggregationResponseParser;
import org.opensearch.sql.opensearch.storage.OpenSearchIndex;

/** An abstract relational operator representing a scan of an OpenSearchIndex type. */
@Getter
public abstract class AbstractCalciteIndexScan extends TableScan {
  private static final Logger LOG = LogManager.getLogger(AbstractCalciteIndexScan.class);
  public final OpenSearchIndex osIndex;
  // The schema of this scan operator, it's initialized with the row type of the table, but may be
  // changed by push down operations.
  protected final RelDataType schema;
  // This context maintains all the push down actions, which will be applied to the requestBuilder
  // when it begins to scan data from OpenSearch.
  // Because OpenSearchRequestBuilder doesn't support deep copy while we want to keep the
  // requestBuilder independent among different plans produced in the optimization process,
  // so we cannot apply these actions right away.
  protected final PushDownContext pushDownContext;

  protected AbstractCalciteIndexScan(
      RelOptCluster cluster,
      RelTraitSet traitSet,
      List<RelHint> hints,
      RelOptTable table,
      OpenSearchIndex osIndex,
      RelDataType schema,
      PushDownContext pushDownContext) {
    super(cluster, traitSet, hints, table);
    this.osIndex = requireNonNull(osIndex, "OpenSearch index");
    this.schema = schema;
    this.pushDownContext = pushDownContext;
  }

  @Override
  public RelDataType deriveRowType() {
    return this.schema;
  }

  @Override
  public RelWriter explainTerms(RelWriter pw) {
    OpenSearchRequestBuilder requestBuilder = osIndex.createRequestBuilder();
    pushDownContext.forEach(action -> action.apply(requestBuilder));
    String explainString = pushDownContext + ", " + requestBuilder;
    return super.explainTerms(pw)
        .itemIf("PushDownContext", explainString, !pushDownContext.isEmpty());
  }

  protected Integer getQuerySizeLimit() {
    return osIndex.getSettings().getSettingValue(Key.QUERY_SIZE_LIMIT);
  }

  @Override
  public double estimateRowCount(RelMetadataQuery mq) {
    /*
     The impact factor to estimate the row count after push down an operator.

     <p>It will be multiplied to the original estimated row count of the operator, and it's set to
     less than 1 by default to make the result always less than the row count of operator without
     push down. As a result, the optimizer will prefer the plan with push down.
    */
    double estimateRowCountFactor =
        osIndex.getSettings().getSettingValue(CALCITE_PUSHDOWN_ROWCOUNT_ESTIMATION_FACTOR);
    return pushDownContext.stream()
        .reduce(
            osIndex.getMaxResultWindow().doubleValue(),
            (rowCount, action) ->
                switch (action.type) {
<<<<<<< HEAD
                      case AGGREGATION -> mq.getRowCount((RelNode) action.digest);
                      case PROJECT, SCRIPT_PROJECT, SORT -> rowCount;
=======
                      case AGGREGATION -> mq.getRowCount((RelNode) action.digest)
                          * getAggMultiplier(action);
                      case PROJECT, SORT -> rowCount;
                        // Refer the org.apache.calcite.rel.core.Aggregate.estimateRowCount
                      case COLLAPSE -> rowCount * (1.0 - Math.pow(.5, 1));
>>>>>>> 9f1ee08d
                      case FILTER -> NumberUtil.multiply(
                          rowCount, RelMdUtil.guessSelectivity((RexNode) action.digest));
                      case SCRIPT -> NumberUtil.multiply(
                              rowCount, RelMdUtil.guessSelectivity((RexNode) action.digest))
                          * 1.1;
                      case LIMIT -> Math.min(rowCount, (Integer) action.digest);
                    }
                    * estimateRowCountFactor,
            (a, b) -> null);
  }

  /** See source in {@link org.apache.calcite.rel.core.Aggregate::computeSelfCost} */
  private static float getAggMultiplier(PushDownAction action) {
    // START CALCITE
    List<AggregateCall> aggCalls = ((Aggregate) action.digest).getAggCallList();
    float multiplier = 1f + (float) aggCalls.size() * 0.125f;
    for (AggregateCall aggCall : aggCalls) {
      if (aggCall.getAggregation().getName().equals("SUM")) {
        // Pretend that SUM costs a little bit more than $SUM0,
        // to make things deterministic.
        multiplier += 0.0125f;
      }
    }
    // END CALCITE

    // For script aggregation, we need to multiply the multiplier by 2.2 to make up the cost. As we
    // prefer to have non-script agg push down after optimized by {@link PPLAggregateConvertRule}
    if (((AggPushDownAction) action.action).isScriptPushed) {
      multiplier *= 2.2f;
    }
    return multiplier;
  }

  // TODO: should we consider equivalent among PushDownContexts with different push down sequence?
  public static class PushDownContext extends ArrayDeque<PushDownAction> {

    private boolean isAggregatePushed = false;
    @Getter private boolean isLimitPushed = false;
    @Getter private boolean isProjectPushed = false;
<<<<<<< HEAD
    @Getter private boolean isScriptProjectPushed = false;
=======
>>>>>>> 9f1ee08d

    @Override
    public PushDownContext clone() {
      return (PushDownContext) super.clone();
    }

    @Override
    public boolean add(PushDownAction pushDownAction) {
      if (pushDownAction.type == PushDownType.AGGREGATION) {
        isAggregatePushed = true;
      }
      if (pushDownAction.type == PushDownType.LIMIT) {
        isLimitPushed = true;
      }
      if (pushDownAction.type == PushDownType.PROJECT) {
        isProjectPushed = true;
      }
<<<<<<< HEAD
      if (pushDownAction.type == PushDownType.SCRIPT_PROJECT) {
        isScriptProjectPushed = true;
      }
=======
>>>>>>> 9f1ee08d
      return super.add(pushDownAction);
    }

    public boolean isAggregatePushed() {
      if (isAggregatePushed) return true;
      isAggregatePushed = !isEmpty() && super.peekLast().type == PushDownType.AGGREGATION;
      return isAggregatePushed;
    }
  }

  protected abstract AbstractCalciteIndexScan buildScan(
      RelOptCluster cluster,
      RelTraitSet traitSet,
      List<RelHint> hints,
      RelOptTable table,
      OpenSearchIndex osIndex,
      RelDataType schema,
      PushDownContext pushDownContext);

  private List<String> getCollationNames(List<RelFieldCollation> collations) {
    return collations.stream()
        .map(collation -> getRowType().getFieldNames().get(collation.getFieldIndex()))
        .toList();
  }

  /**
   * Check if the sort by collations contains any aggregators that are pushed down. E.g. In `stats
   * avg(age) as avg_age by state | sort avg_age`, the sort clause has `avg_age` which is an
   * aggregator. The function will return true in this case.
   *
   * @param collations List of collation names to check against aggregators.
   * @return True if any collation name matches an aggregator output, false otherwise.
   */
  private boolean hasAggregatorInSortBy(List<String> collations) {
    Stream<LogicalAggregate> aggregates =
        pushDownContext.stream()
            .filter(action -> action.type() == PushDownType.AGGREGATION)
            .map(action -> ((LogicalAggregate) action.digest()));
    return aggregates
        .map(aggregate -> isAnyCollationNameInAggregateOutput(aggregate, collations))
        .reduce(false, Boolean::logicalOr);
  }

  private static boolean isAnyCollationNameInAggregateOutput(
      LogicalAggregate aggregate, List<String> collations) {
    List<String> fieldNames = aggregate.getRowType().getFieldNames();
    // The output fields of the aggregate are in the format of
    // [...grouping fields, ...aggregator fields], so we set an offset to skip
    // the grouping fields.
    int groupOffset = aggregate.getGroupSet().cardinality();
    List<String> fieldsWithoutGrouping = fieldNames.subList(groupOffset, fieldNames.size());
    return collations.stream()
        .map(fieldsWithoutGrouping::contains)
        .reduce(false, Boolean::logicalOr);
  }

  /**
   * Create a new {@link PushDownContext} without the collation action.
   *
   * @param pushDownContext The original push-down context.
   * @return A new push-down context without the collation action.
   */
  protected PushDownContext cloneWithoutSort(PushDownContext pushDownContext) {
    PushDownContext newContext = new PushDownContext();
    for (PushDownAction action : pushDownContext) {
      if (action.type() != PushDownType.SORT) {
        newContext.add(action);
      }
    }
    return newContext;
  }

  /**
   * The sort pushdown is not only applied in logical plan side, but also should be applied in
   * physical plan side. Because we could push down the {@link EnumerableSort} of {@link
   * EnumerableMergeJoin} to OpenSearch.
   */
  public AbstractCalciteIndexScan pushDownSort(List<RelFieldCollation> collations) {
    try {
      List<String> collationNames = getCollationNames(collations);
      if (getPushDownContext().isAggregatePushed() && hasAggregatorInSortBy(collationNames)) {
        // If aggregation is pushed down, we cannot push down sorts where its by fields contain
        // aggregators.
        return null;
      }

      // Propagate the sort to the new scan
      RelTraitSet traitsWithCollations = getTraitSet().plus(RelCollations.of(collations));
      AbstractCalciteIndexScan newScan =
          buildScan(
              getCluster(),
              traitsWithCollations,
              hints,
              table,
              osIndex,
              getRowType(),
              // Existing collations are overridden (discarded) by the new collations,
              cloneWithoutSort(pushDownContext));

      AbstractAction action;
      Object digest;
      if (pushDownContext.isAggregatePushed) {
        // Push down the sort into the aggregation bucket
        ((AggPushDownAction) requireNonNull(pushDownContext.peekLast()).action)
            .pushDownSortIntoAggBucket(collations);
        action = requestBuilder -> {};
        digest = collations;
      } else {
        List<SortBuilder<?>> builders = new ArrayList<>();
        for (RelFieldCollation collation : collations) {
          int index = collation.getFieldIndex();
          String fieldName = this.getRowType().getFieldNames().get(index);
          Direction direction = collation.getDirection();
          NullDirection nullDirection = collation.nullDirection;
          // Default sort order is ASCENDING
          SortOrder order = Direction.DESCENDING.equals(direction) ? SortOrder.DESC : SortOrder.ASC;
          // TODO: support script sort and distance sort
          SortBuilder<?> sortBuilder;
          if (ScoreSortBuilder.NAME.equals(fieldName)) {
            sortBuilder = SortBuilders.scoreSort();
          } else {
            String missing =
                switch (nullDirection) {
                  case FIRST -> "_first";
                  case LAST -> "_last";
                  default -> null;
                };
            // Keyword field is optimized for sorting in OpenSearch
            ExprType fieldType = osIndex.getFieldTypes().get(fieldName);
            String field = OpenSearchTextType.toKeywordSubField(fieldName, fieldType);
            sortBuilder = SortBuilders.fieldSort(field).missing(missing);
          }
          builders.add(sortBuilder.order(order));
        }
        action = requestBuilder -> requestBuilder.pushDownSort(builders);
        digest = builders.toString();
      }
      newScan.pushDownContext.add(PushDownAction.of(PushDownType.SORT, digest, action));
      return newScan;
    } catch (Exception e) {
      if (LOG.isDebugEnabled()) {
        LOG.debug("Cannot pushdown the sort {}", getCollationNames(collations), e);
      }
    }
    return null;
  }

  protected enum PushDownType {
    FILTER,
    PROJECT,
    SCRIPT_PROJECT,
    AGGREGATION,
    SORT,
    LIMIT,
    SCRIPT,
    COLLAPSE
    // HIGHLIGHT,
    // NESTED
  }

  /**
   * Represents a push down action that can be applied to an OpenSearchRequestBuilder.
   *
   * @param type PushDownType enum
   * @param digest the digest of the pushed down operator
   * @param action the lambda action to apply on the OpenSearchRequestBuilder
   */
  public record PushDownAction(PushDownType type, Object digest, AbstractAction action) {
    static PushDownAction of(PushDownType type, Object digest, AbstractAction action) {
      return new PushDownAction(type, digest, action);
    }

    public String toString() {
      return type + "->" + digest;
    }

    public void apply(OpenSearchRequestBuilder requestBuilder) {
      action.apply(requestBuilder);
    }
  }

  public interface AbstractAction {
    void apply(OpenSearchRequestBuilder requestBuilder);
  }

  public static class AggPushDownAction implements AbstractAction {

    private Pair<List<AggregationBuilder>, OpenSearchAggregationResponseParser> aggregationBuilder;
    private final Map<String, OpenSearchDataType> extendedTypeMapping;
    @Getter private final boolean isScriptPushed;

    public AggPushDownAction(
        Pair<List<AggregationBuilder>, OpenSearchAggregationResponseParser> aggregationBuilder,
        Map<String, OpenSearchDataType> extendedTypeMapping) {
      this.aggregationBuilder = aggregationBuilder;
      this.extendedTypeMapping = extendedTypeMapping;
      this.isScriptPushed =
          aggregationBuilder.getLeft().stream().anyMatch(this::isScriptAggBuilder);
    }

    private boolean isScriptAggBuilder(AggregationBuilder aggBuilder) {
      return aggBuilder instanceof ValuesSourceAggregationBuilder<?> valueSourceAgg
          && valueSourceAgg.script() != null;
    }

    @Override
    public void apply(OpenSearchRequestBuilder requestBuilder) {
      requestBuilder.pushDownAggregation(aggregationBuilder);
      requestBuilder.pushTypeMapping(extendedTypeMapping);
    }

    public void pushDownSortIntoAggBucket(List<RelFieldCollation> collations) {
      // It will always use a single CompositeAggregationBuilder for the aggregation with GroupBy
      // See {@link AggregateAnalyzer}
      CompositeAggregationBuilder compositeAggregationBuilder =
          (CompositeAggregationBuilder) aggregationBuilder.getLeft().getFirst();
      List<CompositeValuesSourceBuilder<?>> buckets =
          ((CompositeAggregationBuilder) aggregationBuilder.getLeft().getFirst()).sources();
      List<CompositeValuesSourceBuilder<?>> newBuckets = new ArrayList<>(buckets.size());
      List<Integer> selected = new ArrayList<>(collations.size());
      // Have to put the collation required buckets first, then the rest of buckets.
      collations.forEach(
          collation -> {
            CompositeValuesSourceBuilder<?> bucket = buckets.get(collation.getFieldIndex());
            Direction direction = collation.getDirection();
            NullDirection nullDirection = collation.nullDirection;
            SortOrder order =
                Direction.DESCENDING.equals(direction) ? SortOrder.DESC : SortOrder.ASC;
            MissingOrder missingOrder =
                switch (nullDirection) {
                  case FIRST -> MissingOrder.FIRST;
                  case LAST -> MissingOrder.LAST;
                  default -> MissingOrder.DEFAULT;
                };
            newBuckets.add(bucket.order(order).missingOrder(missingOrder));
            selected.add(collation.getFieldIndex());
          });
      IntStream.range(0, buckets.size())
          .filter(i -> !selected.contains(i))
          .forEach(i -> newBuckets.add(buckets.get(i)));
      Builder newAggBuilder = new Builder();
      compositeAggregationBuilder.getSubAggregations().forEach(newAggBuilder::addAggregator);
      aggregationBuilder =
          Pair.of(
              Collections.singletonList(
                  AggregationBuilders.composite("composite_buckets", newBuckets)
                      .subAggregations(newAggBuilder)
                      .size(AGGREGATION_BUCKET_SIZE)),
              aggregationBuilder.getRight());
    }
  }
}<|MERGE_RESOLUTION|>--- conflicted
+++ resolved
@@ -123,16 +123,11 @@
             osIndex.getMaxResultWindow().doubleValue(),
             (rowCount, action) ->
                 switch (action.type) {
-<<<<<<< HEAD
-                      case AGGREGATION -> mq.getRowCount((RelNode) action.digest);
-                      case PROJECT, SCRIPT_PROJECT, SORT -> rowCount;
-=======
                       case AGGREGATION -> mq.getRowCount((RelNode) action.digest)
                           * getAggMultiplier(action);
-                      case PROJECT, SORT -> rowCount;
+                      case PROJECT, SCRIPT_PROJECT, SORT -> rowCount;
                         // Refer the org.apache.calcite.rel.core.Aggregate.estimateRowCount
                       case COLLAPSE -> rowCount * (1.0 - Math.pow(.5, 1));
->>>>>>> 9f1ee08d
                       case FILTER -> NumberUtil.multiply(
                           rowCount, RelMdUtil.guessSelectivity((RexNode) action.digest));
                       case SCRIPT -> NumberUtil.multiply(
@@ -172,10 +167,7 @@
     private boolean isAggregatePushed = false;
     @Getter private boolean isLimitPushed = false;
     @Getter private boolean isProjectPushed = false;
-<<<<<<< HEAD
     @Getter private boolean isScriptProjectPushed = false;
-=======
->>>>>>> 9f1ee08d
 
     @Override
     public PushDownContext clone() {
@@ -193,12 +185,9 @@
       if (pushDownAction.type == PushDownType.PROJECT) {
         isProjectPushed = true;
       }
-<<<<<<< HEAD
       if (pushDownAction.type == PushDownType.SCRIPT_PROJECT) {
         isScriptProjectPushed = true;
       }
-=======
->>>>>>> 9f1ee08d
       return super.add(pushDownAction);
     }
 
