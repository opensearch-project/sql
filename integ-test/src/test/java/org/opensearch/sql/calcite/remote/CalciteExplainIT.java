--- conflicted
+++ resolved
@@ -1135,27 +1135,28 @@
     resetJoinSubsearchMaxOut();
   }
 
-<<<<<<< HEAD
-  // Test cases for verifying the fix of https://github.com/opensearch-project/sql/issues/4571
-  @Test
-  public void testPushDownMinOrMaxAggOnDerivedField() throws IOException {
-    enabledOnlyWhenPushdownIsEnabled();
-    String expected = loadExpectedPlan("explain_min_max_agg_on_derived_field.yaml");
-=======
   @Test
   public void testReplaceCommandExplain() throws IOException {
     String expected = loadExpectedPlan("explain_replace_command.yaml");
->>>>>>> 5677765e
-    assertYamlEqualsJsonIgnoreId(
-        expected,
-        explainQueryToString(
-            String.format(
-<<<<<<< HEAD
+    assertYamlEqualsJsonIgnoreId(
+        expected,
+        explainQueryToString(
+            String.format(
+                "source=%s | replace 'IL' WITH 'Illinois' IN state | fields state",
+                TEST_INDEX_ACCOUNT)));
+  }
+
+  // Test cases for verifying the fix of https://github.com/opensearch-project/sql/issues/4571
+  @Test
+  public void testPushDownMinOrMaxAggOnDerivedField() throws IOException {
+    enabledOnlyWhenPushdownIsEnabled();
+    String expected = loadExpectedPlan("explain_min_max_agg_on_derived_field.yaml");
+    assertYamlEqualsJsonIgnoreId(
+        expected,
+        explainQueryToString(
+            String.format(
                 "source=%s | eval balance2 = CEIL(balance/10000.0) "
                     + "| stats MIN(balance2), MAX(balance2)",
-=======
-                "source=%s | replace 'IL' WITH 'Illinois' IN state | fields state",
->>>>>>> 5677765e
                 TEST_INDEX_ACCOUNT)));
   }
 }