--- conflicted
+++ resolved
@@ -152,13 +152,6 @@
   }
 
   /**
-<<<<<<< HEAD
-   * The struct construction has the following assumption: 1. The field has OpenSearch Object data
-   * type. See <a
-   * href="https://www.elastic.co/guide/en/elasticsearch/reference/current/object.html">docs</a> 2.
-   * The deeper field is flattened in the typeMapping. e.g. { "employ", "STRUCT" } { "employ.id",
-   * "INTEGER" } { "employ.state", "STRING" }
-=======
    *
    *
    * <pre>
@@ -171,7 +164,6 @@
    *     { "employ.id",    "INTEGER" }
    *     { "employ.state", "STRING"  }
    *  </pre>
->>>>>>> b977f1ed
    */
   public ExprValue construct(String jsonString, boolean supportArrays) {
     try {
@@ -187,13 +179,8 @@
 
   /**
    * Construct ExprValue from field and its value object. Throw exception if trying to construct
-<<<<<<< HEAD
-   * from field of unsupported type. Todo, add IP, GeoPoint support after we have function
-   * implementation around it.
-=======
    * from field of unsupported type.<br>
    * Todo, add IP, GeoPoint support after we have function implementation around it.
->>>>>>> b977f1ed
    *
    * @param field field name
    * @param value value object
