/*
 * Copyright OpenSearch Contributors
 * SPDX-License-Identifier: Apache-2.0
 */

package org.opensearch.sql.plugin;

import static org.opensearch.sql.common.setting.Settings.Key.SPARK_EXECUTION_ENGINE_CONFIG;
import static org.opensearch.sql.datasource.model.DataSourceMetadata.defaultOpenSearchDataSourceMetadata;

import com.amazonaws.auth.DefaultAWSCredentialsProviderChain;
import com.amazonaws.services.emrserverless.AWSEMRServerless;
import com.amazonaws.services.emrserverless.AWSEMRServerlessClientBuilder;
import com.google.common.collect.ImmutableList;
import com.google.common.collect.ImmutableSet;
import java.security.AccessController;
import java.security.PrivilegedAction;
import java.time.Clock;
import java.util.Arrays;
import java.util.Collection;
import java.util.Collections;
import java.util.List;
import java.util.Objects;
import java.util.function.Supplier;
import org.apache.commons.lang3.StringUtils;
import org.apache.logging.log4j.LogManager;
import org.apache.logging.log4j.Logger;
import org.opensearch.action.ActionRequest;
import org.opensearch.action.ActionType;
import org.opensearch.client.Client;
import org.opensearch.client.node.NodeClient;
import org.opensearch.cluster.metadata.IndexNameExpressionResolver;
import org.opensearch.cluster.node.DiscoveryNodes;
import org.opensearch.cluster.service.ClusterService;
import org.opensearch.common.inject.Injector;
import org.opensearch.common.inject.ModulesBuilder;
import org.opensearch.common.settings.ClusterSettings;
import org.opensearch.common.settings.IndexScopedSettings;
import org.opensearch.common.settings.Setting;
import org.opensearch.common.settings.Settings;
import org.opensearch.common.settings.SettingsFilter;
import org.opensearch.common.util.concurrent.OpenSearchExecutors;
import org.opensearch.core.action.ActionResponse;
import org.opensearch.core.common.io.stream.NamedWriteableRegistry;
import org.opensearch.core.xcontent.NamedXContentRegistry;
import org.opensearch.env.Environment;
import org.opensearch.env.NodeEnvironment;
import org.opensearch.plugins.ActionPlugin;
import org.opensearch.plugins.Plugin;
import org.opensearch.plugins.ScriptPlugin;
import org.opensearch.repositories.RepositoriesService;
import org.opensearch.rest.RestController;
import org.opensearch.rest.RestHandler;
import org.opensearch.script.ScriptContext;
import org.opensearch.script.ScriptEngine;
import org.opensearch.script.ScriptService;
import org.opensearch.sql.datasource.DataSourceService;
import org.opensearch.sql.datasources.auth.DataSourceUserAuthorizationHelper;
import org.opensearch.sql.datasources.auth.DataSourceUserAuthorizationHelperImpl;
import org.opensearch.sql.datasources.encryptor.EncryptorImpl;
import org.opensearch.sql.datasources.glue.GlueDataSourceFactory;
import org.opensearch.sql.datasources.model.transport.*;
import org.opensearch.sql.datasources.rest.RestDataSourceQueryAction;
import org.opensearch.sql.datasources.service.DataSourceMetadataStorage;
import org.opensearch.sql.datasources.service.DataSourceServiceImpl;
import org.opensearch.sql.datasources.storage.OpenSearchDataSourceMetadataStorage;
import org.opensearch.sql.datasources.transport.*;
import org.opensearch.sql.legacy.esdomain.LocalClusterState;
import org.opensearch.sql.legacy.executor.AsyncRestExecutor;
import org.opensearch.sql.legacy.metrics.Metrics;
import org.opensearch.sql.legacy.plugin.RestSqlAction;
import org.opensearch.sql.legacy.plugin.RestSqlStatsAction;
import org.opensearch.sql.opensearch.client.OpenSearchNodeClient;
import org.opensearch.sql.opensearch.setting.LegacyOpenDistroSettings;
import org.opensearch.sql.opensearch.setting.OpenSearchSettings;
import org.opensearch.sql.opensearch.storage.OpenSearchDataSourceFactory;
import org.opensearch.sql.opensearch.storage.script.ExpressionScriptEngine;
import org.opensearch.sql.opensearch.storage.serialization.DefaultExpressionSerializer;
import org.opensearch.sql.plugin.config.OpenSearchPluginModule;
import org.opensearch.sql.plugin.rest.RestPPLQueryAction;
import org.opensearch.sql.plugin.rest.RestPPLStatsAction;
import org.opensearch.sql.plugin.rest.RestQuerySettingsAction;
import org.opensearch.sql.plugin.transport.PPLQueryAction;
import org.opensearch.sql.plugin.transport.TransportPPLQueryAction;
import org.opensearch.sql.plugin.transport.TransportPPLQueryResponse;
import org.opensearch.sql.prometheus.storage.PrometheusStorageFactory;
import org.opensearch.sql.spark.asyncquery.AsyncQueryExecutorService;
import org.opensearch.sql.spark.asyncquery.AsyncQueryExecutorServiceImpl;
import org.opensearch.sql.spark.asyncquery.AsyncQueryJobMetadataStorageService;
import org.opensearch.sql.spark.asyncquery.OpensearchAsyncQueryJobMetadataStorageService;
import org.opensearch.sql.spark.client.EMRServerlessClient;
import org.opensearch.sql.spark.client.EmrServerlessClientImpl;
import org.opensearch.sql.spark.cluster.ClusterManagerEventListener;
import org.opensearch.sql.spark.config.SparkExecutionEngineConfig;
import org.opensearch.sql.spark.config.SparkExecutionEngineConfigSupplier;
import org.opensearch.sql.spark.config.SparkExecutionEngineConfigSupplierImpl;
import org.opensearch.sql.spark.dispatcher.SparkQueryDispatcher;
import org.opensearch.sql.spark.execution.session.SessionManager;
import org.opensearch.sql.spark.execution.statestore.StateStore;
import org.opensearch.sql.spark.flint.FlintIndexMetadataReaderImpl;
import org.opensearch.sql.spark.leasemanager.DefaultLeaseManager;
import org.opensearch.sql.spark.response.JobExecutionResponseReader;
import org.opensearch.sql.spark.rest.RestAsyncQueryManagementAction;
import org.opensearch.sql.spark.storage.SparkStorageFactory;
import org.opensearch.sql.spark.transport.TransportCancelAsyncQueryRequestAction;
import org.opensearch.sql.spark.transport.TransportCreateAsyncQueryRequestAction;
import org.opensearch.sql.spark.transport.TransportGetAsyncQueryResultAction;
import org.opensearch.sql.spark.transport.model.CancelAsyncQueryActionResponse;
import org.opensearch.sql.spark.transport.model.CreateAsyncQueryActionResponse;
import org.opensearch.sql.spark.transport.model.GetAsyncQueryResultActionResponse;
import org.opensearch.sql.storage.DataSourceFactory;
import org.opensearch.threadpool.ExecutorBuilder;
import org.opensearch.threadpool.FixedExecutorBuilder;
import org.opensearch.threadpool.ThreadPool;
import org.opensearch.watcher.ResourceWatcherService;

public class SQLPlugin extends Plugin implements ActionPlugin, ScriptPlugin {

  private static final Logger LOGGER = LogManager.getLogger(SQLPlugin.class);

  private ClusterService clusterService;

  /** Settings should be inited when bootstrap the plugin. */
  private org.opensearch.sql.common.setting.Settings pluginSettings;

  private NodeClient client;
  private DataSourceServiceImpl dataSourceService;
  private AsyncQueryExecutorService asyncQueryExecutorService;
  private Injector injector;

  public String name() {
    return "sql";
  }

  public String description() {
    return "Use sql to query OpenSearch.";
  }

  @Override
  public List<RestHandler> getRestHandlers(
      Settings settings,
      RestController restController,
      ClusterSettings clusterSettings,
      IndexScopedSettings indexScopedSettings,
      SettingsFilter settingsFilter,
      IndexNameExpressionResolver indexNameExpressionResolver,
      Supplier<DiscoveryNodes> nodesInCluster) {
    Objects.requireNonNull(clusterService, "Cluster service is required");
    Objects.requireNonNull(pluginSettings, "Cluster settings is required");

    LocalClusterState.state().setResolver(indexNameExpressionResolver);
    Metrics.getInstance().registerDefaultMetrics();

    return Arrays.asList(
        new RestPPLQueryAction(pluginSettings, settings),
        new RestSqlAction(settings, injector),
        new RestSqlStatsAction(settings, restController),
        new RestPPLStatsAction(settings, restController),
        new RestQuerySettingsAction(settings, restController),
        new RestDataSourceQueryAction(),
        new RestAsyncQueryManagementAction());
  }

  /** Register action and handler so that transportClient can find proxy for action. */
  @Override
  public List<ActionHandler<? extends ActionRequest, ? extends ActionResponse>> getActions() {
    return Arrays.asList(
        new ActionHandler<>(
            new ActionType<>(PPLQueryAction.NAME, TransportPPLQueryResponse::new),
            TransportPPLQueryAction.class),
        new ActionHandler<>(
            new ActionType<>(
                TransportCreateDataSourceAction.NAME, CreateDataSourceActionResponse::new),
            TransportCreateDataSourceAction.class),
        new ActionHandler<>(
            new ActionType<>(TransportGetDataSourceAction.NAME, GetDataSourceActionResponse::new),
            TransportGetDataSourceAction.class),
        new ActionHandler<>(
            new ActionType<>(
                TransportUpdateDataSourceAction.NAME, UpdateDataSourceActionResponse::new),
            TransportUpdateDataSourceAction.class),
        new ActionHandler<>(
            new ActionType<>(
                TransportPatchDataSourceAction.NAME, PatchDataSourceActionResponse::new),
            TransportPatchDataSourceAction.class),
        new ActionHandler<>(
            new ActionType<>(
                TransportDeleteDataSourceAction.NAME, DeleteDataSourceActionResponse::new),
            TransportDeleteDataSourceAction.class),
        new ActionHandler<>(
            new ActionType<>(
                TransportCreateAsyncQueryRequestAction.NAME, CreateAsyncQueryActionResponse::new),
            TransportCreateAsyncQueryRequestAction.class),
        new ActionHandler<>(
            new ActionType<>(
                TransportGetAsyncQueryResultAction.NAME, GetAsyncQueryResultActionResponse::new),
            TransportGetAsyncQueryResultAction.class),
        new ActionHandler<>(
            new ActionType<>(
                TransportCancelAsyncQueryRequestAction.NAME, CancelAsyncQueryActionResponse::new),
            TransportCancelAsyncQueryRequestAction.class));
  }

  @Override
  public Collection<Object> createComponents(
      Client client,
      ClusterService clusterService,
      ThreadPool threadPool,
      ResourceWatcherService resourceWatcherService,
      ScriptService scriptService,
      NamedXContentRegistry contentRegistry,
      Environment environment,
      NodeEnvironment nodeEnvironment,
      NamedWriteableRegistry namedWriteableRegistry,
      IndexNameExpressionResolver indexNameResolver,
      Supplier<RepositoriesService> repositoriesServiceSupplier) {
    this.clusterService = clusterService;
    this.pluginSettings = new OpenSearchSettings(clusterService.getClusterSettings());
    this.client = (NodeClient) client;
    this.dataSourceService = createDataSourceService();
    dataSourceService.createDataSource(defaultOpenSearchDataSourceMetadata());
    LocalClusterState.state().setClusterService(clusterService);
    LocalClusterState.state().setPluginSettings((OpenSearchSettings) pluginSettings);
    SparkExecutionEngineConfigSupplier sparkExecutionEngineConfigSupplier =
        new SparkExecutionEngineConfigSupplierImpl(pluginSettings);
    SparkExecutionEngineConfig sparkExecutionEngineConfig =
        sparkExecutionEngineConfigSupplier.getSparkExecutionEngineConfig();
    if (StringUtils.isEmpty(sparkExecutionEngineConfig.getRegion())) {
      LOGGER.warn(
          String.format(
              "Async Query APIs are disabled as %s is not configured properly in cluster settings. "
                  + "Please configure and restart the domain to enable Async Query APIs",
              SPARK_EXECUTION_ENGINE_CONFIG.getKeyValue()));
      this.asyncQueryExecutorService = new AsyncQueryExecutorServiceImpl();
    } else {
      this.asyncQueryExecutorService =
          createAsyncQueryExecutorService(
              sparkExecutionEngineConfigSupplier, sparkExecutionEngineConfig);
    }

    ModulesBuilder modules = new ModulesBuilder();
    modules.add(new OpenSearchPluginModule());
    modules.add(
        b -> {
          b.bind(NodeClient.class).toInstance((NodeClient) client);
          b.bind(org.opensearch.sql.common.setting.Settings.class).toInstance(pluginSettings);
          b.bind(DataSourceService.class).toInstance(dataSourceService);
        });

    injector = modules.createInjector();
    ClusterManagerEventListener clusterManagerEventListener =
        new ClusterManagerEventListener(
            clusterService,
            threadPool,
            client,
            Clock.systemUTC(),
            OpenSearchSettings.SESSION_INDEX_TTL_SETTING,
            OpenSearchSettings.RESULT_INDEX_TTL_SETTING,
            OpenSearchSettings.AUTO_INDEX_MANAGEMENT_ENABLED_SETTING,
            environment.settings());
    return ImmutableList.of(
        dataSourceService, asyncQueryExecutorService, clusterManagerEventListener, pluginSettings);
  }

  @Override
  public List<ExecutorBuilder<?>> getExecutorBuilders(Settings settings) {
    return Collections.singletonList(
        new FixedExecutorBuilder(
            settings,
            AsyncRestExecutor.SQL_WORKER_THREAD_POOL_NAME,
            OpenSearchExecutors.allocatedProcessors(settings),
            1000,
            null));
  }

  @Override
  public List<Setting<?>> getSettings() {
    return new ImmutableList.Builder<Setting<?>>()
        .addAll(LegacyOpenDistroSettings.legacySettings())
        .addAll(OpenSearchSettings.pluginSettings())
        .addAll(OpenSearchSettings.pluginNonDynamicSettings())
        .build();
  }

  @Override
  public ScriptEngine getScriptEngine(Settings settings, Collection<ScriptContext<?>> contexts) {
    return new ExpressionScriptEngine(new DefaultExpressionSerializer());
  }

  private DataSourceServiceImpl createDataSourceService() {
    String masterKey =
        OpenSearchSettings.DATASOURCE_MASTER_SECRET_KEY.get(clusterService.getSettings());
    if (StringUtils.isEmpty(masterKey)) {
      LOGGER.warn(
          "Master key is a required config for using create and update datasource APIs. "
              + "Please set plugins.query.datasources.encryption.masterkey config "
              + "in opensearch.yml in all the cluster nodes. "
              + "More details can be found here: "
              + "https://github.com/opensearch-project/sql/blob/main/docs/user/ppl/"
              + "admin/datasources.rst#master-key-config-for-encrypting-credential-information");
    }
    DataSourceMetadataStorage dataSourceMetadataStorage =
        new OpenSearchDataSourceMetadataStorage(
            client, clusterService, new EncryptorImpl(masterKey));
    DataSourceUserAuthorizationHelper dataSourceUserAuthorizationHelper =
        new DataSourceUserAuthorizationHelperImpl(client);
    return new DataSourceServiceImpl(
        new ImmutableSet.Builder<DataSourceFactory>()
            .add(
                new OpenSearchDataSourceFactory(
                    new OpenSearchNodeClient(this.client), pluginSettings))
            .add(new PrometheusStorageFactory(pluginSettings))
            .add(new SparkStorageFactory(this.client, pluginSettings))
            .add(new GlueDataSourceFactory(pluginSettings))
            .build(),
        dataSourceMetadataStorage,
        dataSourceUserAuthorizationHelper);
  }

  private AsyncQueryExecutorService createAsyncQueryExecutorService(
      SparkExecutionEngineConfigSupplier sparkExecutionEngineConfigSupplier,
      SparkExecutionEngineConfig sparkExecutionEngineConfig) {
    StateStore stateStore = new StateStore(client, clusterService);
    AsyncQueryJobMetadataStorageService asyncQueryJobMetadataStorageService =
        new OpensearchAsyncQueryJobMetadataStorageService(stateStore);
    EMRServerlessClient emrServerlessClient =
        createEMRServerlessClient(sparkExecutionEngineConfig.getRegion());
    JobExecutionResponseReader jobExecutionResponseReader = new JobExecutionResponseReader(client);
    SparkQueryDispatcher sparkQueryDispatcher =
        new SparkQueryDispatcher(
            emrServerlessClient,
            this.dataSourceService,
            new DataSourceUserAuthorizationHelperImpl(client),
            jobExecutionResponseReader,
            new FlintIndexMetadataReaderImpl(client),
            client,
            new SessionManager(stateStore, emrServerlessClient, pluginSettings),
<<<<<<< HEAD
            stateStore);
=======
            new DefaultLeaseManager(pluginSettings, stateStore));
>>>>>>> d3ce049b
    return new AsyncQueryExecutorServiceImpl(
        asyncQueryJobMetadataStorageService,
        sparkQueryDispatcher,
        sparkExecutionEngineConfigSupplier);
  }

  private EMRServerlessClient createEMRServerlessClient(String region) {
    return AccessController.doPrivileged(
        (PrivilegedAction<EMRServerlessClient>)
            () -> {
              AWSEMRServerless awsemrServerless =
                  AWSEMRServerlessClientBuilder.standard()
                      .withRegion(region)
                      .withCredentials(new DefaultAWSCredentialsProviderChain())
                      .build();
              return new EmrServerlessClientImpl(awsemrServerless);
            });
  }
}<|MERGE_RESOLUTION|>--- conflicted
+++ resolved
@@ -335,11 +335,7 @@
             new FlintIndexMetadataReaderImpl(client),
             client,
             new SessionManager(stateStore, emrServerlessClient, pluginSettings),
-<<<<<<< HEAD
-            stateStore);
-=======
             new DefaultLeaseManager(pluginSettings, stateStore));
->>>>>>> d3ce049b
     return new AsyncQueryExecutorServiceImpl(
         asyncQueryJobMetadataStorageService,
         sparkQueryDispatcher,
