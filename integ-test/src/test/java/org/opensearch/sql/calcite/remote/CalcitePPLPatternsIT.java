--- conflicted
+++ resolved
@@ -71,9 +71,6 @@
   }
 
   @Test
-<<<<<<< HEAD
-  public void testSimplePatternLabelModeWithCustomPattern_ShowNumberedToken() throws IOException {
-=======
   public void testSimplePatternLabelMode_NullFieldReturnEmpty() throws IOException {
     JSONObject result =
         executeQuery(
@@ -86,8 +83,7 @@
   }
 
   @Test
-  public void testSimplePatternLabelModeWithCustomPattern() throws IOException {
->>>>>>> b9e2761a
+  public void testSimplePatternLabelModeWithCustomPattern_ShowNumberedToken() throws IOException {
     JSONObject result =
         executeQuery(
             String.format(
