/*
 * Copyright OpenSearch Contributors
 * SPDX-License-Identifier: Apache-2.0
 */


package org.opensearch.sql.expression.operator.arthmetic;

import static org.opensearch.sql.data.type.ExprCoreType.BYTE;
import static org.opensearch.sql.data.type.ExprCoreType.DOUBLE;
import static org.opensearch.sql.data.type.ExprCoreType.FLOAT;
import static org.opensearch.sql.data.type.ExprCoreType.INTEGER;
import static org.opensearch.sql.data.type.ExprCoreType.LONG;
import static org.opensearch.sql.data.type.ExprCoreType.SHORT;
import static org.opensearch.sql.data.type.ExprCoreType.STRING;

import com.google.common.collect.ImmutableList;
import java.math.BigDecimal;
import java.math.RoundingMode;
import java.util.Arrays;
import java.util.List;
import java.util.Random;
import java.util.stream.Collectors;
import java.util.zip.CRC32;
import lombok.experimental.UtilityClass;
import org.apache.commons.lang3.tuple.Pair;
import org.opensearch.sql.data.model.ExprByteValue;
import org.opensearch.sql.data.model.ExprDoubleValue;
import org.opensearch.sql.data.model.ExprFloatValue;
import org.opensearch.sql.data.model.ExprIntegerValue;
import org.opensearch.sql.data.model.ExprLongValue;
import org.opensearch.sql.data.model.ExprNullValue;
import org.opensearch.sql.data.model.ExprShortValue;
import org.opensearch.sql.data.model.ExprStringValue;
import org.opensearch.sql.data.model.ExprValue;
import org.opensearch.sql.data.type.ExprCoreType;
import org.opensearch.sql.data.type.ExprType;
import org.opensearch.sql.expression.function.BuiltinFunctionName;
import org.opensearch.sql.expression.function.BuiltinFunctionRepository;
import org.opensearch.sql.expression.function.DefaultFunctionResolver;
import org.opensearch.sql.expression.function.FunctionBuilder;
import org.opensearch.sql.expression.function.FunctionDSL;
import org.opensearch.sql.expression.function.FunctionName;
import org.opensearch.sql.expression.function.FunctionSignature;
import org.opensearch.sql.expression.function.SerializableFunction;

@UtilityClass
public class MathematicalFunction {
  /**
   * Register Mathematical Functions.
   *
   * @param repository {@link BuiltinFunctionRepository}.
   */
  public static void register(BuiltinFunctionRepository repository) {
    repository.register(abs());
    repository.register(cbrt());
    repository.register(ceil());
    repository.register(ceiling());
    repository.register(conv());
    repository.register(crc32());
    repository.register(euler());
    repository.register(exp());
    repository.register(expm1());
    repository.register(floor());
    repository.register(ln());
    repository.register(log());
    repository.register(log10());
    repository.register(log2());
    repository.register(mod());
    repository.register(pow());
    repository.register(power());
    repository.register(round());
    repository.register(sign());
<<<<<<< HEAD
    repository.register(signum());
=======
    repository.register(sinh());
>>>>>>> c9f96fbe
    repository.register(sqrt());
    repository.register(truncate());
    repository.register(pi());
    repository.register(rand());
    repository.register(acos());
    repository.register(asin());
    repository.register(atan());
    repository.register(atan2());
    repository.register(cos());
    repository.register(cot());
    repository.register(degrees());
    repository.register(radians());
    repository.register(sin());
    repository.register(tan());
  }

  /**
   * Base function for math functions with similar formats that return DOUBLE.
   *
   * @param functionName BuiltinFunctionName of math function.
   * @param formula lambda function of math formula.
   * @param returnType data type return type of the calling function
   * @return DefaultFunctionResolver for math functions.
   */
  private static DefaultFunctionResolver baseMathFunction(
          FunctionName functionName, SerializableFunction<ExprValue,
          ExprValue> formula, ExprCoreType returnType) {
    return FunctionDSL.define(functionName,
        ExprCoreType.numberTypes().stream().map(type -> FunctionDSL.impl(
                    FunctionDSL.nullMissingHandling(formula),
                    returnType, type)).collect(Collectors.toList()));
  }

  /**
   * Definition of abs() function. The supported signature of abs() function are INT -> INT LONG ->
   * LONG FLOAT -> FLOAT DOUBLE -> DOUBLE
   */
  private static DefaultFunctionResolver abs() {
    return FunctionDSL.define(BuiltinFunctionName.ABS.getName(),
        FunctionDSL.impl(
            FunctionDSL.nullMissingHandling(v -> new ExprByteValue(Math.abs(v.byteValue()))),
            BYTE, BYTE),
        FunctionDSL.impl(
            FunctionDSL.nullMissingHandling(v -> new ExprShortValue(Math.abs(v.shortValue()))),
            SHORT, SHORT),
        FunctionDSL.impl(
            FunctionDSL.nullMissingHandling(v -> new ExprIntegerValue(Math.abs(v.integerValue()))),
            INTEGER, INTEGER),
        FunctionDSL.impl(
            FunctionDSL.nullMissingHandling(v -> new ExprLongValue(Math.abs(v.longValue()))),
            LONG, LONG),
        FunctionDSL.impl(
            FunctionDSL.nullMissingHandling(v -> new ExprFloatValue(Math.abs(v.floatValue()))),
            FLOAT, FLOAT),
        FunctionDSL.impl(
            FunctionDSL.nullMissingHandling(v -> new ExprDoubleValue(Math.abs(v.doubleValue()))),
            DOUBLE, DOUBLE)
    );
  }

  /**
   * Definition of ceil(x)/ceiling(x) function. Calculate the next highest integer that x rounds up
   * to The supported signature of ceil/ceiling function is DOUBLE -> INTEGER
   */
  private static DefaultFunctionResolver ceil() {
    return FunctionDSL.define(BuiltinFunctionName.CEIL.getName(),
        FunctionDSL.impl(
            FunctionDSL.nullMissingHandling(v -> new ExprLongValue(Math.ceil(v.doubleValue()))),
            LONG, DOUBLE)
    );
  }

  private static DefaultFunctionResolver ceiling() {
    return FunctionDSL.define(BuiltinFunctionName.CEILING.getName(),
        FunctionDSL.impl(
            FunctionDSL.nullMissingHandling(v -> new ExprLongValue(Math.ceil(v.doubleValue()))),
            LONG, DOUBLE)
    );
  }

  /**
   * Definition of conv(x, a, b) function.
   * Convert number x from base a to base b
   * The supported signature of floor function is
   * (STRING, INTEGER, INTEGER) -> STRING
   * (INTEGER, INTEGER, INTEGER) -> STRING
   */
  private static DefaultFunctionResolver conv() {
    return FunctionDSL.define(BuiltinFunctionName.CONV.getName(),
        FunctionDSL.impl(
            FunctionDSL.nullMissingHandling((x, a, b) -> new ExprStringValue(
                Integer.toString(Integer.parseInt(x.stringValue(), a.integerValue()),
                    b.integerValue())
            )),
            STRING, STRING, INTEGER, INTEGER),
        FunctionDSL.impl(
            FunctionDSL.nullMissingHandling((x, a, b) -> new ExprStringValue(
                Integer.toString(Integer.parseInt(x.integerValue().toString(), a.integerValue()),
                    b.integerValue())
            )),
            STRING, INTEGER, INTEGER, INTEGER)
    );
  }

  /**
   * Definition of crc32(x) function.
   * Calculate a cyclic redundancy check value and returns a 32-bit unsigned value
   * The supported signature of crc32 function is
   * STRING -> LONG
   */
  private static DefaultFunctionResolver crc32() {
    return FunctionDSL.define(BuiltinFunctionName.CRC32.getName(),
        FunctionDSL.impl(
            FunctionDSL.nullMissingHandling(v -> {
              CRC32 crc = new CRC32();
              crc.update(v.stringValue().getBytes());
              return new ExprLongValue(crc.getValue());
            }),
            LONG, STRING)
    );
  }

  /**
   * Definition of e() function.
   * Get the Euler's number.
   * () -> DOUBLE
   */
  private static DefaultFunctionResolver euler() {
    return FunctionDSL.define(BuiltinFunctionName.E.getName(),
        FunctionDSL.impl(() -> new ExprDoubleValue(Math.E), DOUBLE)
    );
  }

  /**
   * Definition of exp(x) function. Calculate exponent function e to the x
   * The supported signature of exp function is INTEGER/LONG/FLOAT/DOUBLE -> DOUBLE
   */
  private static DefaultFunctionResolver exp() {
    return baseMathFunction(BuiltinFunctionName.EXP.getName(),
            v -> new ExprDoubleValue(Math.exp(v.doubleValue())), DOUBLE);
  }

  /**
   * Definition of expm1(x) function. Calculate exponent function e to the x, minus 1
   * The supported signature of exp function is INTEGER/LONG/FLOAT/DOUBLE -> DOUBLE
   */
  private static DefaultFunctionResolver expm1() {
    return baseMathFunction(BuiltinFunctionName.EXPM1.getName(),
            v -> new ExprDoubleValue(Math.expm1(v.doubleValue())), DOUBLE);
  }

  /**
   * Definition of floor(x) function. Calculate the next nearest whole integer that x rounds down to
   * The supported signature of floor function is DOUBLE -> INTEGER
   */
  private static DefaultFunctionResolver floor() {
    return FunctionDSL.define(BuiltinFunctionName.FLOOR.getName(),
        FunctionDSL.impl(
            FunctionDSL.nullMissingHandling(v -> new ExprLongValue(Math.floor(v.doubleValue()))),
            LONG, DOUBLE)
    );
  }

  /**
   * Definition of ln(x) function. Calculate the natural logarithm of x The supported signature of
   * ln function is INTEGER/LONG/FLOAT/DOUBLE -> DOUBLE
   */
  private static DefaultFunctionResolver ln() {
    return baseMathFunction(BuiltinFunctionName.LN.getName(),
        v -> v.doubleValue() <= 0 ? ExprNullValue.of() :
            new ExprDoubleValue(Math.log(v.doubleValue())), DOUBLE);
  }

  /**
   * Definition of log(b, x) function. Calculate the logarithm of x using b as the base The
   * supported signature of log function is (b: INTEGER/LONG/FLOAT/DOUBLE, x:
   * INTEGER/LONG/FLOAT/DOUBLE]) -> DOUBLE
   */
  private static DefaultFunctionResolver log() {
    ImmutableList.Builder<SerializableFunction<FunctionName, Pair<FunctionSignature,
        FunctionBuilder>>> builder = new ImmutableList.Builder<>();

    // build unary log(x), SHORT/INTEGER/LONG/FLOAT/DOUBLE -> DOUBLE
    for (ExprType type : ExprCoreType.numberTypes()) {
      builder.add(FunctionDSL.impl(FunctionDSL
              .nullMissingHandling(v -> v.doubleValue() <= 0 ? ExprNullValue.of() :
                  new ExprDoubleValue(Math.log(v.doubleValue()))),
          DOUBLE, type));
    }

    // build binary function log(b, x)
    for (ExprType baseType : ExprCoreType.numberTypes()) {
      for (ExprType numberType : ExprCoreType.numberTypes()) {
        builder.add(FunctionDSL.impl(FunctionDSL
                .nullMissingHandling((b, x) -> b.doubleValue() <= 0 || x.doubleValue() <= 0
                    ? ExprNullValue.of() : new ExprDoubleValue(
                    Math.log(x.doubleValue()) / Math.log(b.doubleValue()))),
            DOUBLE, baseType, numberType));
      }
    }
    return FunctionDSL.define(BuiltinFunctionName.LOG.getName(), builder.build());
  }


  /**
   * Definition of log10(x) function. Calculate base-10 logarithm of x The supported signature of
   * log function is SHORT/INTEGER/LONG/FLOAT/DOUBLE -> DOUBLE
   */
  private static DefaultFunctionResolver log10() {
    return baseMathFunction(BuiltinFunctionName.LOG10.getName(),
        v -> v.doubleValue() <= 0 ? ExprNullValue.of() :
            new ExprDoubleValue(Math.log10(v.doubleValue())), DOUBLE);
  }

  /**
   * Definition of log2(x) function. Calculate base-2 logarithm of x The supported signature of log
   * function is SHORT/INTEGER/LONG/FLOAT/DOUBLE -> DOUBLE
   */
  private static DefaultFunctionResolver log2() {
    return baseMathFunction(BuiltinFunctionName.LOG2.getName(),
        v -> v.doubleValue() <= 0 ? ExprNullValue.of() :
            new ExprDoubleValue(Math.log(v.doubleValue()) / Math.log(2)), DOUBLE);
  }

  /**
   * Definition of mod(x, y) function.
   * Calculate the remainder of x divided by y
   * The supported signature of mod function is
   * (x: INTEGER/LONG/FLOAT/DOUBLE, y: INTEGER/LONG/FLOAT/DOUBLE)
   * -> wider type between types of x and y
   */
  private static DefaultFunctionResolver mod() {
    return FunctionDSL.define(BuiltinFunctionName.MOD.getName(),
        FunctionDSL.impl(
            FunctionDSL.nullMissingHandling(
                (v1, v2) -> v2.byteValue() == 0 ? ExprNullValue.of() :
                    new ExprByteValue(v1.byteValue() % v2.byteValue())),
            BYTE, BYTE, BYTE),
        FunctionDSL.impl(
            FunctionDSL.nullMissingHandling(
                (v1, v2) -> v2.shortValue() == 0 ? ExprNullValue.of() :
                    new ExprShortValue(v1.shortValue() % v2.shortValue())),
            SHORT, SHORT, SHORT),
        FunctionDSL.impl(
            FunctionDSL.nullMissingHandling(
                (v1, v2) -> v2.shortValue() == 0 ? ExprNullValue.of() :
                    new ExprIntegerValue(Math.floorMod(v1.integerValue(),
                        v2.integerValue()))),
            INTEGER, INTEGER, INTEGER),
        FunctionDSL.impl(
            FunctionDSL.nullMissingHandling(
                (v1, v2) -> v2.shortValue() == 0 ? ExprNullValue.of() :
                    new ExprLongValue(Math.floorMod(v1.longValue(), v2.longValue()))),
            LONG, LONG, LONG),
        FunctionDSL.impl(
            FunctionDSL.nullMissingHandling(
                (v1, v2) -> v2.shortValue() == 0 ? ExprNullValue.of() :
                    new ExprFloatValue(v1.floatValue() % v2.floatValue())),
            FLOAT, FLOAT, FLOAT),
        FunctionDSL.impl(
            FunctionDSL.nullMissingHandling(
                (v1, v2) -> v2.shortValue() == 0 ? ExprNullValue.of() :
                    new ExprDoubleValue(v1.doubleValue() % v2.doubleValue())),
            DOUBLE, DOUBLE, DOUBLE)
    );
  }

  /**
   * Definition of pi() function.
   * Get the value of pi.
   * () -> DOUBLE
   */
  private static DefaultFunctionResolver pi() {
    return FunctionDSL.define(BuiltinFunctionName.PI.getName(),
        FunctionDSL.impl(() -> new ExprDoubleValue(Math.PI), DOUBLE)
    );
  }

  /**
   * Definition of pow(x, y)/power(x, y) function.
   * Calculate the value of x raised to the power of y
   * The supported signature of pow/power function is
   * (INTEGER, INTEGER) -> DOUBLE
   * (LONG, LONG) -> DOUBLE
   * (FLOAT, FLOAT) -> DOUBLE
   * (DOUBLE, DOUBLE) -> DOUBLE
   */
  private static DefaultFunctionResolver pow() {
    return FunctionDSL.define(BuiltinFunctionName.POW.getName(), powerFunctionImpl());
  }

  private static DefaultFunctionResolver power() {
    return FunctionDSL.define(BuiltinFunctionName.POWER.getName(), powerFunctionImpl());
  }

  private List<SerializableFunction<FunctionName, Pair<FunctionSignature,
      FunctionBuilder>>> powerFunctionImpl() {
    return Arrays.asList(FunctionDSL.impl(
        FunctionDSL.nullMissingHandling(
            (v1, v2) -> new ExprDoubleValue(Math.pow(v1.shortValue(), v2.shortValue()))),
        DOUBLE, SHORT, SHORT),
        FunctionDSL.impl(
            FunctionDSL.nullMissingHandling(
                (v1, v2) -> new ExprDoubleValue(Math.pow(v1.integerValue(),
                    v2.integerValue()))),
            DOUBLE, INTEGER, INTEGER),
        FunctionDSL.impl(
            FunctionDSL.nullMissingHandling(
                (v1, v2) -> new ExprDoubleValue(Math.pow(v1.longValue(), v2.longValue()))),
            DOUBLE, LONG, LONG),
        FunctionDSL.impl(
            FunctionDSL.nullMissingHandling(
                (v1, v2) -> new ExprDoubleValue(Math.pow(v1.floatValue(), v2.floatValue()))),
            DOUBLE, FLOAT, FLOAT),
        FunctionDSL.impl(
            FunctionDSL.nullMissingHandling(
                (v1, v2) -> new ExprDoubleValue(Math.pow(v1.doubleValue(), v2.doubleValue()))),
            DOUBLE, DOUBLE, DOUBLE));
  }

  /**
   * Definition of rand() and rand(N) function.
   * rand() returns a random floating-point value in the range 0 <= value < 1.0
   * If integer N is specified, the seed is initialized prior to execution.
   * One implication of this behavior is with identical argument N,rand(N) returns the same value
   * each time, and thus produces a repeatable sequence of column values.
   * The supported signature of rand function is
   * ([INTEGER]) -> FLOAT
   */
  private static DefaultFunctionResolver rand() {
    return FunctionDSL.define(BuiltinFunctionName.RAND.getName(),
        FunctionDSL.impl(() -> new ExprFloatValue(new Random().nextFloat()), FLOAT),
        FunctionDSL.impl(
            FunctionDSL.nullMissingHandling(
                v -> new ExprFloatValue(new Random(v.integerValue()).nextFloat())), FLOAT, INTEGER)
    );
  }

  /**
   * Definition of round(x)/round(x, d) function.
   * Rounds the argument x to d decimal places, d defaults to 0 if not specified.
   * The supported signature of round function is
   * (x: INTEGER [, y: INTEGER]) -> INTEGER
   * (x: LONG [, y: INTEGER]) -> LONG
   * (x: FLOAT [, y: INTEGER]) -> FLOAT
   * (x: DOUBLE [, y: INTEGER]) -> DOUBLE
   */
  private static DefaultFunctionResolver round() {
    return FunctionDSL.define(BuiltinFunctionName.ROUND.getName(),
        // rand(x)
        FunctionDSL.impl(
            FunctionDSL.nullMissingHandling(
                v -> new ExprLongValue((long) Math.round(v.integerValue()))),
            LONG, INTEGER),
        FunctionDSL.impl(
            FunctionDSL.nullMissingHandling(
                v -> new ExprLongValue((long) Math.round(v.longValue()))),
            LONG, LONG),
        FunctionDSL.impl(
            FunctionDSL.nullMissingHandling(
                v -> new ExprDoubleValue((double) Math.round(v.floatValue()))),
            DOUBLE, FLOAT),
        FunctionDSL.impl(
            FunctionDSL.nullMissingHandling(
                v -> new ExprDoubleValue(new BigDecimal(v.doubleValue()).setScale(0,
                    RoundingMode.HALF_UP).doubleValue())),
            DOUBLE, DOUBLE),

        // rand(x, d)
        FunctionDSL.impl(
            FunctionDSL.nullMissingHandling(
                (x, d) -> new ExprLongValue(
                    new BigDecimal(x.integerValue()).setScale(d.integerValue(),
                        RoundingMode.HALF_UP).longValue())),
            LONG, INTEGER, INTEGER),
        FunctionDSL.impl(
            FunctionDSL.nullMissingHandling(
                (x, d) -> new ExprLongValue(new BigDecimal(x.longValue()).setScale(d.integerValue(),
                    RoundingMode.HALF_UP).longValue())),
            LONG, LONG, INTEGER),
        FunctionDSL.impl(
            FunctionDSL.nullMissingHandling(
                (x, d) -> new ExprDoubleValue(new BigDecimal(x.floatValue())
                    .setScale(d.integerValue(), RoundingMode.HALF_UP).doubleValue())),
            DOUBLE, FLOAT, INTEGER),
        FunctionDSL.impl(
            FunctionDSL.nullMissingHandling(
                (x, d) -> new ExprDoubleValue(new BigDecimal(x.doubleValue())
                    .setScale(d.integerValue(), RoundingMode.HALF_UP).doubleValue())),
            DOUBLE, DOUBLE, INTEGER));
  }

  /**
   * Definition of sign(x) function.
   * Returns the sign of the argument as -1, 0, or 1
   * depending on whether x is negative, zero, or positive
   * The supported signature is
   * SHORT/INTEGER/LONG/FLOAT/DOUBLE -> INTEGER
   */
  private static DefaultFunctionResolver sign() {
    return baseMathFunction(BuiltinFunctionName.SIGN.getName(),
            v -> new ExprIntegerValue(Math.signum(v.doubleValue())), INTEGER);
  }

  /**
<<<<<<< HEAD
   * Definition of signum(x) function.
   * Returns the sign of the argument as -1.0, 0, or 1.0
   * depending on whether x is negative, zero, or positive
   * The supported signature is
   * BYTE/SHORT/INTEGER/LONG/FLOAT/DOUBLE -> INTEGER
   */
  private static DefaultFunctionResolver signum() {
    return baseMathFunction(BuiltinFunctionName.SIGNUM.getName(),
            v -> new ExprIntegerValue(Math.signum(v.doubleValue())), INTEGER);
=======
   * Definition of sinh(x) function.
   * Returns the hyperbolix sine of x, defined as (((e^x) - (e^(-x))) / 2)
   * The supported signature is
   * BYTE/SHORT/INTEGER/LONG/FLOAT/DOUBLE -> DOUBLE
   */
  private static DefaultFunctionResolver sinh() {
    return baseMathFunction(BuiltinFunctionName.SINH.getName(),
            v -> new ExprDoubleValue(Math.sinh(v.doubleValue())), DOUBLE);
>>>>>>> c9f96fbe
  }

  /**
   * Definition of sqrt(x) function.
   * Calculate the square root of a non-negative number x
   * The supported signature is
   * INTEGER/LONG/FLOAT/DOUBLE -> DOUBLE
   */
  private static DefaultFunctionResolver sqrt() {
    return baseMathFunction(BuiltinFunctionName.SQRT.getName(),
            v -> v.doubleValue() < 0 ? ExprNullValue.of() :
                    new ExprDoubleValue(Math.sqrt(v.doubleValue())), DOUBLE);
  }

  /**
   * Definition of cbrt(x) function.
   * Calculate the cube root of a number x
   * The supported signature is
   * INTEGER/LONG/FLOAT/DOUBLE -> DOUBLE
   */
  private static DefaultFunctionResolver cbrt() {
    return baseMathFunction(BuiltinFunctionName.CBRT.getName(),
            v -> new ExprDoubleValue(Math.cbrt(v.doubleValue())), DOUBLE);
  }

  /**
   * Definition of truncate(x, d) function.
   * Returns the number x, truncated to d decimal places
   * The supported signature of round function is
   * (x: INTEGER, y: INTEGER) -> LONG
   * (x: LONG, y: INTEGER) -> LONG
   * (x: FLOAT, y: INTEGER) -> DOUBLE
   * (x: DOUBLE, y: INTEGER) -> DOUBLE
   */
  private static DefaultFunctionResolver truncate() {
    return FunctionDSL.define(BuiltinFunctionName.TRUNCATE.getName(),
        FunctionDSL.impl(
            FunctionDSL.nullMissingHandling(
                (x, y) -> new ExprLongValue(
                        BigDecimal.valueOf(x.integerValue()).setScale(y.integerValue(),
                                        RoundingMode.DOWN).longValue())),
            LONG, INTEGER, INTEGER),
        FunctionDSL.impl(
            FunctionDSL.nullMissingHandling(
                (x, y) -> new ExprLongValue(
                        BigDecimal.valueOf(x.longValue()).setScale(y.integerValue(),
                                        RoundingMode.DOWN).longValue())),
            LONG, LONG, INTEGER),
        FunctionDSL.impl(
            FunctionDSL.nullMissingHandling(
                (x, y) -> new ExprDoubleValue(
                        BigDecimal.valueOf(x.floatValue()).setScale(y.integerValue(),
                                        RoundingMode.DOWN).doubleValue())),
            DOUBLE, FLOAT, INTEGER),
        FunctionDSL.impl(
            FunctionDSL.nullMissingHandling(
                (x, y) -> new ExprDoubleValue(
                        BigDecimal.valueOf(x.doubleValue()).setScale(y.integerValue(),
                                        RoundingMode.DOWN).doubleValue())),
            DOUBLE, DOUBLE, INTEGER));
  }

  /**
   * Definition of acos(x) function.
   * Calculates the arc cosine of x, that is, the value whose cosine is x.
   * Returns NULL if x is not in the range -1 to 1.
   * The supported signature of acos function is
   * INTEGER/LONG/FLOAT/DOUBLE -> DOUBLE
   */
  private static DefaultFunctionResolver acos() {
    return FunctionDSL.define(BuiltinFunctionName.ACOS.getName(),
        ExprCoreType.numberTypes().stream()
            .map(type -> FunctionDSL.impl(FunctionDSL.nullMissingHandling(
                v -> v.doubleValue() < -1 || v.doubleValue() > 1 ? ExprNullValue.of() :
                    new ExprDoubleValue(Math.acos(v.doubleValue()))),
                DOUBLE, type)).collect(Collectors.toList()));
  }

  /**
   * Definition of asin(x) function.
   * Calculates the arc sine of x, that is, the value whose sine is x.
   * Returns NULL if x is not in the range -1 to 1.
   * The supported signature of asin function is
   * INTEGER/LONG/FLOAT/DOUBLE -> DOUBLE
   */
  private static DefaultFunctionResolver asin() {
    return FunctionDSL.define(BuiltinFunctionName.ASIN.getName(),
        ExprCoreType.numberTypes().stream()
            .map(type -> FunctionDSL.impl(FunctionDSL.nullMissingHandling(
                v -> v.doubleValue() < -1 || v.doubleValue() > 1 ? ExprNullValue.of() :
                    new ExprDoubleValue(Math.asin(v.doubleValue()))),
                DOUBLE, type)).collect(Collectors.toList()));
  }

  /**
   * Definition of atan(x) and atan(y, x) function.
   * atan(x) calculates the arc tangent of x, that is, the value whose tangent is x.
   * atan(y, x) calculates the arc tangent of y / x, except that the signs of both arguments
   * are used to determine the quadrant of the result.
   * The supported signature of atan function is
   * (x: INTEGER/LONG/FLOAT/DOUBLE, y: INTEGER/LONG/FLOAT/DOUBLE) -> DOUBLE
   */
  private static DefaultFunctionResolver atan() {
    ImmutableList.Builder<SerializableFunction<FunctionName, Pair<FunctionSignature,
        FunctionBuilder>>> builder = new ImmutableList.Builder<>();

    for (ExprType type : ExprCoreType.numberTypes()) {
      builder.add(FunctionDSL.impl(FunctionDSL
              .nullMissingHandling(x -> new ExprDoubleValue(Math.atan(x.doubleValue()))), type,
          DOUBLE));
      builder.add(FunctionDSL.impl(FunctionDSL
          .nullMissingHandling((y, x) -> new ExprDoubleValue(Math.atan2(y.doubleValue(),
              x.doubleValue()))), DOUBLE, type, type));
    }

    return FunctionDSL.define(BuiltinFunctionName.ATAN.getName(), builder.build());
  }

  /**
   * Definition of atan2(y, x) function.
   * Calculates the arc tangent of y / x, except that the signs of both arguments
   * are used to determine the quadrant of the result.
   * The supported signature of atan2 function is
   * (x: INTEGER/LONG/FLOAT/DOUBLE, y: INTEGER/LONG/FLOAT/DOUBLE) -> DOUBLE
   */
  private static DefaultFunctionResolver atan2() {
    ImmutableList.Builder<SerializableFunction<FunctionName, Pair<FunctionSignature,
        FunctionBuilder>>> builder = new ImmutableList.Builder<>();

    for (ExprType type : ExprCoreType.numberTypes()) {
      builder.add(FunctionDSL.impl(FunctionDSL
          .nullMissingHandling((y, x) -> new ExprDoubleValue(Math.atan2(y.doubleValue(),
              x.doubleValue()))), DOUBLE, type, type));
    }

    return FunctionDSL.define(BuiltinFunctionName.ATAN2.getName(), builder.build());
  }

  /**
   * Definition of cos(x) function.
   * Calculates the cosine of X, where X is given in radians
   * The supported signature of cos function is
   * INTEGER/LONG/FLOAT/DOUBLE -> DOUBLE
   */
  private static DefaultFunctionResolver cos() {
    return baseMathFunction(BuiltinFunctionName.COS.getName(),
            v -> new ExprDoubleValue(Math.cos(v.doubleValue())), DOUBLE);
  }

  /**
   * Definition of cot(x) function.
   * Calculates the cotangent of x
   * The supported signature of cot function is
   * INTEGER/LONG/FLOAT/DOUBLE -> DOUBLE
   */
  private static DefaultFunctionResolver cot() {
    return FunctionDSL.define(BuiltinFunctionName.COT.getName(),
        ExprCoreType.numberTypes().stream()
            .map(type -> FunctionDSL.impl(FunctionDSL.nullMissingHandling(
                v -> {
                  Double value = v.doubleValue();
                  if (value == 0) {
                    throw new ArithmeticException(
                        String.format("Out of range value for cot(%s)", value));
                  }
                  return new ExprDoubleValue(1 / Math.tan(value));
                }),
                DOUBLE, type)).collect(Collectors.toList()));
  }

  /**
   * Definition of degrees(x) function.
   * Converts x from radians to degrees
   * The supported signature of degrees function is
   * INTEGER/LONG/FLOAT/DOUBLE -> DOUBLE
   */
  private static DefaultFunctionResolver degrees() {
    return baseMathFunction(BuiltinFunctionName.DEGREES.getName(),
            v -> new ExprDoubleValue(Math.toDegrees(v.doubleValue())), DOUBLE);
  }

  /**
   * Definition of radians(x) function.
   * Converts x from degrees to radians
   * The supported signature of radians function is
   * INTEGER/LONG/FLOAT/DOUBLE -> DOUBLE
   */
  private static DefaultFunctionResolver radians() {
    return baseMathFunction(BuiltinFunctionName.RADIANS.getName(),
            v -> new ExprDoubleValue(Math.toRadians(v.doubleValue())), DOUBLE);
  }

  /**
   * Definition of sin(x) function.
   * Calculates the sine of x, where x is given in radians
   * The supported signature of sin function is
   * INTEGER/LONG/FLOAT/DOUBLE -> DOUBLE
   */
  private static DefaultFunctionResolver sin() {
    return baseMathFunction(BuiltinFunctionName.SIN.getName(),
            v -> new ExprDoubleValue(Math.sin(v.doubleValue())), DOUBLE);
  }

  /**
   * Definition of tan(x) function.
   * Calculates the tangent of x, where x is given in radians
   * The supported signature of tan function is
   * INTEGER/LONG/FLOAT/DOUBLE -> DOUBLE
   */
  private static DefaultFunctionResolver tan() {
    return baseMathFunction(BuiltinFunctionName.TAN.getName(),
            v -> new ExprDoubleValue(Math.tan(v.doubleValue())), DOUBLE);
  }
}<|MERGE_RESOLUTION|>--- conflicted
+++ resolved
@@ -71,11 +71,8 @@
     repository.register(power());
     repository.register(round());
     repository.register(sign());
-<<<<<<< HEAD
     repository.register(signum());
-=======
     repository.register(sinh());
->>>>>>> c9f96fbe
     repository.register(sqrt());
     repository.register(truncate());
     repository.register(pi());
@@ -481,7 +478,6 @@
   }
 
   /**
-<<<<<<< HEAD
    * Definition of signum(x) function.
    * Returns the sign of the argument as -1.0, 0, or 1.0
    * depending on whether x is negative, zero, or positive
@@ -491,7 +487,8 @@
   private static DefaultFunctionResolver signum() {
     return baseMathFunction(BuiltinFunctionName.SIGNUM.getName(),
             v -> new ExprIntegerValue(Math.signum(v.doubleValue())), INTEGER);
-=======
+  }
+  
    * Definition of sinh(x) function.
    * Returns the hyperbolix sine of x, defined as (((e^x) - (e^(-x))) / 2)
    * The supported signature is
@@ -500,7 +497,6 @@
   private static DefaultFunctionResolver sinh() {
     return baseMathFunction(BuiltinFunctionName.SINH.getName(),
             v -> new ExprDoubleValue(Math.sinh(v.doubleValue())), DOUBLE);
->>>>>>> c9f96fbe
   }
 
   /**
