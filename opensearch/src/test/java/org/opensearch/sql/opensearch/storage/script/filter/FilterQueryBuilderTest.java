/*
 * Copyright OpenSearch Contributors
 * SPDX-License-Identifier: Apache-2.0
 */


package org.opensearch.sql.opensearch.storage.script.filter;

import static org.junit.jupiter.api.Assertions.assertEquals;
import static org.junit.jupiter.api.Assertions.assertThrows;
import static org.junit.jupiter.api.Assertions.assertTrue;
import static org.mockito.ArgumentMatchers.any;
import static org.mockito.Mockito.doAnswer;
import static org.opensearch.sql.data.type.ExprCoreType.BOOLEAN;
import static org.opensearch.sql.data.type.ExprCoreType.BYTE;
import static org.opensearch.sql.data.type.ExprCoreType.DATE;
import static org.opensearch.sql.data.type.ExprCoreType.DATETIME;
import static org.opensearch.sql.data.type.ExprCoreType.DOUBLE;
import static org.opensearch.sql.data.type.ExprCoreType.FLOAT;
import static org.opensearch.sql.data.type.ExprCoreType.INTEGER;
import static org.opensearch.sql.data.type.ExprCoreType.LONG;
import static org.opensearch.sql.data.type.ExprCoreType.SHORT;
import static org.opensearch.sql.data.type.ExprCoreType.STRING;
import static org.opensearch.sql.data.type.ExprCoreType.TIME;
import static org.opensearch.sql.data.type.ExprCoreType.TIMESTAMP;
import static org.opensearch.sql.expression.DSL.literal;
import static org.opensearch.sql.expression.DSL.ref;
import static org.opensearch.sql.opensearch.data.type.OpenSearchDataType.OPENSEARCH_TEXT_KEYWORD;

import com.google.common.collect.ImmutableMap;
import java.util.LinkedHashMap;
import java.util.Map;
import java.util.stream.Stream;
import org.json.JSONObject;
import org.junit.jupiter.api.BeforeEach;
import org.junit.jupiter.api.DisplayNameGeneration;
import org.junit.jupiter.api.DisplayNameGenerator;
import org.junit.jupiter.api.Test;
import org.junit.jupiter.api.extension.ExtendWith;
import org.junit.jupiter.params.ParameterizedTest;
import org.junit.jupiter.params.provider.MethodSource;
import org.mockito.Mock;
import org.mockito.junit.jupiter.MockitoExtension;
import org.opensearch.sql.common.utils.StringUtils;
import org.opensearch.sql.data.model.ExprDateValue;
import org.opensearch.sql.data.model.ExprDatetimeValue;
import org.opensearch.sql.data.model.ExprTimeValue;
import org.opensearch.sql.data.model.ExprTimestampValue;
import org.opensearch.sql.data.model.ExprTupleValue;
import org.opensearch.sql.data.model.ExprValueUtils;
import org.opensearch.sql.exception.SemanticCheckException;
import org.opensearch.sql.expression.DSL;
import org.opensearch.sql.expression.Expression;
import org.opensearch.sql.expression.FunctionExpression;
import org.opensearch.sql.expression.LiteralExpression;
import org.opensearch.sql.opensearch.storage.serialization.ExpressionSerializer;

@DisplayNameGeneration(DisplayNameGenerator.ReplaceUnderscores.class)
@ExtendWith(MockitoExtension.class)
class FilterQueryBuilderTest {

  private static Stream<LiteralExpression> numericCastSource() {
    return Stream.of(literal((byte) 1), literal((short) -1), literal(
        1), literal(21L), literal(3.14F), literal(3.1415D), literal(true), literal("1"));
  }

  private static Stream<LiteralExpression> booleanTrueCastSource() {
    return Stream.of(literal((byte) 1), literal((short) -1), literal(
        1), literal(42L), literal(3.14F), literal(3.1415D), literal(true), literal("true"));
  }

  private static Stream<LiteralExpression> booleanFalseCastSource() {
    return Stream.of(literal((byte) 0), literal((short) 0), literal(
        0), literal(0L), literal(0.0F), literal(0.0D), literal(false), literal("false"));
  }

  @Mock
  private ExpressionSerializer serializer;

  private FilterQueryBuilder filterQueryBuilder;

  @BeforeEach
  void set_up() {
    filterQueryBuilder = new FilterQueryBuilder(serializer);
  }

  @Test
  void should_build_term_query_for_equality_expression() {
    assertJsonEquals(
        "{\n"
            + "  \"term\" : {\n"
            + "    \"name\" : {\n"
            + "      \"value\" : \"John\",\n"
            + "      \"boost\" : 1.0\n"
            + "    }\n"
            + "  }\n"
            + "}",
        buildQuery(
            DSL.equal(
                ref("name", STRING), literal("John"))));
  }

  @Test
  void should_build_range_query_for_comparison_expression() {
    Expression[] params = {ref("age", INTEGER), literal(30)};
    Map<Expression, Object[]> ranges = ImmutableMap.of(
        DSL.less(params), new Object[]{null, 30, true, false},
        DSL.greater(params), new Object[]{30, null, false, true},
        DSL.lte(params), new Object[]{null, 30, true, true},
        DSL.gte(params), new Object[]{30, null, true, true});

    ranges.forEach((expr, range) ->
        assertJsonEquals(
            "{\n"
                + "  \"range\" : {\n"
                + "    \"age\" : {\n"
                + "      \"from\" : " + range[0] + ",\n"
                + "      \"to\" : " + range[1] + ",\n"
                + "      \"include_lower\" : " + range[2] + ",\n"
                + "      \"include_upper\" : " + range[3] + ",\n"
                + "      \"boost\" : 1.0\n"
                + "    }\n"
                + "  }\n"
                + "}",
            buildQuery(expr)));
  }

  @Test
  void should_build_wildcard_query_for_like_expression() {
    assertJsonEquals(
        "{\n"
            + "  \"wildcard\" : {\n"
            + "    \"name\" : {\n"
            + "      \"wildcard\" : \"*John?\",\n"
            + "      \"boost\" : 1.0\n"
            + "    }\n"
            + "  }\n"
            + "}",
        buildQuery(
            DSL.like(
                ref("name", STRING), literal("%John_"))));
  }

  @Test
  void should_build_script_query_for_unsupported_lucene_query() {
    mockToStringSerializer();
    assertJsonEquals(
        "{\n"
            + "  \"script\" : {\n"
            + "    \"script\" : {\n"
            + "      \"source\" : \"is not null(age)\",\n"
            + "      \"lang\" : \"opensearch_query_expression\"\n"
            + "    },\n"
            + "    \"boost\" : 1.0\n"
            + "  }\n"
            + "}",
        buildQuery(
            DSL.isnotnull(ref("age", INTEGER))));
  }

  @Test
  void should_build_script_query_for_function_expression() {
    mockToStringSerializer();
    assertJsonEquals(
        "{\n"
            + "  \"script\" : {\n"
            + "    \"script\" : {\n"
            + "      \"source\" : \"=(abs(age), 30)\",\n"
            + "      \"lang\" : \"opensearch_query_expression\"\n"
            + "    },\n"
            + "    \"boost\" : 1.0\n"
            + "  }\n"
            + "}",
        buildQuery(
            DSL.equal(
                DSL.abs(ref("age", INTEGER)), literal(30))));
  }

  @Test
  void should_build_script_query_for_comparison_between_fields() {
    mockToStringSerializer();
    assertJsonEquals(
        "{\n"
            + "  \"script\" : {\n"
            + "    \"script\" : {\n"
            + "      \"source\" : \"=(age1, age2)\",\n"
            + "      \"lang\" : \"opensearch_query_expression\"\n"
            + "    },\n"
            + "    \"boost\" : 1.0\n"
            + "  }\n"
            + "}",
        buildQuery(
            DSL.equal(
                ref("age1", INTEGER), ref("age2", INTEGER))));
  }

  @Test
  void should_build_bool_query_for_and_or_expression() {
    String[] names = { "filter", "should" };
    FunctionExpression expr1 = DSL.equal(ref("name", STRING), literal("John"));
    FunctionExpression expr2 = DSL.equal(ref("age", INTEGER), literal(30));
    Expression[] exprs = {
        DSL.and(expr1, expr2),
        DSL.or(expr1, expr2)
    };

    for (int i = 0; i < names.length; i++) {
      assertJsonEquals(
          "{\n"
              + "  \"bool\" : {\n"
              + "    \"" + names[i] + "\" : [\n"
              + "      {\n"
              + "        \"term\" : {\n"
              + "          \"name\" : {\n"
              + "            \"value\" : \"John\",\n"
              + "            \"boost\" : 1.0\n"
              + "          }\n"
              + "        }\n"
              + "      },\n"
              + "      {\n"
              + "        \"term\" : {\n"
              + "          \"age\" : {\n"
              + "            \"value\" : 30,\n"
              + "            \"boost\" : 1.0\n"
              + "          }\n"
              + "        }\n"
              + "      }\n"
              + "    ],\n"
              + "    \"adjust_pure_negative\" : true,\n"
              + "    \"boost\" : 1.0\n"
              + "  }\n"
              + "}",
          buildQuery(exprs[i]));
    }
  }

  @Test
  void should_build_bool_query_for_not_expression() {
    assertJsonEquals(
        "{\n"
            + "  \"bool\" : {\n"
            + "    \"must_not\" : [\n"
            + "      {\n"
            + "        \"term\" : {\n"
            + "          \"age\" : {\n"
            + "            \"value\" : 30,\n"
            + "            \"boost\" : 1.0\n"
            + "          }\n"
            + "        }\n"
            + "      }\n"
            + "    ],\n"
            + "    \"adjust_pure_negative\" : true,\n"
            + "    \"boost\" : 1.0\n"
            + "  }\n"
            + "}",
        buildQuery(
            DSL.not(
                DSL.equal(
                    ref("age", INTEGER), literal(30)))));
  }

  @Test
  void should_use_keyword_for_multi_field_in_equality_expression() {
    assertJsonEquals(
        "{\n"
            + "  \"term\" : {\n"
            + "    \"name.keyword\" : {\n"
            + "      \"value\" : \"John\",\n"
            + "      \"boost\" : 1.0\n"
            + "    }\n"
            + "  }\n"
            + "}",
        buildQuery(
            DSL.equal(
                ref("name", OPENSEARCH_TEXT_KEYWORD), literal("John"))));
  }

  @Test
  void should_use_keyword_for_multi_field_in_like_expression() {
    assertJsonEquals(
        "{\n"
            + "  \"wildcard\" : {\n"
            + "    \"name.keyword\" : {\n"
            + "      \"wildcard\" : \"John*\",\n"
            + "      \"boost\" : 1.0\n"
            + "    }\n"
            + "  }\n"
            + "}",
        buildQuery(
            DSL.like(
                ref("name", OPENSEARCH_TEXT_KEYWORD), literal("John%"))));
  }

  @Test
  void should_build_match_query_with_default_parameters() {
    assertJsonEquals(
        "{\n"
            + "  \"match\" : {\n"
            + "    \"message\" : {\n"
            + "      \"query\" : \"search query\",\n"
            + "      \"operator\" : \"OR\",\n"
            + "      \"prefix_length\" : 0,\n"
            + "      \"max_expansions\" : 50,\n"
            + "      \"fuzzy_transpositions\" : true,\n"
            + "      \"lenient\" : false,\n"
            + "      \"zero_terms_query\" : \"NONE\",\n"
            + "      \"auto_generate_synonyms_phrase_query\" : true,\n"
            + "      \"boost\" : 1.0\n"
            + "    }\n"
            + "  }\n"
            + "}",
        buildQuery(
            DSL.match(
                DSL.namedArgument("field", literal("message")),
                DSL.namedArgument("query", literal("search query")))));
  }

  @Test
  void should_build_match_query_with_custom_parameters() {
    assertJsonEquals(
        "{\n"
            + "  \"match\" : {\n"
            + "    \"message\" : {\n"
            + "      \"query\" : \"search query\",\n"
            + "      \"operator\" : \"AND\",\n"
            + "      \"analyzer\" : \"keyword\","
            + "      \"fuzziness\" : \"AUTO\","
            + "      \"prefix_length\" : 0,\n"
            + "      \"max_expansions\" : 50,\n"
            + "      \"minimum_should_match\" : \"3\","
            + "      \"fuzzy_rewrite\" : \"top_terms_1\","
            + "      \"fuzzy_transpositions\" : false,\n"
            + "      \"lenient\" : false,\n"
            + "      \"zero_terms_query\" : \"ALL\",\n"
            + "      \"auto_generate_synonyms_phrase_query\" : true,\n"
            + "      \"boost\" : 2.0\n"
            + "    }\n"
            + "  }\n"
            + "}",
        buildQuery(
            DSL.match(
                DSL.namedArgument("field", literal("message")),
                DSL.namedArgument("query", literal("search query")),
                DSL.namedArgument("operator", literal("AND")),
                DSL.namedArgument("analyzer", literal("keyword")),
                DSL.namedArgument("auto_generate_synonyms_phrase_query", literal("true")),
                DSL.namedArgument("fuzziness", literal("AUTO")),
                DSL.namedArgument("max_expansions", literal("50")),
                DSL.namedArgument("prefix_length", literal("0")),
                DSL.namedArgument("fuzzy_transpositions", literal("false")),
                DSL.namedArgument("fuzzy_rewrite", literal("top_terms_1")),
                DSL.namedArgument("lenient", literal("false")),
                DSL.namedArgument("minimum_should_match", literal("3")),
                DSL.namedArgument("zero_terms_query", literal("ALL")),
                DSL.namedArgument("boost", literal("2.0")))));
  }

  @Test
  void match_invalid_parameter() {
    FunctionExpression expr = DSL.match(
        DSL.namedArgument("field", literal("message")),
        DSL.namedArgument("query", literal("search query")),
        DSL.namedArgument("invalid_parameter", literal("invalid_value")));
    var msg = assertThrows(SemanticCheckException.class, () -> buildQuery(expr)).getMessage();
    assertTrue(msg.startsWith("Parameter invalid_parameter is invalid for match function."));
  }

  @Test
  void match_disallow_duplicate_parameter() {
    FunctionExpression expr = DSL.match(
        DSL.namedArgument("field", literal("message")),
        DSL.namedArgument("query", literal("search query")),
        DSL.namedArgument("analyzer", literal("keyword")),
        DSL.namedArgument("AnalYzer", literal("english")));
    var msg = assertThrows(SemanticCheckException.class, () -> buildQuery(expr)).getMessage();
    assertEquals("Parameter 'analyzer' can only be specified once.", msg);
  }

  @Test
  void match_disallow_duplicate_query() {
    FunctionExpression expr = DSL.match(
        DSL.namedArgument("field", literal("message")),
        DSL.namedArgument("query", literal("search query")),
        DSL.namedArgument("analyzer", literal("keyword")),
        DSL.namedArgument("QUERY", literal("something")));
    var msg = assertThrows(SemanticCheckException.class, () -> buildQuery(expr)).getMessage();
    assertEquals("Parameter 'query' can only be specified once.", msg);
  }

  @Test
  void match_disallow_duplicate_field() {
    FunctionExpression expr = DSL.match(
        DSL.namedArgument("field", literal("message")),
        DSL.namedArgument("query", literal("search query")),
        DSL.namedArgument("analyzer", literal("keyword")),
        DSL.namedArgument("Field", literal("something")));
    var msg = assertThrows(SemanticCheckException.class, () -> buildQuery(expr)).getMessage();
    assertEquals("Parameter 'field' can only be specified once.", msg);
  }

  @Test
  void match_missing_field() {
    FunctionExpression expr = DSL.match(
        DSL.namedArgument("query", literal("search query")),
        DSL.namedArgument("analyzer", literal("keyword")));
    var msg = assertThrows(SemanticCheckException.class, () -> buildQuery(expr)).getMessage();
    assertEquals("'field' parameter is missing.", msg);
  }

  @Test
  void match_missing_query() {
    FunctionExpression expr = dsl.match(
            dsl.namedArgument("field", literal("field1")),
            dsl.namedArgument("analyzer", literal("keyword")));
    var msg = assertThrows(SemanticCheckException.class, () -> buildQuery(expr)).getMessage();
    assertEquals("'query' parameter is missing", msg);
  }

  @Test
  void should_build_match_phrase_query_with_default_parameters() {
    assertJsonEquals(
            "{\n"
            + "  \"match_phrase\" : {\n"
            + "    \"message\" : {\n"
            + "      \"query\" : \"search query\",\n"
            + "      \"slop\" : 0,\n"
            + "      \"zero_terms_query\" : \"NONE\",\n"
            + "      \"boost\" : 1.0\n"
            + "    }\n"
            + "  }\n"
            + "}",
        buildQuery(
            DSL.match_phrase(
                DSL.namedArgument("field", literal("message")),
                DSL.namedArgument("query", literal("search query")))));
  }

  @Test
  void should_build_multi_match_query_with_default_parameters_single_field() {
    assertJsonEquals("{\n"
            + "  \"multi_match\" : {\n"
            + "    \"query\" : \"search query\",\n"
            + "    \"fields\" : [\n"
            + "      \"field1^1.0\"\n"
            + "    ],\n"
            + "    \"type\" : \"best_fields\",\n"
            + "    \"operator\" : \"OR\",\n"
            + "    \"slop\" : 0,\n"
            + "    \"prefix_length\" : 0,\n"
            + "    \"max_expansions\" : 50,\n"
            + "    \"zero_terms_query\" : \"NONE\",\n"
            + "    \"auto_generate_synonyms_phrase_query\" : true,\n"
            + "    \"fuzzy_transpositions\" : true,\n"
            + "    \"boost\" : 1.0,\n"
            + "  }\n"
            + "}",
        buildQuery(DSL.multi_match(
            DSL.namedArgument("fields", DSL.literal(new ExprTupleValue(
                new LinkedHashMap<>(ImmutableMap.of(
                    "field1", ExprValueUtils.floatValue(1.F)))))),
            DSL.namedArgument("query", literal("search query")))));
  }

  @Test
  void should_build_multi_match_query_with_default_parameters_all_fields() {
    assertJsonEquals("{\n"
            + "  \"multi_match\" : {\n"
            + "    \"query\" : \"search query\",\n"
            + "    \"fields\" : [\n"
            + "      \"*^1.0\"\n"
            + "    ],\n"
            + "    \"type\" : \"best_fields\",\n"
            + "    \"operator\" : \"OR\",\n"
            + "    \"slop\" : 0,\n"
            + "    \"prefix_length\" : 0,\n"
            + "    \"max_expansions\" : 50,\n"
            + "    \"zero_terms_query\" : \"NONE\",\n"
            + "    \"auto_generate_synonyms_phrase_query\" : true,\n"
            + "    \"fuzzy_transpositions\" : true,\n"
            + "    \"boost\" : 1.0,\n"
            + "  }\n"
            + "}",
        buildQuery(DSL.multi_match(
            DSL.namedArgument("fields", DSL.literal(new ExprTupleValue(
                new LinkedHashMap<>(ImmutableMap.of(
                    "*", ExprValueUtils.floatValue(1.F)))))),
            DSL.namedArgument("query", literal("search query")))));
  }

  @Test
  void should_build_multi_match_query_with_default_parameters_no_fields() {
    assertJsonEquals("{\n"
            + "  \"multi_match\" : {\n"
            + "    \"query\" : \"search query\",\n"
            + "    \"fields\" : [],\n"
            + "    \"type\" : \"best_fields\",\n"
            + "    \"operator\" : \"OR\",\n"
            + "    \"slop\" : 0,\n"
            + "    \"prefix_length\" : 0,\n"
            + "    \"max_expansions\" : 50,\n"
            + "    \"zero_terms_query\" : \"NONE\",\n"
            + "    \"auto_generate_synonyms_phrase_query\" : true,\n"
            + "    \"fuzzy_transpositions\" : true,\n"
            + "    \"boost\" : 1.0,\n"
            + "  }\n"
            + "}",
        buildQuery(DSL.multi_match(
            DSL.namedArgument("fields", DSL.literal(new ExprTupleValue(
                new LinkedHashMap<>(ImmutableMap.of())))),
            DSL.namedArgument("query", literal("search query")))));
  }

  // Note: we can't test `multi_match` and `simple_query_string` without weight(s)

  @Test
  void should_build_multi_match_query_with_default_parameters_multiple_fields() {
    var expected = "{\n"
            + "  \"multi_match\" : {\n"
            + "    \"query\" : \"search query\",\n"
            + "    \"fields\" : [%s],\n"
            + "    \"type\" : \"best_fields\",\n"
            + "    \"operator\" : \"OR\",\n"
            + "    \"slop\" : 0,\n"
            + "    \"max_expansions\" : 50,\n"
            + "    \"prefix_length\" : 0,\n"
            + "    \"zero_terms_query\" : \"NONE\",\n"
            + "    \"auto_generate_synonyms_phrase_query\" : true,\n"
            + "    \"fuzzy_transpositions\" : true,\n"
            + "    \"boost\" : 1.0,\n"
            + "  }\n"
            + "}";
    var actual = buildQuery(DSL.multi_match(
        DSL.namedArgument("fields", DSL.literal(new ExprTupleValue(
            new LinkedHashMap<>(ImmutableMap.of(
                "field1", ExprValueUtils.floatValue(1.F),
                "field2", ExprValueUtils.floatValue(.3F)))))),
        DSL.namedArgument("query", literal("search query"))));

    var ex1 = String.format(expected, "\"field1^1.0\", \"field2^0.3\"");
    var ex2 = String.format(expected, "\"field2^0.3\", \"field1^1.0\"");
    assertTrue(new JSONObject(ex1).similar(new JSONObject(actual))
        || new JSONObject(ex2).similar(new JSONObject(actual)),
        StringUtils.format("Actual %s doesn't match neither expected %s nor %s", actual, ex1, ex2));
  }

  @Test
  void should_build_multi_match_query_with_custom_parameters() {
    var expected = "{\n"
            + "  \"multi_match\" : {\n"
            + "    \"query\" : \"search query\",\n"
            + "    \"fields\" : [%s],\n"
            + "    \"type\" : \"phrase_prefix\",\n"
            + "    \"operator\" : \"AND\",\n"
            + "    \"analyzer\" : \"keyword\",\n"
            + "    \"slop\" : 1,\n"
            + "    \"fuzziness\" : \"AUTO:2,4\",\n"
            + "    \"prefix_length\" : 1,\n"
            + "    \"max_expansions\" : 3,\n"
            + "    \"minimum_should_match\" : \"3\",\n"
            + "    \"tie_breaker\" : 1.0,\n"
            + "    \"lenient\" : false,\n"
            + "    \"cutoff_frequency\" : 4.3,\n"
            + "    \"zero_terms_query\" : \"ALL\",\n"
            + "    \"auto_generate_synonyms_phrase_query\" : false,\n"
            + "    \"fuzzy_transpositions\" : false,\n"
            + "    \"boost\" : 2.0\n"
            + "  }\n"
            + "}";
    var actual = buildQuery(
            DSL.multi_match(
                DSL.namedArgument("fields", DSL.literal(
                    ExprValueUtils.tupleValue(ImmutableMap.of("field1", 1.F, "field2", .3F)))),
                DSL.namedArgument("query", literal("search query")),
                DSL.namedArgument("analyzer", literal("keyword")),
                DSL.namedArgument("auto_generate_synonyms_phrase_query", literal("false")),
                DSL.namedArgument("cutoff_frequency", literal("4.3")),
                DSL.namedArgument("fuzziness", literal("AUTO:2,4")),
                DSL.namedArgument("fuzzy_transpositions", literal("false")),
                DSL.namedArgument("lenient", literal("false")),
                DSL.namedArgument("max_expansions", literal("3")),
                DSL.namedArgument("minimum_should_match", literal("3")),
                DSL.namedArgument("operator", literal("AND")),
                DSL.namedArgument("prefix_length", literal("1")),
                DSL.namedArgument("slop", literal("1")),
                DSL.namedArgument("tie_breaker", literal("1")),
                DSL.namedArgument("type", literal("phrase_prefix")),
                DSL.namedArgument("zero_terms_query", literal("ALL")),
                DSL.namedArgument("boost", literal("2.0"))));

    var ex1 = String.format(expected, "\"field1^1.0\", \"field2^0.3\"");
    var ex2 = String.format(expected, "\"field2^0.3\", \"field1^1.0\"");
    assertTrue(new JSONObject(ex1).similar(new JSONObject(actual))
        || new JSONObject(ex2).similar(new JSONObject(actual)),
        StringUtils.format("Actual %s doesn't match neither expected %s nor %s", actual, ex1, ex2));
  }

  @Test
  void multi_match_invalid_parameter() {
    FunctionExpression expr = DSL.multi_match(
        DSL.namedArgument("fields", DSL.literal(
            new ExprTupleValue(new LinkedHashMap<>(ImmutableMap.of(
                "field1", ExprValueUtils.floatValue(1.F),
                "field2", ExprValueUtils.floatValue(.3F)))))),
        DSL.namedArgument("query", literal("search query")),
        DSL.namedArgument("invalid_parameter", literal("invalid_value")));
    assertThrows(SemanticCheckException.class, () -> buildQuery(expr),
        "Parameter invalid_parameter is invalid for match function.");
  }

  @Test
  void should_build_match_phrase_query_with_custom_parameters() {
    assertJsonEquals(
            "{\n"
            + "  \"match_phrase\" : {\n"
            + "    \"message\" : {\n"
            + "      \"query\" : \"search query\",\n"
            + "      \"analyzer\" : \"keyword\","
            + "      \"slop\" : 2,\n"
            + "      \"zero_terms_query\" : \"ALL\",\n"
            + "      \"boost\" : 1.2\n"
            + "    }\n"
            + "  }\n"
            + "}",
        buildQuery(
            DSL.match_phrase(
                DSL.namedArgument("boost", literal("1.2")),
                DSL.namedArgument("field", literal("message")),
                DSL.namedArgument("query", literal("search query")),
                DSL.namedArgument("analyzer", literal("keyword")),
                DSL.namedArgument("slop", literal("2")),
                DSL.namedArgument("zero_terms_query", literal("ALL")))));
  }

  @Test
  void query_invalid_parameter() {
    FunctionExpression expr = dsl.query(
            dsl.namedArgument("invalid_parameter", literal("invalid_value")));
    assertThrows(SemanticCheckException.class, () -> buildQuery(expr),
            "Parameter invalid_parameter is invalid for query function.");
  }

  @Test
  void query_invalid_fields_parameter_exception_message() {
    FunctionExpression expr = dsl.query(
        dsl.namedArgument("fields", literal("field1")),
        dsl.namedArgument("query", literal("search query")));

    var exception = assertThrows(SemanticCheckException.class, () -> buildQuery(expr));
    assertEquals("Parameter fields is invalid for query function.", exception.getMessage());
  }

  @Test
  void should_build_query_query_with_default_parameters() {
    var expected = "{\n"
            + "  \"query_string\" : {\n"
            + "    \"query\" : \"field1:query_value\",\n"
            + "    \"fields\" : [],\n"
            + "    \"type\" : \"best_fields\",\n"
            + "    \"default_operator\" : \"or\",\n"
            + "    \"max_determinized_states\" : 10000,\n"
            + "    \"enable_position_increments\" : true,\n"
            + "    \"fuzziness\" : \"AUTO\",\n"
            + "    \"fuzzy_prefix_length\" : 0,\n"
            + "    \"fuzzy_max_expansions\" : 50,\n"
            + "    \"phrase_slop\" : 0,\n"
            + "    \"escape\" : false,\n"
            + "    \"auto_generate_synonyms_phrase_query\" : true,\n"
            + "    \"fuzzy_transpositions\" : true,\n"
            + "    \"boost\" : 1.0\n"
            + "  }\n"
            + "}";

    assertJsonEquals(expected, buildQuery(dsl.query(
            dsl.namedArgument("query", literal("field1:query_value")))));
  }

  @Test
  void should_build_query_query_with_custom_parameters() {
    var expected = "{\n"
            + "  \"query_string\" : {\n"
            + "    \"query\" : \"field1:query_value\",\n"
            + "    \"fields\" : [],\n"
            + "    \"type\" : \"cross_fields\",\n"
            + "    \"tie_breaker\" : 1.3,\n"
            + "    \"default_operator\" : \"and\",\n"
            + "    \"analyzer\" : \"keyword\",\n"
            + "    \"max_determinized_states\" : 10000,\n"
            + "    \"enable_position_increments\" : true,\n"
            + "    \"fuzziness\" : \"AUTO\",\n"
            + "    \"fuzzy_prefix_length\" : 2,\n"
            + "    \"fuzzy_max_expansions\" : 10,\n"
            + "    \"phrase_slop\" : 0,\n"
            + "    \"analyze_wildcard\" : true,\n"
            + "    \"minimum_should_match\" : \"3\",\n"
            + "    \"lenient\" : false,\n"
            + "    \"escape\" : false,\n"
            + "    \"auto_generate_synonyms_phrase_query\" : false,\n"
            + "    \"fuzzy_transpositions\" : false,\n"
            + "    \"boost\" : 2.0,\n"
            + "  }\n"
            + "}";
    var actual = buildQuery(
            dsl.query(
                    dsl.namedArgument("query", literal("field1:query_value")),
                    dsl.namedArgument("analyze_wildcard", literal("true")),
                    dsl.namedArgument("analyzer", literal("keyword")),
                    dsl.namedArgument("auto_generate_synonyms_phrase_query", literal("false")),
                    dsl.namedArgument("default_operator", literal("AND")),
                    dsl.namedArgument("fuzzy_max_expansions", literal("10")),
                    dsl.namedArgument("fuzzy_prefix_length", literal("2")),
                    dsl.namedArgument("fuzzy_transpositions", literal("false")),
                    dsl.namedArgument("lenient", literal("false")),
                    dsl.namedArgument("minimum_should_match", literal("3")),
                    dsl.namedArgument("tie_breaker", literal("1.3")),
                    dsl.namedArgument("type", literal("cross_fields")),
                    dsl.namedArgument("boost", literal("2.0"))));

    assertJsonEquals(expected, actual);
  }

  @Test
  void query_string_invalid_parameter() {
    FunctionExpression expr = DSL.query_string(
        DSL.namedArgument("fields", DSL.literal(
            new ExprTupleValue(new LinkedHashMap<>(ImmutableMap.of(
                "field1", ExprValueUtils.floatValue(1.F),
                "field2", ExprValueUtils.floatValue(.3F)))))),
        DSL.namedArgument("query", literal("search query")),
        DSL.namedArgument("invalid_parameter", literal("invalid_value")));
    assertThrows(SemanticCheckException.class, () -> buildQuery(expr),
        "Parameter invalid_parameter is invalid for match function.");
  }

  @Test
  void should_build_query_string_query_with_default_parameters_multiple_fields() {
    var expected = "{\n"
        + "  \"query_string\" : {\n"
        + "    \"query\" : \"query_value\",\n"
        + "    \"fields\" : [%s],\n"
        + "    \"type\" : \"best_fields\",\n"
        + "    \"default_operator\" : \"or\",\n"
        + "    \"max_determinized_states\" : 10000,\n"
        + "    \"enable_position_increments\" : true,\n"
        + "    \"fuzziness\" : \"AUTO\",\n"
        + "    \"fuzzy_prefix_length\" : 0,\n"
        + "    \"fuzzy_max_expansions\" : 50,\n"
        + "    \"phrase_slop\" : 0,\n"
        + "    \"escape\" : false,\n"
        + "    \"auto_generate_synonyms_phrase_query\" : true,\n"
        + "    \"fuzzy_transpositions\" : true,\n"
        + "    \"boost\" : 1.0\n"
        + "  }\n"
        + "}";
    var actual = buildQuery(DSL.query_string(
        DSL.namedArgument("fields", DSL.literal(new ExprTupleValue(
            new LinkedHashMap<>(ImmutableMap.of(
                "field1", ExprValueUtils.floatValue(1.F),
                "field2", ExprValueUtils.floatValue(.3F)))))),
        DSL.namedArgument("query", literal("query_value"))));

    var ex1 = String.format(expected, "\"field1^1.0\", \"field2^0.3\"");
    var ex2 = String.format(expected, "\"field2^0.3\", \"field1^1.0\"");
    assertTrue(new JSONObject(ex1).similar(new JSONObject(actual))
            || new JSONObject(ex2).similar(new JSONObject(actual)),
        StringUtils.format("Actual %s doesn't match neither expected %s nor %s", actual, ex1, ex2));
  }

  @Test
  void should_build_query_string_query_with_custom_parameters() {
    var expected = "{\n"
        + "  \"query_string\" : {\n"
        + "    \"query\" : \"query_value\",\n"
        + "    \"fields\" : [%s],\n"
        + "    \"type\" : \"cross_fields\",\n"
        + "    \"tie_breaker\" : 1.3,\n"
        + "    \"default_operator\" : \"and\",\n"
        + "    \"analyzer\" : \"keyword\",\n"
        + "    \"max_determinized_states\" : 10000,\n"
        + "    \"enable_position_increments\" : true,\n"
        + "    \"fuzziness\" : \"AUTO\",\n"
        + "    \"fuzzy_prefix_length\" : 2,\n"
        + "    \"fuzzy_max_expansions\" : 10,\n"
        + "    \"phrase_slop\" : 0,\n"
        + "    \"analyze_wildcard\" : true,\n"
        + "    \"minimum_should_match\" : \"3\",\n"
        + "    \"lenient\" : false,\n"
        + "    \"escape\" : false,\n"
        + "    \"auto_generate_synonyms_phrase_query\" : false,\n"
        + "    \"fuzzy_transpositions\" : false,\n"
        + "    \"boost\" : 2.0,\n"
        + "  }\n"
        + "}";
    var actual = buildQuery(
        DSL.query_string(
            DSL.namedArgument("fields", DSL.literal(
                ExprValueUtils.tupleValue(ImmutableMap.of("field1", 1.F, "field2", .3F)))),
            DSL.namedArgument("query", literal("query_value")),
            DSL.namedArgument("analyze_wildcard", literal("true")),
            DSL.namedArgument("analyzer", literal("keyword")),
            DSL.namedArgument("auto_generate_synonyms_phrase_query", literal("false")),
            DSL.namedArgument("default_operator", literal("AND")),
            DSL.namedArgument("fuzzy_max_expansions", literal("10")),
            DSL.namedArgument("fuzzy_prefix_length", literal("2")),
            DSL.namedArgument("fuzzy_transpositions", literal("false")),
            DSL.namedArgument("lenient", literal("false")),
            DSL.namedArgument("minimum_should_match", literal("3")),
            DSL.namedArgument("tie_breaker", literal("1.3")),
            DSL.namedArgument("type", literal("cross_fields")),
            DSL.namedArgument("boost", literal("2.0"))));

    var ex1 = String.format(expected, "\"field1^1.0\", \"field2^0.3\"");
    var ex2 = String.format(expected, "\"field2^0.3\", \"field1^1.0\"");
    assertTrue(new JSONObject(ex1).similar(new JSONObject(actual))
            || new JSONObject(ex2).similar(new JSONObject(actual)),
        StringUtils.format("Actual %s doesn't match neither expected %s nor %s", actual, ex1, ex2));
  }

  @Test
  void should_build_query_string_query_with_default_parameters_single_field() {
    assertJsonEquals("{\n"
            + "  \"query_string\" : {\n"
            + "    \"query\" : \"query_value\",\n"
            + "    \"fields\" : [\n"
            + "      \"field1^1.0\"\n"
            + "    ],\n"
            + "    \"type\" : best_fields,\n"
            + "    \"default_operator\" : or,\n"
            + "    \"max_determinized_states\" : 10000,\n"
            + "    \"enable_position_increments\" : true,\n"
            + "    \"fuzziness\" : \"AUTO\",\n"
            + "    \"fuzzy_prefix_length\" : 0,\n"
            + "    \"fuzzy_max_expansions\" : 50,\n"
            + "    \"phrase_slop\" : 0,\n"
            + "    \"escape\" : false,\n"
            + "    \"auto_generate_synonyms_phrase_query\" : true,\n"
            + "    \"fuzzy_transpositions\" : true,\n"
            + "    \"boost\" : 1.0,\n"
            + "  }\n"
            + "}",
        buildQuery(DSL.query_string(
            DSL.namedArgument("fields", DSL.literal(new ExprTupleValue(
                new LinkedHashMap<>(ImmutableMap.of(
                    "field1", ExprValueUtils.floatValue(1.F)))))),
            DSL.namedArgument("query", literal("query_value")))));
  }

  @Test
  // Notes for following three tests:
  // 1) OpenSearch (not the plugin) might change order of fields
  // 2) `flags` are printed by OpenSearch as an integer
  // 3) `minimum_should_match` printed as a string
  void should_build_simple_query_string_query_with_default_parameters_single_field() {
    assertJsonEquals("{\n"
            + "  \"simple_query_string\" : {\n"
            + "    \"query\" : \"search query\",\n"
            + "    \"fields\" : [\n"
            + "      \"field1^1.0\"\n"
            + "    ],\n"
            + "    \"default_operator\" : \"or\",\n"
            + "    \"analyze_wildcard\" : false,\n"
            + "    \"auto_generate_synonyms_phrase_query\" : true,\n"
            + "    \"flags\" : -1,\n"
            + "    \"fuzzy_max_expansions\" : 50,\n"
            + "    \"fuzzy_prefix_length\" : 0,\n"
            + "    \"fuzzy_transpositions\" : true,\n"
            + "    \"boost\" : 1.0\n"
            + "  }\n"
            + "}",
        buildQuery(DSL.simple_query_string(
            DSL.namedArgument("fields", DSL.literal(new ExprTupleValue(
                new LinkedHashMap<>(ImmutableMap.of(
                    "field1", ExprValueUtils.floatValue(1.F)))))),
            DSL.namedArgument("query", literal("search query")))));
  }

  @Test
  void should_build_simple_query_string_query_with_default_parameters_multiple_fields() {
    var expected = "{\n"
            + "  \"simple_query_string\" : {\n"
            + "    \"query\" : \"search query\",\n"
            + "    \"fields\" : [%s],\n"
            + "    \"default_operator\" : \"or\",\n"
            + "    \"analyze_wildcard\" : false,\n"
            + "    \"auto_generate_synonyms_phrase_query\" : true,\n"
            + "    \"flags\" : -1,\n"
            + "    \"fuzzy_max_expansions\" : 50,\n"
            + "    \"fuzzy_prefix_length\" : 0,\n"
            + "    \"fuzzy_transpositions\" : true,\n"
            + "    \"boost\" : 1.0\n"
            + "  }\n"
            + "}";
    var actual = buildQuery(DSL.simple_query_string(
        DSL.namedArgument("fields", DSL.literal(new ExprTupleValue(
            new LinkedHashMap<>(ImmutableMap.of(
                "field1", ExprValueUtils.floatValue(1.F),
                "field2", ExprValueUtils.floatValue(.3F)))))),
        DSL.namedArgument("query", literal("search query"))));

    var ex1 = String.format(expected, "\"field1^1.0\", \"field2^0.3\"");
    var ex2 = String.format(expected, "\"field2^0.3\", \"field1^1.0\"");
    assertTrue(new JSONObject(ex1).similar(new JSONObject(actual))
        || new JSONObject(ex2).similar(new JSONObject(actual)),
        StringUtils.format("Actual %s doesn't match neither expected %s nor %s", actual, ex1, ex2));
  }

  @Test
  void should_build_simple_query_string_query_with_custom_parameters() {
    var expected = "{\n"
            + "  \"simple_query_string\" : {\n"
            + "    \"query\" : \"search query\",\n"
            + "    \"fields\" : [%s],\n"
            + "    \"analyze_wildcard\" : true,\n"
            + "    \"analyzer\" : \"keyword\",\n"
            + "    \"auto_generate_synonyms_phrase_query\" : false,\n"
            + "    \"default_operator\" : \"and\",\n"
            + "    \"flags\" : 1,\n"
            + "    \"fuzzy_max_expansions\" : 10,\n"
            + "    \"fuzzy_prefix_length\" : 2,\n"
            + "    \"fuzzy_transpositions\" : false,\n"
            + "    \"lenient\" : false,\n"
            + "    \"minimum_should_match\" : \"3\",\n"
            + "    \"boost\" : 2.0\n"
            + "  }\n"
            + "}";
    var actual = buildQuery(
            DSL.simple_query_string(
                DSL.namedArgument("fields", DSL.literal(
                    ExprValueUtils.tupleValue(ImmutableMap.of("field1", 1.F, "field2", .3F)))),
                DSL.namedArgument("query", literal("search query")),
                DSL.namedArgument("analyze_wildcard", literal("true")),
                DSL.namedArgument("analyzer", literal("keyword")),
                DSL.namedArgument("auto_generate_synonyms_phrase_query", literal("false")),
                DSL.namedArgument("default_operator", literal("AND")),
                DSL.namedArgument("flags", literal("AND")),
                DSL.namedArgument("fuzzy_max_expansions", literal("10")),
                DSL.namedArgument("fuzzy_prefix_length", literal("2")),
                DSL.namedArgument("fuzzy_transpositions", literal("false")),
                DSL.namedArgument("lenient", literal("false")),
                DSL.namedArgument("minimum_should_match", literal("3")),
                DSL.namedArgument("boost", literal("2.0"))));

    var ex1 = String.format(expected, "\"field1^1.0\", \"field2^0.3\"");
    var ex2 = String.format(expected, "\"field2^0.3\", \"field1^1.0\"");
    assertTrue(new JSONObject(ex1).similar(new JSONObject(actual))
        || new JSONObject(ex2).similar(new JSONObject(actual)),
        StringUtils.format("Actual %s doesn't match neither expected %s nor %s", actual, ex1, ex2));
  }

  @Test
  void simple_query_string_invalid_parameter() {
    FunctionExpression expr = DSL.simple_query_string(
        DSL.namedArgument("fields", DSL.literal(
            new ExprTupleValue(new LinkedHashMap<>(ImmutableMap.of(
                "field1", ExprValueUtils.floatValue(1.F),
                "field2", ExprValueUtils.floatValue(.3F)))))),
        DSL.namedArgument("query", literal("search query")),
        DSL.namedArgument("invalid_parameter", literal("invalid_value")));
    assertThrows(SemanticCheckException.class, () -> buildQuery(expr),
        "Parameter invalid_parameter is invalid for match function.");
  }

  @Test
  void match_phrase_invalid_parameter() {
    FunctionExpression expr = DSL.match_phrase(
        DSL.namedArgument("field", literal("message")),
        DSL.namedArgument("query", literal("search query")),
        DSL.namedArgument("invalid_parameter", literal("invalid_value")));
    var msg = assertThrows(SemanticCheckException.class, () -> buildQuery(expr)).getMessage();
    assertTrue(msg.startsWith("Parameter invalid_parameter is invalid for match_phrase function."));
  }

  @Test
  void relevancy_func_invalid_arg_values() {
    final var field = DSL.namedArgument("field", literal("message"));
    final var fields = DSL.namedArgument("fields", DSL.literal(
        new ExprTupleValue(new LinkedHashMap<>(ImmutableMap.of(
            "field1", ExprValueUtils.floatValue(1.F),
            "field2", ExprValueUtils.floatValue(.3F))))));
    final var query = DSL.namedArgument("query", literal("search query"));

    var slopTest = DSL.match_phrase(field, query,
        DSL.namedArgument("slop", literal("1.5")));
    var msg = assertThrows(RuntimeException.class, () -> buildQuery(slopTest)).getMessage();
    assertEquals("Invalid slop value: '1.5'. Accepts only integer values.", msg);

    var ztqTest = DSL.match_phrase(field, query,
        DSL.namedArgument("zero_terms_query", literal("meow")));
    msg = assertThrows(RuntimeException.class, () -> buildQuery(ztqTest)).getMessage();
    assertEquals(
        "Invalid zero_terms_query value: 'meow'. Available values are: NONE, ALL, NULL.", msg);

    var boostTest = DSL.match(field, query,
        DSL.namedArgument("boost", literal("pewpew")));
    msg = assertThrows(RuntimeException.class, () -> buildQuery(boostTest)).getMessage();
    assertEquals(
        "Invalid boost value: 'pewpew'. Accepts only floating point values greater than 0.", msg);

    var boolTest = DSL.query_string(fields, query,
        DSL.namedArgument("escape", literal("42")));
    msg = assertThrows(RuntimeException.class, () -> buildQuery(boolTest)).getMessage();
    assertEquals(
        "Invalid escape value: '42'. Accepts only boolean values: 'true' or 'false'.", msg);

    var typeTest = DSL.multi_match(fields, query,
        DSL.namedArgument("type", literal("42")));
    msg = assertThrows(RuntimeException.class, () -> buildQuery(typeTest)).getMessage();
    assertTrue(msg.startsWith("Invalid type value: '42'. Available values are:"));

    var operatorTest = DSL.simple_query_string(fields, query,
        DSL.namedArgument("default_operator", literal("42")));
    msg = assertThrows(RuntimeException.class, () -> buildQuery(operatorTest)).getMessage();
    assertTrue(msg.startsWith("Invalid default_operator value: '42'. Available values are:"));

    var flagsTest = DSL.simple_query_string(fields, query,
        DSL.namedArgument("flags", literal("42")));
    msg = assertThrows(RuntimeException.class, () -> buildQuery(flagsTest)).getMessage();
    assertTrue(msg.startsWith("Invalid flags value: '42'. Available values are:"));

    var fuzzinessTest = DSL.match_bool_prefix(field, query,
        DSL.namedArgument("fuzziness", literal("AUTO:")));
    msg = assertThrows(RuntimeException.class, () -> buildQuery(fuzzinessTest)).getMessage();
    assertTrue(msg.startsWith("Invalid fuzziness value: 'AUTO:'. Available values are:"));

    var rewriteTest = DSL.match_bool_prefix(field, query,
        DSL.namedArgument("fuzzy_rewrite", literal("42")));
    msg = assertThrows(RuntimeException.class, () -> buildQuery(rewriteTest)).getMessage();
    assertTrue(msg.startsWith("Invalid fuzzy_rewrite value: '42'. Available values are:"));

    var timezoneTest = DSL.query_string(fields, query,
        DSL.namedArgument("time_zone", literal("42")));
    msg = assertThrows(RuntimeException.class, () -> buildQuery(timezoneTest)).getMessage();
    assertTrue(msg.startsWith("Invalid time_zone value: '42'."));
  }

  @Test
  void should_build_match_bool_prefix_query_with_default_parameters() {
    assertJsonEquals(
        "{\n"
            + "  \"match_bool_prefix\" : {\n"
            + "    \"message\" : {\n"
            + "      \"query\" : \"search query\",\n"
            + "      \"operator\" : \"OR\",\n"
            + "      \"prefix_length\" : 0,\n"
            + "      \"max_expansions\" : 50,\n"
            + "      \"fuzzy_transpositions\" : true,\n"
            + "      \"boost\" : 1.0\n"
            + "    }\n"
            + "  }\n"
            + "}",
        buildQuery(
            DSL.match_bool_prefix(
                DSL.namedArgument("field", literal("message")),
                DSL.namedArgument("query", literal("search query")))));
  }

  @Test
  void multi_match_missing_fields() {
    var msg = assertThrows(SemanticCheckException.class, () ->
        DSL.multi_match(
            DSL.namedArgument("query", literal("search query")))).getMessage();
    assertEquals("Expected type STRUCT instead of STRING for parameter #1", msg);
  }

  @Test
  void multi_match_missing_fields_even_with_struct() {
    FunctionExpression expr = DSL.multi_match(
        DSL.namedArgument("something-but-not-fields", DSL.literal(
            new ExprTupleValue(new LinkedHashMap<>(ImmutableMap.of(
                "pewpew", ExprValueUtils.integerValue(42)))))),
        DSL.namedArgument("query", literal("search query")),
        DSL.namedArgument("analyzer", literal("keyword")));
    var msg = assertThrows(SemanticCheckException.class, () -> buildQuery(expr)).getMessage();
    assertEquals("'fields' parameter is missing.", msg);
  }

  @Test
  void multi_match_missing_query_even_with_struct() {
    FunctionExpression expr = dsl.multi_match(
            dsl.namedArgument("fields", DSL.literal(
                    new ExprTupleValue(new LinkedHashMap<>(ImmutableMap.of(
                            "field1", ExprValueUtils.floatValue(1.F),
                            "field2", ExprValueUtils.floatValue(.3F)))))),
            dsl.namedArgument("analyzer", literal("keyword")));
    var msg = assertThrows(SemanticCheckException.class, () -> buildQuery(expr)).getMessage();
    assertEquals("'query' parameter is missing", msg);
  }

  @Test
  void should_build_match_phrase_prefix_query_with_default_parameters() {
    assertJsonEquals(
        "{\n"
            + "  \"match_phrase_prefix\" : {\n"
            + "    \"message\" : {\n"
            + "      \"query\" : \"search query\",\n"
            + "      \"slop\" : 0,\n"
            + "      \"zero_terms_query\" : \"NONE\",\n"
            + "      \"max_expansions\" : 50,\n"
            + "      \"boost\" : 1.0\n"
            + "    }\n"
            + "  }\n"
            + "}",
        buildQuery(
            DSL.match_phrase_prefix(
                DSL.namedArgument("field", literal("message")),
                DSL.namedArgument("query", literal("search query")))));
  }

  @Test
  void should_build_match_phrase_prefix_query_with_non_default_parameters() {
    assertJsonEquals(
        "{\n"
            + "  \"match_phrase_prefix\" : {\n"
            + "    \"message\" : {\n"
            + "      \"query\" : \"search query\",\n"
            + "      \"slop\" : 0,\n"
            + "      \"zero_terms_query\" : \"NONE\",\n"
            + "      \"max_expansions\" : 42,\n"
            + "      \"boost\" : 1.2,\n"
            + "      \"analyzer\": english\n"
            + "    }\n"
            + "  }\n"
            + "}",
        buildQuery(
            DSL.match_phrase_prefix(
                DSL.namedArgument("field", literal("message")),
                DSL.namedArgument("query", literal("search query")),
                DSL.namedArgument("boost", literal("1.2")),
                DSL.namedArgument("max_expansions", literal("42")),
                DSL.namedArgument("analyzer", literal("english")))));
  }

  @Test
  void cast_to_string_in_filter() {
    String json = "{\n"
        + "  \"term\" : {\n"
        + "    \"string_value\" : {\n"
        + "      \"value\" : \"1\",\n"
        + "      \"boost\" : 1.0\n"
        + "    }\n"
        + "  }\n"
        + "}";

    assertJsonEquals(json, buildQuery(
        DSL.equal(ref("string_value", STRING), DSL.castString(literal(1)))));
    assertJsonEquals(json, buildQuery(
        DSL.equal(ref("string_value", STRING), DSL.castString(literal("1")))));
  }

  private Float castToFloat(Object o) {
    if (o instanceof Number) {
      return ((Number)o).floatValue();
    }
    if (o instanceof String) {
      return Float.parseFloat((String) o);
    }
    if (o instanceof Boolean) {
      return ((Boolean)o) ? 1F : 0F;
    }
    // unreachable code
    throw new IllegalArgumentException();
  }

  private Integer castToInteger(Object o) {
    if (o instanceof Number) {
      return ((Number)o).intValue();
    }
    if (o instanceof String) {
      return Integer.parseInt((String) o);
    }
    if (o instanceof Boolean) {
      return ((Boolean)o) ? 1 : 0;
    }
    // unreachable code
    throw new IllegalArgumentException();
  }

  @ParameterizedTest(name = "castByte({0})")
  @MethodSource({"numericCastSource"})
  void cast_to_byte_in_filter(LiteralExpression expr) {
    assertJsonEquals(String.format(
        "{\n"
            + "  \"term\" : {\n"
            + "    \"byte_value\" : {\n"
            + "      \"value\" : %d,\n"
            + "      \"boost\" : 1.0\n"
            + "    }\n"
            + "  }\n"
<<<<<<< HEAD
            + "}",
        buildQuery(DSL.equal(ref("byte_value", BYTE), DSL.castByte(expr))));
=======
            + "}", castToInteger(expr.valueOf().value())),
        buildQuery(dsl.equal(ref("byte_value", BYTE), dsl.castByte(expr))));
>>>>>>> 3c6b37ae
  }

  @ParameterizedTest(name = "castShort({0})")
  @MethodSource({"numericCastSource"})
  void cast_to_short_in_filter(LiteralExpression expr) {
    assertJsonEquals(String.format(
        "{\n"
            + "  \"term\" : {\n"
            + "    \"short_value\" : {\n"
            + "      \"value\" : %d,\n"
            + "      \"boost\" : 1.0\n"
            + "    }\n"
            + "  }\n"
<<<<<<< HEAD
            + "}",
        buildQuery(DSL.equal(ref("short_value", SHORT), DSL.castShort(expr))));
=======
            + "}", castToInteger(expr.valueOf().value())),
        buildQuery(dsl.equal(ref("short_value", SHORT), dsl.castShort(expr))));
>>>>>>> 3c6b37ae
  }

  @ParameterizedTest(name = "castInt({0})")
  @MethodSource({"numericCastSource"})
  void cast_to_int_in_filter(LiteralExpression expr) {
    assertJsonEquals(String.format(
        "{\n"
            + "  \"term\" : {\n"
            + "    \"integer_value\" : {\n"
            + "      \"value\" : %d,\n"
            + "      \"boost\" : 1.0\n"
            + "    }\n"
            + "  }\n"
<<<<<<< HEAD
            + "}",
        buildQuery(DSL.equal(ref("integer_value", INTEGER), DSL.castInt(expr))));
=======
            + "}", castToInteger(expr.valueOf().value())),
        buildQuery(dsl.equal(ref("integer_value", INTEGER), dsl.castInt(expr))));
>>>>>>> 3c6b37ae
  }

  @ParameterizedTest(name = "castLong({0})")
  @MethodSource({"numericCastSource"})
  void cast_to_long_in_filter(LiteralExpression expr) {
    assertJsonEquals(String.format(
        "{\n"
            + "  \"term\" : {\n"
            + "    \"long_value\" : {\n"
            + "      \"value\" : %d,\n"
            + "      \"boost\" : 1.0\n"
            + "    }\n"
            + "  }\n"
<<<<<<< HEAD
            + "}",
        buildQuery(DSL.equal(ref("long_value", LONG), DSL.castLong(expr))));
=======
            + "}", castToInteger(expr.valueOf().value())),
        buildQuery(dsl.equal(ref("long_value", LONG), dsl.castLong(expr))));
>>>>>>> 3c6b37ae
  }

  @ParameterizedTest(name = "castFloat({0})")
  @MethodSource({"numericCastSource"})
  void cast_to_float_in_filter(LiteralExpression expr) {
    assertJsonEquals(String.format(
        "{\n"
            + "  \"term\" : {\n"
            + "    \"float_value\" : {\n"
            + "      \"value\" : %f,\n"
            + "      \"boost\" : 1.0\n"
            + "    }\n"
            + "  }\n"
<<<<<<< HEAD
            + "}",
        buildQuery(DSL.equal(ref("float_value", FLOAT), DSL.castFloat(expr))));
=======
            + "}", castToFloat(expr.valueOf().value())),
        buildQuery(dsl.equal(ref("float_value", FLOAT), dsl.castFloat(expr))));
>>>>>>> 3c6b37ae
  }

  @ParameterizedTest(name = "castDouble({0})")
  @MethodSource({"numericCastSource"})
  void cast_to_double_in_filter(LiteralExpression expr) {
    // double values affected by floating point imprecision, so we can't compare them in json
    // (Double)(Float)3.14 -> 3.14000010490417
    assertEquals(castToFloat(expr.valueOf().value()),
        dsl.castDouble(expr).valueOf().doubleValue(), 0.00001);

    assertJsonEquals(String.format(
        "{\n"
            + "  \"term\" : {\n"
            + "    \"double_value\" : {\n"
            + "      \"value\" : %2.20f,\n"
            + "      \"boost\" : 1.0\n"
            + "    }\n"
            + "  }\n"
<<<<<<< HEAD
            + "}",
        buildQuery(DSL.equal(ref("double_value", DOUBLE), DSL.castDouble(expr))));
=======
            + "}", dsl.castDouble(expr).valueOf().doubleValue()),
        buildQuery(dsl.equal(ref("double_value", DOUBLE), dsl.castDouble(expr))));
>>>>>>> 3c6b37ae
  }

  @ParameterizedTest(name = "castBooleanTrue({0})")
  @MethodSource({"booleanTrueCastSource"})
  void cast_to_boolean_true_in_filter(LiteralExpression expr) {
    String json = "{\n"
        + "  \"term\" : {\n"
        + "    \"boolean_value\" : {\n"
        + "      \"value\" : true,\n"
        + "      \"boost\" : 1.0\n"
        + "    }\n"
        + "  }\n"
        + "}";

    assertJsonEquals(
        json, buildQuery(DSL.equal(ref("boolean_value", BOOLEAN), DSL.castBoolean(expr))));
  }

  @ParameterizedTest(name = "castBooleanFalse({0})")
  @MethodSource({"booleanFalseCastSource"})
  void cast_to_boolean_false_in_filter(LiteralExpression expr) {
    String json = "{\n"
        + "  \"term\" : {\n"
        + "    \"boolean_value\" : {\n"
        + "      \"value\" : false,\n"
        + "      \"boost\" : 1.0\n"
        + "    }\n"
        + "  }\n"
        + "}";

    assertJsonEquals(
        json, buildQuery(DSL.equal(ref("boolean_value", BOOLEAN), DSL.castBoolean(expr))));
  }

  @Test
  void cast_from_boolean() {
    Expression booleanExpr = literal(false);
    String json = "{\n"
        + "  \"term\" : {\n"
        + "    \"my_value\" : {\n"
        + "      \"value\" : 0,\n"
        + "      \"boost\" : 1.0\n"
        + "    }\n"
        + "  }\n"
        + "}";
    assertJsonEquals(json, buildQuery(
        DSL.equal(ref("my_value", BYTE), DSL.castByte(booleanExpr))));
    assertJsonEquals(json, buildQuery(
        DSL.equal(ref("my_value", SHORT), DSL.castShort(booleanExpr))));
    assertJsonEquals(json, buildQuery(
        DSL.equal(ref("my_value", INTEGER), DSL.castInt(booleanExpr))));
    assertJsonEquals(json, buildQuery(
        DSL.equal(ref("my_value", LONG), DSL.castLong(booleanExpr))));

    json = "{\n"
        + "  \"term\" : {\n"
        + "    \"my_value\" : {\n"
        + "      \"value\" : 0.0,\n"
        + "      \"boost\" : 1.0\n"
        + "    }\n"
        + "  }\n"
        + "}";
    assertJsonEquals(json, buildQuery(
        DSL.equal(ref("my_value", FLOAT), DSL.castFloat(booleanExpr))));
    assertJsonEquals(json, buildQuery(
        DSL.equal(ref("my_value", DOUBLE), DSL.castDouble(booleanExpr))));

    json = "{\n"
        + "  \"term\" : {\n"
        + "    \"my_value\" : {\n"
        + "      \"value\" : \"false\",\n"
        + "      \"boost\" : 1.0\n"
        + "    }\n"
        + "  }\n"
        + "}";
    assertJsonEquals(json, buildQuery(
        DSL.equal(ref("my_value", STRING), DSL.castString(booleanExpr))));
  }

  @Test
  void cast_to_date_in_filter() {
    String json = "{\n"
        + "  \"term\" : {\n"
        + "    \"date_value\" : {\n"
        + "      \"value\" : \"2021-11-08\",\n"
        + "      \"boost\" : 1.0\n"
        + "    }\n"
        + "  }\n"
        + "}";

    assertJsonEquals(json, buildQuery(DSL.equal(
        ref("date_value", DATE), DSL.castDate(literal("2021-11-08")))));
    assertJsonEquals(json, buildQuery(DSL.equal(
        ref("date_value", DATE), DSL.castDate(literal(new ExprDateValue("2021-11-08"))))));
    assertJsonEquals(json, buildQuery(DSL.equal(ref(
        "date_value", DATE), DSL.castDate(literal(new ExprDatetimeValue("2021-11-08 17:00:00"))))));
  }

  @Test
  void cast_to_time_in_filter() {
    String json = "{\n"
        + "  \"term\" : {\n"
        + "    \"time_value\" : {\n"
        + "      \"value\" : \"17:00:00\",\n"
        + "      \"boost\" : 1.0\n"
        + "    }\n"
        + "  }\n"
        + "}";

    assertJsonEquals(json, buildQuery(DSL.equal(
        ref("time_value", TIME), DSL.castTime(literal("17:00:00")))));
    assertJsonEquals(json, buildQuery(DSL.equal(
        ref("time_value", TIME), DSL.castTime(literal(new ExprTimeValue("17:00:00"))))));
    assertJsonEquals(json, buildQuery(DSL.equal(ref("time_value", TIME), DSL
        .castTime(literal(new ExprTimestampValue("2021-11-08 17:00:00"))))));
  }

  @Test
  void cast_to_datetime_in_filter() {
    String json = "{\n"
        + "  \"term\" : {\n"
        + "    \"datetime_value\" : {\n"
        + "      \"value\" : \"2021-11-08 17:00:00\",\n"
        + "      \"boost\" : 1.0\n"
        + "    }\n"
        + "  }\n"
        + "}";

    assertJsonEquals(json, buildQuery(DSL.equal(ref("datetime_value", DATETIME), DSL
        .castDatetime(literal("2021-11-08 17:00:00")))));
    assertJsonEquals(json, buildQuery(DSL.equal(ref("datetime_value", DATETIME), DSL
        .castDatetime(literal(new ExprTimestampValue("2021-11-08 17:00:00"))))));
  }

  @Test
  void cast_to_timestamp_in_filter() {
    String json = "{\n"
        + "  \"term\" : {\n"
        + "    \"timestamp_value\" : {\n"
        + "      \"value\" : 1636390800000,\n"
        + "      \"boost\" : 1.0\n"
        + "    }\n"
        + "  }\n"
        + "}";

    assertJsonEquals(json, buildQuery(DSL.equal(ref("timestamp_value", TIMESTAMP), DSL
        .castTimestamp(literal("2021-11-08 17:00:00")))));
    assertJsonEquals(json, buildQuery(DSL.equal(ref("timestamp_value", TIMESTAMP), DSL
        .castTimestamp(literal(new ExprTimestampValue("2021-11-08 17:00:00"))))));
  }

  @Test
  void cast_in_range_query() {
    assertJsonEquals(
        "{\n"
            + "  \"range\" : {\n"
            + "    \"timestamp_value\" : {\n"
            + "      \"from\" : 1636390800000,\n"
            + "      \"to\" : null,"
            + "      \"include_lower\" : false,"
            + "      \"include_upper\" : true,"
            + "      \"boost\" : 1.0\n"
            + "    }\n"
            + "  }\n"
            + "}",
        buildQuery(DSL.greater(ref("timestamp_value", TIMESTAMP), DSL
            .castTimestamp(literal("2021-11-08 17:00:00")))));
  }

  @Test
  void non_literal_in_cast_should_build_script() {
    mockToStringSerializer();
    assertJsonEquals(
        "{\n"
            + "  \"script\" : {\n"
            + "    \"script\" : {\n"
            + "      \"source\" : \"=(string_value, cast_to_string(+(1, 0)))\",\n"
            + "      \"lang\" : \"opensearch_query_expression\"\n"
            + "    },\n"
            + "    \"boost\" : 1.0\n"
            + "  }\n"
            + "}",
        buildQuery(DSL.equal(ref("string_value", STRING), DSL.castString(DSL
            .add(literal(1), literal(0)))))
    );
  }

  @Test
  void non_cast_nested_function_should_build_script() {
    mockToStringSerializer();
    assertJsonEquals(
        "{\n"
            + "  \"script\" : {\n"
            + "    \"script\" : {\n"
            + "      \"source\" : \"=(integer_value, abs(+(1, 0)))\",\n"
            + "      \"lang\" : \"opensearch_query_expression\"\n"
            + "    },\n"
            + "    \"boost\" : 1.0\n"
            + "  }\n"
            + "}",
        buildQuery(DSL.equal(ref("integer_value", INTEGER), DSL.abs(DSL
            .add(literal(1), literal(0)))))
    );
  }

  private static void assertJsonEquals(String expected, String actual) {
    assertTrue(new JSONObject(expected).similar(new JSONObject(actual)),
        StringUtils.format("Expected: %s, actual: %s", expected, actual));
  }

  private String buildQuery(Expression expr) {
    return filterQueryBuilder.build(expr).toString();
  }

  private void mockToStringSerializer() {
    doAnswer(invocation -> {
      Expression expr = invocation.getArgument(0);
      return expr.toString();
    }).when(serializer).serialize(any());
  }

}<|MERGE_RESOLUTION|>--- conflicted
+++ resolved
@@ -409,9 +409,9 @@
 
   @Test
   void match_missing_query() {
-    FunctionExpression expr = dsl.match(
-            dsl.namedArgument("field", literal("field1")),
-            dsl.namedArgument("analyzer", literal("keyword")));
+    FunctionExpression expr = DSL.match(
+            DSL.namedArgument("field", literal("field1")),
+            DSL.namedArgument("analyzer", literal("keyword")));
     var msg = assertThrows(SemanticCheckException.class, () -> buildQuery(expr)).getMessage();
     assertEquals("'query' parameter is missing", msg);
   }
@@ -633,17 +633,17 @@
 
   @Test
   void query_invalid_parameter() {
-    FunctionExpression expr = dsl.query(
-            dsl.namedArgument("invalid_parameter", literal("invalid_value")));
+    FunctionExpression expr = DSL.query(
+            DSL.namedArgument("invalid_parameter", literal("invalid_value")));
     assertThrows(SemanticCheckException.class, () -> buildQuery(expr),
             "Parameter invalid_parameter is invalid for query function.");
   }
 
   @Test
   void query_invalid_fields_parameter_exception_message() {
-    FunctionExpression expr = dsl.query(
-        dsl.namedArgument("fields", literal("field1")),
-        dsl.namedArgument("query", literal("search query")));
+    FunctionExpression expr = DSL.query(
+        DSL.namedArgument("fields", literal("field1")),
+        DSL.namedArgument("query", literal("search query")));
 
     var exception = assertThrows(SemanticCheckException.class, () -> buildQuery(expr));
     assertEquals("Parameter fields is invalid for query function.", exception.getMessage());
@@ -670,8 +670,8 @@
             + "  }\n"
             + "}";
 
-    assertJsonEquals(expected, buildQuery(dsl.query(
-            dsl.namedArgument("query", literal("field1:query_value")))));
+    assertJsonEquals(expected, buildQuery(DSL.query(
+            DSL.namedArgument("query", literal("field1:query_value")))));
   }
 
   @Test
@@ -700,20 +700,20 @@
             + "  }\n"
             + "}";
     var actual = buildQuery(
-            dsl.query(
-                    dsl.namedArgument("query", literal("field1:query_value")),
-                    dsl.namedArgument("analyze_wildcard", literal("true")),
-                    dsl.namedArgument("analyzer", literal("keyword")),
-                    dsl.namedArgument("auto_generate_synonyms_phrase_query", literal("false")),
-                    dsl.namedArgument("default_operator", literal("AND")),
-                    dsl.namedArgument("fuzzy_max_expansions", literal("10")),
-                    dsl.namedArgument("fuzzy_prefix_length", literal("2")),
-                    dsl.namedArgument("fuzzy_transpositions", literal("false")),
-                    dsl.namedArgument("lenient", literal("false")),
-                    dsl.namedArgument("minimum_should_match", literal("3")),
-                    dsl.namedArgument("tie_breaker", literal("1.3")),
-                    dsl.namedArgument("type", literal("cross_fields")),
-                    dsl.namedArgument("boost", literal("2.0"))));
+            DSL.query(
+                    DSL.namedArgument("query", literal("field1:query_value")),
+                    DSL.namedArgument("analyze_wildcard", literal("true")),
+                    DSL.namedArgument("analyzer", literal("keyword")),
+                    DSL.namedArgument("auto_generate_synonyms_phrase_query", literal("false")),
+                    DSL.namedArgument("default_operator", literal("AND")),
+                    DSL.namedArgument("fuzzy_max_expansions", literal("10")),
+                    DSL.namedArgument("fuzzy_prefix_length", literal("2")),
+                    DSL.namedArgument("fuzzy_transpositions", literal("false")),
+                    DSL.namedArgument("lenient", literal("false")),
+                    DSL.namedArgument("minimum_should_match", literal("3")),
+                    DSL.namedArgument("tie_breaker", literal("1.3")),
+                    DSL.namedArgument("type", literal("cross_fields")),
+                    DSL.namedArgument("boost", literal("2.0"))));
 
     assertJsonEquals(expected, actual);
   }
@@ -1075,12 +1075,12 @@
 
   @Test
   void multi_match_missing_query_even_with_struct() {
-    FunctionExpression expr = dsl.multi_match(
-            dsl.namedArgument("fields", DSL.literal(
+    FunctionExpression expr = DSL.multi_match(
+            DSL.namedArgument("fields", DSL.literal(
                     new ExprTupleValue(new LinkedHashMap<>(ImmutableMap.of(
                             "field1", ExprValueUtils.floatValue(1.F),
                             "field2", ExprValueUtils.floatValue(.3F)))))),
-            dsl.namedArgument("analyzer", literal("keyword")));
+            DSL.namedArgument("analyzer", literal("keyword")));
     var msg = assertThrows(SemanticCheckException.class, () -> buildQuery(expr)).getMessage();
     assertEquals("'query' parameter is missing", msg);
   }
@@ -1185,13 +1185,8 @@
             + "      \"boost\" : 1.0\n"
             + "    }\n"
             + "  }\n"
-<<<<<<< HEAD
-            + "}",
+            + "}", castToInteger(expr.valueOf().value())),
         buildQuery(DSL.equal(ref("byte_value", BYTE), DSL.castByte(expr))));
-=======
-            + "}", castToInteger(expr.valueOf().value())),
-        buildQuery(dsl.equal(ref("byte_value", BYTE), dsl.castByte(expr))));
->>>>>>> 3c6b37ae
   }
 
   @ParameterizedTest(name = "castShort({0})")
@@ -1205,13 +1200,8 @@
             + "      \"boost\" : 1.0\n"
             + "    }\n"
             + "  }\n"
-<<<<<<< HEAD
-            + "}",
+            + "}", castToInteger(expr.valueOf().value())),
         buildQuery(DSL.equal(ref("short_value", SHORT), DSL.castShort(expr))));
-=======
-            + "}", castToInteger(expr.valueOf().value())),
-        buildQuery(dsl.equal(ref("short_value", SHORT), dsl.castShort(expr))));
->>>>>>> 3c6b37ae
   }
 
   @ParameterizedTest(name = "castInt({0})")
@@ -1225,13 +1215,8 @@
             + "      \"boost\" : 1.0\n"
             + "    }\n"
             + "  }\n"
-<<<<<<< HEAD
-            + "}",
+            + "}", castToInteger(expr.valueOf().value())),
         buildQuery(DSL.equal(ref("integer_value", INTEGER), DSL.castInt(expr))));
-=======
-            + "}", castToInteger(expr.valueOf().value())),
-        buildQuery(dsl.equal(ref("integer_value", INTEGER), dsl.castInt(expr))));
->>>>>>> 3c6b37ae
   }
 
   @ParameterizedTest(name = "castLong({0})")
@@ -1245,13 +1230,8 @@
             + "      \"boost\" : 1.0\n"
             + "    }\n"
             + "  }\n"
-<<<<<<< HEAD
-            + "}",
+            + "}", castToInteger(expr.valueOf().value())),
         buildQuery(DSL.equal(ref("long_value", LONG), DSL.castLong(expr))));
-=======
-            + "}", castToInteger(expr.valueOf().value())),
-        buildQuery(dsl.equal(ref("long_value", LONG), dsl.castLong(expr))));
->>>>>>> 3c6b37ae
   }
 
   @ParameterizedTest(name = "castFloat({0})")
@@ -1265,13 +1245,8 @@
             + "      \"boost\" : 1.0\n"
             + "    }\n"
             + "  }\n"
-<<<<<<< HEAD
-            + "}",
+            + "}", castToFloat(expr.valueOf().value())),
         buildQuery(DSL.equal(ref("float_value", FLOAT), DSL.castFloat(expr))));
-=======
-            + "}", castToFloat(expr.valueOf().value())),
-        buildQuery(dsl.equal(ref("float_value", FLOAT), dsl.castFloat(expr))));
->>>>>>> 3c6b37ae
   }
 
   @ParameterizedTest(name = "castDouble({0})")
@@ -1280,7 +1255,7 @@
     // double values affected by floating point imprecision, so we can't compare them in json
     // (Double)(Float)3.14 -> 3.14000010490417
     assertEquals(castToFloat(expr.valueOf().value()),
-        dsl.castDouble(expr).valueOf().doubleValue(), 0.00001);
+        DSL.castDouble(expr).valueOf().doubleValue(), 0.00001);
 
     assertJsonEquals(String.format(
         "{\n"
@@ -1290,13 +1265,8 @@
             + "      \"boost\" : 1.0\n"
             + "    }\n"
             + "  }\n"
-<<<<<<< HEAD
-            + "}",
+            + "}", DSL.castDouble(expr).valueOf().doubleValue()),
         buildQuery(DSL.equal(ref("double_value", DOUBLE), DSL.castDouble(expr))));
-=======
-            + "}", dsl.castDouble(expr).valueOf().doubleValue()),
-        buildQuery(dsl.equal(ref("double_value", DOUBLE), dsl.castDouble(expr))));
->>>>>>> 3c6b37ae
   }
 
   @ParameterizedTest(name = "castBooleanTrue({0})")
