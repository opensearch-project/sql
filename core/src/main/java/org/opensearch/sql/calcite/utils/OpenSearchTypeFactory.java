--- conflicted
+++ resolved
@@ -144,12 +144,8 @@
         return FLOAT;
       case DOUBLE:
         return DOUBLE;
-<<<<<<< HEAD
-      case VARCHAR, CHAR:
-=======
       case CHAR:
       case VARCHAR:
->>>>>>> c82a2ed0
         return STRING;
       case BOOLEAN:
         return BOOLEAN;
