/*
 * Copyright OpenSearch Contributors
 * SPDX-License-Identifier: Apache-2.0
 */


package org.opensearch.sql.expression.operator.convert;

import static org.junit.jupiter.api.Assertions.assertEquals;
import static org.junit.jupiter.api.Assertions.assertThrows;
import static org.opensearch.sql.data.type.ExprCoreType.BOOLEAN;
import static org.opensearch.sql.data.type.ExprCoreType.BYTE;
import static org.opensearch.sql.data.type.ExprCoreType.DATE;
import static org.opensearch.sql.data.type.ExprCoreType.DATETIME;
import static org.opensearch.sql.data.type.ExprCoreType.DOUBLE;
import static org.opensearch.sql.data.type.ExprCoreType.FLOAT;
import static org.opensearch.sql.data.type.ExprCoreType.INTEGER;
import static org.opensearch.sql.data.type.ExprCoreType.LONG;
import static org.opensearch.sql.data.type.ExprCoreType.SHORT;
import static org.opensearch.sql.data.type.ExprCoreType.STRING;
import static org.opensearch.sql.data.type.ExprCoreType.TIME;
import static org.opensearch.sql.data.type.ExprCoreType.TIMESTAMP;

import java.util.stream.Stream;
import org.junit.jupiter.api.Test;
import org.junit.jupiter.params.ParameterizedTest;
import org.junit.jupiter.params.provider.MethodSource;
import org.opensearch.sql.data.model.ExprBooleanValue;
import org.opensearch.sql.data.model.ExprByteValue;
import org.opensearch.sql.data.model.ExprDateValue;
import org.opensearch.sql.data.model.ExprDatetimeValue;
import org.opensearch.sql.data.model.ExprDoubleValue;
import org.opensearch.sql.data.model.ExprFloatValue;
import org.opensearch.sql.data.model.ExprIntegerValue;
import org.opensearch.sql.data.model.ExprLongValue;
import org.opensearch.sql.data.model.ExprShortValue;
import org.opensearch.sql.data.model.ExprStringValue;
import org.opensearch.sql.data.model.ExprTimeValue;
import org.opensearch.sql.data.model.ExprTimestampValue;
import org.opensearch.sql.data.model.ExprValue;
import org.opensearch.sql.expression.DSL;
import org.opensearch.sql.expression.FunctionExpression;

class TypeCastOperatorTest {

  private static Stream<ExprValue> numberData() {
    return Stream.of(new ExprByteValue(3), new ExprShortValue(3),
        new ExprIntegerValue(3), new ExprLongValue(3L), new ExprFloatValue(3.14f),
        new ExprDoubleValue(3.1415D));
  }

  private static Stream<ExprValue> stringData() {
    return Stream.of(new ExprStringValue("strV"));
  }

  private static Stream<ExprValue> boolData() {
    return Stream.of(ExprBooleanValue.of(true));
  }

  private static Stream<ExprValue> date() {
    return Stream.of(new ExprDateValue("2020-12-24"));
  }

  private static Stream<ExprValue> time() {
    return Stream.of(new ExprTimeValue("01:01:01"));
  }

  private static Stream<ExprValue> timestamp() {
    return Stream.of(new ExprTimestampValue("2020-12-24 01:01:01"));
  }

  private static Stream<ExprValue> datetime() {
    return Stream.of(new ExprDatetimeValue("2020-12-24 01:01:01"));
  }

  @ParameterizedTest(name = "castString({0})")
  @MethodSource({"numberData", "stringData", "boolData", "date", "time", "timestamp", "datetime"})
  void castToString(ExprValue value) {
    FunctionExpression expression = DSL.castString(DSL.literal(value));
    assertEquals(STRING, expression.type());
    assertEquals(new ExprStringValue(value.value().toString()), expression.valueOf());
  }

  @ParameterizedTest(name = "castToByte({0})")
  @MethodSource({"numberData"})
  void castToByte(ExprValue value) {
    FunctionExpression expression = DSL.castByte(DSL.literal(value));
    assertEquals(BYTE, expression.type());
    assertEquals(new ExprByteValue(value.byteValue()), expression.valueOf());
  }

  @ParameterizedTest(name = "castToShort({0})")
  @MethodSource({"numberData"})
  void castToShort(ExprValue value) {
    FunctionExpression expression = DSL.castShort(DSL.literal(value));
    assertEquals(SHORT, expression.type());
    assertEquals(new ExprShortValue(value.shortValue()), expression.valueOf());
  }

  @ParameterizedTest(name = "castToInt({0})")
  @MethodSource({"numberData"})
  void castToInt(ExprValue value) {
    FunctionExpression expression = DSL.castInt(DSL.literal(value));
    assertEquals(INTEGER, expression.type());
    assertEquals(new ExprIntegerValue(value.integerValue()), expression.valueOf());
  }

  @Test
  void castStringToByte() {
    FunctionExpression expression = DSL.castByte(DSL.literal("100"));
    assertEquals(BYTE, expression.type());
    assertEquals(new ExprByteValue(100), expression.valueOf());
  }

  @Test
  void castStringToShort() {
    FunctionExpression expression = DSL.castShort(DSL.literal("100"));
    assertEquals(SHORT, expression.type());
    assertEquals(new ExprShortValue(100), expression.valueOf());
  }

  @Test
  void castStringToInt() {
    FunctionExpression expression = DSL.castInt(DSL.literal("100"));
    assertEquals(INTEGER, expression.type());
    assertEquals(new ExprIntegerValue(100), expression.valueOf());
  }

  @Test
  void castStringToIntException() {
<<<<<<< HEAD
    FunctionExpression expression = DSL.castInt(DSL.literal("invalid"));
    assertThrows(RuntimeException.class, () -> expression.valueOf(null));
=======
    FunctionExpression expression = dsl.castInt(DSL.literal("invalid"));
    assertThrows(RuntimeException.class, () -> expression.valueOf());
>>>>>>> 3c6b37ae
  }

  @Test
  void castBooleanToByte() {
    FunctionExpression expression = DSL.castByte(DSL.literal(true));
    assertEquals(BYTE, expression.type());
    assertEquals(new ExprByteValue(1), expression.valueOf());

    expression = DSL.castByte(DSL.literal(false));
    assertEquals(BYTE, expression.type());
    assertEquals(new ExprByteValue(0), expression.valueOf());
  }

  @Test
  void castBooleanToShort() {
    FunctionExpression expression = DSL.castShort(DSL.literal(true));
    assertEquals(SHORT, expression.type());
    assertEquals(new ExprShortValue(1), expression.valueOf());

    expression = DSL.castShort(DSL.literal(false));
    assertEquals(SHORT, expression.type());
    assertEquals(new ExprShortValue(0), expression.valueOf());
  }

  @Test
  void castBooleanToInt() {
    FunctionExpression expression = DSL.castInt(DSL.literal(true));
    assertEquals(INTEGER, expression.type());
    assertEquals(new ExprIntegerValue(1), expression.valueOf());

    expression = DSL.castInt(DSL.literal(false));
    assertEquals(INTEGER, expression.type());
    assertEquals(new ExprIntegerValue(0), expression.valueOf());
  }

  @ParameterizedTest(name = "castToLong({0})")
  @MethodSource({"numberData"})
  void castToLong(ExprValue value) {
    FunctionExpression expression = DSL.castLong(DSL.literal(value));
    assertEquals(LONG, expression.type());
    assertEquals(new ExprLongValue(value.longValue()), expression.valueOf());
  }

  @Test
  void castStringToLong() {
    FunctionExpression expression = DSL.castLong(DSL.literal("100"));
    assertEquals(LONG, expression.type());
    assertEquals(new ExprLongValue(100), expression.valueOf());
  }

  @Test
  void castStringToLongException() {
<<<<<<< HEAD
    FunctionExpression expression = DSL.castLong(DSL.literal("invalid"));
    assertThrows(RuntimeException.class, () -> expression.valueOf(null));
=======
    FunctionExpression expression = dsl.castLong(DSL.literal("invalid"));
    assertThrows(RuntimeException.class, () -> expression.valueOf());
>>>>>>> 3c6b37ae
  }

  @Test
  void castBooleanToLong() {
    FunctionExpression expression = DSL.castLong(DSL.literal(true));
    assertEquals(LONG, expression.type());
    assertEquals(new ExprLongValue(1), expression.valueOf());

    expression = DSL.castLong(DSL.literal(false));
    assertEquals(LONG, expression.type());
    assertEquals(new ExprLongValue(0), expression.valueOf());
  }

  @ParameterizedTest(name = "castToFloat({0})")
  @MethodSource({"numberData"})
  void castToFloat(ExprValue value) {
    FunctionExpression expression = DSL.castFloat(DSL.literal(value));
    assertEquals(FLOAT, expression.type());
    assertEquals(new ExprFloatValue(value.floatValue()), expression.valueOf());
  }

  @Test
  void castStringToFloat() {
    FunctionExpression expression = DSL.castFloat(DSL.literal("100.0"));
    assertEquals(FLOAT, expression.type());
    assertEquals(new ExprFloatValue(100.0), expression.valueOf());
  }

  @Test
  void castStringToFloatException() {
<<<<<<< HEAD
    FunctionExpression expression = DSL.castFloat(DSL.literal("invalid"));
    assertThrows(RuntimeException.class, () -> expression.valueOf(null));
=======
    FunctionExpression expression = dsl.castFloat(DSL.literal("invalid"));
    assertThrows(RuntimeException.class, () -> expression.valueOf());
>>>>>>> 3c6b37ae
  }

  @Test
  void castBooleanToFloat() {
    FunctionExpression expression = DSL.castFloat(DSL.literal(true));
    assertEquals(FLOAT, expression.type());
    assertEquals(new ExprFloatValue(1), expression.valueOf());

    expression = DSL.castFloat(DSL.literal(false));
    assertEquals(FLOAT, expression.type());
    assertEquals(new ExprFloatValue(0), expression.valueOf());
  }

  @ParameterizedTest(name = "castToDouble({0})")
  @MethodSource({"numberData"})
  void castToDouble(ExprValue value) {
    FunctionExpression expression = DSL.castDouble(DSL.literal(value));
    assertEquals(DOUBLE, expression.type());
    assertEquals(new ExprDoubleValue(value.doubleValue()), expression.valueOf());
  }

  @Test
  void castStringToDouble() {
    FunctionExpression expression = DSL.castDouble(DSL.literal("100.0"));
    assertEquals(DOUBLE, expression.type());
    assertEquals(new ExprDoubleValue(100), expression.valueOf());
  }

  @Test
  void castStringToDoubleException() {
<<<<<<< HEAD
    FunctionExpression expression = DSL.castDouble(DSL.literal("invalid"));
    assertThrows(RuntimeException.class, () -> expression.valueOf(null));
=======
    FunctionExpression expression = dsl.castDouble(DSL.literal("invalid"));
    assertThrows(RuntimeException.class, () -> expression.valueOf());
>>>>>>> 3c6b37ae
  }

  @Test
  void castBooleanToDouble() {
    FunctionExpression expression = DSL.castDouble(DSL.literal(true));
    assertEquals(DOUBLE, expression.type());
    assertEquals(new ExprDoubleValue(1), expression.valueOf());

    expression = DSL.castDouble(DSL.literal(false));
    assertEquals(DOUBLE, expression.type());
    assertEquals(new ExprDoubleValue(0), expression.valueOf());
  }

  @ParameterizedTest(name = "castToBoolean({0})")
  @MethodSource({"numberData"})
  void castToBoolean(ExprValue value) {
    FunctionExpression expression = DSL.castBoolean(DSL.literal(value));
    assertEquals(BOOLEAN, expression.type());
    assertEquals(ExprBooleanValue.of(true), expression.valueOf());
  }

  @Test
  void castZeroToBoolean() {
    FunctionExpression expression = DSL.castBoolean(DSL.literal(0));
    assertEquals(BOOLEAN, expression.type());
    assertEquals(ExprBooleanValue.of(false), expression.valueOf());
  }

  @Test
  void castStringToBoolean() {
    FunctionExpression expression = DSL.castBoolean(DSL.literal("True"));
    assertEquals(BOOLEAN, expression.type());
    assertEquals(ExprBooleanValue.of(true), expression.valueOf());
  }

  @Test
  void castBooleanToBoolean() {
    FunctionExpression expression = DSL.castBoolean(DSL.literal(true));
    assertEquals(BOOLEAN, expression.type());
    assertEquals(ExprBooleanValue.of(true), expression.valueOf());
  }

  @Test
  void castToDate() {
    FunctionExpression expression = DSL.castDate(DSL.literal("2012-08-07"));
    assertEquals(DATE, expression.type());
    assertEquals(new ExprDateValue("2012-08-07"), expression.valueOf());

    expression = DSL.castDate(DSL.literal(new ExprDatetimeValue("2012-08-07 01:01:01")));
    assertEquals(DATE, expression.type());
    assertEquals(new ExprDateValue("2012-08-07"), expression.valueOf());

    expression = DSL.castDate(DSL.literal(new ExprTimestampValue("2012-08-07 01:01:01")));
    assertEquals(DATE, expression.type());
    assertEquals(new ExprDateValue("2012-08-07"), expression.valueOf());

    expression = DSL.castDate(DSL.literal(new ExprDateValue("2012-08-07")));
    assertEquals(DATE, expression.type());
    assertEquals(new ExprDateValue("2012-08-07"), expression.valueOf());
  }

  @Test
  void castToTime() {
    FunctionExpression expression = DSL.castTime(DSL.literal("01:01:01"));
    assertEquals(TIME, expression.type());
    assertEquals(new ExprTimeValue("01:01:01"), expression.valueOf());

    expression = DSL.castTime(DSL.literal(new ExprDatetimeValue("2012-08-07 01:01:01")));
    assertEquals(TIME, expression.type());
    assertEquals(new ExprTimeValue("01:01:01"), expression.valueOf());

    expression = DSL.castTime(DSL.literal(new ExprTimestampValue("2012-08-07 01:01:01")));
    assertEquals(TIME, expression.type());
    assertEquals(new ExprTimeValue("01:01:01"), expression.valueOf());

    expression = DSL.castTime(DSL.literal(new ExprTimeValue("01:01:01")));
    assertEquals(TIME, expression.type());
    assertEquals(new ExprTimeValue("01:01:01"), expression.valueOf());
  }

  @Test
  void castToTimestamp() {
    FunctionExpression expression = DSL.castTimestamp(DSL.literal("2012-08-07 01:01:01"));
    assertEquals(TIMESTAMP, expression.type());
    assertEquals(new ExprTimestampValue("2012-08-07 01:01:01"), expression.valueOf());

    expression = DSL.castTimestamp(DSL.literal(new ExprDatetimeValue("2012-08-07 01:01:01")));
    assertEquals(TIMESTAMP, expression.type());
    assertEquals(new ExprTimestampValue("2012-08-07 01:01:01"), expression.valueOf());

    expression = DSL.castTimestamp(DSL.literal(new ExprTimestampValue("2012-08-07 01:01:01")));
    assertEquals(TIMESTAMP, expression.type());
    assertEquals(new ExprTimestampValue("2012-08-07 01:01:01"), expression.valueOf());
  }

  @Test
  void castToDatetime() {
    FunctionExpression expression = DSL.castDatetime(DSL.literal("2012-08-07 01:01:01"));
    assertEquals(DATETIME, expression.type());
    assertEquals(new ExprDatetimeValue("2012-08-07 01:01:01"), expression.valueOf());

    expression = DSL.castDatetime(DSL.literal(new ExprTimestampValue("2012-08-07 01:01:01")));
    assertEquals(DATETIME, expression.type());
    assertEquals(new ExprDatetimeValue("2012-08-07 01:01:01"), expression.valueOf());

    expression = DSL.castDatetime(DSL.literal(new ExprDateValue("2012-08-07")));
    assertEquals(DATETIME, expression.type());
    assertEquals(new ExprDatetimeValue("2012-08-07 00:00:00"), expression.valueOf());
  }

}<|MERGE_RESOLUTION|>--- conflicted
+++ resolved
@@ -128,13 +128,8 @@
 
   @Test
   void castStringToIntException() {
-<<<<<<< HEAD
     FunctionExpression expression = DSL.castInt(DSL.literal("invalid"));
-    assertThrows(RuntimeException.class, () -> expression.valueOf(null));
-=======
-    FunctionExpression expression = dsl.castInt(DSL.literal("invalid"));
     assertThrows(RuntimeException.class, () -> expression.valueOf());
->>>>>>> 3c6b37ae
   }
 
   @Test
@@ -187,13 +182,8 @@
 
   @Test
   void castStringToLongException() {
-<<<<<<< HEAD
     FunctionExpression expression = DSL.castLong(DSL.literal("invalid"));
-    assertThrows(RuntimeException.class, () -> expression.valueOf(null));
-=======
-    FunctionExpression expression = dsl.castLong(DSL.literal("invalid"));
     assertThrows(RuntimeException.class, () -> expression.valueOf());
->>>>>>> 3c6b37ae
   }
 
   @Test
@@ -224,13 +214,8 @@
 
   @Test
   void castStringToFloatException() {
-<<<<<<< HEAD
     FunctionExpression expression = DSL.castFloat(DSL.literal("invalid"));
-    assertThrows(RuntimeException.class, () -> expression.valueOf(null));
-=======
-    FunctionExpression expression = dsl.castFloat(DSL.literal("invalid"));
     assertThrows(RuntimeException.class, () -> expression.valueOf());
->>>>>>> 3c6b37ae
   }
 
   @Test
@@ -261,13 +246,8 @@
 
   @Test
   void castStringToDoubleException() {
-<<<<<<< HEAD
     FunctionExpression expression = DSL.castDouble(DSL.literal("invalid"));
-    assertThrows(RuntimeException.class, () -> expression.valueOf(null));
-=======
-    FunctionExpression expression = dsl.castDouble(DSL.literal("invalid"));
     assertThrows(RuntimeException.class, () -> expression.valueOf());
->>>>>>> 3c6b37ae
   }
 
   @Test
