/*
 * Copyright OpenSearch Contributors
 * SPDX-License-Identifier: Apache-2.0
 */

package org.opensearch.sql.calcite.remote;

import static org.opensearch.sql.util.MatcherUtils.assertJsonEqualsIgnoreId;

import java.io.IOException;
import org.junit.Assume;
import org.junit.Ignore;
import org.junit.Test;
import org.opensearch.sql.ppl.ExplainIT;

public class CalciteExplainIT extends ExplainIT {
  @Override
  public void init() throws Exception {
    super.init();
    enableCalcite();
  }

  @Override
  @Ignore("test only in v2")
  public void testExplainModeUnsupportedInV2() throws IOException {}

  // Only for Calcite
  @Test
  public void supportSearchSargPushDown_singleRange() throws IOException {
    String query =
        "source=opensearch-sql_test_index_account | where age >= 1.0 and age < 10 | fields age";
    var result = explainQueryToString(query);
    String expected = loadExpectedPlan("explain_sarg_filter_push_single_range.json");
    assertJsonEqualsIgnoreId(expected, result);
  }

  // Only for Calcite
  @Test
  public void supportSearchSargPushDown_multiRange() throws IOException {
    String query =
        "source=opensearch-sql_test_index_account | where (age > 20 and age < 28) or (age > 25 and"
            + " age < 30) or (age >= 1 and age <= 10) or age = 0  | fields age";
    var result = explainQueryToString(query);
    String expected = loadExpectedPlan("explain_sarg_filter_push_multi_range.json");
    assertJsonEqualsIgnoreId(expected, result);
  }

  // Only for Calcite
  @Test
  public void supportSearchSargPushDown_timeRange() throws IOException {
    String query =
        "source=opensearch-sql_test_index_bank"
            + "| where birthdate >= '2016-12-08 00:00:00.000000000' "
            + "and birthdate < '2018-11-09 00:00:00.000000000'";
    var result = explainQueryToString(query);
    String expected = loadExpectedPlan("explain_sarg_filter_push_time_range.json");
    assertJsonEqualsIgnoreId(expected, result);
  }

  // Only for Calcite
  @Test
  public void supportPushDownSortMergeJoin() throws IOException {
    String query =
        "source=opensearch-sql_test_index_bank| join left=l right=r on"
            + " l.account_number=r.account_number opensearch-sql_test_index_bank";
    var result = explainQueryToString(query);
    String expected = loadExpectedPlan("explain_merge_join_sort_push.json");
    assertJsonEqualsIgnoreId(expected, result);
  }

  // Only for Calcite
  @Ignore("We've supported script push down on text field")
  @Test
  public void supportPartialPushDown() throws IOException {
    Assume.assumeTrue("This test is only for push down enabled", isPushdownEnabled());
    // field `address` is text type without keyword subfield, so we cannot push it down.
    String query =
        "source=opensearch-sql_test_index_account | where (state = 'Seattle' or age < 10) and (age"
            + " >= 1 and address = '880 Holmes Lane') | fields age, address";
    var result = explainQueryToString(query);
    String expected = loadFromFile("expectedOutput/calcite/explain_partial_filter_push.json");
    assertJsonEqualsIgnoreId(expected, result);
  }

  // Only for Calcite
  @Ignore("We've supported script push down on text field")
  @Test
  public void supportPartialPushDown_NoPushIfAllFailed() throws IOException {
    Assume.assumeTrue("This test is only for push down enabled", isPushdownEnabled());
    // field `address` is text type without keyword subfield, so we cannot push it down.
    String query =
        "source=opensearch-sql_test_index_account | where (address = '671 Bristol Street' or age <"
            + " 10) and (age >= 10 or address = '880 Holmes Lane') | fields age, address";
    var result = explainQueryToString(query);
    String expected = loadFromFile("expectedOutput/calcite/explain_partial_filter_push2.json");
    assertJsonEqualsIgnoreId(expected, result);
  }

<<<<<<< HEAD
  // Only for Calcite
  @Test
  public void testExplainIsEmpty() throws IOException {
    // cannot pushdown
    String expected = loadExpectedPlan("explain_isempty.json");
    assertJsonEqualsIgnoreId(
        expected,
        explainQueryToString(
            "source=opensearch-sql_test_index_account | where isempty(firstname)"));
  }

  // Only for Calcite
  @Test
  public void testExplainIsBlank() throws IOException {
    // cannot pushdown
    String expected = loadExpectedPlan("explain_isblank.json");
    assertJsonEqualsIgnoreId(
        expected,
        explainQueryToString(
            "source=opensearch-sql_test_index_account | where isblank(firstname)"));
  }

  // Only for Calcite
  @Test
  public void testExplainIsEmptyOrOthers() throws IOException {
    // cannot pushdown
    String expected = loadExpectedPlan("explain_isempty_or_others.json");
    assertJsonEqualsIgnoreId(
        expected,
        explainQueryToString(
            "source=opensearch-sql_test_index_account | where gender = 'M' or isempty(firstname) or"
                + " isnull(firstname)"));
  }

  // Only for Calcite
  @Test
  public void testExplainIsNullOrOthers() throws IOException {
    // pushdown should work
    String expected = loadExpectedPlan("explain_isnull_or_others.json");
    assertJsonEqualsIgnoreId(
        expected,
        explainQueryToString(
            "source=opensearch-sql_test_index_account | where isnull(firstname) or gender = 'M'"));
  }

=======
  @Ignore("We've supported script push down on text field")
>>>>>>> acc055e0
  @Test
  public void supportPartialPushDownScript() throws IOException {
    Assume.assumeTrue("This test is only for push down enabled", isPushdownEnabled());
    // field `address` is text type without keyword subfield, so we cannot push it down.
    // But the second condition can be translated to script, so the second one is pushed down.
    String query =
        "source=opensearch-sql_test_index_account | where address = '671 Bristol Street' and age -"
            + " 2 = 30 | fields firstname, age, address";
    var result = explainQueryToString(query);
    String expected =
        loadFromFile("expectedOutput/calcite/explain_partial_filter_script_push.json");
    assertJsonEqualsIgnoreId(expected, result);
  }

  @Test
  public void testSkipScriptEncodingOnExtendedFormat() throws IOException {
    Assume.assumeTrue("This test is only for push down enabled", isPushdownEnabled());
    String query =
        "source=opensearch-sql_test_index_account | where address = '671 Bristol Street' and age -"
            + " 2 = 30 | fields firstname, age, address";
    var result = explainQueryToString(query, true);
    String expected = loadFromFile("expectedOutput/calcite/explain_skip_script_encoding.json");
    assertJsonEqualsIgnoreId(expected, result);
  }

  // Only for Calcite, as v2 gets unstable serialized string for function
  @Test
  public void testFilterScriptPushDownExplain() throws Exception {
    super.testFilterScriptPushDownExplain();
  }

  // Only for Calcite, as v2 gets unstable serialized string for function
  @Test
  public void testFilterFunctionScriptPushDownExplain() throws Exception {
    super.testFilterFunctionScriptPushDownExplain();
  }

  @Test
  public void testExplainWithReverse() throws IOException {
    String result =
        executeWithReplace(
            "explain source=opensearch-sql_test_index_account | sort age | reverse | head 5");

    // Verify that the plan contains a LogicalSort with fetch (from head 5)
    assertTrue(result.contains("LogicalSort") && result.contains("fetch=[5]"));

    // Verify that reverse added a ROW_NUMBER and another sort (descending)
    assertTrue(result.contains("ROW_NUMBER()"));
    assertTrue(result.contains("dir0=[DESC]"));
  }

  @Test
  public void noPushDownForAggOnWindow() throws IOException {
    Assume.assumeTrue("This test is only for push down enabled", isPushdownEnabled());
    String query =
        "source=opensearch-sql_test_index_account | patterns address method=BRAIN  | stats count()"
            + " by patterns_field";
    var result = explainQueryToString(query);
    String expected = loadFromFile("expectedOutput/calcite/explain_agg_on_window.json");
    assertJsonEqualsIgnoreId(expected, result);
  }

  // Only for Calcite
  @Test
  public void supportPushDownScriptOnTextField() throws IOException {
    Assume.assumeTrue("This test is only for push down enabled", isPushdownEnabled());
    String result =
        explainQueryToString(
            "explain source=opensearch-sql_test_index_account | where length(address) > 0 | eval"
                + " address_length = length(address) | stats count() by address_length");
    String expected = loadFromFile("expectedOutput/calcite/explain_script_push_on_text.json");
    assertJsonEqualsIgnoreId(expected, result);
  }

  /**
   * Executes the PPL query and returns the result as a string with windows-style line breaks
   * replaced with Unix-style ones.
   *
   * @param ppl the PPL query to execute
   * @return the result of the query as a string with line breaks replaced
   * @throws IOException if an error occurs during query execution
   */
  private String executeWithReplace(String ppl) throws IOException {
    var result = executeQueryToString(ppl);
    return result.replace("\\r\\n", "\\n");
  }
}<|MERGE_RESOLUTION|>--- conflicted
+++ resolved
@@ -96,11 +96,10 @@
     assertJsonEqualsIgnoreId(expected, result);
   }
 
-<<<<<<< HEAD
   // Only for Calcite
   @Test
   public void testExplainIsEmpty() throws IOException {
-    // cannot pushdown
+    // script pushdown
     String expected = loadExpectedPlan("explain_isempty.json");
     assertJsonEqualsIgnoreId(
         expected,
@@ -111,7 +110,7 @@
   // Only for Calcite
   @Test
   public void testExplainIsBlank() throws IOException {
-    // cannot pushdown
+    // script pushdown
     String expected = loadExpectedPlan("explain_isblank.json");
     assertJsonEqualsIgnoreId(
         expected,
@@ -122,7 +121,7 @@
   // Only for Calcite
   @Test
   public void testExplainIsEmptyOrOthers() throws IOException {
-    // cannot pushdown
+    // script pushdown
     String expected = loadExpectedPlan("explain_isempty_or_others.json");
     assertJsonEqualsIgnoreId(
         expected,
@@ -142,9 +141,7 @@
             "source=opensearch-sql_test_index_account | where isnull(firstname) or gender = 'M'"));
   }
 
-=======
   @Ignore("We've supported script push down on text field")
->>>>>>> acc055e0
   @Test
   public void supportPartialPushDownScript() throws IOException {
     Assume.assumeTrue("This test is only for push down enabled", isPushdownEnabled());
