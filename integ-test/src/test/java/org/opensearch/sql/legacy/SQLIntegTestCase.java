/*
 * Copyright OpenSearch Contributors
 * SPDX-License-Identifier: Apache-2.0
 */

package org.opensearch.sql.legacy;

import static com.google.common.base.Strings.isNullOrEmpty;
import static org.opensearch.sql.legacy.TestUtils.createIndexByRestClient;
import static org.opensearch.sql.legacy.TestUtils.getAccountIndexMapping;
import static org.opensearch.sql.legacy.TestUtils.getAliasIndexMapping;
import static org.opensearch.sql.legacy.TestUtils.getBankIndexMapping;
import static org.opensearch.sql.legacy.TestUtils.getBankWithNullValuesIndexMapping;
import static org.opensearch.sql.legacy.TestUtils.getDataTypeNonnumericIndexMapping;
import static org.opensearch.sql.legacy.TestUtils.getDataTypeNumericIndexMapping;
import static org.opensearch.sql.legacy.TestUtils.getDateIndexMapping;
import static org.opensearch.sql.legacy.TestUtils.getDateTimeIndexMapping;
import static org.opensearch.sql.legacy.TestUtils.getDeepNestedIndexMapping;
import static org.opensearch.sql.legacy.TestUtils.getDogIndexMapping;
import static org.opensearch.sql.legacy.TestUtils.getDogs2IndexMapping;
import static org.opensearch.sql.legacy.TestUtils.getDogs3IndexMapping;
import static org.opensearch.sql.legacy.TestUtils.getDuplicationNullableIndexMapping;
import static org.opensearch.sql.legacy.TestUtils.getEmployeeNestedTypeIndexMapping;
import static org.opensearch.sql.legacy.TestUtils.getGameOfThronesIndexMapping;
import static org.opensearch.sql.legacy.TestUtils.getGeoIpIndexMapping;
import static org.opensearch.sql.legacy.TestUtils.getGeopointIndexMapping;
import static org.opensearch.sql.legacy.TestUtils.getHdfsLogsIndexMapping;
import static org.opensearch.sql.legacy.TestUtils.getHobbiesIndexMapping;
import static org.opensearch.sql.legacy.TestUtils.getJoinTypeIndexMapping;
import static org.opensearch.sql.legacy.TestUtils.getJsonTestIndexMapping;
import static org.opensearch.sql.legacy.TestUtils.getLocationIndexMapping;
import static org.opensearch.sql.legacy.TestUtils.getMappingFile;
import static org.opensearch.sql.legacy.TestUtils.getNestedSimpleIndexMapping;
import static org.opensearch.sql.legacy.TestUtils.getNestedTypeIndexMapping;
import static org.opensearch.sql.legacy.TestUtils.getOccupationIndexMapping;
import static org.opensearch.sql.legacy.TestUtils.getOdbcIndexMapping;
import static org.opensearch.sql.legacy.TestUtils.getOrderIndexMapping;
import static org.opensearch.sql.legacy.TestUtils.getPeople2IndexMapping;
import static org.opensearch.sql.legacy.TestUtils.getPhraseIndexMapping;
import static org.opensearch.sql.legacy.TestUtils.getResponseBody;
import static org.opensearch.sql.legacy.TestUtils.getStateCountryIndexMapping;
import static org.opensearch.sql.legacy.TestUtils.getStringIndexMapping;
import static org.opensearch.sql.legacy.TestUtils.getTpchMappingFile;
import static org.opensearch.sql.legacy.TestUtils.getUnexpandedObjectIndexMapping;
import static org.opensearch.sql.legacy.TestUtils.getWeblogsIndexMapping;
import static org.opensearch.sql.legacy.TestUtils.getWorkInformationIndexMapping;
import static org.opensearch.sql.legacy.TestUtils.getWorkerIndexMapping;
import static org.opensearch.sql.legacy.TestUtils.isIndexExist;
import static org.opensearch.sql.legacy.TestUtils.loadDataByRestClient;
import static org.opensearch.sql.legacy.plugin.RestSqlAction.CURSOR_CLOSE_ENDPOINT;
import static org.opensearch.sql.legacy.plugin.RestSqlAction.EXPLAIN_API_ENDPOINT;
import static org.opensearch.sql.legacy.plugin.RestSqlAction.QUERY_API_ENDPOINT;
import static org.opensearch.sql.ppl.PPLIntegTestCase.disableCalcite;

import com.google.common.base.Strings;
import java.io.IOException;
import java.io.UnsupportedEncodingException;
import java.net.URLEncoder;
import java.nio.charset.StandardCharsets;
import java.nio.file.Files;
import java.nio.file.Path;
import java.nio.file.Paths;
import java.util.Locale;
import java.util.Map;
import java.util.concurrent.Callable;
import javax.management.MBeanServerInvocationHandler;
import javax.management.ObjectName;
import javax.management.remote.JMXConnector;
import javax.management.remote.JMXConnectorFactory;
import javax.management.remote.JMXServiceURL;
import lombok.SneakyThrows;
import org.apache.commons.lang3.StringUtils;
import org.json.JSONArray;
import org.json.JSONObject;
import org.junit.AfterClass;
import org.junit.Assert;
import org.junit.Before;
import org.opensearch.client.Request;
import org.opensearch.client.RequestOptions;
import org.opensearch.client.Response;
import org.opensearch.client.ResponseException;
import org.opensearch.client.RestClient;
import org.opensearch.sql.common.setting.Settings;
import org.opensearch.sql.datasource.model.DataSourceMetadata;
import org.opensearch.sql.utils.SerializeUtils;

/** OpenSearch Rest integration test base for SQL testing */
public abstract class SQLIntegTestCase extends OpenSearchSQLRestTestCase {

  public static final String PERSISTENT = "persistent";
  public static final String TRANSIENT = "transient";
  public static final Integer DEFAULT_QUERY_SIZE_LIMIT =
      Integer.parseInt(System.getProperty("defaultQuerySizeLimit", "200"));
  public static final Integer DEFAULT_MAX_RESULT_WINDOW =
      Integer.parseInt(System.getProperty("defaultMaxResultWindow", "10000"));

  public boolean shouldResetQuerySizeLimit() {
    return true;
  }

  @Before
  public void setUpIndices() throws Exception {
    if (client() == null) {
      initClient();
    }

    if (shouldResetQuerySizeLimit()) {
      resetQuerySizeLimit();
    }
    init();
  }

  @Override
  protected boolean preserveClusterUponCompletion() {
    return true; // Preserve test index, template and settings between test cases
  }

  /**
   *
   *
   * <pre>
   * We need to be able to dump the jacoco coverage before cluster is shut down.
   * The new internal testing framework removed some of the gradle tasks we were listening to
   * to choose a good time to do it. This will dump the executionData to file after each test.
   * TODO: This is also currently just overwriting integTest.exec with the updated execData without
   * resetting after writing each time. This can be improved to either write an exec file per test
   * or by letting jacoco append to the file
   * </pre>
   */
  public interface IProxy {
    byte[] getExecutionData(boolean reset);

    void dump(boolean reset);

    void reset();
  }

  @AfterClass
  public static void dumpCoverage() {
    // jacoco.dir is set in sqlplugin-coverage.gradle, if it doesn't exist we don't
    // want to collect coverage so we can return early
    String jacocoBuildPath = System.getProperty("jacoco.dir");
    if (Strings.isNullOrEmpty(jacocoBuildPath)) {
      return;
    }

    String serverUrl = "service:jmx:rmi:///jndi/rmi://127.0.0.1:7777/jmxrmi";
    try (JMXConnector connector = JMXConnectorFactory.connect(new JMXServiceURL(serverUrl))) {
      IProxy proxy =
          MBeanServerInvocationHandler.newProxyInstance(
              connector.getMBeanServerConnection(),
              new ObjectName("org.jacoco:type=Runtime"),
              IProxy.class,
              false);

      Path path = Paths.get(jacocoBuildPath + "/integTest.exec");
      Files.write(path, proxy.getExecutionData(false));
    } catch (Exception ex) {
      throw new RuntimeException("Failed to dump coverage", ex);
    }
  }

  /**
   * As JUnit JavaDoc says:<br>
   * "The @AfterClass methods declared in superclasses will be run after those of the current
   * class."<br>
   * So this method is supposed to run before closeClients() in parent class. class.
   */
  @AfterClass
  public static void cleanUpIndices() throws IOException {
    if (System.getProperty("tests.rest.bwcsuite") == null) {
      wipeAllOpenSearchIndices();
      wipeAllClusterSettings();
    }
  }

  protected void setQuerySizeLimit(Integer limit) throws IOException {
    updateClusterSettings(
        new ClusterSetting(
            "transient", Settings.Key.QUERY_SIZE_LIMIT.getKeyValue(), limit.toString()));
  }

  protected void resetQuerySizeLimit() throws IOException {
    updateClusterSettings(
        new ClusterSetting(
            "transient",
            Settings.Key.QUERY_SIZE_LIMIT.getKeyValue(),
            DEFAULT_QUERY_SIZE_LIMIT.toString()));
  }

  @SneakyThrows
  protected void setDataSourcesEnabled(String clusterSettingType, boolean value) {
    updateClusterSettings(
        new ClusterSetting(
            clusterSettingType,
            Settings.Key.DATASOURCES_ENABLED.getKeyValue(),
            Boolean.toString(value)));
  }

  protected static void wipeAllClusterSettings() throws IOException {
    updateClusterSettings(new ClusterSetting("persistent", "*", null));
    updateClusterSettings(new ClusterSetting("transient", "*", null));
    if (remoteClient() != null) {
      updateClusterSettings(new ClusterSetting("persistent", "*", null), remoteClient());
      updateClusterSettings(new ClusterSetting("transient", "*", null), remoteClient());
    }
  }

  protected void setMaxResultWindow(String indexName, Integer window) throws IOException {
    updateIndexSettings(indexName, "{ \"index\": { \"max_result_window\":" + window + " } }");
  }

  protected void resetMaxResultWindow(String indexName) throws IOException {
    updateIndexSettings(
        indexName, "{ \"index\": { \"max_result_window\": " + DEFAULT_MAX_RESULT_WINDOW + " } }");
  }

  /** Provide for each test to load test index, data and other setup work */
  protected void init() throws Exception {
    disableCalcite();
  }

  /**
   * Make it thread-safe in case tests are running in parallel but does not guarantee if test like
   * DeleteIT that mutates cluster running in parallel.
   */
  protected synchronized void loadIndex(Index index, RestClient client) throws IOException {
    String indexName = index.getName();
    String mapping = index.getMapping();
    String dataSet = index.getDataSet();

    if (!isIndexExist(client, indexName)) {
      createIndexByRestClient(client, indexName, mapping);
      loadDataByRestClient(client, indexName, dataSet);
    }
  }

  protected synchronized void loadIndex(Index index) throws IOException {
    loadIndex(index, client());
  }

  protected Request getSqlRequest(String request, boolean explain) {
    return getSqlRequest(request, explain, "jdbc");
  }

  protected Request getSqlRequest(String request, boolean explain, String requestType) {
    String queryEndpoint = String.format("%s?format=%s", QUERY_API_ENDPOINT, requestType);
    Request sqlRequest = new Request("POST", explain ? EXPLAIN_API_ENDPOINT : queryEndpoint);
    sqlRequest.setJsonEntity(request);
    RequestOptions.Builder restOptionsBuilder = RequestOptions.DEFAULT.toBuilder();
    restOptionsBuilder.addHeader("Content-Type", "application/json");
    sqlRequest.setOptions(restOptionsBuilder);

    return sqlRequest;
  }

  protected Request getSqlCursorCloseRequest(String cursorRequest) {
    String queryEndpoint = String.format("%s?format=%s", CURSOR_CLOSE_ENDPOINT, "jdbc");
    Request sqlRequest = new Request("POST", queryEndpoint);
    sqlRequest.setJsonEntity(cursorRequest);
    RequestOptions.Builder restOptionsBuilder = RequestOptions.DEFAULT.toBuilder();
    restOptionsBuilder.addHeader("Content-Type", "application/json");
    sqlRequest.setOptions(restOptionsBuilder);

    return sqlRequest;
  }

  protected void assertBadRequest(Callable<Response> operation) {
    try {
      operation.call();
      Assert.fail("Expected ResponseException was not thrown");
    } catch (ResponseException e) {
      Assert.assertEquals(400, e.getResponse().getStatusLine().getStatusCode());
      Assert.assertEquals("Bad Request", e.getResponse().getStatusLine().getReasonPhrase());
    } catch (Exception e) {
      Assert.fail("Unexpected exception: " + e.getMessage());
    }
  }

  protected String executeQuery(String query, String requestType) {
    return executeQuery(query, requestType, Map.of());
  }

  protected String executeQuery(String query, String requestType, Map<String, String> params) {
    try {
      String endpoint = "/_plugins/_sql?format=" + requestType;
      String requestBody = makeRequest(query);

      Request sqlRequest = new Request("POST", endpoint);
      sqlRequest.setJsonEntity(requestBody);
      sqlRequest.addParameters(params);

      Response response = client().performRequest(sqlRequest);
      Assert.assertEquals(200, response.getStatusLine().getStatusCode());
      String responseString = getResponseBody(response, true);

      return responseString;
    } catch (IOException e) {
      throw new RuntimeException(e);
    }
  }

  protected JSONObject executeJdbcRequest(String query) {
    return new JSONObject(executeQuery(query, "jdbc"));
  }

  protected String executeFetchQuery(String query, int fetchSize, String requestType)
      throws IOException {
    String endpoint = "/_plugins/_sql?format=" + requestType;
    String requestBody = makeRequest(query, fetchSize);

    Request sqlRequest = new Request("POST", endpoint);
    sqlRequest.setJsonEntity(requestBody);

    Response response = client().performRequest(sqlRequest);
    String responseString = getResponseBody(response, true);
    return responseString;
  }

  protected JSONObject executeQueryTemplate(String queryTemplate, String index, int fetchSize)
      throws IOException {
    var query = String.format(queryTemplate, index);
    return new JSONObject(executeFetchQuery(query, fetchSize, "jdbc"));
  }

  protected JSONObject executeQueryTemplate(String queryTemplate, String index) throws IOException {
    var query = String.format(queryTemplate, index);
    return executeQueryTemplate(queryTemplate, index, 4);
  }

  protected String executeFetchLessQuery(String query, String requestType) throws IOException {

    String endpoint = "/_plugins/_sql?format=" + requestType;
    String requestBody = makeFetchLessRequest(query);

    Request sqlRequest = new Request("POST", endpoint);
    sqlRequest.setJsonEntity(requestBody);

    Response response = client().performRequest(sqlRequest);
    String responseString = getResponseBody(response, true);
    return responseString;
  }

  protected Request buildGetEndpointRequest(final String sqlQuery) {

    final String utf8CharsetName = StandardCharsets.UTF_8.name();
    String urlEncodedQuery = "";

    try {
      urlEncodedQuery = URLEncoder.encode(sqlQuery, utf8CharsetName);
    } catch (UnsupportedEncodingException e) {
      // Will never reach here since UTF-8 is always supported
      Assert.fail(utf8CharsetName + " not available");
    }

    final String requestUrl =
        String.format(
            Locale.ROOT, "%s?sql=%s&format=%s", QUERY_API_ENDPOINT, urlEncodedQuery, "jdbc");
    return new Request("GET", requestUrl);
  }

  protected JSONObject executeQuery(final String sqlQuery) throws IOException {

    final String requestBody = makeRequest(sqlQuery);
    return executeRequest(requestBody);
  }

  protected String explainQuery(final String sqlQuery) throws IOException {

    final String requestBody = makeRequest(sqlQuery);
    return executeExplainRequest(requestBody);
  }

  protected String executeQueryWithStringOutput(final String sqlQuery) throws IOException {

    final String requestString = makeRequest(sqlQuery);
    return executeRequest(requestString, false);
  }

  protected JSONObject executeRequest(final String requestBody) throws IOException {

    return new JSONObject(executeRequest(requestBody, false));
  }

  protected String executeExplainRequest(final String requestBody) throws IOException {

    return executeRequest(requestBody, true);
  }

  private String executeRequest(final String requestBody, final boolean isExplainQuery)
      throws IOException {

    Request sqlRequest = getSqlRequest(requestBody, isExplainQuery);
    return executeRequest(sqlRequest);
  }

  protected static String executeRequest(final Request request, RestClient client)
      throws IOException {
    Response response = client.performRequest(request);
    Assert.assertEquals(200, response.getStatusLine().getStatusCode());
    return getResponseBody(response);
  }

  protected static String executeRequest(final Request request) throws IOException {
    return executeRequest(request, client());
  }

  protected JSONObject executeQueryWithGetRequest(final String sqlQuery) throws IOException {

    final Request request = buildGetEndpointRequest(sqlQuery);
    final String result = executeRequest(request);
    return new JSONObject(result);
  }

  protected JSONObject executeCursorQuery(final String cursor) throws IOException {
    final String requestBody = makeCursorRequest(cursor);
    Request sqlRequest = getSqlRequest(requestBody, false, "jdbc");
    return new JSONObject(executeRequest(sqlRequest));
  }

  protected JSONObject executeCursorCloseQuery(final String cursor) throws IOException {
    final String requestBody = makeCursorRequest(cursor);
    Request sqlRequest = getSqlCursorCloseRequest(requestBody);
    return new JSONObject(executeRequest(sqlRequest));
  }

  protected static JSONObject updateClusterSettings(ClusterSetting setting, RestClient client)
      throws IOException {
    Request request = new Request("PUT", "/_cluster/settings");
    String persistentSetting =
        String.format(
            Locale.ROOT, "{\"%s\": {\"%s\": %s}}", setting.type, setting.name, setting.value);
    request.setJsonEntity(persistentSetting);
    RequestOptions.Builder restOptionsBuilder = RequestOptions.DEFAULT.toBuilder();
    restOptionsBuilder.addHeader("Content-Type", "application/json");
    request.setOptions(restOptionsBuilder);
    return new JSONObject(executeRequest(request, client));
  }

  protected static JSONObject updateClusterSettings(ClusterSetting setting) throws IOException {
    return updateClusterSettings(setting, client());
  }

  protected static JSONObject getAllClusterSettings() throws IOException {
    Request request = new Request("GET", "/_cluster/settings?flat_settings&include_defaults");
    RequestOptions.Builder restOptionsBuilder = RequestOptions.DEFAULT.toBuilder();
    restOptionsBuilder.addHeader("Content-Type", "application/json");
    request.setOptions(restOptionsBuilder);
    return new JSONObject(executeRequest(request));
  }

  protected static String getClusterSetting(String settingPath, String type) throws IOException {
    JSONObject settings = getAllClusterSettings();
    String value = settings.optJSONObject(type).optString(settingPath);
    if (StringUtils.isEmpty(value)) {
      return settings.optJSONObject("defaults").optString(settingPath);
    } else {
      return value;
    }
  }

  protected static class ClusterSetting {
    private final String type;
    private final String name;
    private final String value;

    public ClusterSetting(String type, String name, String value) {
      this.type = type;
      this.name = name;
      this.value = (value == null) ? "null" : ("\"" + value + "\"");
    }

    ClusterSetting nullify() {
      return new ClusterSetting(type, name, null);
    }

    @Override
    public String toString() {
      return String.format("ClusterSetting{type='%s', path='%s', value='%s'}", type, name, value);
    }
  }

  protected static JSONObject updateIndexSettings(String indexName, String setting)
      throws IOException {
    Request request = new Request("PUT", "/" + indexName + "/_settings");
    if (!isNullOrEmpty(setting)) {
      request.setJsonEntity(setting);
    }
    RequestOptions.Builder restOptionsBuilder = RequestOptions.DEFAULT.toBuilder();
    restOptionsBuilder.addHeader("Content-Type", "application/json");
    request.setOptions(restOptionsBuilder);
    return new JSONObject(executeRequest(request));
  }

  protected String makeRequest(String query) {
    return makeRequest(query, 0);
  }

  protected String makeRequest(String query, int fetch_size) {
    return String.format("{ \"fetch_size\": \"%s\", \"query\": \"%s\" }", fetch_size, query);
  }

  protected String makeRequest(String query, int fetch_size, String filterQuery) {
    return String.format(
        "{ \"fetch_size\": \"%s\", \"query\": \"%s\", \"filter\" :  %s }",
        fetch_size, query, filterQuery);
  }

  protected String makeFetchLessRequest(String query) {
    return String.format("{\n" + "  \"query\": \"%s\"\n" + "}", query);
  }

  protected String makeCursorRequest(String cursor) {
    return String.format("{\"cursor\":\"%s\"}", cursor);
  }

  protected JSONArray getHits(JSONObject response) {
    Assert.assertTrue(response.getJSONObject("hits").has("hits"));

    return response.getJSONObject("hits").getJSONArray("hits");
  }

  protected int getTotalHits(JSONObject response) {
    Assert.assertTrue(response.getJSONObject("hits").has("total"));
    Assert.assertTrue(response.getJSONObject("hits").getJSONObject("total").has("value"));

    return response.getJSONObject("hits").getJSONObject("total").getInt("value");
  }

  protected JSONObject getSource(JSONObject hit) {
    return hit.getJSONObject("_source");
  }

  protected static Request getCreateDataSourceRequest(DataSourceMetadata dataSourceMetadata) {
    Request request = new Request("POST", "/_plugins/_query/_datasources");
    request.setJsonEntity(SerializeUtils.buildGson().toJson(dataSourceMetadata));
    RequestOptions.Builder restOptionsBuilder = RequestOptions.DEFAULT.toBuilder();
    restOptionsBuilder.addHeader("Content-Type", "application/json");
    request.setOptions(restOptionsBuilder);
    return request;
  }

  protected static Request getUpdateDataSourceRequest(DataSourceMetadata dataSourceMetadata) {
    Request request = new Request("PUT", "/_plugins/_query/_datasources");
    request.setJsonEntity(SerializeUtils.buildGson().toJson(dataSourceMetadata));
    RequestOptions.Builder restOptionsBuilder = RequestOptions.DEFAULT.toBuilder();
    restOptionsBuilder.addHeader("Content-Type", "application/json");
    request.setOptions(restOptionsBuilder);
    return request;
  }

  protected static Request getPatchDataSourceRequest(Map<String, Object> dataSourceData) {
    Request request = new Request("PATCH", "/_plugins/_query/_datasources");
    request.setJsonEntity(SerializeUtils.buildGson().toJson(dataSourceData));
    RequestOptions.Builder restOptionsBuilder = RequestOptions.DEFAULT.toBuilder();
    restOptionsBuilder.addHeader("Content-Type", "application/json");
    request.setOptions(restOptionsBuilder);
    return request;
  }

  protected static Request getFetchDataSourceRequest(String name) {
    Request request = new Request("GET", "/_plugins/_query/_datasources" + "/" + name);
    if (StringUtils.isEmpty(name)) {
      request = new Request("GET", "/_plugins/_query/_datasources");
    }
    RequestOptions.Builder restOptionsBuilder = RequestOptions.DEFAULT.toBuilder();
    restOptionsBuilder.addHeader("Content-Type", "application/json");
    request.setOptions(restOptionsBuilder);
    return request;
  }

  protected static Request getDeleteDataSourceRequest(String name) {
    Request request = new Request("DELETE", "/_plugins/_query/_datasources" + "/" + name);
    RequestOptions.Builder restOptionsBuilder = RequestOptions.DEFAULT.toBuilder();
    restOptionsBuilder.addHeader("Content-Type", "application/json");
    request.setOptions(restOptionsBuilder);
    return request;
  }

  /** Enum for associating test index with relevant mapping and data. */
  public enum Index {
    ONLINE(TestsConstants.TEST_INDEX_ONLINE, "online", null, "src/test/resources/online.json"),
    ACCOUNT(
        TestsConstants.TEST_INDEX_ACCOUNT,
        "account",
        getAccountIndexMapping(),
        "src/test/resources/accounts.json"),
    PHRASE(
        TestsConstants.TEST_INDEX_PHRASE,
        "phrase",
        getPhraseIndexMapping(),
        "src/test/resources/phrases.json"),
    DOG(TestsConstants.TEST_INDEX_DOG, "dog", getDogIndexMapping(), "src/test/resources/dogs.json"),
    DOGS2(
        TestsConstants.TEST_INDEX_DOG2,
        "dog",
        getDogs2IndexMapping(),
        "src/test/resources/dogs2.json"),
    DOGS3(
        TestsConstants.TEST_INDEX_DOG3,
        "dog",
        getDogs3IndexMapping(),
        "src/test/resources/dogs3.json"),
    DOGSSUBQUERY(
        TestsConstants.TEST_INDEX_DOGSUBQUERY,
        "dog",
        getDogIndexMapping(),
        "src/test/resources/dogsubquery.json"),
    PEOPLE(TestsConstants.TEST_INDEX_PEOPLE, "people", null, "src/test/resources/peoples.json"),
    PEOPLE2(
        TestsConstants.TEST_INDEX_PEOPLE2,
        "people",
        getPeople2IndexMapping(),
        "src/test/resources/people2.json"),
    GAME_OF_THRONES(
        TestsConstants.TEST_INDEX_GAME_OF_THRONES,
        "gotCharacters",
        getGameOfThronesIndexMapping(),
        "src/test/resources/game_of_thrones_complex.json"),
    SYSTEM(TestsConstants.TEST_INDEX_SYSTEM, "systems", null, "src/test/resources/systems.json"),
    ODBC(
        TestsConstants.TEST_INDEX_ODBC,
        "odbc",
        getOdbcIndexMapping(),
        "src/test/resources/odbc-date-formats.json"),
    LOCATION(
        TestsConstants.TEST_INDEX_LOCATION,
        "location",
        getLocationIndexMapping(),
        "src/test/resources/locations.json"),
    LOCATION_TWO(
        TestsConstants.TEST_INDEX_LOCATION2,
        "location2",
        getLocationIndexMapping(),
        "src/test/resources/locations2.json"),
    NESTED(
        TestsConstants.TEST_INDEX_NESTED_TYPE,
        "nestedType",
        getNestedTypeIndexMapping(),
        "src/test/resources/nested_objects.json"),
    NESTED_WITHOUT_ARRAYS(
        TestsConstants.TEST_INDEX_NESTED_TYPE_WITHOUT_ARRAYS,
        "nestedTypeWithoutArrays",
        getNestedTypeIndexMapping(),
        "src/test/resources/nested_objects_without_arrays.json"),
    NESTED_WITH_QUOTES(
        TestsConstants.TEST_INDEX_NESTED_WITH_QUOTES,
        "nestedType",
        getNestedTypeIndexMapping(),
        "src/test/resources/nested_objects_quotes_in_values.json"),
    EMPLOYEE_NESTED(
        TestsConstants.TEST_INDEX_EMPLOYEE_NESTED,
        "_doc",
        getEmployeeNestedTypeIndexMapping(),
        "src/test/resources/employee_nested.json"),
    JOIN(
        TestsConstants.TEST_INDEX_JOIN_TYPE,
        "joinType",
        getJoinTypeIndexMapping(),
        "src/test/resources/join_objects.json"),
    UNEXPANDED_OBJECT(
        TestsConstants.TEST_INDEX_UNEXPANDED_OBJECT,
        "unexpandedObject",
        getUnexpandedObjectIndexMapping(),
        "src/test/resources/unexpanded_objects.json"),
    GEOIP(
        TestsConstants.TEST_INDEX_GEOIP,
        "geoip",
        getGeoIpIndexMapping(),
        "src/test/resources/geoip.json"),
    BANK(
        TestsConstants.TEST_INDEX_BANK,
        "account",
        getBankIndexMapping(),
        "src/test/resources/bank.json"),
    BANK_TWO(
        TestsConstants.TEST_INDEX_BANK_TWO,
        "account_two",
        getBankIndexMapping(),
        "src/test/resources/bank_two.json"),
    BANK_WITH_NULL_VALUES(
        TestsConstants.TEST_INDEX_BANK_WITH_NULL_VALUES,
        "account_null",
        getBankWithNullValuesIndexMapping(),
        "src/test/resources/bank_with_null_values.json"),
    BANK_WITH_STRING_VALUES(
        TestsConstants.TEST_INDEX_STRINGS,
        "strings",
        getStringIndexMapping(),
        "src/test/resources/strings.json"),
    BANK_CSV_SANITIZE(
        TestsConstants.TEST_INDEX_BANK_CSV_SANITIZE,
        "account",
        getBankIndexMapping(),
        "src/test/resources/bank_csv_sanitize.json"),
    BANK_RAW_SANITIZE(
        TestsConstants.TEST_INDEX_BANK_RAW_SANITIZE,
        "account",
        getBankIndexMapping(),
        "src/test/resources/bank_raw_sanitize.json"),
    ORDER(
        TestsConstants.TEST_INDEX_ORDER,
        "_doc",
        getOrderIndexMapping(),
        "src/test/resources/order.json"),
    WEBLOG(
        TestsConstants.TEST_INDEX_WEBLOGS,
        "weblogs",
        getWeblogsIndexMapping(),
        "src/test/resources/weblogs.json"),
    DATE(
        TestsConstants.TEST_INDEX_DATE,
        "dates",
        getDateIndexMapping(),
        "src/test/resources/dates.json"),
    DATETIME(
        TestsConstants.TEST_INDEX_DATE_TIME,
        "_doc",
        getDateTimeIndexMapping(),
        "src/test/resources/datetime.json"),
    NESTED_SIMPLE(
        TestsConstants.TEST_INDEX_NESTED_SIMPLE,
        "_doc",
        getNestedSimpleIndexMapping(),
        "src/test/resources/nested_simple.json"),
    DEEP_NESTED(
        TestsConstants.TEST_INDEX_DEEP_NESTED,
        "_doc",
        getDeepNestedIndexMapping(),
        "src/test/resources/deep_nested_index_data.json"),
    DATA_TYPE_NUMERIC(
        TestsConstants.TEST_INDEX_DATATYPE_NUMERIC,
        "_doc",
        getDataTypeNumericIndexMapping(),
        "src/test/resources/datatypes_numeric.json"),
    DATA_TYPE_NONNUMERIC(
        TestsConstants.TEST_INDEX_DATATYPE_NONNUMERIC,
        "_doc",
        getDataTypeNonnumericIndexMapping(),
        "src/test/resources/datatypes.json"),
    BEER(
        TestsConstants.TEST_INDEX_BEER, "beer", null, "src/test/resources/beer.stackexchange.json"),
    NULL_MISSING(
        TestsConstants.TEST_INDEX_NULL_MISSING,
        "null_missing",
        getMappingFile("null_missing_index_mapping.json"),
        "src/test/resources/null_missing.json"),
    CALCS(
        TestsConstants.TEST_INDEX_CALCS,
        "calcs",
        getMappingFile("calcs_index_mappings.json"),
        "src/test/resources/calcs.json"),
    // Calcs has enough records for shards to be interesting, but updating the existing mapping with
    // shards in-place
    // breaks existing tests. Aside from introducing a primary shard setting > 1, this index is
    // identical to CALCS.
    CALCS_WITH_SHARDS(
        TestsConstants.TEST_INDEX_CALCS,
        "calcs",
        getMappingFile("calcs_with_shards_index_mappings.json"),
        "src/test/resources/calcs.json"),
    DATE_FORMATS(
        TestsConstants.TEST_INDEX_DATE_FORMATS,
        "date_formats",
        getMappingFile("date_formats_index_mapping.json"),
        "src/test/resources/date_formats.json"),
    DATE_FORMATS_WITH_NULL(
        TestsConstants.TEST_INDEX_DATE_FORMATS_WITH_NULL,
        "date_formats_null",
        getMappingFile("date_formats_index_mapping.json"),
        "src/test/resources/date_formats_with_null.json"),
    WILDCARD(
        TestsConstants.TEST_INDEX_WILDCARD,
        "wildcard",
        getMappingFile("wildcard_index_mappings.json"),
        "src/test/resources/wildcard.json"),
    DATASOURCES(
        TestsConstants.DATASOURCES,
        "datasource",
        getMappingFile("datasources_index_mappings.json"),
        "src/test/resources/datasources.json"),
    MULTI_NESTED(
        TestsConstants.TEST_INDEX_MULTI_NESTED_TYPE,
        "multi_nested",
        getMappingFile("multi_nested.json"),
        "src/test/resources/multi_nested_objects.json"),
    NESTED_WITH_NULLS(
        TestsConstants.TEST_INDEX_NESTED_WITH_NULLS,
        "multi_nested",
        getNestedTypeIndexMapping(),
        "src/test/resources/nested_with_nulls.json"),
    GEOPOINTS(
        TestsConstants.TEST_INDEX_GEOPOINT,
        "dates",
        getGeopointIndexMapping(),
        "src/test/resources/geopoints.json"),
    STATE_COUNTRY(
        TestsConstants.TEST_INDEX_STATE_COUNTRY,
        "state_country",
        getStateCountryIndexMapping(),
        "src/test/resources/state_country.json"),
    STATE_COUNTRY_WITH_NULL(
        TestsConstants.TEST_INDEX_STATE_COUNTRY_WITH_NULL,
        "state_country_with_null",
        getStateCountryIndexMapping(), // with null index use the same schema
        "src/test/resources/state_country_with_null.json"),
    OCCUPATION(
        TestsConstants.TEST_INDEX_OCCUPATION,
        "occupation",
        getOccupationIndexMapping(),
        "src/test/resources/occupation.json"),
    OCCUPATION_TOP_RARE(
        TestsConstants.TEST_INDEX_OCCUPATION_TOP_RARE,
        "occupation_top_rare",
        getOccupationIndexMapping(), // same mapping with above
        "src/test/resources/occupation_top_rare.json"),
    HOBBIES(
        TestsConstants.TEST_INDEX_HOBBIES,
        "hobbies",
        getHobbiesIndexMapping(),
        "src/test/resources/hobbies.json"),
    // It's "people" table in Spark PPL ITs, to avoid conflicts, rename to "worker" here
    WORKER(
        TestsConstants.TEST_INDEX_WORKER,
        "worker",
        getWorkerIndexMapping(),
        "src/test/resources/worker.json"),
    WORK_INFORMATION(
        TestsConstants.TEST_INDEX_WORK_INFORMATION,
        "work_information",
        getWorkInformationIndexMapping(),
        "src/test/resources/work_information.json"),
    JSON_TEST(
        TestsConstants.TEST_INDEX_JSON_TEST,
        "json",
        getJsonTestIndexMapping(),
        "src/test/resources/json_test.json"),
    DATA_TYPE_ALIAS(
        TestsConstants.TEST_INDEX_ALIAS,
        "alias",
        getAliasIndexMapping(),
        "src/test/resources/alias.json"),
    FLATTENED_VALUE(
        TestsConstants.TEST_INDEX_FLATTENED_VALUE,
        "flattened_value",
        null,
        "src/test/resources/flattened_value.json"),
    DUPLICATION_NULLABLE(
        TestsConstants.TEST_INDEX_DUPLICATION_NULLABLE,
        "duplication_nullable",
        getDuplicationNullableIndexMapping(),
        "src/test/resources/duplication_nullable.json"),
<<<<<<< HEAD
    HDFS_LOGS(
        TestsConstants.TEST_INDEX_HDFS_LOGS,
        "hdfs_logs",
        getHdfsLogsIndexMapping(),
        "src/test/resources/hdfs_logs.json");
=======
    TPCH_ORDERS(
        "orders",
        "tpch",
        getTpchMappingFile("orders_index_mapping.json"),
        "src/test/resources/tpch/data/orders.json"),
    TPCH_NATION(
        "nation",
        "tpch",
        getTpchMappingFile("nation_index_mapping.json"),
        "src/test/resources/tpch/data/nation.json"),
    TPCH_REGION(
        "region",
        "tpch",
        getTpchMappingFile("region_index_mapping.json"),
        "src/test/resources/tpch/data/region.json"),
    TPCH_LINEITEM(
        "lineitem",
        "tpch",
        getTpchMappingFile("lineitem_index_mapping.json"),
        "src/test/resources/tpch/data/lineitem.json"),
    TPCH_PARTSUPP(
        "partsupp",
        "tpch",
        getTpchMappingFile("partsupp_index_mapping.json"),
        "src/test/resources/tpch/data/partsupp.json"),
    TPCH_SUPPLIER(
        "supplier",
        "tpch",
        getTpchMappingFile("supplier_index_mapping.json"),
        "src/test/resources/tpch/data/supplier.json"),
    TPCH_PART(
        "part",
        "tpch",
        getTpchMappingFile("part_index_mapping.json"),
        "src/test/resources/tpch/data/part.json"),
    TPCH_CUSTOMER(
        "customer",
        "tpch",
        getTpchMappingFile("customer_index_mapping.json"),
        "src/test/resources/tpch/data/customer.json");
>>>>>>> 23407cb1

    private final String name;
    private final String type;
    private final String mapping;
    private final String dataSet;

    Index(String name, String type, String mapping, String dataSet) {
      this.name = name;
      this.type = type;
      this.mapping = mapping;
      this.dataSet = dataSet;
    }

    public String getName() {
      return this.name;
    }

    public String getType() {
      return this.type;
    }

    public String getMapping() {
      return this.mapping;
    }

    public String getDataSet() {
      return this.dataSet;
    }
  }
}<|MERGE_RESOLUTION|>--- conflicted
+++ resolved
@@ -850,13 +850,6 @@
         "duplication_nullable",
         getDuplicationNullableIndexMapping(),
         "src/test/resources/duplication_nullable.json"),
-<<<<<<< HEAD
-    HDFS_LOGS(
-        TestsConstants.TEST_INDEX_HDFS_LOGS,
-        "hdfs_logs",
-        getHdfsLogsIndexMapping(),
-        "src/test/resources/hdfs_logs.json");
-=======
     TPCH_ORDERS(
         "orders",
         "tpch",
@@ -896,8 +889,12 @@
         "customer",
         "tpch",
         getTpchMappingFile("customer_index_mapping.json"),
-        "src/test/resources/tpch/data/customer.json");
->>>>>>> 23407cb1
+        "src/test/resources/tpch/data/customer.json"),
+    HDFS_LOGS(
+        TestsConstants.TEST_INDEX_HDFS_LOGS,
+        "hdfs_logs",
+        getHdfsLogsIndexMapping(),
+        "src/test/resources/hdfs_logs.json");
 
     private final String name;
     private final String type;
