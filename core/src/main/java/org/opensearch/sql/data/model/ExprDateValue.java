/*
 * Copyright OpenSearch Contributors
 * SPDX-License-Identifier: Apache-2.0
 */

package org.opensearch.sql.data.model;

import static org.opensearch.sql.utils.DateTimeFormatters.DATE_TIME_FORMATTER_VARIABLE_NANOS_OPTIONAL;
import static org.opensearch.sql.utils.DateTimeUtils.UTC_ZONE_ID;

import com.google.common.base.Objects;
import java.time.Instant;
import java.time.LocalDate;
import java.time.LocalDateTime;
import java.time.LocalTime;
import java.time.ZonedDateTime;
import java.time.format.DateTimeFormatter;
import java.time.format.DateTimeParseException;
import lombok.RequiredArgsConstructor;
import org.opensearch.sql.data.type.ExprCoreType;
import org.opensearch.sql.data.type.ExprType;
import org.opensearch.sql.exception.SemanticCheckException;

/** Expression Date Value. */
@RequiredArgsConstructor
public class ExprDateValue extends AbstractExprValue {

  private final LocalDate date;

  /** Constructor of ExprDateValue. */
  public ExprDateValue(String date) {
    try {
      this.date = LocalDate.parse(date, DATE_TIME_FORMATTER_VARIABLE_NANOS_OPTIONAL);
    } catch (DateTimeParseException e) {
      throw new SemanticCheckException(
<<<<<<< HEAD
          String.format("date:%s in unsupported format, please use " + "yyyy-MM-dd", date));
=======
          String.format("date:%s in unsupported format, please use 'yyyy-MM-dd'", date));
>>>>>>> d205bd6b
    }
  }

  @Override
  public String value() {
    return DateTimeFormatter.ISO_LOCAL_DATE.format(date);
  }

  @Override
  public ExprType type() {
    return ExprCoreType.DATE;
  }

  @Override
  public LocalDate dateValue() {
    return date;
  }

  @Override
  public LocalTime timeValue() {
    return LocalTime.of(0, 0, 0);
  }

  @Override
  public LocalDateTime datetimeValue() {
    return LocalDateTime.of(date, timeValue());
  }

  @Override
  public Instant timestampValue() {
    return ZonedDateTime.of(date, timeValue(), UTC_ZONE_ID).toInstant();
  }

  @Override
  public boolean isDateTime() {
    return true;
  }

  @Override
  public String toString() {
    return String.format("DATE '%s'", value());
  }

  @Override
  public int compare(ExprValue other) {
    return date.compareTo(other.dateValue());
  }

  @Override
  public boolean equal(ExprValue other) {
    return date.equals(other.dateValue());
  }

  @Override
  public int hashCode() {
    return Objects.hashCode(date);
  }
}<|MERGE_RESOLUTION|>--- conflicted
+++ resolved
@@ -33,11 +33,7 @@
       this.date = LocalDate.parse(date, DATE_TIME_FORMATTER_VARIABLE_NANOS_OPTIONAL);
     } catch (DateTimeParseException e) {
       throw new SemanticCheckException(
-<<<<<<< HEAD
-          String.format("date:%s in unsupported format, please use " + "yyyy-MM-dd", date));
-=======
           String.format("date:%s in unsupported format, please use 'yyyy-MM-dd'", date));
->>>>>>> d205bd6b
     }
   }
 
