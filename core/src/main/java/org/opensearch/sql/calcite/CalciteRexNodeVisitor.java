--- conflicted
+++ resolved
@@ -9,10 +9,8 @@
 import static org.apache.calcite.sql.SqlKind.AS;
 import static org.opensearch.sql.ast.expression.SpanUnit.NONE;
 import static org.opensearch.sql.ast.expression.SpanUnit.UNKNOWN;
-<<<<<<< HEAD
 import static org.opensearch.sql.calcite.utils.BuiltinFunctionUtils.VARCHAR_FORCE_NULLABLE;
 import static org.opensearch.sql.calcite.utils.OpenSearchTypeFactory.TYPE_FACTORY;
-import static org.opensearch.sql.calcite.utils.UserDefinedFunctionUtils.TransferUserDefinedFunction;
 
 import java.math.BigDecimal;
 import java.util.ArrayList;
@@ -23,23 +21,18 @@
 import java.util.stream.Collectors;
 import java.util.stream.IntStream;
 import java.util.stream.Stream;
-=======
 
 import java.math.BigDecimal;
 import java.util.ArrayList;
 import java.util.Collections;
 import java.util.List;
->>>>>>> 23407cb1
 import lombok.RequiredArgsConstructor;
 import org.apache.calcite.rel.RelNode;
 import org.apache.calcite.rel.type.RelDataType;
 import org.apache.calcite.rel.type.RelDataTypeFactory;
 import org.apache.calcite.rex.RexBuilder;
-<<<<<<< HEAD
 import org.apache.calcite.rex.RexLambdaRef;
-=======
 import org.apache.calcite.rex.RexCall;
->>>>>>> 23407cb1
 import org.apache.calcite.rex.RexNode;
 import org.apache.calcite.sql.SqlIntervalQualifier;
 import org.apache.calcite.sql.fun.SqlStdOperatorTable;
@@ -444,7 +437,6 @@
 
   @Override
   public RexNode visitFunction(Function node, CalcitePlanContext context) {
-<<<<<<< HEAD
     List<UnresolvedExpression> args = node.getFuncArgs();
     List<RexNode> arguments = new ArrayList<>();
     for (UnresolvedExpression arg : args) {
@@ -456,13 +448,6 @@
         arguments.add(analyze(arg, context));
       }
     }
-    // List<RexNode> arguments =
-    //    node.getFuncArgs().stream().map(arg -> analyze(arg,
-    // context)).collect(Collectors.toList());
-=======
-    List<RexNode> arguments =
-        node.getFuncArgs().stream().map(arg -> analyze(arg, context)).toList();
->>>>>>> 23407cb1
     RexNode resolvedNode =
         PPLFuncImpTable.INSTANCE.resolveSafe(
             context.rexBuilder, node.getFuncName(), arguments.toArray(new RexNode[0]));
