/*
 * Copyright OpenSearch Contributors
 * SPDX-License-Identifier: Apache-2.0
 */

package org.opensearch.sql.ppl.parser;

import static org.opensearch.sql.expression.function.BuiltinFunctionName.*;

import com.google.common.collect.ImmutableList;
import com.google.common.collect.ImmutableMap;
import java.math.BigDecimal;
import java.util.Arrays;
import java.util.Collections;
import java.util.List;
import java.util.Locale;
import java.util.Map;
import java.util.Optional;
import java.util.stream.Collectors;
import java.util.stream.IntStream;
import java.util.stream.Stream;
import org.antlr.v4.runtime.ParserRuleContext;
import org.antlr.v4.runtime.RuleContext;
import org.antlr.v4.runtime.tree.ParseTree;
import org.opensearch.sql.ast.dsl.AstDSL;
import org.opensearch.sql.ast.expression.*;
import org.opensearch.sql.ast.expression.subquery.ExistsSubquery;
import org.opensearch.sql.ast.expression.subquery.InSubquery;
import org.opensearch.sql.ast.expression.subquery.ScalarSubquery;
import org.opensearch.sql.ast.tree.Trendline;
import org.opensearch.sql.calcite.plan.OpenSearchConstants;
import org.opensearch.sql.common.antlr.SyntaxCheckException;
import org.opensearch.sql.common.utils.StringUtils;
import org.opensearch.sql.ppl.antlr.parser.OpenSearchPPLParser;
import org.opensearch.sql.ppl.antlr.parser.OpenSearchPPLParser.BinaryArithmeticContext;
import org.opensearch.sql.ppl.antlr.parser.OpenSearchPPLParser.BooleanLiteralContext;
import org.opensearch.sql.ppl.antlr.parser.OpenSearchPPLParser.BySpanClauseContext;
import org.opensearch.sql.ppl.antlr.parser.OpenSearchPPLParser.CompareExprContext;
import org.opensearch.sql.ppl.antlr.parser.OpenSearchPPLParser.ConvertedDataTypeContext;
import org.opensearch.sql.ppl.antlr.parser.OpenSearchPPLParser.CountAllFunctionCallContext;
import org.opensearch.sql.ppl.antlr.parser.OpenSearchPPLParser.CountEvalFunctionCallContext;
import org.opensearch.sql.ppl.antlr.parser.OpenSearchPPLParser.DataTypeFunctionCallContext;
import org.opensearch.sql.ppl.antlr.parser.OpenSearchPPLParser.DecimalLiteralContext;
import org.opensearch.sql.ppl.antlr.parser.OpenSearchPPLParser.DistinctCountFunctionCallContext;
import org.opensearch.sql.ppl.antlr.parser.OpenSearchPPLParser.DoubleLiteralContext;
import org.opensearch.sql.ppl.antlr.parser.OpenSearchPPLParser.EvalClauseContext;
import org.opensearch.sql.ppl.antlr.parser.OpenSearchPPLParser.EvalExpressionContext;
import org.opensearch.sql.ppl.antlr.parser.OpenSearchPPLParser.EvalFunctionCallContext;
import org.opensearch.sql.ppl.antlr.parser.OpenSearchPPLParser.FieldExpressionContext;
import org.opensearch.sql.ppl.antlr.parser.OpenSearchPPLParser.FloatLiteralContext;
import org.opensearch.sql.ppl.antlr.parser.OpenSearchPPLParser.IdentsAsQualifiedNameContext;
import org.opensearch.sql.ppl.antlr.parser.OpenSearchPPLParser.IdentsAsTableQualifiedNameContext;
import org.opensearch.sql.ppl.antlr.parser.OpenSearchPPLParser.IdentsAsWildcardQualifiedNameContext;
import org.opensearch.sql.ppl.antlr.parser.OpenSearchPPLParser.InExprContext;
import org.opensearch.sql.ppl.antlr.parser.OpenSearchPPLParser.IntegerLiteralContext;
import org.opensearch.sql.ppl.antlr.parser.OpenSearchPPLParser.IntervalLiteralContext;
import org.opensearch.sql.ppl.antlr.parser.OpenSearchPPLParser.LogicalAndContext;
import org.opensearch.sql.ppl.antlr.parser.OpenSearchPPLParser.LogicalNotContext;
import org.opensearch.sql.ppl.antlr.parser.OpenSearchPPLParser.LogicalOrContext;
import org.opensearch.sql.ppl.antlr.parser.OpenSearchPPLParser.LogicalXorContext;
import org.opensearch.sql.ppl.antlr.parser.OpenSearchPPLParser.MultiFieldRelevanceFunctionContext;
import org.opensearch.sql.ppl.antlr.parser.OpenSearchPPLParser.PatternMethodContext;
import org.opensearch.sql.ppl.antlr.parser.OpenSearchPPLParser.PatternModeContext;
import org.opensearch.sql.ppl.antlr.parser.OpenSearchPPLParser.PerFunctionCallContext;
import org.opensearch.sql.ppl.antlr.parser.OpenSearchPPLParser.RenameFieldExpressionContext;
import org.opensearch.sql.ppl.antlr.parser.OpenSearchPPLParser.SingleFieldRelevanceFunctionContext;
import org.opensearch.sql.ppl.antlr.parser.OpenSearchPPLParser.SortFieldContext;
import org.opensearch.sql.ppl.antlr.parser.OpenSearchPPLParser.SpanClauseContext;
import org.opensearch.sql.ppl.antlr.parser.OpenSearchPPLParser.StatsFunctionCallContext;
import org.opensearch.sql.ppl.antlr.parser.OpenSearchPPLParser.StringLiteralContext;
import org.opensearch.sql.ppl.antlr.parser.OpenSearchPPLParser.TableSourceContext;
import org.opensearch.sql.ppl.antlr.parser.OpenSearchPPLParser.TimechartCommandContext;
import org.opensearch.sql.ppl.antlr.parser.OpenSearchPPLParser.WcFieldExpressionContext;
import org.opensearch.sql.ppl.antlr.parser.OpenSearchPPLParserBaseVisitor;
import org.opensearch.sql.ppl.utils.ArgumentFactory;
import org.opensearch.sql.utils.DateTimeUtils;

/** Class of building AST Expression nodes. */
public class AstExpressionBuilder extends OpenSearchPPLParserBaseVisitor<UnresolvedExpression> {

  private static final int DEFAULT_TAKE_FUNCTION_SIZE_VALUE = 10;

  /** The function name mapping between fronted and core engine. */
  private static final Map<String, String> FUNCTION_NAME_MAPPING =
      new ImmutableMap.Builder<String, String>()
          .put("isnull", IS_NULL.getName().getFunctionName())
          .put("isnotnull", IS_NOT_NULL.getName().getFunctionName())
          .build();

  private final AstBuilder astBuilder;

  public AstExpressionBuilder(AstBuilder astBuilder) {
    this.astBuilder = astBuilder;
  }

  /** Eval clause. */
  @Override
  public UnresolvedExpression visitEvalClause(EvalClauseContext ctx) {
    return new Let((Field) visit(ctx.fieldExpression()), visit(ctx.logicalExpression()));
  }

  /** Trendline clause. */
  @Override
  public Trendline.TrendlineComputation visitTrendlineClause(
      OpenSearchPPLParser.TrendlineClauseContext ctx) {
    final int numberOfDataPoints = Integer.parseInt(ctx.numberOfDataPoints.getText());
    if (numberOfDataPoints < 1) {
      throw new SyntaxCheckException(
          "Number of trendline data-points must be greater than or equal to 1");
    }

    final Field dataField = (Field) this.visitFieldExpression(ctx.field);
    final String alias =
        ctx.alias != null
            ? ctx.alias.getText()
            : dataField.getChild().get(0).toString() + "_trendline";

    final Trendline.TrendlineType computationType =
        Trendline.TrendlineType.valueOf(ctx.trendlineType().getText().toUpperCase(Locale.ROOT));
    return new Trendline.TrendlineComputation(
        numberOfDataPoints, dataField, alias, computationType);
  }

  /** Logical expression excluding boolean, comparison. */
  @Override
  public UnresolvedExpression visitLogicalNot(LogicalNotContext ctx) {
    return new Not(visit(ctx.logicalExpression()));
  }

  @Override
  public UnresolvedExpression visitLogicalOr(LogicalOrContext ctx) {
    return new Or(visit(ctx.left), visit(ctx.right));
  }

  @Override
  public UnresolvedExpression visitLogicalAnd(LogicalAndContext ctx) {
    return new And(visit(ctx.left), visit(ctx.right));
  }

  @Override
  public UnresolvedExpression visitLogicalXor(LogicalXorContext ctx) {
    return new Xor(visit(ctx.left), visit(ctx.right));
  }

  /** lambda expression */
  @Override
  public UnresolvedExpression visitLambda(OpenSearchPPLParser.LambdaContext ctx) {
    List<QualifiedName> arguments =
        ctx.ident().stream()
            .map(x -> this.visitIdentifiers(Collections.singletonList(x)))
            .collect(Collectors.toList());
    UnresolvedExpression function = visit(ctx.logicalExpression());
    return new LambdaFunction(function, arguments);
  }

  /** Comparison expression. */
  @Override
  public UnresolvedExpression visitCompareExpr(CompareExprContext ctx) {
    String operator = ctx.comparisonOperator().getText();
    if ("==".equals(operator)) {
      operator = EQUAL.getName().getFunctionName();
    } else if (LIKE.getName().getFunctionName().equalsIgnoreCase(operator)) {
      operator = LIKE.getName().getFunctionName();
    }
    return new Compare(operator, visit(ctx.left), visit(ctx.right));
  }

  @Override
  public UnresolvedExpression visitInExpr(InExprContext ctx) {
    UnresolvedExpression expr =
        new In(
            visit(ctx.expression()),
            ctx.valueList().literalValue().stream()
                .map(this::visitLiteralValue)
                .collect(Collectors.toList()));
    return ctx.NOT() != null ? new Not(expr) : expr;
  }

  /** Value Expression. */
  @Override
  public UnresolvedExpression visitBinaryArithmetic(BinaryArithmeticContext ctx) {
    return new Function(ctx.binaryOperator.getText(), buildArguments(ctx.left, ctx.right));
  }

  private List<UnresolvedExpression> buildArguments(
      OpenSearchPPLParser.ValueExpressionContext... ctx) {
    ImmutableList.Builder<UnresolvedExpression> builder = ImmutableList.builder();
    for (OpenSearchPPLParser.ValueExpressionContext value : ctx) {
      UnresolvedExpression unresolvedExpression = visit(value);
      if (unresolvedExpression != null) builder.add(unresolvedExpression);
    }
    return builder.build();
  }

  @Override
  public UnresolvedExpression visitNestedValueExpr(OpenSearchPPLParser.NestedValueExprContext ctx) {
    return visit(ctx.logicalExpression()); // Discard parenthesis around
  }

  /** Field expression. */
  @Override
  public UnresolvedExpression visitFieldExpression(FieldExpressionContext ctx) {
    return new Field((QualifiedName) visit(ctx.qualifiedName()));
  }

  @Override
  public UnresolvedExpression visitWcFieldExpression(WcFieldExpressionContext ctx) {
    return new Field((QualifiedName) visit(ctx.wcQualifiedName()));
  }

  @Override
  public UnresolvedExpression visitSelectFieldExpression(
      OpenSearchPPLParser.SelectFieldExpressionContext ctx) {
    if (ctx.STAR() != null) {
      return AllFields.of();
    }
    return new Field((QualifiedName) visit(ctx.wcQualifiedName()));
  }

  @Override
  public UnresolvedExpression visitRenameFieldExpression(RenameFieldExpressionContext ctx) {
    if (ctx.STAR() != null) {
      return new Field(QualifiedName.of("*"));
    }
    return new Field((QualifiedName) visit(ctx.wcQualifiedName()));
  }

  @Override
  public UnresolvedExpression visitSortField(SortFieldContext ctx) {

    UnresolvedExpression fieldExpression =
        visit(ctx.sortFieldExpression().fieldExpression().qualifiedName());

    if (ctx.sortFieldExpression().IP() != null) {
      fieldExpression = new Cast(fieldExpression, AstDSL.stringLiteral("ip"));
    } else if (ctx.sortFieldExpression().NUM() != null) {
      fieldExpression = new Cast(fieldExpression, AstDSL.stringLiteral("double"));
    } else if (ctx.sortFieldExpression().STR() != null) {
      fieldExpression = new Cast(fieldExpression, AstDSL.stringLiteral("string"));
    }
    // AUTO() case uses the field expression as-is
    return new Field(fieldExpression, ArgumentFactory.getArgumentList(ctx));
  }

  @Override
  public UnresolvedExpression visitPatternMethod(PatternMethodContext ctx) {
    return new Literal(StringUtils.unquoteText(ctx.getText()), DataType.STRING);
  }

  @Override
  public UnresolvedExpression visitPatternMode(PatternModeContext ctx) {
    return new Literal(StringUtils.unquoteText(ctx.getText()), DataType.STRING);
  }

  /** Aggregation function. */
  @Override
  public UnresolvedExpression visitStatsFunctionCall(StatsFunctionCallContext ctx) {
    return buildAggregateFunction(
        ctx.statsFunctionName().getText(), ctx.functionArgs().functionArg());
  }

  @Override
  public UnresolvedExpression visitValuesAggFunctionCall(
      OpenSearchPPLParser.ValuesAggFunctionCallContext ctx) {
    ImmutableList.Builder<UnresolvedExpression> builder = ImmutableList.builder();

    // Get limit from settings
    int limit = 0; // Default to unlimited
    if (astBuilder.getSettings() != null) {
      Integer settingValue =
          astBuilder
              .getSettings()
              .getSettingValue(org.opensearch.sql.common.setting.Settings.Key.PPL_VALUES_MAX_LIMIT);
      if (settingValue != null) {
        limit = settingValue;
      }
    }

    // Only add limit parameter if it's non-zero (i.e., explicitly configured)
    if (limit > 0) {
      builder.add(new UnresolvedArgument("limit", AstDSL.intLiteral(limit)));
    }

    return new AggregateFunction(
        "values", visit(ctx.valuesAggFunction().valueExpression()), builder.build());
  }

  private AggregateFunction buildAggregateFunction(
      String functionName, List<OpenSearchPPLParser.FunctionArgContext> args) {
    List<UnresolvedExpression> unresolvedArgs =
        args.stream().map(this::visitFunctionArg).collect(Collectors.toList());

    return new AggregateFunction(
        functionName, unresolvedArgs.get(0), unresolvedArgs.subList(1, unresolvedArgs.size()));
  }

  @Override
  public UnresolvedExpression visitCountAllFunctionCall(CountAllFunctionCallContext ctx) {
    return new AggregateFunction("count", AllFields.of());
  }

  @Override
  public UnresolvedExpression visitCountEvalFunctionCall(CountEvalFunctionCallContext ctx) {
    return new AggregateFunction("count", visit(ctx.evalExpression()));
  }

  @Override
  public UnresolvedExpression visitDistinctCountFunctionCall(DistinctCountFunctionCallContext ctx) {
    String funcName = ctx.DISTINCT_COUNT_APPROX() != null ? "distinct_count_approx" : "count";
    return new AggregateFunction(funcName, visit(ctx.valueExpression()), true);
  }

  @Override
  public UnresolvedExpression visitEvalExpression(EvalExpressionContext ctx) {
    /*
     * Rewrite "eval(p)" as "CASE WHEN p THEN 1 ELSE NULL END" so that COUNT or DISTINCT_COUNT
     * can correctly perform filtered counting.
     * Note: at present only eval(<predicate>) inside counting functions is supported.
     */
    UnresolvedExpression predicate = visit(ctx.logicalExpression());
    return AstDSL.caseWhen(null, AstDSL.when(predicate, AstDSL.intLiteral(1)));
  }

  @Override
  public UnresolvedExpression visitPercentileApproxFunctionCall(
      OpenSearchPPLParser.PercentileApproxFunctionCallContext ctx) {
    ImmutableList.Builder<UnresolvedExpression> builder = ImmutableList.builder();
    builder.add(new UnresolvedArgument("percent", visit(ctx.percentileApproxFunction().percent)));
    if (ctx.percentileApproxFunction().compression != null) {
      builder.add(
          new UnresolvedArgument("compression", visit(ctx.percentileApproxFunction().compression)));
    }
    return new AggregateFunction(
        "percentile", visit(ctx.percentileApproxFunction().aggField), builder.build());
  }

  @Override
  public UnresolvedExpression visitTakeAggFunctionCall(
      OpenSearchPPLParser.TakeAggFunctionCallContext ctx) {
    ImmutableList.Builder<UnresolvedExpression> builder = ImmutableList.builder();
    builder.add(
        new UnresolvedArgument(
            "size",
            ctx.takeAggFunction().size != null
                ? visit(ctx.takeAggFunction().size)
                : AstDSL.intLiteral(DEFAULT_TAKE_FUNCTION_SIZE_VALUE)));
    return new AggregateFunction(
        "take", visit(ctx.takeAggFunction().fieldExpression()), builder.build());
  }

  @Override
  public UnresolvedExpression visitPercentileShortcutFunctionCall(
      OpenSearchPPLParser.PercentileShortcutFunctionCallContext ctx) {
    String functionName = ctx.getStart().getText();

    int prefixLength = functionName.toLowerCase().startsWith("perc") ? 4 : 1;
    String percentileValue = functionName.substring(prefixLength);

    double percent = Double.parseDouble(percentileValue);
    if (percent < 0.0 || percent > 100.0) {
      throw new SyntaxCheckException(
          String.format("Percentile value must be between 0 and 100, got: %s", percent));
    }

    return new AggregateFunction(
        "percentile",
        visit(ctx.valueExpression()),
        Collections.singletonList(
            new UnresolvedArgument("percent", AstDSL.doubleLiteral(percent))));
  }

  /** Case function. */
  @Override
  public UnresolvedExpression visitCaseFunctionCall(
      OpenSearchPPLParser.CaseFunctionCallContext ctx) {
    List<When> whens =
        IntStream.range(0, ctx.logicalExpression().size())
            .mapToObj(
                index -> {
                  UnresolvedExpression condition = visit(ctx.logicalExpression(index));
                  UnresolvedExpression result = visit(ctx.valueExpression(index));
                  return new When(condition, result);
                })
            .collect(Collectors.toList());
    UnresolvedExpression elseValue = null;
    if (ctx.ELSE() != null) {
      elseValue = visit(ctx.valueExpression(ctx.valueExpression().size() - 1));
    }
    return new Case(null, whens, Optional.ofNullable(elseValue));
  }

  /** Eval function. */
  @Override
  public UnresolvedExpression visitEvalFunctionCall(EvalFunctionCallContext ctx) {
    final String functionName = ctx.evalFunctionName().getText();
    final String mappedName =
        FUNCTION_NAME_MAPPING.getOrDefault(functionName.toLowerCase(Locale.ROOT), functionName);

    // Rewrite sum and avg functions to arithmetic expressions
    if (SUM.getName().getFunctionName().equalsIgnoreCase(mappedName)
        || AVG.getName().getFunctionName().equalsIgnoreCase(mappedName)) {
      return rewriteSumAvgFunction(mappedName, ctx.functionArgs().functionArg());
    }

    return buildFunction(mappedName, ctx.functionArgs().functionArg());
  }

  private Function buildFunction(
      String functionName, List<OpenSearchPPLParser.FunctionArgContext> args) {
    return new Function(
        functionName, args.stream().map(this::visitFunctionArg).collect(Collectors.toList()));
  }

  /** Cast function. */
  @Override
  public UnresolvedExpression visitDataTypeFunctionCall(DataTypeFunctionCallContext ctx) {
    return new Cast(visit(ctx.logicalExpression()), visit(ctx.convertedDataType()));
  }

  @Override
  public UnresolvedExpression visitConvertedDataType(ConvertedDataTypeContext ctx) {
    return AstDSL.stringLiteral(ctx.getText());
  }

  /**
   * Rewrites sum(a, b, c, ...) to (a + b + c + ...) and avg(a, b, c, ...) to (a + b + c + ...) / n
   * Uses balanced tree construction to avoid deep recursion with large argument lists.
   */
  private UnresolvedExpression rewriteSumAvgFunction(
      String functionName, List<OpenSearchPPLParser.FunctionArgContext> args) {
    if (args.isEmpty()) {
      throw new SyntaxCheckException(functionName + " function requires at least one argument");
    }

    List<UnresolvedExpression> arguments =
        args.stream().map(this::visitFunctionArg).collect(Collectors.toList());

    // Build the sum expression as a balanced tree to avoid deep recursion
    UnresolvedExpression functionExpr = buildBalancedTree("+", arguments);

    // For avg, divide by the count of arguments
    if (AVG.getName().getFunctionName().equalsIgnoreCase(functionName)) {
      UnresolvedExpression count = AstDSL.doubleLiteral((double) arguments.size());
      functionExpr = new Function("/", Arrays.asList(functionExpr, count));
    }

    return functionExpr;
  }

  /**
   * Builds a balanced tree of binary operations to avoid deep recursion. For example, [a, b, c, d]
   * becomes ((a + b) + (c + d)) instead of (((a + b) + c) + d). This ensures recursion depth is
   * O(log n) instead of O(n).
   */
  private UnresolvedExpression buildBalancedTree(
      String operator, List<UnresolvedExpression> expressions) {
    if (expressions.size() == 1) {
      return expressions.get(0);
    }

    if (expressions.size() == 2) {
      return new Function(operator, Arrays.asList(expressions.get(0), expressions.get(1)));
    }

    // Split the list in half and recursively build balanced subtrees
    int mid = expressions.size() / 2;
    UnresolvedExpression left = buildBalancedTree(operator, expressions.subList(0, mid));
    UnresolvedExpression right =
        buildBalancedTree(operator, expressions.subList(mid, expressions.size()));

    return new Function(operator, Arrays.asList(left, right));
  }

  @Override
  public UnresolvedExpression visitSingleFieldRelevanceFunction(
      SingleFieldRelevanceFunctionContext ctx) {
    return new Function(
        ctx.singleFieldRelevanceFunctionName().getText().toLowerCase(Locale.ROOT),
        singleFieldRelevanceArguments(ctx));
  }

  @Override
  public UnresolvedExpression visitMultiFieldRelevanceFunction(
      MultiFieldRelevanceFunctionContext ctx) {
    return new Function(
        ctx.multiFieldRelevanceFunctionName().getText().toLowerCase(Locale.ROOT),
        multiFieldRelevanceArguments(ctx));
  }

  @Override
  public UnresolvedExpression visitTableSource(TableSourceContext ctx) {
    if (ctx.getChild(0) instanceof IdentsAsTableQualifiedNameContext) {
      return visitIdentsAsTableQualifiedName((IdentsAsTableQualifiedNameContext) ctx.getChild(0));
    } else {
      return visitIdentifiers(Arrays.asList(ctx));
    }
  }

  @Override
  public UnresolvedExpression visitPositionFunctionCall(
      OpenSearchPPLParser.PositionFunctionCallContext ctx) {
    return new Function(
        POSITION.getName().getFunctionName(),
        Arrays.asList(visitFunctionArg(ctx.functionArg(0)), visitFunctionArg(ctx.functionArg(1))));
  }

  @Override
  public UnresolvedExpression visitExtractFunctionCall(
      OpenSearchPPLParser.ExtractFunctionCallContext ctx) {
    return new Function(ctx.EXTRACT().toString(), getExtractFunctionArguments(ctx));
  }

  private List<UnresolvedExpression> getExtractFunctionArguments(
      OpenSearchPPLParser.ExtractFunctionCallContext ctx) {
    List<UnresolvedExpression> args =
        Arrays.asList(
            new Literal(ctx.datetimePart().getText(), DataType.STRING),
            visitFunctionArg(ctx.functionArg()));
    return args;
  }

  @Override
  public UnresolvedExpression visitGetFormatFunctionCall(
      OpenSearchPPLParser.GetFormatFunctionCallContext ctx) {
    return new Function(ctx.GET_FORMAT().toString(), getFormatFunctionArguments(ctx));
  }

  private List<UnresolvedExpression> getFormatFunctionArguments(
      OpenSearchPPLParser.GetFormatFunctionCallContext ctx) {
    List<UnresolvedExpression> args =
        Arrays.asList(
            new Literal(ctx.getFormatType().getText(), DataType.STRING),
            visitFunctionArg(ctx.functionArg()));
    return args;
  }

  @Override
  public UnresolvedExpression visitTimestampFunctionCall(
      OpenSearchPPLParser.TimestampFunctionCallContext ctx) {
    return new Function(ctx.timestampFunctionName().getText(), timestampFunctionArguments(ctx));
  }

  private List<UnresolvedExpression> timestampFunctionArguments(
      OpenSearchPPLParser.TimestampFunctionCallContext ctx) {
    List<UnresolvedExpression> args =
        Arrays.asList(
            new Literal(ctx.simpleDateTimePart().getText(), DataType.STRING),
            visitFunctionArg(ctx.firstArg),
            visitFunctionArg(ctx.secondArg));
    return args;
  }

  @Override
  public UnresolvedExpression visitPerFunctionCall(PerFunctionCallContext ctx) {
    ParseTree parent = ctx.getParent();
    String perFuncName = ctx.perFunction().funcName.getText();
    if (!(parent instanceof TimechartCommandContext)) {
      throw new SyntaxCheckException(
          perFuncName + " function can only be used within timechart command");
    }
    return buildAggregateFunction(
        perFuncName, Collections.singletonList(ctx.perFunction().functionArg()));
  }

  /** Literal and value. */
  @Override
  public UnresolvedExpression visitIdentsAsQualifiedName(IdentsAsQualifiedNameContext ctx) {
    return visitIdentifiers(ctx.ident());
  }

  @Override
  public UnresolvedExpression visitIdentsAsTableQualifiedName(
      IdentsAsTableQualifiedNameContext ctx) {
    return visitIdentifiers(
        Stream.concat(Stream.of(ctx.tableIdent()), ctx.ident().stream())
            .collect(Collectors.toList()));
  }

  @Override
  public UnresolvedExpression visitIdentsAsWildcardQualifiedName(
      IdentsAsWildcardQualifiedNameContext ctx) {
    return visitIdentifiers(ctx.wildcard());
  }

  @Override
  public UnresolvedExpression visitIntervalLiteral(IntervalLiteralContext ctx) {
    return new Interval(
        visit(ctx.valueExpression()), IntervalUnit.of(ctx.intervalUnit().getText()));
  }

  @Override
  public UnresolvedExpression visitStringLiteral(StringLiteralContext ctx) {
    return new Literal(StringUtils.unquoteText(ctx.getText()), DataType.STRING);
  }

  @Override
  public UnresolvedExpression visitIntegerLiteral(IntegerLiteralContext ctx) {
    long number = Long.parseLong(ctx.getText());
    if (Integer.MIN_VALUE <= number && number <= Integer.MAX_VALUE) {
      return new Literal((int) number, DataType.INTEGER);
    }
    return new Literal(number, DataType.LONG);
  }

  @Override
  public UnresolvedExpression visitDecimalLiteral(DecimalLiteralContext ctx) {
    return new Literal(new BigDecimal(ctx.getText()), DataType.DECIMAL);
  }

  @Override
  public UnresolvedExpression visitDoubleLiteral(DoubleLiteralContext ctx) {
    return new Literal(Double.valueOf(ctx.getText()), DataType.DOUBLE);
  }

  @Override
  public UnresolvedExpression visitFloatLiteral(FloatLiteralContext ctx) {
    return new Literal(Float.valueOf(ctx.getText()), DataType.FLOAT);
  }

  @Override
  public UnresolvedExpression visitBooleanLiteral(BooleanLiteralContext ctx) {
    return new Literal(Boolean.valueOf(ctx.getText()), DataType.BOOLEAN);
  }

  @Override
  public UnresolvedExpression visitBySpanClause(BySpanClauseContext ctx) {
    String name = ctx.spanClause().getText();
    return ctx.alias != null
        ? new Alias(StringUtils.unquoteIdentifier(ctx.alias.getText()), visit(ctx.spanClause()))
        : new Alias(name, visit(ctx.spanClause()));
  }

  @Override
  public UnresolvedExpression visitSpanClause(SpanClauseContext ctx) {
<<<<<<< HEAD
    // If a field is not specified in a span clause, it defaults to the implicit @timestamp field.
    // E.g. span(1d) <==> span(@timestamp, 1d)
    var field =
        ctx.fieldExpression() != null
            ? visit(ctx.fieldExpression())
            : AstDSL.referImplicitTimestampField();
    Span partialSpan = (Span) visit(ctx.spanLiteral());
    return AstDSL.span(field, partialSpan.getValue(), partialSpan.getUnit());
  }

  /** Construct a partial Span without field specified that represents a span value */
  @Override
  public UnresolvedExpression visitSpanLiteral(OpenSearchPPLParser.SpanLiteralContext ctx) {
    UnresolvedExpression literal = visit(ctx.literalValue());
    String unitText = ctx.timespanUnit() != null ? ctx.timespanUnit().getText() : "";
    SpanUnit unit = SpanUnit.of(unitText);
    return AstDSL.span(null, literal, unit);
  }

  @Override
  public UnresolvedExpression visitTimechartParameter(
      OpenSearchPPLParser.TimechartParameterContext ctx) {
    UnresolvedExpression timechartParameter;
    if (ctx.SPAN() != null) {
      // Convert span=1h to span(@timestamp, 1h)
      Span partialSpan = (Span) visit(ctx.spanLiteral());
      timechartParameter =
          AstDSL.span(
              AstDSL.referImplicitTimestampField(), partialSpan.getValue(), partialSpan.getUnit());
    } else if (ctx.LIMIT() != null) {
      Literal limit = (Literal) visit(ctx.integerLiteral());
      if ((Integer) limit.getValue() < 0) {
        throw new IllegalArgumentException("Limit must be a non-negative number");
      }
      timechartParameter = limit;
    } else if (ctx.USEOTHER() != null) {
      UnresolvedExpression useOther;
      if (ctx.booleanLiteral() != null) {
        useOther = visit(ctx.booleanLiteral());
      } else if (ctx.ident() != null) {
        QualifiedName ident = visitIdentifiers(List.of(ctx.ident()));
        String useOtherValue = ident.toString();
        if ("true".equalsIgnoreCase(useOtherValue) || "t".equalsIgnoreCase(useOtherValue)) {
          useOther = AstDSL.booleanLiteral(true);
        } else if ("false".equalsIgnoreCase(useOtherValue) || "f".equalsIgnoreCase(useOtherValue)) {
          useOther = AstDSL.booleanLiteral(false);
        } else {
          throw new IllegalArgumentException(
              "Invalid useOther value: " + ctx.ident().getText() + ". Expected true/false or t/f");
        }
      } else {
        throw new IllegalArgumentException("value for useOther must be a boolean or identifier");
      }
      timechartParameter = useOther;
    } else {
      throw new IllegalArgumentException(
          String.format("A parameter of timechart must be a span, limit or useOther, got %s", ctx));
    }
    return timechartParameter;
=======
    UnresolvedExpression fieldExpression;
    if (ctx.fieldExpression() != null) {
      fieldExpression = visit(ctx.fieldExpression());
    } else {
      fieldExpression = AstDSL.field("@timestamp");
    }
    Literal literal = (Literal) visit(ctx.value);
    return AstDSL.spanFromSpanLengthLiteral(fieldExpression, literal);
>>>>>>> 1e62fba6
  }

  @Override
  public UnresolvedExpression visitLeftHint(OpenSearchPPLParser.LeftHintContext ctx) {
    return new EqualTo(
        new Literal(ctx.leftHintKey.getText(), DataType.STRING), visit(ctx.leftHintValue));
  }

  @Override
  public UnresolvedExpression visitRightHint(OpenSearchPPLParser.RightHintContext ctx) {
    return new EqualTo(
        new Literal(ctx.rightHintKey.getText(), DataType.STRING), visit(ctx.rightHintValue));
  }

  @Override
  public UnresolvedExpression visitInSubqueryExpr(OpenSearchPPLParser.InSubqueryExprContext ctx) {
    List<UnresolvedExpression> s =
        ctx.valueExpression().stream().map(this::visit).collect(Collectors.toList());
    UnresolvedExpression expr = new InSubquery(s, astBuilder.visitSubSearch(ctx.subSearch()));
    return ctx.NOT() != null ? new Not(expr) : expr;
  }

  @Override
  public UnresolvedExpression visitScalarSubqueryExpr(
      OpenSearchPPLParser.ScalarSubqueryExprContext ctx) {
    return new ScalarSubquery(astBuilder.visitSubSearch(ctx.subSearch()));
  }

  @Override
  public UnresolvedExpression visitExistsSubqueryExpr(
      OpenSearchPPLParser.ExistsSubqueryExprContext ctx) {
    return new ExistsSubquery(astBuilder.visitSubSearch(ctx.subSearch()));
  }

  @Override
  public UnresolvedExpression visitBetween(OpenSearchPPLParser.BetweenContext ctx) {
    UnresolvedExpression betweenExpr =
        new Between(visit(ctx.expression(0)), visit(ctx.expression(1)), visit(ctx.expression(2)));
    return ctx.NOT() != null ? new Not(betweenExpr) : betweenExpr;
  }

  @Override
  public UnresolvedExpression visitWindowFunction(OpenSearchPPLParser.WindowFunctionContext ctx) {
    Function f =
        buildFunction(ctx.windowFunctionName().getText(), ctx.functionArgs().functionArg());

    // In PPL eventstats command, all window functions have the same partition and order spec.
    return new WindowFunction(f);
  }

  @Override
  public UnresolvedExpression visitOverwriteOption(OpenSearchPPLParser.OverwriteOptionContext ctx) {
    return new Argument("overwrite", (Literal) this.visit(ctx.booleanLiteral()));
  }

  @Override
  public UnresolvedExpression visitJoinType(OpenSearchPPLParser.JoinTypeContext ctx) {
    return ArgumentFactory.getArgumentValue(ctx);
  }

  @Override
  public UnresolvedExpression visitMaxOption(OpenSearchPPLParser.MaxOptionContext ctx) {
    return new Argument("max", (Literal) this.visit(ctx.integerLiteral()));
  }

  private QualifiedName visitIdentifiers(List<? extends ParserRuleContext> ctx) {
    return new QualifiedName(
        ctx.stream()
            .map(RuleContext::getText)
            .map(StringUtils::unquoteIdentifier)
            .collect(Collectors.toList()));
  }

  private List<UnresolvedExpression> singleFieldRelevanceArguments(
      SingleFieldRelevanceFunctionContext ctx) {
    // all the arguments are defaulted to string values
    // to skip environment resolving and function signature resolving
    ImmutableList.Builder<UnresolvedExpression> builder = ImmutableList.builder();
    builder.add(
        new UnresolvedArgument(
            "field", new QualifiedName(StringUtils.unquoteText(ctx.field.getText()))));
    builder.add(
        new UnresolvedArgument(
            "query", new Literal(StringUtils.unquoteText(ctx.query.getText()), DataType.STRING)));
    ctx.relevanceArg()
        .forEach(
            v ->
                builder.add(
                    new UnresolvedArgument(
                        v.relevanceArgName().getText().toLowerCase(Locale.ROOT),
                        new Literal(
                            StringUtils.unquoteText(v.relevanceArgValue().getText()),
                            DataType.STRING))));
    return builder.build();
  }

  private List<UnresolvedExpression> multiFieldRelevanceArguments(
      MultiFieldRelevanceFunctionContext ctx) {
    // all the arguments are defaulted to string values
    // to skip environment resolving and function signature resolving
    ImmutableList.Builder<UnresolvedExpression> builder = ImmutableList.builder();

    // Handle optional fields - only add fields argument if fields are present
    var fieldContexts =
        ctx.getRuleContexts(OpenSearchPPLParser.RelevanceFieldAndWeightContext.class);
    if (fieldContexts != null && !fieldContexts.isEmpty()) {
      var fields =
          new RelevanceFieldList(
              fieldContexts.stream()
                  .collect(
                      Collectors.toMap(
                          f -> StringUtils.unquoteText(f.field.getText()),
                          f -> (f.weight == null) ? 1F : Float.parseFloat(f.weight.getText()))));
      builder.add(new UnresolvedArgument("fields", fields));
    }

    // Query is always required
    builder.add(
        new UnresolvedArgument(
            "query", new Literal(StringUtils.unquoteText(ctx.query.getText()), DataType.STRING)));

    // Add optional arguments
    ctx.relevanceArg()
        .forEach(
            v ->
                builder.add(
                    new UnresolvedArgument(
                        v.relevanceArgName().getText().toLowerCase(Locale.ROOT),
                        new Literal(
                            StringUtils.unquoteText(v.relevanceArgValue().getText()),
                            DataType.STRING))));
    return builder.build();
  }

  // New visitor methods for spanValue grammar rules

  @Override
  public UnresolvedExpression visitSpanLiteral(OpenSearchPPLParser.SpanLiteralContext ctx) {
    if (ctx.INTEGER_LITERAL() != null) {
      return AstDSL.intLiteral(Integer.parseInt(ctx.INTEGER_LITERAL().getText()));
    } else {
      return AstDSL.stringLiteral(ctx.getText());
    }
  }

  @Override
  public UnresolvedExpression visitNumericSpanValue(
      OpenSearchPPLParser.NumericSpanValueContext ctx) {
    // This handles span values that come from spanLiteral rule
    return visit(ctx.spanLiteral());
  }

  @Override
  public UnresolvedExpression visitLogWithBaseSpan(OpenSearchPPLParser.LogWithBaseSpanContext ctx) {
    return org.opensearch.sql.ast.dsl.AstDSL.stringLiteral(ctx.getText());
  }

  // Visitor methods for search expressions
  @Override
  public SearchExpression visitGroupedExpression(OpenSearchPPLParser.GroupedExpressionContext ctx) {
    return new SearchGroup((SearchExpression) visit(ctx.searchExpression()));
  }

  @Override
  public SearchExpression visitNotExpression(OpenSearchPPLParser.NotExpressionContext ctx) {
    return new SearchNot((SearchExpression) visit(ctx.searchExpression()));
  }

  @Override
  public SearchExpression visitAndExpression(OpenSearchPPLParser.AndExpressionContext ctx) {
    SearchExpression left = (SearchExpression) visit(ctx.searchExpression(0));
    SearchExpression right = (SearchExpression) visit(ctx.searchExpression(1));
    // Wrap the entire AND expression in parentheses
    return new SearchGroup(new SearchAnd(left, right));
  }

  @Override
  public SearchExpression visitOrExpression(OpenSearchPPLParser.OrExpressionContext ctx) {
    SearchExpression left = (SearchExpression) visit(ctx.searchExpression(0));
    SearchExpression right = (SearchExpression) visit(ctx.searchExpression(1));
    // Wrap the entire OR expression in parentheses
    return new SearchGroup(new SearchOr(left, right));
  }

  @Override
  public SearchExpression visitTermExpression(OpenSearchPPLParser.TermExpressionContext ctx) {
    return (SearchExpression) visit(ctx.searchTerm());
  }

  @Override
  public SearchExpression visitSearchLiteralTerm(OpenSearchPPLParser.SearchLiteralTermContext ctx) {
    return visitSearchLiteral(ctx.searchLiteral());
  }

  @Override
  public SearchExpression visitSearchComparisonTerm(
      OpenSearchPPLParser.SearchComparisonTermContext ctx) {
    OpenSearchPPLParser.SearchFieldCompareContext fieldComp =
        (OpenSearchPPLParser.SearchFieldCompareContext) ctx.searchFieldComparison();

    Field field = (Field) visit(fieldComp.fieldExpression());
    SearchComparison.Operator op =
        visitSearchComparisonOperator(fieldComp.searchComparisonOperator());

    // Use SearchLiteral directly
    SearchLiteral searchLit = visitSearchLiteral(fieldComp.searchLiteral());

    return new SearchComparison(field, op, searchLit);
  }

  @Override
  public SearchExpression visitSearchInListTerm(OpenSearchPPLParser.SearchInListTermContext ctx) {
    OpenSearchPPLParser.SearchFieldInValuesContext fieldIn =
        (OpenSearchPPLParser.SearchFieldInValuesContext) ctx.searchFieldInList();

    Field field = (Field) visit(fieldIn.fieldExpression());
    OpenSearchPPLParser.SearchLiteralsContext valueList =
        (OpenSearchPPLParser.SearchLiteralsContext) fieldIn.searchLiteralList();
    List<SearchLiteral> values =
        valueList.searchLiteral().stream()
            .map(this::visitSearchLiteral)
            .collect(Collectors.toList());

    return new SearchIn(field, values);
  }

  // Helper method to determine the comparison operator
  private SearchComparison.Operator visitSearchComparisonOperator(
      OpenSearchPPLParser.SearchComparisonOperatorContext ctx) {
    if (ctx instanceof OpenSearchPPLParser.EqualsContext) {
      return SearchComparison.Operator.EQUALS;
    } else if (ctx instanceof OpenSearchPPLParser.NotEqualsContext) {
      return SearchComparison.Operator.NOT_EQUALS;
    } else if (ctx instanceof OpenSearchPPLParser.LessThanContext) {
      return SearchComparison.Operator.LESS_THAN;
    } else if (ctx instanceof OpenSearchPPLParser.LessOrEqualContext) {
      return SearchComparison.Operator.LESS_OR_EQUAL;
    } else if (ctx instanceof OpenSearchPPLParser.GreaterThanContext) {
      return SearchComparison.Operator.GREATER_THAN;
    } else if (ctx instanceof OpenSearchPPLParser.GreaterOrEqualContext) {
      return SearchComparison.Operator.GREATER_OR_EQUAL;
    }
    return SearchComparison.Operator.EQUALS; // Default to equals
  }

  @Override
  public SearchLiteral visitSearchLiteral(OpenSearchPPLParser.SearchLiteralContext ctx) {
    if (ctx.stringLiteral() != null) {
      // Use visit method to properly handle escaping
      Literal stringLit = (Literal) visit(ctx.stringLiteral());
      String content = (String) stringLit.getValue();
      return new SearchLiteral(new Literal(content, DataType.STRING), content.contains(" "));
    } else if (ctx.numericLiteral() != null) {
      Literal numericLiteral = (Literal) visit(ctx.numericLiteral());
      return new SearchLiteral(numericLiteral, false);
    } else if (ctx.booleanLiteral() != null) {
      // Boolean literal
      Literal booleanLiteral = (Literal) visit(ctx.booleanLiteral());
      return new SearchLiteral(booleanLiteral, false);
    }
    // Default
    return new SearchLiteral(new Literal(ctx.getText(), DataType.STRING), false);
  }

  @Override
  public UnresolvedExpression visitTimeModifierValue(
      OpenSearchPPLParser.TimeModifierValueContext ctx) {
    String osDateMathExpression;
    // Convert unix timestamp from seconds to milliseconds for decimal and integer
    // as OpenSearch time range accepts unix milliseconds in place of timestamp values
    if (ctx.DECIMAL_LITERAL() != null) {
      String decimal = ctx.DECIMAL_LITERAL().getText();
      BigDecimal unixSecondDecimal = new BigDecimal(decimal);
      BigDecimal unixMilliDecimal =
          unixSecondDecimal.multiply(BigDecimal.valueOf(1000)).stripTrailingZeros();
      osDateMathExpression = unixMilliDecimal.toString();
    } else if (ctx.INTEGER_LITERAL() != null) {
      String integer = ctx.INTEGER_LITERAL().getText();
      osDateMathExpression = String.valueOf(Long.parseLong(integer) * 1000);
    } else if (ctx.NOW() != null) { // Converts both NOW and NOW()
      // OpenSearch time range accepts "now" as a reference to the current time
      osDateMathExpression = ctx.NOW().getText().toLowerCase(Locale.ROOT);
    } else {
      // Process absolute and relative time modifier values
      String pplTimeModifier =
          ctx.stringLiteral() != null
              ? (String) ((Literal) visit(ctx.stringLiteral())).getValue()
              : ctx.getText().strip();
      // Parse a PPL time modifier to OpenSearch date math expression
      osDateMathExpression = DateTimeUtils.resolveTimeModifier(pplTimeModifier);
    }
    return AstDSL.stringLiteral(osDateMathExpression);
  }

  /**
   * Process time range expressions (EARLIEST='value' or LATEST='value') It creates a Comparison
   * filter like @timestamp >= timeModifierValue
   */
  @Override
  public UnresolvedExpression visitTimeModifierExpression(
      OpenSearchPPLParser.TimeModifierExpressionContext ctx) {

    Literal timeModifierValue =
        (Literal) visitTimeModifierValue(ctx.timeModifier().timeModifierValue());

    SearchLiteral osDateMathLiteral = new SearchLiteral(timeModifierValue, false);

    Field implicitTimestampField =
        new Field(new QualifiedName(OpenSearchConstants.IMPLICIT_FIELD_TIMESTAMP), List.of());
    var operator =
        ctx.timeModifier().EARLIEST() != null
            ? SearchComparison.Operator.GREATER_OR_EQUAL
            : SearchComparison.Operator.LESS_OR_EQUAL;
    return new SearchComparison(implicitTimestampField, operator, osDateMathLiteral);
  }
}<|MERGE_RESOLUTION|>--- conflicted
+++ resolved
@@ -632,24 +632,306 @@
 
   @Override
   public UnresolvedExpression visitSpanClause(SpanClauseContext ctx) {
-<<<<<<< HEAD
-    // If a field is not specified in a span clause, it defaults to the implicit @timestamp field.
-    // E.g. span(1d) <==> span(@timestamp, 1d)
-    var field =
-        ctx.fieldExpression() != null
-            ? visit(ctx.fieldExpression())
-            : AstDSL.referImplicitTimestampField();
-    Span partialSpan = (Span) visit(ctx.spanLiteral());
-    return AstDSL.span(field, partialSpan.getValue(), partialSpan.getUnit());
-  }
-
-  /** Construct a partial Span without field specified that represents a span value */
+    UnresolvedExpression fieldExpression;
+    if (ctx.fieldExpression() != null) {
+      fieldExpression = visit(ctx.fieldExpression());
+    } else {
+      fieldExpression = AstDSL.referImplicitTimestampField();
+    }
+    Literal literal = (Literal) visit(ctx.value);
+    return AstDSL.spanFromSpanLengthLiteral(fieldExpression, literal);
+  }
+
+  @Override
+  public UnresolvedExpression visitLeftHint(OpenSearchPPLParser.LeftHintContext ctx) {
+    return new EqualTo(
+        new Literal(ctx.leftHintKey.getText(), DataType.STRING), visit(ctx.leftHintValue));
+  }
+
+  @Override
+  public UnresolvedExpression visitRightHint(OpenSearchPPLParser.RightHintContext ctx) {
+    return new EqualTo(
+        new Literal(ctx.rightHintKey.getText(), DataType.STRING), visit(ctx.rightHintValue));
+  }
+
+  @Override
+  public UnresolvedExpression visitInSubqueryExpr(OpenSearchPPLParser.InSubqueryExprContext ctx) {
+    List<UnresolvedExpression> s =
+        ctx.valueExpression().stream().map(this::visit).collect(Collectors.toList());
+    UnresolvedExpression expr = new InSubquery(s, astBuilder.visitSubSearch(ctx.subSearch()));
+    return ctx.NOT() != null ? new Not(expr) : expr;
+  }
+
+  @Override
+  public UnresolvedExpression visitScalarSubqueryExpr(
+      OpenSearchPPLParser.ScalarSubqueryExprContext ctx) {
+    return new ScalarSubquery(astBuilder.visitSubSearch(ctx.subSearch()));
+  }
+
+  @Override
+  public UnresolvedExpression visitExistsSubqueryExpr(
+      OpenSearchPPLParser.ExistsSubqueryExprContext ctx) {
+    return new ExistsSubquery(astBuilder.visitSubSearch(ctx.subSearch()));
+  }
+
+  @Override
+  public UnresolvedExpression visitBetween(OpenSearchPPLParser.BetweenContext ctx) {
+    UnresolvedExpression betweenExpr =
+        new Between(visit(ctx.expression(0)), visit(ctx.expression(1)), visit(ctx.expression(2)));
+    return ctx.NOT() != null ? new Not(betweenExpr) : betweenExpr;
+  }
+
+  @Override
+  public UnresolvedExpression visitWindowFunction(OpenSearchPPLParser.WindowFunctionContext ctx) {
+    Function f =
+        buildFunction(ctx.windowFunctionName().getText(), ctx.functionArgs().functionArg());
+
+    // In PPL eventstats command, all window functions have the same partition and order spec.
+    return new WindowFunction(f);
+  }
+
+  @Override
+  public UnresolvedExpression visitOverwriteOption(OpenSearchPPLParser.OverwriteOptionContext ctx) {
+    return new Argument("overwrite", (Literal) this.visit(ctx.booleanLiteral()));
+  }
+
+  @Override
+  public UnresolvedExpression visitJoinType(OpenSearchPPLParser.JoinTypeContext ctx) {
+    return ArgumentFactory.getArgumentValue(ctx);
+  }
+
+  @Override
+  public UnresolvedExpression visitMaxOption(OpenSearchPPLParser.MaxOptionContext ctx) {
+    return new Argument("max", (Literal) this.visit(ctx.integerLiteral()));
+  }
+
+  private QualifiedName visitIdentifiers(List<? extends ParserRuleContext> ctx) {
+    return new QualifiedName(
+        ctx.stream()
+            .map(RuleContext::getText)
+            .map(StringUtils::unquoteIdentifier)
+            .collect(Collectors.toList()));
+  }
+
+  private List<UnresolvedExpression> singleFieldRelevanceArguments(
+      SingleFieldRelevanceFunctionContext ctx) {
+    // all the arguments are defaulted to string values
+    // to skip environment resolving and function signature resolving
+    ImmutableList.Builder<UnresolvedExpression> builder = ImmutableList.builder();
+    builder.add(
+        new UnresolvedArgument(
+            "field", new QualifiedName(StringUtils.unquoteText(ctx.field.getText()))));
+    builder.add(
+        new UnresolvedArgument(
+            "query", new Literal(StringUtils.unquoteText(ctx.query.getText()), DataType.STRING)));
+    ctx.relevanceArg()
+        .forEach(
+            v ->
+                builder.add(
+                    new UnresolvedArgument(
+                        v.relevanceArgName().getText().toLowerCase(Locale.ROOT),
+                        new Literal(
+                            StringUtils.unquoteText(v.relevanceArgValue().getText()),
+                            DataType.STRING))));
+    return builder.build();
+  }
+
+  private List<UnresolvedExpression> multiFieldRelevanceArguments(
+      MultiFieldRelevanceFunctionContext ctx) {
+    // all the arguments are defaulted to string values
+    // to skip environment resolving and function signature resolving
+    ImmutableList.Builder<UnresolvedExpression> builder = ImmutableList.builder();
+
+    // Handle optional fields - only add fields argument if fields are present
+    var fieldContexts =
+        ctx.getRuleContexts(OpenSearchPPLParser.RelevanceFieldAndWeightContext.class);
+    if (fieldContexts != null && !fieldContexts.isEmpty()) {
+      var fields =
+          new RelevanceFieldList(
+              fieldContexts.stream()
+                  .collect(
+                      Collectors.toMap(
+                          f -> StringUtils.unquoteText(f.field.getText()),
+                          f -> (f.weight == null) ? 1F : Float.parseFloat(f.weight.getText()))));
+      builder.add(new UnresolvedArgument("fields", fields));
+    }
+
+    // Query is always required
+    builder.add(
+        new UnresolvedArgument(
+            "query", new Literal(StringUtils.unquoteText(ctx.query.getText()), DataType.STRING)));
+
+    // Add optional arguments
+    ctx.relevanceArg()
+        .forEach(
+            v ->
+                builder.add(
+                    new UnresolvedArgument(
+                        v.relevanceArgName().getText().toLowerCase(Locale.ROOT),
+                        new Literal(
+                            StringUtils.unquoteText(v.relevanceArgValue().getText()),
+                            DataType.STRING))));
+    return builder.build();
+  }
+
+  // New visitor methods for spanValue grammar rules
+
   @Override
   public UnresolvedExpression visitSpanLiteral(OpenSearchPPLParser.SpanLiteralContext ctx) {
-    UnresolvedExpression literal = visit(ctx.literalValue());
-    String unitText = ctx.timespanUnit() != null ? ctx.timespanUnit().getText() : "";
-    SpanUnit unit = SpanUnit.of(unitText);
-    return AstDSL.span(null, literal, unit);
+    if (ctx.INTEGER_LITERAL() != null) {
+      return AstDSL.intLiteral(Integer.parseInt(ctx.INTEGER_LITERAL().getText()));
+    } else {
+      return AstDSL.stringLiteral(ctx.getText());
+    }
+  }
+
+  @Override
+  public UnresolvedExpression visitNumericSpanValue(
+      OpenSearchPPLParser.NumericSpanValueContext ctx) {
+    // This handles span values that come from spanLiteral rule
+    return visit(ctx.spanLiteral());
+  }
+
+  @Override
+  public UnresolvedExpression visitLogWithBaseSpan(OpenSearchPPLParser.LogWithBaseSpanContext ctx) {
+    return org.opensearch.sql.ast.dsl.AstDSL.stringLiteral(ctx.getText());
+  }
+
+  // Visitor methods for search expressions
+  @Override
+  public SearchExpression visitGroupedExpression(OpenSearchPPLParser.GroupedExpressionContext ctx) {
+    return new SearchGroup((SearchExpression) visit(ctx.searchExpression()));
+  }
+
+  @Override
+  public SearchExpression visitNotExpression(OpenSearchPPLParser.NotExpressionContext ctx) {
+    return new SearchNot((SearchExpression) visit(ctx.searchExpression()));
+  }
+
+  @Override
+  public SearchExpression visitAndExpression(OpenSearchPPLParser.AndExpressionContext ctx) {
+    SearchExpression left = (SearchExpression) visit(ctx.searchExpression(0));
+    SearchExpression right = (SearchExpression) visit(ctx.searchExpression(1));
+    // Wrap the entire AND expression in parentheses
+    return new SearchGroup(new SearchAnd(left, right));
+  }
+
+  @Override
+  public SearchExpression visitOrExpression(OpenSearchPPLParser.OrExpressionContext ctx) {
+    SearchExpression left = (SearchExpression) visit(ctx.searchExpression(0));
+    SearchExpression right = (SearchExpression) visit(ctx.searchExpression(1));
+    // Wrap the entire OR expression in parentheses
+    return new SearchGroup(new SearchOr(left, right));
+  }
+
+  @Override
+  public SearchExpression visitTermExpression(OpenSearchPPLParser.TermExpressionContext ctx) {
+    return (SearchExpression) visit(ctx.searchTerm());
+  }
+
+  @Override
+  public SearchExpression visitSearchLiteralTerm(OpenSearchPPLParser.SearchLiteralTermContext ctx) {
+    return visitSearchLiteral(ctx.searchLiteral());
+  }
+
+  @Override
+  public SearchExpression visitSearchComparisonTerm(
+      OpenSearchPPLParser.SearchComparisonTermContext ctx) {
+    OpenSearchPPLParser.SearchFieldCompareContext fieldComp =
+        (OpenSearchPPLParser.SearchFieldCompareContext) ctx.searchFieldComparison();
+
+    Field field = (Field) visit(fieldComp.fieldExpression());
+    SearchComparison.Operator op =
+        visitSearchComparisonOperator(fieldComp.searchComparisonOperator());
+
+    // Use SearchLiteral directly
+    SearchLiteral searchLit = visitSearchLiteral(fieldComp.searchLiteral());
+
+    return new SearchComparison(field, op, searchLit);
+  }
+
+  @Override
+  public SearchExpression visitSearchInListTerm(OpenSearchPPLParser.SearchInListTermContext ctx) {
+    OpenSearchPPLParser.SearchFieldInValuesContext fieldIn =
+        (OpenSearchPPLParser.SearchFieldInValuesContext) ctx.searchFieldInList();
+
+    Field field = (Field) visit(fieldIn.fieldExpression());
+    OpenSearchPPLParser.SearchLiteralsContext valueList =
+        (OpenSearchPPLParser.SearchLiteralsContext) fieldIn.searchLiteralList();
+    List<SearchLiteral> values =
+        valueList.searchLiteral().stream()
+            .map(this::visitSearchLiteral)
+            .collect(Collectors.toList());
+
+    return new SearchIn(field, values);
+  }
+
+  // Helper method to determine the comparison operator
+  private SearchComparison.Operator visitSearchComparisonOperator(
+      OpenSearchPPLParser.SearchComparisonOperatorContext ctx) {
+    if (ctx instanceof OpenSearchPPLParser.EqualsContext) {
+      return SearchComparison.Operator.EQUALS;
+    } else if (ctx instanceof OpenSearchPPLParser.NotEqualsContext) {
+      return SearchComparison.Operator.NOT_EQUALS;
+    } else if (ctx instanceof OpenSearchPPLParser.LessThanContext) {
+      return SearchComparison.Operator.LESS_THAN;
+    } else if (ctx instanceof OpenSearchPPLParser.LessOrEqualContext) {
+      return SearchComparison.Operator.LESS_OR_EQUAL;
+    } else if (ctx instanceof OpenSearchPPLParser.GreaterThanContext) {
+      return SearchComparison.Operator.GREATER_THAN;
+    } else if (ctx instanceof OpenSearchPPLParser.GreaterOrEqualContext) {
+      return SearchComparison.Operator.GREATER_OR_EQUAL;
+    }
+    return SearchComparison.Operator.EQUALS; // Default to equals
+  }
+
+  @Override
+  public SearchLiteral visitSearchLiteral(OpenSearchPPLParser.SearchLiteralContext ctx) {
+    if (ctx.stringLiteral() != null) {
+      // Use visit method to properly handle escaping
+      Literal stringLit = (Literal) visit(ctx.stringLiteral());
+      String content = (String) stringLit.getValue();
+      return new SearchLiteral(new Literal(content, DataType.STRING), content.contains(" "));
+    } else if (ctx.numericLiteral() != null) {
+      Literal numericLiteral = (Literal) visit(ctx.numericLiteral());
+      return new SearchLiteral(numericLiteral, false);
+    } else if (ctx.booleanLiteral() != null) {
+      // Boolean literal
+      Literal booleanLiteral = (Literal) visit(ctx.booleanLiteral());
+      return new SearchLiteral(booleanLiteral, false);
+    }
+    // Default
+    return new SearchLiteral(new Literal(ctx.getText(), DataType.STRING), false);
+  }
+
+  @Override
+  public UnresolvedExpression visitTimeModifierValue(
+      OpenSearchPPLParser.TimeModifierValueContext ctx) {
+    String osDateMathExpression;
+    // Convert unix timestamp from seconds to milliseconds for decimal and integer
+    // as OpenSearch time range accepts unix milliseconds in place of timestamp values
+    if (ctx.DECIMAL_LITERAL() != null) {
+      String decimal = ctx.DECIMAL_LITERAL().getText();
+      BigDecimal unixSecondDecimal = new BigDecimal(decimal);
+      BigDecimal unixMilliDecimal =
+          unixSecondDecimal.multiply(BigDecimal.valueOf(1000)).stripTrailingZeros();
+      osDateMathExpression = unixMilliDecimal.toString();
+    } else if (ctx.INTEGER_LITERAL() != null) {
+      String integer = ctx.INTEGER_LITERAL().getText();
+      osDateMathExpression = String.valueOf(Long.parseLong(integer) * 1000);
+    } else if (ctx.NOW() != null) { // Converts both NOW and NOW()
+      // OpenSearch time range accepts "now" as a reference to the current time
+      osDateMathExpression = ctx.NOW().getText().toLowerCase(Locale.ROOT);
+    } else {
+      // Process absolute and relative time modifier values
+      String pplTimeModifier =
+          ctx.stringLiteral() != null
+              ? (String) ((Literal) visit(ctx.stringLiteral())).getValue()
+              : ctx.getText().strip();
+      // Parse a PPL time modifier to OpenSearch date math expression
+      osDateMathExpression = DateTimeUtils.resolveTimeModifier(pplTimeModifier);
+    }
+    return AstDSL.stringLiteral(osDateMathExpression);
   }
 
   @Override
@@ -658,10 +940,9 @@
     UnresolvedExpression timechartParameter;
     if (ctx.SPAN() != null) {
       // Convert span=1h to span(@timestamp, 1h)
-      Span partialSpan = (Span) visit(ctx.spanLiteral());
+      Literal spanLiteral = (Literal) visit(ctx.spanLiteral());
       timechartParameter =
-          AstDSL.span(
-              AstDSL.referImplicitTimestampField(), partialSpan.getValue(), partialSpan.getUnit());
+          AstDSL.spanFromSpanLengthLiteral(AstDSL.referImplicitTimestampField(), spanLiteral);
     } else if (ctx.LIMIT() != null) {
       Literal limit = (Literal) visit(ctx.integerLiteral());
       if ((Integer) limit.getValue() < 0) {
@@ -692,308 +973,6 @@
           String.format("A parameter of timechart must be a span, limit or useOther, got %s", ctx));
     }
     return timechartParameter;
-=======
-    UnresolvedExpression fieldExpression;
-    if (ctx.fieldExpression() != null) {
-      fieldExpression = visit(ctx.fieldExpression());
-    } else {
-      fieldExpression = AstDSL.field("@timestamp");
-    }
-    Literal literal = (Literal) visit(ctx.value);
-    return AstDSL.spanFromSpanLengthLiteral(fieldExpression, literal);
->>>>>>> 1e62fba6
-  }
-
-  @Override
-  public UnresolvedExpression visitLeftHint(OpenSearchPPLParser.LeftHintContext ctx) {
-    return new EqualTo(
-        new Literal(ctx.leftHintKey.getText(), DataType.STRING), visit(ctx.leftHintValue));
-  }
-
-  @Override
-  public UnresolvedExpression visitRightHint(OpenSearchPPLParser.RightHintContext ctx) {
-    return new EqualTo(
-        new Literal(ctx.rightHintKey.getText(), DataType.STRING), visit(ctx.rightHintValue));
-  }
-
-  @Override
-  public UnresolvedExpression visitInSubqueryExpr(OpenSearchPPLParser.InSubqueryExprContext ctx) {
-    List<UnresolvedExpression> s =
-        ctx.valueExpression().stream().map(this::visit).collect(Collectors.toList());
-    UnresolvedExpression expr = new InSubquery(s, astBuilder.visitSubSearch(ctx.subSearch()));
-    return ctx.NOT() != null ? new Not(expr) : expr;
-  }
-
-  @Override
-  public UnresolvedExpression visitScalarSubqueryExpr(
-      OpenSearchPPLParser.ScalarSubqueryExprContext ctx) {
-    return new ScalarSubquery(astBuilder.visitSubSearch(ctx.subSearch()));
-  }
-
-  @Override
-  public UnresolvedExpression visitExistsSubqueryExpr(
-      OpenSearchPPLParser.ExistsSubqueryExprContext ctx) {
-    return new ExistsSubquery(astBuilder.visitSubSearch(ctx.subSearch()));
-  }
-
-  @Override
-  public UnresolvedExpression visitBetween(OpenSearchPPLParser.BetweenContext ctx) {
-    UnresolvedExpression betweenExpr =
-        new Between(visit(ctx.expression(0)), visit(ctx.expression(1)), visit(ctx.expression(2)));
-    return ctx.NOT() != null ? new Not(betweenExpr) : betweenExpr;
-  }
-
-  @Override
-  public UnresolvedExpression visitWindowFunction(OpenSearchPPLParser.WindowFunctionContext ctx) {
-    Function f =
-        buildFunction(ctx.windowFunctionName().getText(), ctx.functionArgs().functionArg());
-
-    // In PPL eventstats command, all window functions have the same partition and order spec.
-    return new WindowFunction(f);
-  }
-
-  @Override
-  public UnresolvedExpression visitOverwriteOption(OpenSearchPPLParser.OverwriteOptionContext ctx) {
-    return new Argument("overwrite", (Literal) this.visit(ctx.booleanLiteral()));
-  }
-
-  @Override
-  public UnresolvedExpression visitJoinType(OpenSearchPPLParser.JoinTypeContext ctx) {
-    return ArgumentFactory.getArgumentValue(ctx);
-  }
-
-  @Override
-  public UnresolvedExpression visitMaxOption(OpenSearchPPLParser.MaxOptionContext ctx) {
-    return new Argument("max", (Literal) this.visit(ctx.integerLiteral()));
-  }
-
-  private QualifiedName visitIdentifiers(List<? extends ParserRuleContext> ctx) {
-    return new QualifiedName(
-        ctx.stream()
-            .map(RuleContext::getText)
-            .map(StringUtils::unquoteIdentifier)
-            .collect(Collectors.toList()));
-  }
-
-  private List<UnresolvedExpression> singleFieldRelevanceArguments(
-      SingleFieldRelevanceFunctionContext ctx) {
-    // all the arguments are defaulted to string values
-    // to skip environment resolving and function signature resolving
-    ImmutableList.Builder<UnresolvedExpression> builder = ImmutableList.builder();
-    builder.add(
-        new UnresolvedArgument(
-            "field", new QualifiedName(StringUtils.unquoteText(ctx.field.getText()))));
-    builder.add(
-        new UnresolvedArgument(
-            "query", new Literal(StringUtils.unquoteText(ctx.query.getText()), DataType.STRING)));
-    ctx.relevanceArg()
-        .forEach(
-            v ->
-                builder.add(
-                    new UnresolvedArgument(
-                        v.relevanceArgName().getText().toLowerCase(Locale.ROOT),
-                        new Literal(
-                            StringUtils.unquoteText(v.relevanceArgValue().getText()),
-                            DataType.STRING))));
-    return builder.build();
-  }
-
-  private List<UnresolvedExpression> multiFieldRelevanceArguments(
-      MultiFieldRelevanceFunctionContext ctx) {
-    // all the arguments are defaulted to string values
-    // to skip environment resolving and function signature resolving
-    ImmutableList.Builder<UnresolvedExpression> builder = ImmutableList.builder();
-
-    // Handle optional fields - only add fields argument if fields are present
-    var fieldContexts =
-        ctx.getRuleContexts(OpenSearchPPLParser.RelevanceFieldAndWeightContext.class);
-    if (fieldContexts != null && !fieldContexts.isEmpty()) {
-      var fields =
-          new RelevanceFieldList(
-              fieldContexts.stream()
-                  .collect(
-                      Collectors.toMap(
-                          f -> StringUtils.unquoteText(f.field.getText()),
-                          f -> (f.weight == null) ? 1F : Float.parseFloat(f.weight.getText()))));
-      builder.add(new UnresolvedArgument("fields", fields));
-    }
-
-    // Query is always required
-    builder.add(
-        new UnresolvedArgument(
-            "query", new Literal(StringUtils.unquoteText(ctx.query.getText()), DataType.STRING)));
-
-    // Add optional arguments
-    ctx.relevanceArg()
-        .forEach(
-            v ->
-                builder.add(
-                    new UnresolvedArgument(
-                        v.relevanceArgName().getText().toLowerCase(Locale.ROOT),
-                        new Literal(
-                            StringUtils.unquoteText(v.relevanceArgValue().getText()),
-                            DataType.STRING))));
-    return builder.build();
-  }
-
-  // New visitor methods for spanValue grammar rules
-
-  @Override
-  public UnresolvedExpression visitSpanLiteral(OpenSearchPPLParser.SpanLiteralContext ctx) {
-    if (ctx.INTEGER_LITERAL() != null) {
-      return AstDSL.intLiteral(Integer.parseInt(ctx.INTEGER_LITERAL().getText()));
-    } else {
-      return AstDSL.stringLiteral(ctx.getText());
-    }
-  }
-
-  @Override
-  public UnresolvedExpression visitNumericSpanValue(
-      OpenSearchPPLParser.NumericSpanValueContext ctx) {
-    // This handles span values that come from spanLiteral rule
-    return visit(ctx.spanLiteral());
-  }
-
-  @Override
-  public UnresolvedExpression visitLogWithBaseSpan(OpenSearchPPLParser.LogWithBaseSpanContext ctx) {
-    return org.opensearch.sql.ast.dsl.AstDSL.stringLiteral(ctx.getText());
-  }
-
-  // Visitor methods for search expressions
-  @Override
-  public SearchExpression visitGroupedExpression(OpenSearchPPLParser.GroupedExpressionContext ctx) {
-    return new SearchGroup((SearchExpression) visit(ctx.searchExpression()));
-  }
-
-  @Override
-  public SearchExpression visitNotExpression(OpenSearchPPLParser.NotExpressionContext ctx) {
-    return new SearchNot((SearchExpression) visit(ctx.searchExpression()));
-  }
-
-  @Override
-  public SearchExpression visitAndExpression(OpenSearchPPLParser.AndExpressionContext ctx) {
-    SearchExpression left = (SearchExpression) visit(ctx.searchExpression(0));
-    SearchExpression right = (SearchExpression) visit(ctx.searchExpression(1));
-    // Wrap the entire AND expression in parentheses
-    return new SearchGroup(new SearchAnd(left, right));
-  }
-
-  @Override
-  public SearchExpression visitOrExpression(OpenSearchPPLParser.OrExpressionContext ctx) {
-    SearchExpression left = (SearchExpression) visit(ctx.searchExpression(0));
-    SearchExpression right = (SearchExpression) visit(ctx.searchExpression(1));
-    // Wrap the entire OR expression in parentheses
-    return new SearchGroup(new SearchOr(left, right));
-  }
-
-  @Override
-  public SearchExpression visitTermExpression(OpenSearchPPLParser.TermExpressionContext ctx) {
-    return (SearchExpression) visit(ctx.searchTerm());
-  }
-
-  @Override
-  public SearchExpression visitSearchLiteralTerm(OpenSearchPPLParser.SearchLiteralTermContext ctx) {
-    return visitSearchLiteral(ctx.searchLiteral());
-  }
-
-  @Override
-  public SearchExpression visitSearchComparisonTerm(
-      OpenSearchPPLParser.SearchComparisonTermContext ctx) {
-    OpenSearchPPLParser.SearchFieldCompareContext fieldComp =
-        (OpenSearchPPLParser.SearchFieldCompareContext) ctx.searchFieldComparison();
-
-    Field field = (Field) visit(fieldComp.fieldExpression());
-    SearchComparison.Operator op =
-        visitSearchComparisonOperator(fieldComp.searchComparisonOperator());
-
-    // Use SearchLiteral directly
-    SearchLiteral searchLit = visitSearchLiteral(fieldComp.searchLiteral());
-
-    return new SearchComparison(field, op, searchLit);
-  }
-
-  @Override
-  public SearchExpression visitSearchInListTerm(OpenSearchPPLParser.SearchInListTermContext ctx) {
-    OpenSearchPPLParser.SearchFieldInValuesContext fieldIn =
-        (OpenSearchPPLParser.SearchFieldInValuesContext) ctx.searchFieldInList();
-
-    Field field = (Field) visit(fieldIn.fieldExpression());
-    OpenSearchPPLParser.SearchLiteralsContext valueList =
-        (OpenSearchPPLParser.SearchLiteralsContext) fieldIn.searchLiteralList();
-    List<SearchLiteral> values =
-        valueList.searchLiteral().stream()
-            .map(this::visitSearchLiteral)
-            .collect(Collectors.toList());
-
-    return new SearchIn(field, values);
-  }
-
-  // Helper method to determine the comparison operator
-  private SearchComparison.Operator visitSearchComparisonOperator(
-      OpenSearchPPLParser.SearchComparisonOperatorContext ctx) {
-    if (ctx instanceof OpenSearchPPLParser.EqualsContext) {
-      return SearchComparison.Operator.EQUALS;
-    } else if (ctx instanceof OpenSearchPPLParser.NotEqualsContext) {
-      return SearchComparison.Operator.NOT_EQUALS;
-    } else if (ctx instanceof OpenSearchPPLParser.LessThanContext) {
-      return SearchComparison.Operator.LESS_THAN;
-    } else if (ctx instanceof OpenSearchPPLParser.LessOrEqualContext) {
-      return SearchComparison.Operator.LESS_OR_EQUAL;
-    } else if (ctx instanceof OpenSearchPPLParser.GreaterThanContext) {
-      return SearchComparison.Operator.GREATER_THAN;
-    } else if (ctx instanceof OpenSearchPPLParser.GreaterOrEqualContext) {
-      return SearchComparison.Operator.GREATER_OR_EQUAL;
-    }
-    return SearchComparison.Operator.EQUALS; // Default to equals
-  }
-
-  @Override
-  public SearchLiteral visitSearchLiteral(OpenSearchPPLParser.SearchLiteralContext ctx) {
-    if (ctx.stringLiteral() != null) {
-      // Use visit method to properly handle escaping
-      Literal stringLit = (Literal) visit(ctx.stringLiteral());
-      String content = (String) stringLit.getValue();
-      return new SearchLiteral(new Literal(content, DataType.STRING), content.contains(" "));
-    } else if (ctx.numericLiteral() != null) {
-      Literal numericLiteral = (Literal) visit(ctx.numericLiteral());
-      return new SearchLiteral(numericLiteral, false);
-    } else if (ctx.booleanLiteral() != null) {
-      // Boolean literal
-      Literal booleanLiteral = (Literal) visit(ctx.booleanLiteral());
-      return new SearchLiteral(booleanLiteral, false);
-    }
-    // Default
-    return new SearchLiteral(new Literal(ctx.getText(), DataType.STRING), false);
-  }
-
-  @Override
-  public UnresolvedExpression visitTimeModifierValue(
-      OpenSearchPPLParser.TimeModifierValueContext ctx) {
-    String osDateMathExpression;
-    // Convert unix timestamp from seconds to milliseconds for decimal and integer
-    // as OpenSearch time range accepts unix milliseconds in place of timestamp values
-    if (ctx.DECIMAL_LITERAL() != null) {
-      String decimal = ctx.DECIMAL_LITERAL().getText();
-      BigDecimal unixSecondDecimal = new BigDecimal(decimal);
-      BigDecimal unixMilliDecimal =
-          unixSecondDecimal.multiply(BigDecimal.valueOf(1000)).stripTrailingZeros();
-      osDateMathExpression = unixMilliDecimal.toString();
-    } else if (ctx.INTEGER_LITERAL() != null) {
-      String integer = ctx.INTEGER_LITERAL().getText();
-      osDateMathExpression = String.valueOf(Long.parseLong(integer) * 1000);
-    } else if (ctx.NOW() != null) { // Converts both NOW and NOW()
-      // OpenSearch time range accepts "now" as a reference to the current time
-      osDateMathExpression = ctx.NOW().getText().toLowerCase(Locale.ROOT);
-    } else {
-      // Process absolute and relative time modifier values
-      String pplTimeModifier =
-          ctx.stringLiteral() != null
-              ? (String) ((Literal) visit(ctx.stringLiteral())).getValue()
-              : ctx.getText().strip();
-      // Parse a PPL time modifier to OpenSearch date math expression
-      osDateMathExpression = DateTimeUtils.resolveTimeModifier(pplTimeModifier);
-    }
-    return AstDSL.stringLiteral(osDateMathExpression);
   }
 
   /**
