/*
 * Copyright OpenSearch Contributors
 * SPDX-License-Identifier: Apache-2.0
 */

package org.opensearch.sql.calcite.utils;

import static org.apache.calcite.rex.RexWindowBounds.CURRENT_ROW;
import static org.apache.calcite.rex.RexWindowBounds.UNBOUNDED_FOLLOWING;
import static org.apache.calcite.rex.RexWindowBounds.UNBOUNDED_PRECEDING;
import static org.apache.calcite.rex.RexWindowBounds.following;
import static org.apache.calcite.rex.RexWindowBounds.preceding;

import com.google.common.collect.ImmutableList;
import java.util.ArrayList;
import java.util.List;
import java.util.Objects;
import java.util.stream.Collectors;
import javax.annotation.Nullable;
import org.apache.calcite.plan.RelOptTable;
import org.apache.calcite.rel.RelHomogeneousShuttle;
import org.apache.calcite.rel.RelNode;
import org.apache.calcite.rel.RelShuttle;
import org.apache.calcite.rel.core.TableScan;
import org.apache.calcite.rel.logical.LogicalProject;
import org.apache.calcite.rel.type.RelDataType;
import org.apache.calcite.rex.RexCall;
import org.apache.calcite.rex.RexInputRef;
import org.apache.calcite.rex.RexLiteral;
import org.apache.calcite.rex.RexNode;
import org.apache.calcite.rex.RexOver;
import org.apache.calcite.rex.RexVisitorImpl;
import org.apache.calcite.rex.RexWindow;
import org.apache.calcite.rex.RexWindowBound;
import org.apache.calcite.sql.SqlKind;
import org.apache.calcite.sql.fun.SqlStdOperatorTable;
import org.apache.calcite.sql.type.SqlTypeName;
import org.apache.calcite.tools.RelBuilder;
import org.apache.calcite.util.Util;
import org.opensearch.sql.ast.AbstractNodeVisitor;
import org.opensearch.sql.ast.Node;
import org.opensearch.sql.ast.expression.IntervalUnit;
import org.opensearch.sql.ast.expression.SpanUnit;
import org.opensearch.sql.ast.expression.WindowBound;
import org.opensearch.sql.ast.expression.WindowFrame;
import org.opensearch.sql.ast.tree.Relation;
import org.opensearch.sql.ast.tree.UnresolvedPlan;
import org.opensearch.sql.calcite.CalcitePlanContext;
import org.opensearch.sql.expression.function.BuiltinFunctionName;
import org.opensearch.sql.expression.function.PPLFuncImpTable;

public interface PlanUtils {

  /** this is only for dedup command, do not reuse it in other command */
  String ROW_NUMBER_COLUMN_FOR_DEDUP = "_row_number_dedup_";

  String ROW_NUMBER_COLUMN_NAME = "_row_number_";
  String ROW_NUMBER_COLUMN_NAME_MAIN = "_row_number_main_";
  String ROW_NUMBER_COLUMN_NAME_SUBSEARCH = "_row_number_subsearch_";

  static SpanUnit intervalUnitToSpanUnit(IntervalUnit unit) {
    return switch (unit) {
      case MICROSECOND -> SpanUnit.MILLISECOND;
      case SECOND -> SpanUnit.SECOND;
      case MINUTE -> SpanUnit.MINUTE;
      case HOUR -> SpanUnit.HOUR;
      case DAY -> SpanUnit.DAY;
      case WEEK -> SpanUnit.WEEK;
      case MONTH -> SpanUnit.MONTH;
      case QUARTER -> SpanUnit.QUARTER;
      case YEAR -> SpanUnit.YEAR;
      case UNKNOWN -> SpanUnit.UNKNOWN;
      default -> throw new UnsupportedOperationException("Unsupported interval unit: " + unit);
    };
  }

  static RexNode makeOver(
      CalcitePlanContext context,
      BuiltinFunctionName functionName,
      RexNode field,
      List<RexNode> argList,
      List<RexNode> partitions,
      List<RexNode> orderKeys,
      @Nullable WindowFrame windowFrame) {
    if (windowFrame == null) {
      windowFrame = WindowFrame.rowsUnbounded();
    }
    boolean rows = windowFrame.getType() == WindowFrame.FrameType.ROWS;
    RexWindowBound lowerBound = convert(context, windowFrame.getLower());
    RexWindowBound upperBound = convert(context, windowFrame.getUpper());
    switch (functionName) {
        // There is no "avg" AggImplementor in Calcite, we have to change avg window
        // function to `sum over(...).toRex / count over(...).toRex`
      case AVG:
        // avg(x) ==>
        //     sum(x) / count(x)
        return context.relBuilder.call(
            SqlStdOperatorTable.DIVIDE,
            sumOver(context, field, partitions, rows, lowerBound, upperBound),
            context.relBuilder.cast(
                countOver(context, field, partitions, rows, lowerBound, upperBound),
                SqlTypeName.DOUBLE));
        // stddev_pop(x) ==>
        //     power((sum(x * x) - sum(x) * sum(x) / count(x)) / count(x), 0.5)
        //
        // stddev_samp(x) ==>
        //     power((sum(x * x) - sum(x) * sum(x) / count(x)) / (count(x) - 1), 0.5)
        //
        // var_pop(x) ==>
        //     (sum(x * x) - sum(x) * sum(x) / count(x)) / count(x)
        //
        // var_samp(x) ==>
        //     (sum(x * x) - sum(x) * sum(x) / count(x)) / (count(x) - 1)
      case STDDEV_POP:
        return variance(context, field, partitions, rows, lowerBound, upperBound, true, true);
      case STDDEV_SAMP:
        return variance(context, field, partitions, rows, lowerBound, upperBound, false, true);
      case VARPOP:
        return variance(context, field, partitions, rows, lowerBound, upperBound, true, false);
      case VARSAMP:
        return variance(context, field, partitions, rows, lowerBound, upperBound, false, false);
      case ROW_NUMBER:
        return withOver(
            context.relBuilder.aggregateCall(SqlStdOperatorTable.ROW_NUMBER),
            partitions,
            orderKeys,
            true,
            lowerBound,
            upperBound);
      case NTH_VALUE:
        return withOver(
            context.relBuilder.aggregateCall(SqlStdOperatorTable.NTH_VALUE, field, argList.get(0)),
            partitions,
            orderKeys,
            true,
            lowerBound,
            upperBound);
      default:
        return withOver(
            makeAggCall(context, functionName, false, field, argList),
            partitions,
            orderKeys,
            rows,
            lowerBound,
            upperBound);
    }
  }

  private static RexNode sumOver(
      CalcitePlanContext ctx,
      RexNode operation,
      List<RexNode> partitions,
      boolean rows,
      RexWindowBound lowerBound,
      RexWindowBound upperBound) {
    return withOver(
        ctx.relBuilder.sum(operation), partitions, List.of(), rows, lowerBound, upperBound);
  }

  private static RexNode countOver(
      CalcitePlanContext ctx,
      RexNode operation,
      List<RexNode> partitions,
      boolean rows,
      RexWindowBound lowerBound,
      RexWindowBound upperBound) {
    return withOver(
        ctx.relBuilder.count(ImmutableList.of(operation)),
        partitions,
        List.of(),
        rows,
        lowerBound,
        upperBound);
  }

  private static RexNode withOver(
      RelBuilder.AggCall aggCall,
      List<RexNode> partitions,
      List<RexNode> orderKeys,
      boolean rows,
      RexWindowBound lowerBound,
      RexWindowBound upperBound) {
    return aggCall
        .over()
        .partitionBy(partitions)
        .orderBy(orderKeys)
        .let(
            c ->
                rows
                    ? c.rowsBetween(lowerBound, upperBound)
                    : c.rangeBetween(lowerBound, upperBound))
        .toRex();
  }

  private static RexNode variance(
      CalcitePlanContext ctx,
      RexNode operator,
      List<RexNode> partitions,
      boolean rows,
      RexWindowBound lowerBound,
      RexWindowBound upperBound,
      boolean biased,
      boolean sqrt) {
    RexNode argSquared = ctx.relBuilder.call(SqlStdOperatorTable.MULTIPLY, operator, operator);
    RexNode sumArgSquared = sumOver(ctx, argSquared, partitions, rows, lowerBound, upperBound);
    RexNode sum = sumOver(ctx, operator, partitions, rows, lowerBound, upperBound);
    RexNode sumSquared = ctx.relBuilder.call(SqlStdOperatorTable.MULTIPLY, sum, sum);
    RexNode count = countOver(ctx, operator, partitions, rows, lowerBound, upperBound);
    RexNode countCast = ctx.relBuilder.cast(count, SqlTypeName.DOUBLE);
    RexNode avgSumSquared = ctx.relBuilder.call(SqlStdOperatorTable.DIVIDE, sumSquared, countCast);
    RexNode diff = ctx.relBuilder.call(SqlStdOperatorTable.MINUS, sumArgSquared, avgSumSquared);
    RexNode denominator;
    if (biased) {
      denominator = countCast;
    } else {
      RexNode one = ctx.relBuilder.literal(1);
      denominator = ctx.relBuilder.call(SqlStdOperatorTable.MINUS, countCast, one);
    }
    RexNode div = ctx.relBuilder.call(SqlStdOperatorTable.DIVIDE, diff, denominator);
    RexNode result = div;
    if (sqrt) {
      RexNode half = ctx.relBuilder.literal(0.5);
      result = ctx.relBuilder.call(SqlStdOperatorTable.POWER, div, half);
    }
    return result;
  }

  static RexWindowBound convert(CalcitePlanContext context, WindowBound windowBound) {
    if (windowBound instanceof WindowBound.UnboundedWindowBound unbounded) {
      if (unbounded.isPreceding()) {
        return UNBOUNDED_PRECEDING;
      } else {
        return UNBOUNDED_FOLLOWING;
      }
    } else if (windowBound instanceof WindowBound.CurrentRowWindowBound current) {
      return CURRENT_ROW;
    } else if (windowBound instanceof WindowBound.OffSetWindowBound offset) {
      if (offset.isPreceding()) {
        return preceding(context.relBuilder.literal(offset.getOffset()));
      } else {
        return following(context.relBuilder.literal(offset.getOffset()));
      }
    } else {
      throw new UnsupportedOperationException("Unexpected window bound: " + windowBound);
    }
  }

  static RelBuilder.AggCall makeAggCall(
      CalcitePlanContext context,
      BuiltinFunctionName functionName,
      boolean distinct,
      RexNode field,
      List<RexNode> argList) {
    return PPLFuncImpTable.INSTANCE.resolveAgg(functionName, distinct, field, argList, context);
  }

  /** Get all uniq input references from a RexNode. */
  static List<RexInputRef> getInputRefs(RexNode node) {
    List<RexInputRef> inputRefs = new ArrayList<>();
    node.accept(
        new RexVisitorImpl<Void>(true) {
          @Override
          public Void visitInputRef(RexInputRef inputRef) {
            if (!inputRefs.contains(inputRef)) {
              inputRefs.add(inputRef);
            }
            return null;
          }
        });
    return inputRefs;
  }

  /** Get all uniq input references from a list of RexNodes. */
  static List<RexInputRef> getInputRefs(List<RexNode> nodes) {
    return nodes.stream().flatMap(node -> getInputRefs(node).stream()).toList();
  }

  /** Get all uniq input references from a list of agg calls. */
  static List<RexInputRef> getInputRefsFromAggCall(List<RelBuilder.AggCall> aggCalls) {
    return aggCalls.stream()
        .map(RelBuilder.AggCall::over)
        .map(RelBuilder.OverCall::toRex)
        .flatMap(rex -> getInputRefs(rex).stream())
        .toList();
  }

  /**
   * Visit the children of an unresolved plan to find it leaf relation
   *
   * @param node to visit its children
   * @return the relation if found
   */
  static UnresolvedPlan getRelation(UnresolvedPlan node) {
    AbstractNodeVisitor<Relation, Object> relationVisitor =
        new AbstractNodeVisitor<Relation, Object>() {
          @Override
          public Relation visitRelation(Relation node, Object context) {
            return node;
          }
        };
    return node.getChild().getFirst().accept(relationVisitor, null);
  }

  /** Similar to {@link org.apache.calcite.plan.RelOptUtil#findTable(RelNode, String) } */
  static RelOptTable findTable(RelNode root) {
    try {
      RelShuttle visitor =
          new RelHomogeneousShuttle() {
            @Override
            public RelNode visit(TableScan scan) {
              final RelOptTable scanTable = scan.getTable();
              throw new Util.FoundOne(scanTable);
            }
          };
      root.accept(visitor);
      return null;
    } catch (Util.FoundOne e) {
      Util.swallow(e, null);
      return (RelOptTable) e.getNode();
    }
  }

  /**
   * Transform plan to attach specified child to the first leaf node.
   *
   * @param node to transform
   * @param child to attach
   */
  static void transformPlanToAttachChild(UnresolvedPlan node, UnresolvedPlan child) {
    AbstractNodeVisitor<Void, Object> leafVisitor =
        new AbstractNodeVisitor<Void, Object>() {
          @Override
          public Void visitChildren(Node node, Object context) {
            if (node.getChild() == null || node.getChild().isEmpty()) {
              // find leaf node
              ((UnresolvedPlan) node).attach(child);
            } else {
              node.getChild().forEach(child -> child.accept(this, context));
            }
            return null;
          }
        };
    node.accept(leafVisitor, null);
  }

  /**
   * Return the first value RexNode of the valid map RexCall structure
   *
   * @param rexNode RexNode that expects type of MAP_VALUE_CONSTRUCTOR RexCall
   * @return first value of the valid map RexCall
   */
  static RexNode derefMapCall(RexNode rexNode) {
    if (rexNode instanceof RexCall) {
      RexCall call = (RexCall) rexNode;
      if (call.getOperator() == SqlStdOperatorTable.MAP_VALUE_CONSTRUCTOR) {
        return call.getOperands().get(1);
      }
    }
    return rexNode;
  }

  /** Check if contains RexOver */
  static boolean containsRowNumberDedup(LogicalProject project) {
    return project.getProjects().stream()
        .anyMatch(p -> p instanceof RexOver && p.getKind() == SqlKind.ROW_NUMBER);
  }

  /** Get all RexWindow list from LogicalProject */
  static List<RexWindow> getRexWindowFromProject(LogicalProject project) {
    final List<RexWindow> res = new ArrayList<>();
    final RexVisitorImpl<Void> visitor =
        new RexVisitorImpl<>(true) {
          @Override
          public Void visitOver(RexOver over) {
            res.add(over.getWindow());
            return null;
          }
        };
    visitor.visitEach(project.getProjects());
    return res;
  }

  static List<Integer> getSelectColumns(List<RexNode> rexNodes) {
    final List<Integer> selectedColumns = new ArrayList<>();
    final RexVisitorImpl<Void> visitor =
        new RexVisitorImpl<Void>(true) {
          @Override
          public Void visitInputRef(RexInputRef inputRef) {
            if (!selectedColumns.contains(inputRef.getIndex())) {
              selectedColumns.add(inputRef.getIndex());
            }
            return null;
          }
        };
    visitor.visitEach(rexNodes);
    return selectedColumns;
  }

<<<<<<< HEAD
  static boolean containsRexLiteral(LogicalProject project) {
    return project.getProjects().stream().anyMatch(e -> e instanceof RexLiteral);
  }

  /** Check if contains pure RexCall */
  static boolean containsRexCall(LogicalProject project) {
    return project.getProjects().stream().anyMatch(e -> e instanceof RexCall);
=======
  /**
   * Get a string representation of the argument types expressed in ExprType for error messages.
   *
   * @param argTypes the list of argument types as {@link RelDataType}
   * @return a string in the format [type1,type2,...] representing the argument types
   */
  public static String getActualSignature(List<RelDataType> argTypes) {
    return "["
        + argTypes.stream()
            .map(OpenSearchTypeFactory::convertRelDataTypeToExprType)
            .map(Objects::toString)
            .collect(Collectors.joining(","))
        + "]";
>>>>>>> 04a06335
  }
}<|MERGE_RESOLUTION|>--- conflicted
+++ resolved
@@ -396,15 +396,6 @@
     return selectedColumns;
   }
 
-<<<<<<< HEAD
-  static boolean containsRexLiteral(LogicalProject project) {
-    return project.getProjects().stream().anyMatch(e -> e instanceof RexLiteral);
-  }
-
-  /** Check if contains pure RexCall */
-  static boolean containsRexCall(LogicalProject project) {
-    return project.getProjects().stream().anyMatch(e -> e instanceof RexCall);
-=======
   /**
    * Get a string representation of the argument types expressed in ExprType for error messages.
    *
@@ -418,6 +409,14 @@
             .map(Objects::toString)
             .collect(Collectors.joining(","))
         + "]";
->>>>>>> 04a06335
+  }
+
+  static boolean containsRexLiteral(LogicalProject project) {
+    return project.getProjects().stream().anyMatch(e -> e instanceof RexLiteral);
+  }
+
+  /** Check if contains pure RexCall */
+  static boolean containsRexCall(LogicalProject project) {
+    return project.getProjects().stream().anyMatch(e -> e instanceof RexCall);
   }
 }