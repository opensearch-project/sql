--- conflicted
+++ resolved
@@ -155,15 +155,17 @@
   }
 
   @Test
-<<<<<<< HEAD
   void multi_match() {
     FunctionExpression expr = dsl.multi_match(fields, query);
     assertEquals(String.format("multi_match(fields=%s, query=%s)",
-=======
+            fields.getValue().toString(), query.getValue().toString()),
+        expr.toString());
+  }
+
+  @Test
   void simple_query_string() {
     FunctionExpression expr = dsl.simple_query_string(fields, query);
     assertEquals(String.format("simple_query_string(fields=%s, query=%s)",
->>>>>>> d81ef73c
             fields.getValue().toString(), query.getValue().toString()),
         expr.toString());
   }
