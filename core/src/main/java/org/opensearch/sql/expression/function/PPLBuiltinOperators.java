/*
 * Copyright OpenSearch Contributors
 * SPDX-License-Identifier: Apache-2.0
 */

package org.opensearch.sql.expression.function;

import static org.opensearch.sql.calcite.utils.UserDefinedFunctionUtils.adaptExprMethodToUDF;
import static org.opensearch.sql.calcite.utils.UserDefinedFunctionUtils.adaptExprMethodWithPropertiesToUDF;

import java.lang.reflect.InvocationTargetException;
import java.lang.reflect.Method;
import java.util.List;
import org.apache.calcite.adapter.enumerable.NullPolicy;
import org.apache.calcite.adapter.enumerable.RexImpTable;
import org.apache.calcite.adapter.enumerable.RexImpTable.RexCallImplementor;
import org.apache.calcite.adapter.enumerable.RexToLixTranslator;
import org.apache.calcite.avatica.util.TimeUnit;
import org.apache.calcite.linq4j.tree.Expression;
import org.apache.calcite.rex.RexCall;
import org.apache.calcite.sql.SqlOperator;
import org.apache.calcite.sql.type.ReturnTypes;
import org.apache.calcite.sql.type.SqlTypeTransforms;
import org.apache.calcite.sql.util.ReflectiveSqlOperatorTable;
import org.apache.calcite.util.BuiltInMethod;
import org.opensearch.sql.calcite.utils.PPLReturnTypes;
import org.opensearch.sql.data.type.ExprCoreType;
import org.opensearch.sql.expression.datetime.DateTimeFunctions;
import org.opensearch.sql.expression.function.udf.CryptographicFunction;
import org.opensearch.sql.expression.function.udf.GrokFunction;
import org.opensearch.sql.expression.function.udf.datetime.AddSubDateFunction;
import org.opensearch.sql.expression.function.udf.datetime.CurrentFunction;
import org.opensearch.sql.expression.function.udf.datetime.DateAddSubFunction;
import org.opensearch.sql.expression.function.udf.datetime.DatePartFunction;
import org.opensearch.sql.expression.function.udf.datetime.DatetimeFunction;
import org.opensearch.sql.expression.function.udf.datetime.ExtractFunction;
import org.opensearch.sql.expression.function.udf.datetime.FormatFunction;
import org.opensearch.sql.expression.function.udf.datetime.FromUnixTimeFunction;
import org.opensearch.sql.expression.function.udf.datetime.LastDayFunction;
import org.opensearch.sql.expression.function.udf.datetime.PeriodNameFunction;
import org.opensearch.sql.expression.function.udf.datetime.SecToTimeFunction;
import org.opensearch.sql.expression.function.udf.datetime.SysdateFunction;
import org.opensearch.sql.expression.function.udf.datetime.TimestampAddFunction;
import org.opensearch.sql.expression.function.udf.datetime.TimestampDiffFunction;
import org.opensearch.sql.expression.function.udf.datetime.TimestampFunction;
import org.opensearch.sql.expression.function.udf.datetime.ToSecondsFunction;
import org.opensearch.sql.expression.function.udf.datetime.UnixTimestampFunction;
import org.opensearch.sql.expression.function.udf.datetime.WeekFunction;
import org.opensearch.sql.expression.function.udf.datetime.WeekdayFunction;
import org.opensearch.sql.expression.function.udf.datetime.YearweekFunction;
import org.opensearch.sql.expression.function.udf.ip.CidrMatchFunction;
import org.opensearch.sql.expression.function.udf.math.CRC32Function;
import org.opensearch.sql.expression.function.udf.math.ConvFunction;
import org.opensearch.sql.expression.function.udf.math.DivideFunction;
import org.opensearch.sql.expression.function.udf.math.EulerFunction;
import org.opensearch.sql.expression.function.udf.math.ModFunction;

/** Defines functions and operators that are implemented only by PPL */
public class PPLBuiltinOperators extends ReflectiveSqlOperatorTable {

  // Math functions
  public static final SqlOperator SPAN = new SpanFunctionImpl().toUDF("SPAN");
  public static final SqlOperator E = new EulerFunction().toUDF("E");
  public static final SqlOperator CONV = new ConvFunction().toUDF("CONVERT");
  public static final SqlOperator MOD = new ModFunction().toUDF("MOD");
  public static final SqlOperator CRC32 = new CRC32Function().toUDF("CRC32");
  public static final SqlOperator DIVIDE = new DivideFunction().toUDF("DIVIDE");
  public static final SqlOperator SHA2 = CryptographicFunction.sha2().toUDF("SHA2");
  public static final SqlOperator CIDRMATCH = new CidrMatchFunction().toUDF("CIDRMATCH");

  // Datetime function
  public static final SqlOperator TIMESTAMP = new TimestampFunction().toUDF("TIMESTAMP");
  public static final SqlOperator DATE =
      adaptExprMethodToUDF(
              DateTimeFunctions.class,
              "exprDate",
              PPLReturnTypes.DATE_FORCE_NULLABLE,
              NullPolicy.ARG0)
          .toUDF("DATE");
  public static final SqlOperator YEARWEEK = new YearweekFunction().toUDF("YEARWEEK");
  public static final SqlOperator WEEKDAY = new WeekdayFunction().toUDF("WEEKDAY");
  public static final SqlOperator UNIX_TIMESTAMP =
      new UnixTimestampFunction().toUDF("UNIX_TIMESTAMP");
  public static final SqlOperator TO_SECONDS = new ToSecondsFunction().toUDF("TO_SECONDS");
  public static final SqlOperator ADDTIME =
      adaptExprMethodWithPropertiesToUDF(
              DateTimeFunctions.class,
              "exprAddTime",
              PPLReturnTypes.TIME_APPLY_RETURN_TYPE,
              NullPolicy.ANY)
          .toUDF("ADDTIME");
  public static final SqlOperator SUBTIME =
      adaptExprMethodWithPropertiesToUDF(
              DateTimeFunctions.class,
              "exprSubTime",
              PPLReturnTypes.TIME_APPLY_RETURN_TYPE,
              NullPolicy.ANY)
          .toUDF("SUBTIME");
  public static final SqlOperator ADDDATE = new AddSubDateFunction(true).toUDF("ADDDATE");
  public static final SqlOperator SUBDATE = new AddSubDateFunction(false).toUDF("SUBDATE");
  public static final SqlOperator DATE_ADD = new DateAddSubFunction(true).toUDF("DATE_ADD");
  public static final SqlOperator DATE_SUB = new DateAddSubFunction(false).toUDF("DATE_SUB");
  public static final SqlOperator EXTRACT = new ExtractFunction().toUDF("EXTRACT");
  public static final SqlOperator YEAR = new DatePartFunction(TimeUnit.YEAR).toUDF("YEAR");
  public static final SqlOperator QUARTER = new DatePartFunction(TimeUnit.QUARTER).toUDF("QUARTER");
  public static final SqlOperator MONTH = new DatePartFunction(TimeUnit.MONTH).toUDF("MONTH");
  public static final SqlOperator DAY = new DatePartFunction(TimeUnit.DAY).toUDF("DAY");
  public static final SqlOperator DAY_OF_WEEK =
      new DatePartFunction(TimeUnit.DOW).toUDF("DAY_OF_WEEK");
  public static final SqlOperator DAY_OF_YEAR =
      new DatePartFunction(TimeUnit.DOY).toUDF("DAY_OF_YEAR");
  public static final SqlOperator HOUR = new DatePartFunction(TimeUnit.HOUR).toUDF("HOUR");
  public static final SqlOperator MINUTE = new DatePartFunction(TimeUnit.MINUTE).toUDF("MINUTE");
  public static final SqlOperator MINUTE_OF_DAY =
      adaptExprMethodToUDF(
              DateTimeFunctions.class,
              "exprMinuteOfDay",
              PPLReturnTypes.INTEGER_FORCE_NULLABLE,
              NullPolicy.ARG0)
          .toUDF("MINUTE_OF_DAY");
  public static final SqlOperator SECOND = new DatePartFunction(TimeUnit.SECOND).toUDF("SECOND");
  public static final SqlOperator MICROSECOND =
      new DatePartFunction(TimeUnit.MICROSECOND).toUDF("MICROSECOND");
  public static final SqlOperator NOW = new CurrentFunction(ExprCoreType.TIMESTAMP).toUDF("NOW");
  public static final SqlOperator CURRENT_TIME =
      new CurrentFunction(ExprCoreType.TIME).toUDF("CURRENT_TIME");
  public static final SqlOperator CURRENT_DATE =
      new CurrentFunction(ExprCoreType.DATE).toUDF("CURRENT_DATE");
  public static final SqlOperator DATE_FORMAT =
      new FormatFunction(ExprCoreType.DATE).toUDF("DATE_FORMAT");
  public static final SqlOperator TIME_FORMAT =
      new FormatFunction(ExprCoreType.TIME).toUDF("TIME_FORMAT");
  public static final SqlOperator DAYNAME = new PeriodNameFunction(TimeUnit.DAY).toUDF("DAYNAME");
  public static final SqlOperator MONTHNAME =
      new PeriodNameFunction(TimeUnit.MONTH).toUDF("MONTHNAME");
  public static final SqlOperator CONVERT_TZ =
      adaptExprMethodToUDF(
              DateTimeFunctions.class,
              "exprConvertTZ",
              PPLReturnTypes.TIMESTAMP_FORCE_NULLABLE,
              NullPolicy.ANY)
          .toUDF("CONVERT_TZ");
  public static final SqlOperator DATEDIFF =
      adaptExprMethodWithPropertiesToUDF(
              DateTimeFunctions.class,
              "exprDateDiff",
              ReturnTypes.BIGINT_FORCE_NULLABLE,
              NullPolicy.ANY)
          .toUDF("DATEDIFF");
  public static final SqlOperator TIMESTAMPDIFF =
      new TimestampDiffFunction().toUDF("TIMESTAMPDIFF");
  public static final SqlOperator LAST_DAY = new LastDayFunction().toUDF("LAST_DAY");
  public static final SqlOperator FROM_DAYS =
      adaptExprMethodToUDF(
              DateTimeFunctions.class,
              "exprFromDays",
              PPLReturnTypes.DATE_FORCE_NULLABLE,
              NullPolicy.ANY)
          .toUDF("FROM_DAYS");
  public static final SqlOperator FROM_UNIXTIME = new FromUnixTimeFunction().toUDF("FROM_UNIXTIME");
  public static final SqlOperator GET_FORMAT =
      adaptExprMethodToUDF(
              DateTimeFunctions.class,
              "exprGetFormat",
              ReturnTypes.VARCHAR.andThen(SqlTypeTransforms.FORCE_NULLABLE),
              NullPolicy.ANY)
          .toUDF("GET_FORMAT");
  public static final SqlOperator MAKEDATE =
      adaptExprMethodToUDF(
              DateTimeFunctions.class,
              "exprMakeDate",
              PPLReturnTypes.DATE_FORCE_NULLABLE,
              NullPolicy.ANY)
          .toUDF("MAKEDATE");
  public static final SqlOperator MAKETIME =
      adaptExprMethodToUDF(
              DateTimeFunctions.class,
              "exprMakeTime",
              PPLReturnTypes.TIME_FORCE_NULLABLE,
              NullPolicy.ANY)
          .toUDF("MAKETIME");
  public static final SqlOperator PERIOD_DIFF =
      adaptExprMethodToUDF(
              DateTimeFunctions.class,
              "exprPeriodDiff",
              PPLReturnTypes.INTEGER_FORCE_NULLABLE,
              NullPolicy.ANY)
          .toUDF("PERIOD_DIFF");
  public static final SqlOperator PERIOD_ADD =
      adaptExprMethodToUDF(
              DateTimeFunctions.class,
              "exprPeriodAdd",
              PPLReturnTypes.INTEGER_FORCE_NULLABLE,
              NullPolicy.ANY)
          .toUDF("PERIOD_ADD");
  public static final SqlOperator STR_TO_DATE =
      adaptExprMethodWithPropertiesToUDF(
              DateTimeFunctions.class,
              "exprStrToDate",
              PPLReturnTypes.TIMESTAMP_FORCE_NULLABLE,
              NullPolicy.ANY)
          .toUDF("STR_TO_DATE");
  public static final SqlOperator SYSDATE = new SysdateFunction().toUDF("SYSDATE");
  public static final SqlOperator SEC_TO_TIME = new SecToTimeFunction().toUDF("SEC_TO_TIME");
  public static final SqlOperator TIME =
      adaptExprMethodToUDF(
              DateTimeFunctions.class,
              "exprTime",
              PPLReturnTypes.TIME_FORCE_NULLABLE,
              NullPolicy.ARG0)
          .toUDF("TIME");
  public static final SqlOperator TIME_TO_SEC =
      adaptExprMethodToUDF(
              DateTimeFunctions.class,
              "exprTimeToSec",
              ReturnTypes.BIGINT_FORCE_NULLABLE,
              NullPolicy.ARG0)
          .toUDF("TIME_TO_SEC");
  public static final SqlOperator TIMEDIFF =
      adaptExprMethodToUDF(
              DateTimeFunctions.class,
              "exprTimeDiff",
              PPLReturnTypes.TIME_FORCE_NULLABLE,
              NullPolicy.ANY)
          .toUDF("TIME_DIFF");
  public static final SqlOperator TIMESTAMPADD = new TimestampAddFunction().toUDF("TIMESTAMPADD");
  public static final SqlOperator TO_DAYS =
      adaptExprMethodToUDF(
              DateTimeFunctions.class,
              "exprToDays",
              ReturnTypes.BIGINT_FORCE_NULLABLE,
              NullPolicy.ARG0)
          .toUDF("TO_DAYS");
  public static final SqlOperator DATETIME = new DatetimeFunction().toUDF("DATETIME");
  public static final SqlOperator UTC_DATE =
      adaptExprMethodWithPropertiesToUDF(
              DateTimeFunctions.class,
              "exprUtcDate",
              PPLReturnTypes.DATE_FORCE_NULLABLE,
              NullPolicy.NONE)
          .toUDF("UTC_DATE");
  public static final SqlOperator UTC_TIME =
      adaptExprMethodWithPropertiesToUDF(
              DateTimeFunctions.class,
              "exprUtcTime",
              PPLReturnTypes.TIME_FORCE_NULLABLE,
              NullPolicy.NONE)
          .toUDF("UTC_TIME");
  public static final SqlOperator UTC_TIMESTAMP =
      adaptExprMethodWithPropertiesToUDF(
              DateTimeFunctions.class,
              "exprUtcTimestamp",
              PPLReturnTypes.TIMESTAMP_FORCE_NULLABLE,
              NullPolicy.NONE)
          .toUDF("UTC_TIMESTAMP");
  public static final SqlOperator WEEK = new WeekFunction().toUDF("WEEK");
<<<<<<< HEAD
  public static final SqlOperator PATTERN_PARSER =
      new PatternParserFunctionImpl().toUDF("PATTERN_PARSER");
  public static final SqlOperator UNCOLLECT_PATTERNS = new SqlUncollectPatternsTableFunction();
=======
  public static final SqlOperator GROK = new GrokFunction().toUDF("GROK");
>>>>>>> 435a1242

  /**
   * Invoking an implementor registered in {@link RexImpTable}, need to use reflection since they're
   * all private Use method directly in {@link BuiltInMethod} if possible, most operators'
   * implementor could be substituted by a single method.
   */
  private static Expression invokeCalciteImplementor(
      RexToLixTranslator translator, RexCall call, SqlOperator operator, Expression field)
      throws NoSuchMethodException, IllegalAccessException, InvocationTargetException {
    RexCallImplementor rexCallImplementor = RexImpTable.INSTANCE.get(operator);
    Method method =
        rexCallImplementor
            .getClass()
            .getDeclaredMethod(
                "implementSafe", RexToLixTranslator.class, RexCall.class, List.class);
    method.setAccessible(true);
    return (Expression) method.invoke(rexCallImplementor, translator, call, List.of(field));
  }
}<|MERGE_RESOLUTION|>--- conflicted
+++ resolved
@@ -254,13 +254,10 @@
               NullPolicy.NONE)
           .toUDF("UTC_TIMESTAMP");
   public static final SqlOperator WEEK = new WeekFunction().toUDF("WEEK");
-<<<<<<< HEAD
+  public static final SqlOperator GROK = new GrokFunction().toUDF("GROK");
   public static final SqlOperator PATTERN_PARSER =
       new PatternParserFunctionImpl().toUDF("PATTERN_PARSER");
   public static final SqlOperator UNCOLLECT_PATTERNS = new SqlUncollectPatternsTableFunction();
-=======
-  public static final SqlOperator GROK = new GrokFunction().toUDF("GROK");
->>>>>>> 435a1242
 
   /**
    * Invoking an implementor registered in {@link RexImpTable}, need to use reflection since they're
