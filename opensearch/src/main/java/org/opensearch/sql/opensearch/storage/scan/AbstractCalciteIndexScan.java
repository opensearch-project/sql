/*
 * Copyright OpenSearch Contributors
 * SPDX-License-Identifier: Apache-2.0
 */

package org.opensearch.sql.opensearch.storage.scan;

import static java.util.Objects.requireNonNull;
import static org.opensearch.sql.common.setting.Settings.Key.CALCITE_PUSHDOWN_ROWCOUNT_ESTIMATION_FACTOR;
import static org.opensearch.sql.opensearch.storage.serde.ScriptParameterHelper.MISSING_MAX;

import java.util.ArrayList;
import java.util.HashSet;
import java.util.LinkedHashMap;
import java.util.List;
import java.util.Map;
<<<<<<< HEAD
import java.util.function.Supplier;
=======
>>>>>>> 52fe8aa5
import java.util.stream.Stream;
import lombok.Getter;
import org.apache.calcite.adapter.enumerable.EnumerableMergeJoin;
import org.apache.calcite.adapter.enumerable.EnumerableSort;
import org.apache.calcite.plan.RelOptCluster;
import org.apache.calcite.plan.RelOptCost;
import org.apache.calcite.plan.RelOptPlanner;
import org.apache.calcite.plan.RelOptTable;
import org.apache.calcite.plan.RelTraitSet;
import org.apache.calcite.rel.RelCollations;
import org.apache.calcite.rel.RelFieldCollation;
import org.apache.calcite.rel.RelFieldCollation.Direction;
import org.apache.calcite.rel.RelFieldCollation.NullDirection;
import org.apache.calcite.rel.RelNode;
import org.apache.calcite.rel.RelWriter;
import org.apache.calcite.rel.core.Aggregate;
import org.apache.calcite.rel.core.AggregateCall;
import org.apache.calcite.rel.core.TableScan;
import org.apache.calcite.rel.externalize.RelWriterImpl;
import org.apache.calcite.rel.hint.RelHint;
import org.apache.calcite.rel.logical.LogicalAggregate;
import org.apache.calcite.rel.metadata.RelMdUtil;
import org.apache.calcite.rel.metadata.RelMetadataQuery;
import org.apache.calcite.rel.type.RelDataType;
import org.apache.calcite.rex.RexCall;
import org.apache.calcite.rex.RexNode;
import org.apache.calcite.sql.type.SqlTypeName;
import org.apache.calcite.util.NumberUtil;
import org.apache.logging.log4j.LogManager;
import org.apache.logging.log4j.Logger;
import org.checkerframework.checker.nullness.qual.Nullable;
import org.opensearch.search.sort.ScoreSortBuilder;
import org.opensearch.search.sort.ScriptSortBuilder.ScriptSortType;
import org.opensearch.search.sort.SortBuilder;
import org.opensearch.search.sort.SortBuilders;
import org.opensearch.search.sort.SortOrder;
import org.opensearch.sql.calcite.plan.AliasFieldsWrappable;
import org.opensearch.sql.common.setting.Settings.Key;
import org.opensearch.sql.data.type.ExprType;
import org.opensearch.sql.opensearch.data.type.OpenSearchTextType;
import org.opensearch.sql.opensearch.request.OpenSearchRequestBuilder.PushDownUnSupportedException;
import org.opensearch.sql.opensearch.request.PredicateAnalyzer;
import org.opensearch.sql.opensearch.storage.OpenSearchIndex;
import org.opensearch.sql.opensearch.storage.scan.context.AbstractAction;
import org.opensearch.sql.opensearch.storage.scan.context.AggPushDownAction;
import org.opensearch.sql.opensearch.storage.scan.context.AggregationBuilderAction;
import org.opensearch.sql.opensearch.storage.scan.context.FilterDigest;
import org.opensearch.sql.opensearch.storage.scan.context.LimitDigest;
import org.opensearch.sql.opensearch.storage.scan.context.OSRequestBuilderAction;
import org.opensearch.sql.opensearch.storage.scan.context.PushDownContext;
import org.opensearch.sql.opensearch.storage.scan.context.PushDownOperation;
import org.opensearch.sql.opensearch.storage.scan.context.PushDownType;
import org.opensearch.sql.opensearch.storage.scan.context.RareTopDigest;
import org.opensearch.sql.opensearch.storage.scan.context.SortExprDigest;

/** An abstract relational operator representing a scan of an OpenSearchIndex type. */
@Getter
public abstract class AbstractCalciteIndexScan extends TableScan implements AliasFieldsWrappable {
  private static final Logger LOG = LogManager.getLogger(AbstractCalciteIndexScan.class);
  public final OpenSearchIndex osIndex;
  // The schema of this scan operator, it's initialized with the row type of the table, but may be
  // changed by push down operations.
  protected final RelDataType schema;
  // This context maintains all the push down actions, which will be applied to the requestBuilder
  // when it begins to scan data from OpenSearch.
  // Because OpenSearchRequestBuilder doesn't support deep copy while we want to keep the
  // requestBuilder independent among different plans produced in the optimization process,
  // so we cannot apply these actions right away.
  protected final PushDownContext pushDownContext;

  protected AbstractCalciteIndexScan(
      RelOptCluster cluster,
      RelTraitSet traitSet,
      List<RelHint> hints,
      RelOptTable table,
      OpenSearchIndex osIndex,
      RelDataType schema,
      PushDownContext pushDownContext) {
    super(cluster, traitSet, hints, table);
    this.osIndex = requireNonNull(osIndex, "OpenSearch index");
    this.schema = schema;
    this.pushDownContext = pushDownContext;
  }

  @Override
  public RelDataType deriveRowType() {
    return this.schema;
  }

  @Override
  public RelWriter explainTerms(RelWriter pw) {
    String explainString = String.valueOf(pushDownContext);
    if (pw instanceof RelWriterImpl) {
      // Only add request builder to the explain plan
      explainString += ", " + pushDownContext.createRequestBuilder();
    }
    return super.explainTerms(pw)
        .itemIf("PushDownContext", explainString, !pushDownContext.isEmpty());
  }

  protected Integer getQuerySizeLimit() {
    return osIndex.getSettings().getSettingValue(Key.QUERY_SIZE_LIMIT);
  }

  /**
   * Compute the final row count of the scan operator with the given push down operations.
   *
   * <p>The calculation logic tries to follow the same logic in Calcite.
   */
  @Override
  public double estimateRowCount(RelMetadataQuery mq) {
    return pushDownContext.stream()
        .reduce(
            osIndex.getMaxResultWindow().doubleValue(),
            (rowCount, operation) ->
                switch (operation.type()) {
                  case AGGREGATION -> mq.getRowCount((RelNode) operation.digest());
                  case PROJECT, SORT, SORT_EXPR -> rowCount;
                  case SORT_AGG_METRICS ->
                      NumberUtil.min(rowCount, osIndex.getBucketSize().doubleValue());
                  // Refer the org.apache.calcite.rel.metadata.RelMdRowCount
                  case FILTER, SCRIPT ->
                      NumberUtil.multiply(
                          rowCount,
                          RelMdUtil.guessSelectivity(
                              ((FilterDigest) operation.digest()).condition()));
                  case LIMIT -> Math.min(rowCount, ((LimitDigest) operation.digest()).limit());
                  case RARE_TOP -> {
                    /** similar to {@link Aggregate#estimateRowCount(RelMetadataQuery)} */
                    final RareTopDigest digest = (RareTopDigest) operation.digest();
                    int factor = digest.number();
                    final int groupCount = digest.byList().size();
                    yield groupCount == 0
                        ? factor
                        : factor * rowCount * (1.0 - Math.pow(.5, groupCount));
                  }
                },
            (a, b) -> null);
  }

  /**
   * Compute the cost of the scan operator with the given push down operations.
   *
   * <p>We compute the final cost of the scan operator by accumulating the cost of each push down
   * operation including aggregation, collapse, sort and script filter, and plus an external cost.
   * The calculation logic tries to follow the same logic in Calcite.
   *
   * <p>While the left operations like project, filter, limit will be ignored in the accumulation
   * process. But they will also affect the cost of cost-counted operations after them and the final
   * external cost, which is calculated by `rows count * fields count`.
   *
   * <p>In the end, we still need to multiply the total cost by a factor to make the cost cheaper
   * than non-pushdown operators.
   */
  @Override
  public @Nullable RelOptCost computeSelfCost(RelOptPlanner planner, RelMetadataQuery mq) {
    double dRows = osIndex.getMaxResultWindow().doubleValue(), dCpu = 0.0d;
    for (PushDownOperation operation : pushDownContext) {
      switch (operation.type()) {
        case AGGREGATION -> {
          dRows = mq.getRowCount((RelNode) operation.digest());
          dCpu += dRows * getAggMultiplier(operation);
        }
        // Ignored Project in cost accumulation, but it will affect the external cost
        case PROJECT -> {}
        case SORT -> dCpu += dRows;
        case SORT_AGG_METRICS -> {
          dRows = dRows * .9 / 10; // *.9 because always bucket IS_NOT_NULL
          dCpu += dRows;
        }
        case SORT_EXPR -> {
          @SuppressWarnings("unchecked")
          List<SortExprDigest> sortKeys = (List<SortExprDigest>) operation.digest();
          long complexExprCount =
              sortKeys.stream().filter(digest -> digest.getExpression() != null).count();
          dCpu += NumberUtil.multiply(dRows, 1.1 * complexExprCount);
        }
        // Ignore cost the primitive filter but it will affect the rows count.
        case FILTER ->
            dRows =
                NumberUtil.multiply(
                    dRows,
                    RelMdUtil.guessSelectivity(((FilterDigest) operation.digest()).condition()));
        case SCRIPT -> {
          FilterDigest filterDigest = (FilterDigest) operation.digest();
          dRows = NumberUtil.multiply(dRows, RelMdUtil.guessSelectivity(filterDigest.condition()));
          // Calculate the cost of script filter by multiplying the selectivity of the filter and
          // the factor amplified by script count.
          dCpu += NumberUtil.multiply(dRows, Math.pow(1.1, filterDigest.scriptCount()));
        }
        // Ignore cost the LIMIT but it will affect the rows count.
        // Try to reduce the rows count by 1 to make the cost cheaper slightly than non-push down.
        // Because we'd like to push down LIMIT even when the fetch in LIMIT is greater than
        // dRows.
        case LIMIT -> dRows = Math.min(dRows, ((LimitDigest) operation.digest()).limit()) - 1;
        case RARE_TOP -> {
          /** similar to {@link Aggregate#computeSelfCost(RelOptPlanner, RelMetadataQuery)} */
          final RareTopDigest digest = (RareTopDigest) operation.digest();
          int factor = digest.number();
          final int groupCount = digest.byList().size();
          dRows = groupCount == 0 ? factor : factor * dRows * (1.0 - Math.pow(.5, groupCount));
          dCpu += dRows * 1.125f;
        }
      }
    }
    // Add the external cost to introduce the effect from FILTER, LIMIT and PROJECT.
    dCpu += dRows * getRowType().getFieldList().size();
    /*
     The impact factor to estimate the row count after push down an operator.

     <p>It will be multiplied to the original estimated row count of the operator, and it's set to
     less than 1 by default to make the result always less than the row count of operator without
     push down. As a result, the optimizer will prefer the plan with push down.
    */
    double estimateRowCountFactor =
        osIndex.getSettings().getSettingValue(CALCITE_PUSHDOWN_ROWCOUNT_ESTIMATION_FACTOR);
    return planner.getCostFactory().makeCost(dCpu * estimateRowCountFactor, 0, 0);
  }

  /** See source in {@link org.apache.calcite.rel.core.Aggregate::computeSelfCost} */
  private static float getAggMultiplier(PushDownOperation operation) {
    // START CALCITE
    List<AggregateCall> aggCalls = ((Aggregate) operation.digest()).getAggCallList();
    float multiplier = 1f + (float) aggCalls.size() * 0.125f;
    for (AggregateCall aggCall : aggCalls) {
      if (aggCall.getAggregation().getName().equals("SUM")) {
        // Pretend that SUM costs a little bit more than $SUM0,
        // to make things deterministic.
        multiplier += 0.0125f;
      }
    }
    // END CALCITE

    // For script aggregation, we need to multiply the multiplier by 1.1 to make up the cost. As we
    // prefer to have non-script agg push down after optimized by {@link PPLAggregateConvertRule}
    multiplier *= (float) Math.pow(1.1f, ((AggPushDownAction) operation.action()).getScriptCount());
    return multiplier;
  }

  protected abstract AbstractCalciteIndexScan buildScan(
      RelOptCluster cluster,
      RelTraitSet traitSet,
      List<RelHint> hints,
      RelOptTable table,
      OpenSearchIndex osIndex,
      RelDataType schema,
      PushDownContext pushDownContext);

<<<<<<< HEAD
  public abstract AbstractCalciteIndexScan copy();
=======
  @Override
  public Map<String, String> getAliasMapping() {
    return osIndex.getAliasMapping();
  }
>>>>>>> 52fe8aa5

  protected List<String> getCollationNames(List<RelFieldCollation> collations) {
    return collations.stream()
        .map(collation -> getRowType().getFieldNames().get(collation.getFieldIndex()))
        .toList();
  }

  /**
   * Check if all sort-by collations equal aggregators that are pushed down. E.g. In `stats avg(age)
   * as avg_age, sum(age) as sum_age by state | sort avg_age, sum_age`, the sort keys `avg_age`,
   * `sum_age` which equal the pushed down aggregators `avg(age)`, `sum(age)`.
   *
   * @param collations List of collation names to check against aggregators.
   * @return True if all collation names match all aggregator output, false otherwise.
   */
  protected boolean isAllCollationNamesEqualAggregators(List<String> collations) {
    Stream<LogicalAggregate> aggregates =
        pushDownContext.stream()
            .filter(action -> action.type() == PushDownType.AGGREGATION)
            .map(action -> ((LogicalAggregate) action.digest()));
    return aggregates
        .map(aggregate -> isAllCollationNamesEqualAggregators(aggregate, collations))
        .reduce(false, Boolean::logicalOr);
  }

  private boolean isAllCollationNamesEqualAggregators(
      LogicalAggregate aggregate, List<String> collations) {
    List<String> fieldNames = aggregate.getRowType().getFieldNames();
    // The output fields of the aggregate are in the format of
    // [...grouping fields, ...aggregator fields], so we set an offset to skip
    // the grouping fields.
    int groupOffset = aggregate.getGroupSet().cardinality();
    List<String> fieldsWithoutGrouping = fieldNames.subList(groupOffset, fieldNames.size());
    return new HashSet<>(collations).equals(new HashSet<>(fieldsWithoutGrouping));
  }

  /**
   * Check if any sort-by collations is in aggregators that are pushed down. E.g. In `stats avg(age)
   * as avg_age by state | sort avg_age`, the sort clause has `avg_age` which is an aggregator. The
   * function will return true in this case.
   *
   * @param collations List of collation names to check against aggregators.
   * @return True if any collation name matches an aggregator output, false otherwise.
   */
  protected boolean isAnyCollationNameInAggregators(List<String> collations) {
    Stream<LogicalAggregate> aggregates =
        pushDownContext.stream()
            .filter(action -> action.type() == PushDownType.AGGREGATION)
            .map(action -> ((LogicalAggregate) action.digest()));
    return aggregates
        .map(aggregate -> isAnyCollationNameInAggregators(aggregate, collations))
        .reduce(false, Boolean::logicalOr);
  }

  private boolean isAnyCollationNameInAggregators(
      LogicalAggregate aggregate, List<String> collations) {
    List<String> fieldNames = aggregate.getRowType().getFieldNames();
    // The output fields of the aggregate are in the format of
    // [...grouping fields, ...aggregator fields], so we set an offset to skip
    // the grouping fields.
    int groupOffset = aggregate.getGroupSet().cardinality();
    List<String> fieldsWithoutGrouping = fieldNames.subList(groupOffset, fieldNames.size());
    return collations.stream()
        .map(fieldsWithoutGrouping::contains)
        .reduce(false, Boolean::logicalOr);
  }

  /**
   * The sort pushdown is not only applied in logical plan side, but also should be applied in
   * physical plan side. Because we could push down the {@link EnumerableSort} of {@link
   * EnumerableMergeJoin} to OpenSearch.
   */
  public AbstractCalciteIndexScan pushDownSort(List<RelFieldCollation> collations) {
    try {
      List<String> collationNames = getCollationNames(collations);
      if (getPushDownContext().isAggregatePushed()
          && isAnyCollationNameInAggregators(collationNames)) {
        // If aggregation is pushed down, we cannot push down sorts where its by fields contain
        // aggregators.
        return null;
      }
      RelTraitSet traitsWithCollations = getTraitSet().plus(RelCollations.of(collations));
      PushDownContext pushDownContextWithoutSort = this.pushDownContext.cloneWithoutSort();
      AbstractAction<?> action;
      Object digest;
      if (pushDownContext.isAggregatePushed()) {
        // Push down the sort into the aggregation bucket
        action =
            (AggregationBuilderAction)
                aggAction ->
                    aggAction.pushDownSortIntoAggBucket(collations, getRowType().getFieldNames());
        digest = collations;
        pushDownContextWithoutSort.add(PushDownType.SORT, digest, action);
        return buildScan(
            getCluster(),
            traitsWithCollations,
            hints,
            table,
            osIndex,
            getRowType(),
            pushDownContextWithoutSort.clone());
      } else {
        // Propagate the sort to the new scan
        AbstractCalciteIndexScan newScan =
            buildScan(
                getCluster(),
                traitsWithCollations,
                hints,
                table,
                osIndex,
                getRowType(),
                // Existing collations are overridden (discarded) by the new collations,
                pushDownContextWithoutSort);
        List<SortBuilder<?>> builders = new ArrayList<>();
        for (RelFieldCollation collation : collations) {
          int index = collation.getFieldIndex();
          String fieldName = this.getRowType().getFieldNames().get(index);
          Direction direction = collation.getDirection();
          NullDirection nullDirection = collation.nullDirection;
          // Default sort order is ASCENDING
          SortOrder order = Direction.DESCENDING.equals(direction) ? SortOrder.DESC : SortOrder.ASC;
          // TODO: support script sort and distance sort
          SortBuilder<?> sortBuilder;
          if (ScoreSortBuilder.NAME.equals(fieldName)) {
            sortBuilder = SortBuilders.scoreSort();
          } else {
            String missing =
                switch (nullDirection) {
                  case FIRST -> "_first";
                  case LAST -> "_last";
                  default -> null;
                };
            // Keyword field is optimized for sorting in OpenSearch
            ExprType fieldType = osIndex.getFieldTypes().get(fieldName);
            String field = OpenSearchTextType.toKeywordSubField(fieldName, fieldType);
            sortBuilder = SortBuilders.fieldSort(field).missing(missing);
          }
          builders.add(sortBuilder.order(order));
        }
        action = (OSRequestBuilderAction) requestBuilder -> requestBuilder.pushDownSort(builders);
        digest = builders.toString();
        newScan.pushDownContext.add(PushDownType.SORT, digest, action);
        return newScan;
      }
    } catch (Exception e) {
      if (LOG.isDebugEnabled()) {
        LOG.debug("Cannot pushdown the sort {}", getCollationNames(collations), e);
      }
    }
    return null;
  }

  /**
   * Push down sort expressions to OpenSearch level. Supports mixed RexCall and field sort
   * expressions.
   *
   * @param sortExprDigests List of SortExprDigest with expressions and collation information
   * @return CalciteLogicalIndexScan with sort expressions pushed down, or null if pushdown fails
   */
  public AbstractCalciteIndexScan pushdownSortExpr(List<SortExprDigest> sortExprDigests) {
    try {
      if (sortExprDigests == null || sortExprDigests.isEmpty()) {
        return null;
      }

      AbstractCalciteIndexScan newScan =
          buildScan(
              getCluster(),
              traitSet,
              hints,
              table,
              osIndex,
              getRowType(),
              pushDownContext.cloneWithoutSort());

      List<Supplier<SortBuilder<?>>> sortBuilderSuppliers = new ArrayList<>();
      for (SortExprDigest digest : sortExprDigests) {
        SortOrder order =
            Direction.DESCENDING.equals(digest.getDirection()) ? SortOrder.DESC : SortOrder.ASC;

        if (digest.isSimpleFieldReference()) {
          String missing =
              switch (digest.getNullDirection()) {
                case FIRST -> "_first";
                case LAST -> "_last";
                default -> null;
              };
          sortBuilderSuppliers.add(
              () -> SortBuilders.fieldSort(digest.getFieldName()).order(order).missing(missing));
          continue;
        }
        RexNode sortExpr = digest.getExpression();
        assert sortExpr instanceof RexCall : "sort expression should be RexCall";
        Map<String, Object> missingValueParams =
            new LinkedHashMap<>() {
              {
                put(MISSING_MAX, digest.isMissingMax());
              }
            };
        // Complex expression - use ScriptQueryExpression to generate script for sort
        PredicateAnalyzer.ScriptQueryExpression scriptExpr =
            new PredicateAnalyzer.ScriptQueryExpression(
                digest.getExpression(),
                rowType,
                osIndex.getAllFieldTypes(),
                getCluster(),
                missingValueParams);
        // Determine the correct ScriptSortType based on the expression's return type
        ScriptSortType sortType = getScriptSortType(sortExpr.getType());

        sortBuilderSuppliers.add(
            () -> SortBuilders.scriptSort(scriptExpr.getScript(), sortType).order(order));
      }

      // Create action to push down sort expressions to OpenSearch
      OSRequestBuilderAction action =
          requestBuilder -> requestBuilder.pushDownSortSuppliers(sortBuilderSuppliers);

      newScan.pushDownContext.add(PushDownType.SORT_EXPR, sortExprDigests, action);
      return newScan;
    } catch (Exception e) {
      if (LOG.isDebugEnabled()) {
        LOG.debug("Cannot pushdown sort expressions: {}", sortExprDigests, e);
      }
    }
    return null;
  }

  /**
   * CalciteOpenSearchIndexScan doesn't allow push-down anymore (except Sort under some strict
   * condition) after Aggregate push-down.
   */
  public boolean noAggregatePushed() {
    if (this.getPushDownContext().isAggregatePushed()) return false;
    final RelOptTable table = this.getTable();
    return table.unwrap(OpenSearchIndex.class) != null;
  }

  public boolean isLimitPushed() {
    return this.getPushDownContext().isLimitPushed();
  }

  public boolean isMetricsOrderPushed() {
    return this.getPushDownContext().isMeasureOrderPushed();
  }

  public boolean isTopKPushed() {
    return this.getPushDownContext().isTopKPushed();
  }

  public boolean isScriptPushed() {
    return this.getPushDownContext().isScriptPushed();
  }

  public boolean isProjectPushed() {
    return this.getPushDownContext().isProjectPushed();
  }

  /**
   * Determine the appropriate ScriptSortType based on the expression's return type.
   *
   * @param relDataType the return type of the expression
   * @return the appropriate ScriptSortType
   */
  private ScriptSortType getScriptSortType(RelDataType relDataType) {
    if (SqlTypeName.CHAR_TYPES.contains(relDataType.getSqlTypeName())) {
      return ScriptSortType.STRING;
    } else if (SqlTypeName.INT_TYPES.contains(relDataType.getSqlTypeName())
        || SqlTypeName.APPROX_TYPES.contains(relDataType.getSqlTypeName())) {
      return ScriptSortType.NUMBER;
    } else {
      throw new PushDownUnSupportedException(
          "Unsupported type for sort expression pushdown: " + relDataType);
    }
  }
}<|MERGE_RESOLUTION|>--- conflicted
+++ resolved
@@ -14,10 +14,7 @@
 import java.util.LinkedHashMap;
 import java.util.List;
 import java.util.Map;
-<<<<<<< HEAD
 import java.util.function.Supplier;
-=======
->>>>>>> 52fe8aa5
 import java.util.stream.Stream;
 import lombok.Getter;
 import org.apache.calcite.adapter.enumerable.EnumerableMergeJoin;
@@ -266,14 +263,12 @@
       RelDataType schema,
       PushDownContext pushDownContext);
 
-<<<<<<< HEAD
-  public abstract AbstractCalciteIndexScan copy();
-=======
   @Override
   public Map<String, String> getAliasMapping() {
     return osIndex.getAliasMapping();
   }
->>>>>>> 52fe8aa5
+
+  public abstract AbstractCalciteIndexScan copy();
 
   protected List<String> getCollationNames(List<RelFieldCollation> collations) {
     return collations.stream()
