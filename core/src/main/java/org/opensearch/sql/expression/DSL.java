/*
 * Copyright OpenSearch Contributors
 * SPDX-License-Identifier: Apache-2.0
 */

package org.opensearch.sql.expression;

import java.util.Arrays;
import org.opensearch.sql.ast.expression.SpanUnit;
import org.opensearch.sql.data.model.ExprShortValue;
import org.opensearch.sql.data.model.ExprValue;
import org.opensearch.sql.data.model.ExprValueUtils;
import org.opensearch.sql.data.type.ExprType;
import org.opensearch.sql.expression.aggregation.Aggregator;
import org.opensearch.sql.expression.aggregation.NamedAggregator;
import org.opensearch.sql.expression.conditional.cases.CaseClause;
import org.opensearch.sql.expression.conditional.cases.WhenClause;
import org.opensearch.sql.expression.function.BuiltinFunctionName;
import org.opensearch.sql.expression.function.BuiltinFunctionRepository;
import org.opensearch.sql.expression.function.FunctionImplementation;
import org.opensearch.sql.expression.function.FunctionProperties;
import org.opensearch.sql.expression.parse.GrokExpression;
import org.opensearch.sql.expression.parse.ParseExpression;
import org.opensearch.sql.expression.parse.PatternsExpression;
import org.opensearch.sql.expression.parse.RegexExpression;
import org.opensearch.sql.expression.span.SpanExpression;
import org.opensearch.sql.expression.window.ranking.RankingWindowFunction;

public class DSL {

  private DSL() {}

  public static LiteralExpression literal(Byte value) {
    return new LiteralExpression(ExprValueUtils.byteValue(value));
  }

  public static LiteralExpression literal(Short value) {
    return new LiteralExpression(new ExprShortValue(value));
  }

  public static LiteralExpression literal(Integer value) {
    return new LiteralExpression(ExprValueUtils.integerValue(value));
  }

  public static LiteralExpression literal(Long value) {
    return new LiteralExpression(ExprValueUtils.longValue(value));
  }

  public static LiteralExpression literal(Float value) {
    return new LiteralExpression(ExprValueUtils.floatValue(value));
  }

  public static LiteralExpression literal(Double value) {
    return new LiteralExpression(ExprValueUtils.doubleValue(value));
  }

  public static LiteralExpression literal(String value) {
    return new LiteralExpression(ExprValueUtils.stringValue(value));
  }

  public static LiteralExpression literal(Boolean value) {
    return new LiteralExpression(ExprValueUtils.booleanValue(value));
  }

  public static LiteralExpression literal(ExprValue value) {
    return new LiteralExpression(value);
  }

  /** Wrap a number to {@link LiteralExpression}. */
  public static LiteralExpression literal(Number value) {
    if (value instanceof Integer) {
      return new LiteralExpression(ExprValueUtils.integerValue(value.intValue()));
    } else if (value instanceof Long) {
      return new LiteralExpression(ExprValueUtils.longValue(value.longValue()));
    } else if (value instanceof Float) {
      return new LiteralExpression(ExprValueUtils.floatValue(value.floatValue()));
    } else {
      return new LiteralExpression(ExprValueUtils.doubleValue(value.doubleValue()));
    }
  }

  public static ReferenceExpression ref(String ref, ExprType type) {
    return new ReferenceExpression(ref, type);
  }

  /**
   * Wrap a named expression if not yet. The intent is that different languages may use Alias or not
   * when building AST. This caused either named or unnamed expression is resolved by analyzer. To
   * make unnamed expression acceptable for logical project, it is required to wrap it by named
   * expression here before passing to logical project.
   *
   * @param expression expression
   * @return expression if named already or expression wrapped by named expression.
   */
  public static NamedExpression named(Expression expression) {
    if (expression instanceof NamedExpression) {
      return (NamedExpression) expression;
    }
    if (expression instanceof ParseExpression) {
      return named(
          ((ParseExpression) expression).getIdentifier().valueOf().stringValue(), expression);
    }
    return named(expression.toString(), expression);
  }

  public static NamedExpression named(String name, Expression expression) {
    return new NamedExpression(name, expression);
  }

  public static NamedExpression named(String name, Expression expression, String alias) {
    return new NamedExpression(name, expression, alias);
  }

  public static NamedAggregator named(String name, Aggregator aggregator) {
    return new NamedAggregator(name, aggregator);
  }

  public static NamedArgumentExpression namedArgument(String argName, Expression value) {
    return new NamedArgumentExpression(argName, value);
  }

  public static NamedArgumentExpression namedArgument(String name, String value) {
    return namedArgument(name, literal(value));
  }

  public static GrokExpression grok(
      Expression sourceField, Expression pattern, Expression identifier) {
    return new GrokExpression(sourceField, pattern, identifier);
  }

  public static RegexExpression regex(
      Expression sourceField, Expression pattern, Expression identifier) {
    return new RegexExpression(sourceField, pattern, identifier);
  }

  public static PatternsExpression patterns(
      Expression sourceField, Expression pattern, Expression identifier) {
    return new PatternsExpression(sourceField, pattern, identifier);
  }

  public static SpanExpression span(Expression field, Expression value, String unit) {
    return new SpanExpression(field, value, SpanUnit.of(unit));
  }

  public static FunctionExpression abs(Expression... expressions) {
    return compile(FunctionProperties.None, BuiltinFunctionName.ABS, expressions);
  }

  public static FunctionExpression add(Expression... expressions) {
    return compile(FunctionProperties.None, BuiltinFunctionName.ADD, expressions);
  }

  public static FunctionExpression addFunction(Expression... expressions) {
    return compile(FunctionProperties.None, BuiltinFunctionName.ADDFUNCTION, expressions);
  }

  public static FunctionExpression ceil(Expression... expressions) {
    return compile(FunctionProperties.None, BuiltinFunctionName.CEIL, expressions);
  }

  public static FunctionExpression ceiling(Expression... expressions) {
    return compile(FunctionProperties.None, BuiltinFunctionName.CEILING, expressions);
  }

  public static FunctionExpression conv(Expression... expressions) {
    return compile(FunctionProperties.None, BuiltinFunctionName.CONV, expressions);
  }

  public static FunctionExpression crc32(Expression... expressions) {
    return compile(FunctionProperties.None, BuiltinFunctionName.CRC32, expressions);
  }

  public static FunctionExpression divide(Expression... expressions) {
    return compile(FunctionProperties.None, BuiltinFunctionName.DIVIDE, expressions);
  }

  public static FunctionExpression divideFunction(Expression... expressions) {
    return compile(FunctionProperties.None, BuiltinFunctionName.DIVIDEFUNCTION, expressions);
  }

  public static FunctionExpression euler(Expression... expressions) {
    return compile(FunctionProperties.None, BuiltinFunctionName.E, expressions);
  }

  public static FunctionExpression exp(Expression... expressions) {
    return compile(FunctionProperties.None, BuiltinFunctionName.EXP, expressions);
  }

  public static FunctionExpression expm1(Expression... expressions) {
    return compile(FunctionProperties.None, BuiltinFunctionName.EXPM1, expressions);
  }

  public static FunctionExpression floor(Expression... expressions) {
    return compile(FunctionProperties.None, BuiltinFunctionName.FLOOR, expressions);
  }

  public static FunctionExpression ln(Expression... expressions) {
    return compile(FunctionProperties.None, BuiltinFunctionName.LN, expressions);
  }

  public static FunctionExpression log(Expression... expressions) {
    return compile(FunctionProperties.None, BuiltinFunctionName.LOG, expressions);
  }

  public static FunctionExpression log10(Expression... expressions) {
    return compile(FunctionProperties.None, BuiltinFunctionName.LOG10, expressions);
  }

  public static FunctionExpression log2(Expression... expressions) {
    return compile(FunctionProperties.None, BuiltinFunctionName.LOG2, expressions);
  }

  public static FunctionExpression mod(Expression... expressions) {
    return compile(FunctionProperties.None, BuiltinFunctionName.MOD, expressions);
  }

  public static FunctionExpression modulus(Expression... expressions) {
    return compile(FunctionProperties.None, BuiltinFunctionName.MODULUS, expressions);
  }

  public static FunctionExpression modulusFunction(Expression... expressions) {
    return compile(FunctionProperties.None, BuiltinFunctionName.MODULUSFUNCTION, expressions);
  }

  public static FunctionExpression multiply(Expression... expressions) {
    return compile(FunctionProperties.None, BuiltinFunctionName.MULTIPLY, expressions);
  }

  public static FunctionExpression multiplyFunction(Expression... expressions) {
    return compile(FunctionProperties.None, BuiltinFunctionName.MULTIPLYFUNCTION, expressions);
  }

  public static FunctionExpression pi(Expression... expressions) {
    return compile(FunctionProperties.None, BuiltinFunctionName.PI, expressions);
  }

  public static FunctionExpression pow(Expression... expressions) {
    return compile(FunctionProperties.None, BuiltinFunctionName.POW, expressions);
  }

  public static FunctionExpression power(Expression... expressions) {
    return compile(FunctionProperties.None, BuiltinFunctionName.POWER, expressions);
  }

  public static FunctionExpression rand(Expression... expressions) {
    return compile(FunctionProperties.None, BuiltinFunctionName.RAND, expressions);
  }

  public static FunctionExpression rint(Expression... expressions) {
    return compile(FunctionProperties.None, BuiltinFunctionName.RINT, expressions);
  }

  public static FunctionExpression round(Expression... expressions) {
    return compile(FunctionProperties.None, BuiltinFunctionName.ROUND, expressions);
  }

  public static FunctionExpression sign(Expression... expressions) {
    return compile(FunctionProperties.None, BuiltinFunctionName.SIGN, expressions);
  }

  public static FunctionExpression signum(Expression... expressions) {
    return compile(FunctionProperties.None, BuiltinFunctionName.SIGNUM, expressions);
  }

  public static FunctionExpression sinh(Expression... expressions) {
    return compile(FunctionProperties.None, BuiltinFunctionName.SINH, expressions);
  }

  public static FunctionExpression sqrt(Expression... expressions) {
    return compile(FunctionProperties.None, BuiltinFunctionName.SQRT, expressions);
  }

  public static FunctionExpression cbrt(Expression... expressions) {
    return compile(FunctionProperties.None, BuiltinFunctionName.CBRT, expressions);
  }

  public static FunctionExpression position(Expression... expressions) {
    return compile(FunctionProperties.None, BuiltinFunctionName.POSITION, expressions);
  }

  public static FunctionExpression truncate(Expression... expressions) {
    return compile(FunctionProperties.None, BuiltinFunctionName.TRUNCATE, expressions);
  }

  public static FunctionExpression acos(Expression... expressions) {
    return compile(FunctionProperties.None, BuiltinFunctionName.ACOS, expressions);
  }

  public static FunctionExpression asin(Expression... expressions) {
    return compile(FunctionProperties.None, BuiltinFunctionName.ASIN, expressions);
  }

  public static FunctionExpression atan(Expression... expressions) {
    return compile(FunctionProperties.None, BuiltinFunctionName.ATAN, expressions);
  }

  public static FunctionExpression atan2(Expression... expressions) {
    return compile(FunctionProperties.None, BuiltinFunctionName.ATAN2, expressions);
  }

  public static FunctionExpression cos(Expression... expressions) {
    return compile(FunctionProperties.None, BuiltinFunctionName.COS, expressions);
  }

  public static FunctionExpression cosh(Expression... expressions) {
    return compile(FunctionProperties.None, BuiltinFunctionName.COSH, expressions);
  }

  public static FunctionExpression cot(Expression... expressions) {
    return compile(FunctionProperties.None, BuiltinFunctionName.COT, expressions);
  }

  public static FunctionExpression degrees(Expression... expressions) {
    return compile(FunctionProperties.None, BuiltinFunctionName.DEGREES, expressions);
  }

  public static FunctionExpression radians(Expression... expressions) {
    return compile(FunctionProperties.None, BuiltinFunctionName.RADIANS, expressions);
  }

  public static FunctionExpression sin(Expression... expressions) {
    return compile(FunctionProperties.None, BuiltinFunctionName.SIN, expressions);
  }

  public static FunctionExpression subtract(Expression... expressions) {
    return compile(FunctionProperties.None, BuiltinFunctionName.SUBTRACT, expressions);
  }

  public static FunctionExpression subtractFunction(Expression... expressions) {
    return compile(FunctionProperties.None, BuiltinFunctionName.SUBTRACTFUNCTION, expressions);
  }

  public static FunctionExpression tan(Expression... expressions) {
    return compile(FunctionProperties.None, BuiltinFunctionName.TAN, expressions);
  }

  public static FunctionExpression convert_tz(Expression... expressions) {
    return compile(FunctionProperties.None, BuiltinFunctionName.CONVERT_TZ, expressions);
  }

  public static FunctionExpression date(Expression... expressions) {
    return compile(FunctionProperties.None, BuiltinFunctionName.DATE, expressions);
  }

  public static FunctionExpression datetime(Expression... expressions) {
    return compile(FunctionProperties.None, BuiltinFunctionName.DATETIME, expressions);
  }

  public static FunctionExpression date_add(Expression... expressions) {
    return compile(FunctionProperties.None, BuiltinFunctionName.DATE_ADD, expressions);
  }

  public static FunctionExpression day(Expression... expressions) {
    return compile(FunctionProperties.None, BuiltinFunctionName.DAY, expressions);
  }

  public static FunctionExpression dayname(Expression... expressions) {
    return compile(FunctionProperties.None, BuiltinFunctionName.DAYNAME, expressions);
  }

  public static FunctionExpression dayofmonth(
      FunctionProperties functionProperties, Expression... expressions) {
    return compile(functionProperties, BuiltinFunctionName.DAYOFMONTH, expressions);
  }

  public static FunctionExpression dayofweek(
      FunctionProperties functionProperties, Expression... expressions) {
    return compile(functionProperties, BuiltinFunctionName.DAYOFWEEK, expressions);
  }

  public static FunctionExpression dayofyear(Expression... expressions) {
    return compile(FunctionProperties.None, BuiltinFunctionName.DAYOFYEAR, expressions);
  }

  public static FunctionExpression day_of_month(
      FunctionProperties functionProperties, Expression... expressions) {
    return compile(functionProperties, BuiltinFunctionName.DAY_OF_MONTH, expressions);
  }

  public static FunctionExpression day_of_year(
      FunctionProperties functionProperties, Expression... expressions) {
    return compile(functionProperties, BuiltinFunctionName.DAY_OF_YEAR, expressions);
  }

  public static FunctionExpression day_of_week(
      FunctionProperties functionProperties, Expression... expressions) {
    return compile(functionProperties, BuiltinFunctionName.DAY_OF_WEEK, expressions);
  }

  public static FunctionExpression extract(
      FunctionProperties functionProperties, Expression... expressions) {
    return compile(functionProperties, BuiltinFunctionName.EXTRACT, expressions);
  }

  public static FunctionExpression extract(Expression... expressions) {
    return extract(FunctionProperties.None, expressions);
  }

  public static FunctionExpression from_days(Expression... expressions) {
    return compile(FunctionProperties.None, BuiltinFunctionName.FROM_DAYS, expressions);
  }

  public static FunctionExpression get_format(Expression... expressions) {
    return compile(FunctionProperties.None, BuiltinFunctionName.GET_FORMAT, expressions);
  }

  public static FunctionExpression hour(Expression... expressions) {
    return compile(FunctionProperties.None, BuiltinFunctionName.HOUR, expressions);
  }

  public static FunctionExpression hour_of_day(Expression... expressions) {
    return compile(FunctionProperties.None, BuiltinFunctionName.HOUR_OF_DAY, expressions);
  }

  public static FunctionExpression last_day(
      FunctionProperties functionProperties, Expression... expressions) {
    return compile(functionProperties, BuiltinFunctionName.LAST_DAY, expressions);
  }

  public static FunctionExpression microsecond(Expression... expressions) {
    return compile(FunctionProperties.None, BuiltinFunctionName.MICROSECOND, expressions);
  }

  public static FunctionExpression minute(Expression... expressions) {
    return compile(FunctionProperties.None, BuiltinFunctionName.MINUTE, expressions);
  }

  public static FunctionExpression minute_of_day(Expression... expressions) {
    return compile(FunctionProperties.None, BuiltinFunctionName.MINUTE_OF_DAY, expressions);
  }

  public static FunctionExpression minute_of_hour(Expression... expressions) {
    return compile(FunctionProperties.None, BuiltinFunctionName.MINUTE_OF_HOUR, expressions);
  }

  public static FunctionExpression month(Expression... expressions) {
    return compile(FunctionProperties.None, BuiltinFunctionName.MONTH, expressions);
  }

  public static FunctionExpression month_of_year(
      FunctionProperties functionProperties, Expression... expressions) {
    return compile(functionProperties, BuiltinFunctionName.MONTH_OF_YEAR, expressions);
  }

  public static FunctionExpression monthname(Expression... expressions) {
    return compile(FunctionProperties.None, BuiltinFunctionName.MONTHNAME, expressions);
  }

  public static FunctionExpression quarter(Expression... expressions) {
    return compile(FunctionProperties.None, BuiltinFunctionName.QUARTER, expressions);
  }

  public static FunctionExpression second(Expression... expressions) {
    return compile(FunctionProperties.None, BuiltinFunctionName.SECOND, expressions);
  }

  public static FunctionExpression second_of_minute(Expression... expressions) {
    return compile(FunctionProperties.None, BuiltinFunctionName.SECOND_OF_MINUTE, expressions);
  }

  public static FunctionExpression time(Expression... expressions) {
    return compile(FunctionProperties.None, BuiltinFunctionName.TIME, expressions);
  }

  public static FunctionExpression time_to_sec(Expression... expressions) {
    return compile(FunctionProperties.None, BuiltinFunctionName.TIME_TO_SEC, expressions);
  }

  public static FunctionExpression timestamp(Expression... expressions) {
    return timestamp(FunctionProperties.None, expressions);
  }

  public static FunctionExpression timestamp(
      FunctionProperties functionProperties, Expression... expressions) {
    return compile(functionProperties, BuiltinFunctionName.TIMESTAMP, expressions);
  }

  public static FunctionExpression date_format(
      FunctionProperties functionProperties, Expression... expressions) {
    return compile(functionProperties, BuiltinFunctionName.DATE_FORMAT, expressions);
  }

  public static FunctionExpression to_days(Expression... expressions) {
    return compile(FunctionProperties.None, BuiltinFunctionName.TO_DAYS, expressions);
  }

  public static FunctionExpression to_seconds(
      FunctionProperties functionProperties, Expression... expressions) {
    return compile(functionProperties, BuiltinFunctionName.TO_SECONDS, expressions);
  }

  public static FunctionExpression to_seconds(Expression... expressions) {
    return to_seconds(FunctionProperties.None, expressions);
  }

  public static FunctionExpression week(
      FunctionProperties functionProperties, Expression... expressions) {
    return compile(functionProperties, BuiltinFunctionName.WEEK, expressions);
  }

  public static FunctionExpression weekday(
      FunctionProperties functionProperties, Expression... expressions) {
    return compile(functionProperties, BuiltinFunctionName.WEEKDAY, expressions);
  }

  public static FunctionExpression weekofyear(
      FunctionProperties functionProperties, Expression... expressions) {
    return compile(functionProperties, BuiltinFunctionName.WEEKOFYEAR, expressions);
  }

  public static FunctionExpression week_of_year(
      FunctionProperties functionProperties, Expression... expressions) {
    return compile(functionProperties, BuiltinFunctionName.WEEK_OF_YEAR, expressions);
  }

  public static FunctionExpression year(Expression... expressions) {
    return compile(FunctionProperties.None, BuiltinFunctionName.YEAR, expressions);
  }

  public static FunctionExpression yearweek(
      FunctionProperties functionProperties, Expression... expressions) {
    return compile(functionProperties, BuiltinFunctionName.YEARWEEK, expressions);
  }

  public static FunctionExpression str_to_date(
      FunctionProperties functionProperties, Expression... expressions) {
    return compile(functionProperties, BuiltinFunctionName.STR_TO_DATE, expressions);
  }

  public static FunctionExpression sec_to_time(Expression... expressions) {
    return compile(FunctionProperties.None, BuiltinFunctionName.SEC_TO_TIME, expressions);
  }

  public static FunctionExpression substr(Expression... expressions) {
    return compile(FunctionProperties.None, BuiltinFunctionName.SUBSTR, expressions);
  }

  public static FunctionExpression substring(Expression... expressions) {
    return compile(FunctionProperties.None, BuiltinFunctionName.SUBSTR, expressions);
  }

  public static FunctionExpression ltrim(Expression... expressions) {
    return compile(FunctionProperties.None, BuiltinFunctionName.LTRIM, expressions);
  }

  public static FunctionExpression rtrim(Expression... expressions) {
    return compile(FunctionProperties.None, BuiltinFunctionName.RTRIM, expressions);
  }

  public static FunctionExpression trim(Expression... expressions) {
    return compile(FunctionProperties.None, BuiltinFunctionName.TRIM, expressions);
  }

  public static FunctionExpression upper(Expression... expressions) {
    return compile(FunctionProperties.None, BuiltinFunctionName.UPPER, expressions);
  }

  public static FunctionExpression lower(Expression... expressions) {
    return compile(FunctionProperties.None, BuiltinFunctionName.LOWER, expressions);
  }

  public static FunctionExpression regexp(Expression... expressions) {
    return compile(FunctionProperties.None, BuiltinFunctionName.REGEXP, expressions);
  }

  public static FunctionExpression cidrmatch(Expression... expressions) {
    return compile(FunctionProperties.None, BuiltinFunctionName.CIDRMATCH, expressions);
  }

  public static FunctionExpression concat(Expression... expressions) {
    return compile(FunctionProperties.None, BuiltinFunctionName.CONCAT, expressions);
  }

  public static FunctionExpression concat_ws(Expression... expressions) {
    return compile(FunctionProperties.None, BuiltinFunctionName.CONCAT_WS, expressions);
  }

  public static FunctionExpression length(Expression... expressions) {
    return compile(FunctionProperties.None, BuiltinFunctionName.LENGTH, expressions);
  }

  public static FunctionExpression strcmp(Expression... expressions) {
    return compile(FunctionProperties.None, BuiltinFunctionName.STRCMP, expressions);
  }

  public static FunctionExpression right(Expression... expressions) {
    return compile(FunctionProperties.None, BuiltinFunctionName.RIGHT, expressions);
  }

  public static FunctionExpression left(Expression... expressions) {
    return compile(FunctionProperties.None, BuiltinFunctionName.LEFT, expressions);
  }

  public static FunctionExpression ascii(Expression... expressions) {
    return compile(FunctionProperties.None, BuiltinFunctionName.ASCII, expressions);
  }

  public static FunctionExpression locate(Expression... expressions) {
    return compile(FunctionProperties.None, BuiltinFunctionName.LOCATE, expressions);
  }

  public static FunctionExpression replace(Expression... expressions) {
    return compile(FunctionProperties.None, BuiltinFunctionName.REPLACE, expressions);
  }

  public static FunctionExpression reverse(Expression... expressions) {
    return compile(FunctionProperties.None, BuiltinFunctionName.REVERSE, expressions);
  }

  public static FunctionExpression and(Expression... expressions) {
    return compile(FunctionProperties.None, BuiltinFunctionName.AND, expressions);
  }

  public static FunctionExpression or(Expression... expressions) {
    return compile(FunctionProperties.None, BuiltinFunctionName.OR, expressions);
  }

  public static FunctionExpression xor(Expression... expressions) {
    return compile(FunctionProperties.None, BuiltinFunctionName.XOR, expressions);
  }

  public static FunctionExpression nested(Expression... expressions) {
    return compile(FunctionProperties.None, BuiltinFunctionName.NESTED, expressions);
  }

  public static FunctionExpression not(Expression... expressions) {
    return compile(FunctionProperties.None, BuiltinFunctionName.NOT, expressions);
  }

  public static FunctionExpression equal(FunctionProperties fp, Expression... expressions) {
    return compile(fp, BuiltinFunctionName.EQUAL, expressions);
  }

  public static FunctionExpression equal(Expression... expressions) {
    return equal(FunctionProperties.None, expressions);
  }

  public static FunctionExpression notequal(FunctionProperties fp, Expression... expressions) {
    return compile(fp, BuiltinFunctionName.NOTEQUAL, expressions);
  }

  public static FunctionExpression notequal(Expression... expressions) {
    return notequal(FunctionProperties.None, expressions);
  }

  public static FunctionExpression less(FunctionProperties fp, Expression... expressions) {
    return compile(fp, BuiltinFunctionName.LESS, expressions);
  }

  public static FunctionExpression less(Expression... expressions) {
    return less(FunctionProperties.None, expressions);
  }

  public static FunctionExpression lte(FunctionProperties fp, Expression... expressions) {
    return compile(fp, BuiltinFunctionName.LTE, expressions);
  }

  public static FunctionExpression lte(Expression... expressions) {
    return lte(FunctionProperties.None, expressions);
  }

  public static FunctionExpression greater(FunctionProperties fp, Expression... expressions) {
    return compile(fp, BuiltinFunctionName.GREATER, expressions);
  }

  public static FunctionExpression greater(Expression... expressions) {
    return greater(FunctionProperties.None, expressions);
  }

  public static FunctionExpression gte(FunctionProperties fp, Expression... expressions) {
    return compile(fp, BuiltinFunctionName.GTE, expressions);
  }

  public static FunctionExpression gte(Expression... expressions) {
    return gte(FunctionProperties.None, expressions);
  }

  public static FunctionExpression like(Expression... expressions) {
    return compile(FunctionProperties.None, BuiltinFunctionName.LIKE, expressions);
  }

  public static FunctionExpression notLike(Expression... expressions) {
    return compile(FunctionProperties.None, BuiltinFunctionName.NOT_LIKE, expressions);
  }

  public static FunctionExpression jsonValid(Expression... expressions) {
    return compile(FunctionProperties.None, BuiltinFunctionName.JSON_VALID, expressions);
  }

<<<<<<< HEAD
  public static FunctionExpression jsonExtract(Expression... expressions) {
    return compile(FunctionProperties.None, BuiltinFunctionName.JSON_EXTRACT, expressions);
=======
  public static FunctionExpression stringToJson(Expression value) {
    return compile(FunctionProperties.None, BuiltinFunctionName.JSON, value);
>>>>>>> a5652eab
  }

  public static Aggregator avg(Expression... expressions) {
    return aggregate(BuiltinFunctionName.AVG, expressions);
  }

  public static Aggregator sum(Expression... expressions) {
    return aggregate(BuiltinFunctionName.SUM, expressions);
  }

  public static Aggregator count(Expression... expressions) {
    return aggregate(BuiltinFunctionName.COUNT, expressions);
  }

  public static Aggregator distinctCount(Expression... expressions) {
    return count(expressions).distinct(true);
  }

  public static Aggregator varSamp(Expression... expressions) {
    return aggregate(BuiltinFunctionName.VARSAMP, expressions);
  }

  public static Aggregator varPop(Expression... expressions) {
    return aggregate(BuiltinFunctionName.VARPOP, expressions);
  }

  public static Aggregator stddevSamp(Expression... expressions) {
    return aggregate(BuiltinFunctionName.STDDEV_SAMP, expressions);
  }

  public static Aggregator stddevPop(Expression... expressions) {
    return aggregate(BuiltinFunctionName.STDDEV_POP, expressions);
  }

  public static Aggregator take(Expression... expressions) {
    return aggregate(BuiltinFunctionName.TAKE, expressions);
  }

  public static RankingWindowFunction rowNumber() {
    return compile(FunctionProperties.None, BuiltinFunctionName.ROW_NUMBER);
  }

  public static RankingWindowFunction rank() {
    return compile(FunctionProperties.None, BuiltinFunctionName.RANK);
  }

  public static RankingWindowFunction denseRank() {
    return compile(FunctionProperties.None, BuiltinFunctionName.DENSE_RANK);
  }

  public static Aggregator min(Expression... expressions) {
    return aggregate(BuiltinFunctionName.MIN, expressions);
  }

  public static Aggregator max(Expression... expressions) {
    return aggregate(BuiltinFunctionName.MAX, expressions);
  }

  /**
   * OpenSearch uses T-Digest to approximate percentile, so PERCENTILE and PERCENTILE_APPROX are the
   * same function.
   */
  public static Aggregator percentile(Expression... expressions) {
    return percentileApprox(expressions);
  }

  public static Aggregator percentileApprox(Expression... expressions) {
    return aggregate(BuiltinFunctionName.PERCENTILE_APPROX, expressions);
  }

  private static Aggregator aggregate(BuiltinFunctionName functionName, Expression... expressions) {
    return compile(FunctionProperties.None, functionName, expressions);
  }

  public static FunctionExpression isnull(Expression... expressions) {
    return compile(FunctionProperties.None, BuiltinFunctionName.ISNULL, expressions);
  }

  public static FunctionExpression is_null(Expression... expressions) {
    return compile(FunctionProperties.None, BuiltinFunctionName.IS_NULL, expressions);
  }

  public static FunctionExpression isnotnull(Expression... expressions) {
    return compile(FunctionProperties.None, BuiltinFunctionName.IS_NOT_NULL, expressions);
  }

  public static FunctionExpression ifnull(Expression... expressions) {
    return compile(FunctionProperties.None, BuiltinFunctionName.IFNULL, expressions);
  }

  public static FunctionExpression nullif(Expression... expressions) {
    return compile(FunctionProperties.None, BuiltinFunctionName.NULLIF, expressions);
  }

  public static FunctionExpression iffunction(Expression... expressions) {
    return compile(FunctionProperties.None, BuiltinFunctionName.IF, expressions);
  }

  public static Expression cases(Expression defaultResult, WhenClause... whenClauses) {
    return new CaseClause(Arrays.asList(whenClauses), defaultResult);
  }

  public static WhenClause when(Expression condition, Expression result) {
    return new WhenClause(condition, result);
  }

  public static FunctionExpression interval(Expression value, Expression unit) {
    return compile(FunctionProperties.None, BuiltinFunctionName.INTERVAL, value, unit);
  }

  public static FunctionExpression castString(Expression value) {
    return compile(FunctionProperties.None, BuiltinFunctionName.CAST_TO_STRING, value);
  }

  public static FunctionExpression castByte(Expression value) {
    return compile(FunctionProperties.None, BuiltinFunctionName.CAST_TO_BYTE, value);
  }

  public static FunctionExpression castShort(Expression value) {
    return compile(FunctionProperties.None, BuiltinFunctionName.CAST_TO_SHORT, value);
  }

  public static FunctionExpression castInt(Expression value) {
    return compile(FunctionProperties.None, BuiltinFunctionName.CAST_TO_INT, value);
  }

  public static FunctionExpression castLong(Expression value) {
    return compile(FunctionProperties.None, BuiltinFunctionName.CAST_TO_LONG, value);
  }

  public static FunctionExpression castFloat(Expression value) {
    return compile(FunctionProperties.None, BuiltinFunctionName.CAST_TO_FLOAT, value);
  }

  public static FunctionExpression castDouble(Expression value) {
    return compile(FunctionProperties.None, BuiltinFunctionName.CAST_TO_DOUBLE, value);
  }

  public static FunctionExpression castBoolean(Expression value) {
    return compile(FunctionProperties.None, BuiltinFunctionName.CAST_TO_BOOLEAN, value);
  }

  public static FunctionExpression castDate(Expression value) {
    return compile(FunctionProperties.None, BuiltinFunctionName.CAST_TO_DATE, value);
  }

  public static FunctionExpression castTime(Expression value) {
    return compile(FunctionProperties.None, BuiltinFunctionName.CAST_TO_TIME, value);
  }

  public static FunctionExpression castTimestamp(Expression value) {
    return compile(FunctionProperties.None, BuiltinFunctionName.CAST_TO_TIMESTAMP, value);
  }

  public static FunctionExpression castIp(Expression value) {
    return compile(FunctionProperties.None, BuiltinFunctionName.CAST_TO_IP, value);
  }

  public static FunctionExpression castJson(Expression value) {
    return compile(FunctionProperties.None, BuiltinFunctionName.CAST_TO_JSON, value);
  }

  public static FunctionExpression typeof(Expression value) {
    return compile(FunctionProperties.None, BuiltinFunctionName.TYPEOF, value);
  }

  public static FunctionExpression match(Expression... args) {
    return compile(FunctionProperties.None, BuiltinFunctionName.MATCH, args);
  }

  public static FunctionExpression match_phrase(Expression... args) {
    return compile(FunctionProperties.None, BuiltinFunctionName.MATCH_PHRASE, args);
  }

  public static FunctionExpression match_phrase_prefix(Expression... args) {
    return compile(FunctionProperties.None, BuiltinFunctionName.MATCH_PHRASE_PREFIX, args);
  }

  public static FunctionExpression multi_match(Expression... args) {
    return compile(FunctionProperties.None, BuiltinFunctionName.MULTI_MATCH, args);
  }

  public static FunctionExpression simple_query_string(Expression... args) {
    return compile(FunctionProperties.None, BuiltinFunctionName.SIMPLE_QUERY_STRING, args);
  }

  public static FunctionExpression query(Expression... args) {
    return compile(FunctionProperties.None, BuiltinFunctionName.QUERY, args);
  }

  public static FunctionExpression query_string(Expression... args) {
    return compile(FunctionProperties.None, BuiltinFunctionName.QUERY_STRING, args);
  }

  public static FunctionExpression match_bool_prefix(Expression... args) {
    return compile(FunctionProperties.None, BuiltinFunctionName.MATCH_BOOL_PREFIX, args);
  }

  public static FunctionExpression wildcard_query(Expression... args) {
    return compile(FunctionProperties.None, BuiltinFunctionName.WILDCARD_QUERY, args);
  }

  public static FunctionExpression score(Expression... args) {
    return compile(FunctionProperties.None, BuiltinFunctionName.SCORE, args);
  }

  public static FunctionExpression scorequery(Expression... args) {
    return compile(FunctionProperties.None, BuiltinFunctionName.SCOREQUERY, args);
  }

  public static FunctionExpression score_query(Expression... args) {
    return compile(FunctionProperties.None, BuiltinFunctionName.SCORE_QUERY, args);
  }

  public static FunctionExpression now(FunctionProperties functionProperties, Expression... args) {
    return compile(functionProperties, BuiltinFunctionName.NOW, args);
  }

  public static FunctionExpression current_timestamp(
      FunctionProperties functionProperties, Expression... args) {
    return compile(functionProperties, BuiltinFunctionName.CURRENT_TIMESTAMP, args);
  }

  public static FunctionExpression localtimestamp(
      FunctionProperties functionProperties, Expression... args) {
    return compile(functionProperties, BuiltinFunctionName.LOCALTIMESTAMP, args);
  }

  public static FunctionExpression localtime(
      FunctionProperties functionProperties, Expression... args) {
    return compile(functionProperties, BuiltinFunctionName.LOCALTIME, args);
  }

  public static FunctionExpression sysdate(
      FunctionProperties functionProperties, Expression... args) {
    return compile(functionProperties, BuiltinFunctionName.SYSDATE, args);
  }

  public static FunctionExpression curtime(
      FunctionProperties functionProperties, Expression... args) {
    return compile(functionProperties, BuiltinFunctionName.CURTIME, args);
  }

  public static FunctionExpression current_time(
      FunctionProperties functionProperties, Expression... args) {
    return compile(functionProperties, BuiltinFunctionName.CURRENT_TIME, args);
  }

  public static FunctionExpression curdate(
      FunctionProperties functionProperties, Expression... args) {
    return compile(functionProperties, BuiltinFunctionName.CURDATE, args);
  }

  public static FunctionExpression current_date(
      FunctionProperties functionProperties, Expression... args) {
    return compile(functionProperties, BuiltinFunctionName.CURRENT_DATE, args);
  }

  public static FunctionExpression time_format(
      FunctionProperties functionProperties, Expression... expressions) {
    return compile(functionProperties, BuiltinFunctionName.TIME_FORMAT, expressions);
  }

  public static FunctionExpression timestampadd(Expression... expressions) {
    return timestampadd(FunctionProperties.None, expressions);
  }

  public static FunctionExpression timestampadd(
      FunctionProperties functionProperties, Expression... expressions) {
    return compile(functionProperties, BuiltinFunctionName.TIMESTAMPADD, expressions);
  }

  public static FunctionExpression timestampdiff(
      FunctionProperties functionProperties, Expression... expressions) {
    return compile(functionProperties, BuiltinFunctionName.TIMESTAMPDIFF, expressions);
  }

  public static FunctionExpression utc_date(
      FunctionProperties functionProperties, Expression... args) {
    return compile(functionProperties, BuiltinFunctionName.UTC_DATE, args);
  }

  public static FunctionExpression utc_time(
      FunctionProperties functionProperties, Expression... args) {
    return compile(functionProperties, BuiltinFunctionName.UTC_TIME, args);
  }

  public static FunctionExpression utc_timestamp(
      FunctionProperties functionProperties, Expression... args) {
    return compile(functionProperties, BuiltinFunctionName.UTC_TIMESTAMP, args);
  }

  public static FunctionExpression json_function(Expression value) {
    return compile(FunctionProperties.None, BuiltinFunctionName.JSON, value);
  }

  @SuppressWarnings("unchecked")
  private static <T extends FunctionImplementation> T compile(
      FunctionProperties functionProperties, BuiltinFunctionName bfn, Expression... args) {
    return (T)
        BuiltinFunctionRepository.getInstance()
            .compile(functionProperties, bfn.getName(), Arrays.asList(args));
  }
}<|MERGE_RESOLUTION|>--- conflicted
+++ resolved
@@ -687,13 +687,12 @@
     return compile(FunctionProperties.None, BuiltinFunctionName.JSON_VALID, expressions);
   }
 
-<<<<<<< HEAD
   public static FunctionExpression jsonExtract(Expression... expressions) {
     return compile(FunctionProperties.None, BuiltinFunctionName.JSON_EXTRACT, expressions);
-=======
+  }
+
   public static FunctionExpression stringToJson(Expression value) {
     return compile(FunctionProperties.None, BuiltinFunctionName.JSON, value);
->>>>>>> a5652eab
   }
 
   public static Aggregator avg(Expression... expressions) {
