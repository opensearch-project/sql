/*
 * Licensed under the Apache License, Version 2.0 (the "License");
 * you may not use this file except in compliance with the License.
 * You may obtain a copy of the License at
 *
 *     http://www.apache.org/licenses/LICENSE-2.0
 *
 * Unless required by applicable law or agreed to in writing, software
 * distributed under the License is distributed on an "AS IS" BASIS,
 * WITHOUT WARRANTIES OR CONDITIONS OF ANY KIND, either express or implied.
 * See the License for the specific language governing permissions and
 * limitations under the License.
 *
 * This file is an adaptation of Presto's presto-parser/src/main/antlr4/com/facebook/presto/sql/parser/SqlBase.g4 grammar.
 */

lexer grammar SqlBaseLexer;

@members {
  /**
   * When true, parser should throw ParseExcetion for unclosed bracketed comment.
   */
  public boolean has_unclosed_bracketed_comment = false;

  /**
   * Verify whether current token is a valid decimal token (which contains dot).
   * Returns true if the character that follows the token is not a digit or letter or underscore.
   *
   * For example:
   * For char stream "2.3", "2." is not a valid decimal token, because it is followed by digit '3'.
   * For char stream "2.3_", "2.3" is not a valid decimal token, because it is followed by '_'.
   * For char stream "2.3W", "2.3" is not a valid decimal token, because it is followed by 'W'.
   * For char stream "12.0D 34.E2+0.12 "  12.0D is a valid decimal token because it is followed
   * by a space. 34.E2 is a valid decimal token because it is followed by symbol '+'
   * which is not a digit or letter or underscore.
   */
  public boolean isValidDecimal() {
    int nextChar = _input.LA(1);
    if (nextChar >= 'A' && nextChar <= 'Z' || nextChar >= '0' && nextChar <= '9' ||
      nextChar == '_') {
      return false;
    } else {
      return true;
    }
  }

  /**
   * This method will be called when we see '/*' and try to match it as a bracketed comment.
   * If the next character is '+', it should be parsed as hint later, and we cannot match
   * it as a bracketed comment.
   *
   * Returns true if the next character is '+'.
   */
  public boolean isHint() {
    int nextChar = _input.LA(1);
    if (nextChar == '+') {
      return true;
    } else {
      return false;
    }
  }

  /**
   * This method will be called when the character stream ends and try to find out the
   * unclosed bracketed comment.
   * If the method be called, it means the end of the entire character stream match,
   * and we set the flag and fail later.
   */
  public void markUnclosedComment() {
    has_unclosed_bracketed_comment = true;
  }
}

SEMICOLON: ';';

LEFT_PAREN: '(';
RIGHT_PAREN: ')';
COMMA: ',';
DOT: '.';
LEFT_BRACKET: '[';
RIGHT_BRACKET: ']';

// NOTE: If you add a new token in the list below, you should update the list of keywords
// and reserved tag in `docs/sql-ref-ansi-compliance.md#sql-keywords`.

//============================
// Start of the keywords list
//============================
//--SPARK-KEYWORD-LIST-START
ADD: 'ADD';
AFTER: 'AFTER';
ALL: 'ALL';
ALTER: 'ALTER';
ANALYZE: 'ANALYZE';
AND: 'AND';
ANTI: 'ANTI';
ANY: 'ANY';
ARCHIVE: 'ARCHIVE';
ARRAY: 'ARRAY';
AS: 'AS';
ASC: 'ASC';
AT: 'AT';
AUTHORIZATION: 'AUTHORIZATION';
BETWEEN: 'BETWEEN';
BOTH: 'BOTH';
BUCKET: 'BUCKET';
BUCKETS: 'BUCKETS';
BY: 'BY';
CACHE: 'CACHE';
CASCADE: 'CASCADE';
CASE: 'CASE';
CAST: 'CAST';
CATALOG: 'CATALOG';
CATALOGS: 'CATALOGS';
CHANGE: 'CHANGE';
CHECK: 'CHECK';
CLEAR: 'CLEAR';
CLUSTER: 'CLUSTER';
CLUSTERED: 'CLUSTERED';
CODEGEN: 'CODEGEN';
COLLATE: 'COLLATE';
COLLECTION: 'COLLECTION';
COLUMN: 'COLUMN';
COLUMNS: 'COLUMNS';
COMMENT: 'COMMENT';
COMMIT: 'COMMIT';
COMPACT: 'COMPACT';
COMPACTIONS: 'COMPACTIONS';
COMPUTE: 'COMPUTE';
CONCATENATE: 'CONCATENATE';
CONSTRAINT: 'CONSTRAINT';
COST: 'COST';
CREATE: 'CREATE';
CROSS: 'CROSS';
CUBE: 'CUBE';
CURRENT: 'CURRENT';
CURRENT_DATE: 'CURRENT_DATE';
CURRENT_TIME: 'CURRENT_TIME';
CURRENT_TIMESTAMP: 'CURRENT_TIMESTAMP';
CURRENT_USER: 'CURRENT_USER';
DAY: 'DAY';
DAYOFYEAR: 'DAYOFYEAR';
DATA: 'DATA';
DATABASE: 'DATABASE';
DATABASES: 'DATABASES';
DATEADD: 'DATEADD';
DATEDIFF: 'DATEDIFF';
DBPROPERTIES: 'DBPROPERTIES';
DEFINED: 'DEFINED';
DELETE: 'DELETE';
DELIMITED: 'DELIMITED';
DESC: 'DESC';
DESCRIBE: 'DESCRIBE';
DFS: 'DFS';
DIRECTORIES: 'DIRECTORIES';
DIRECTORY: 'DIRECTORY';
DISTINCT: 'DISTINCT';
DISTRIBUTE: 'DISTRIBUTE';
DIV: 'DIV';
<<<<<<< HEAD
=======
DO: 'DO';
DOUBLE: 'DOUBLE';
>>>>>>> 83e89fb0
DROP: 'DROP';
ELSE: 'ELSE';
END: 'END';
ESCAPE: 'ESCAPE';
ESCAPED: 'ESCAPED';
EXCEPT: 'EXCEPT';
EXCHANGE: 'EXCHANGE';
EXISTS: 'EXISTS';
EXPLAIN: 'EXPLAIN';
EXPORT: 'EXPORT';
EXTENDED: 'EXTENDED';
EXTERNAL: 'EXTERNAL';
EXTRACT: 'EXTRACT';
FALSE: 'FALSE';
FETCH: 'FETCH';
FIELDS: 'FIELDS';
FILTER: 'FILTER';
FILEFORMAT: 'FILEFORMAT';
FIRST: 'FIRST';
FOLLOWING: 'FOLLOWING';
FOR: 'FOR';
FOREIGN: 'FOREIGN';
FORMAT: 'FORMAT';
FORMATTED: 'FORMATTED';
FROM: 'FROM';
FULL: 'FULL';
FUNCTION: 'FUNCTION';
FUNCTIONS: 'FUNCTIONS';
GLOBAL: 'GLOBAL';
GRANT: 'GRANT';
GROUP: 'GROUP';
GROUPING: 'GROUPING';
HAVING: 'HAVING';
HOUR: 'HOUR';
IF: 'IF';
IGNORE: 'IGNORE';
IMPORT: 'IMPORT';
IN: 'IN';
INDEX: 'INDEX';
INDEXES: 'INDEXES';
INNER: 'INNER';
INPATH: 'INPATH';
INPUTFORMAT: 'INPUTFORMAT';
INSERT: 'INSERT';
INTERSECT: 'INTERSECT';
INTERVAL: 'INTERVAL';
INTO: 'INTO';
IS: 'IS';
ITEMS: 'ITEMS';
JOIN: 'JOIN';
KEYS: 'KEYS';
LAST: 'LAST';
LATERAL: 'LATERAL';
LAZY: 'LAZY';
LEADING: 'LEADING';
LEFT: 'LEFT';
LIKE: 'LIKE';
ILIKE: 'ILIKE';
LIMIT: 'LIMIT';
LINES: 'LINES';
LIST: 'LIST';
LOAD: 'LOAD';
LOCAL: 'LOCAL';
LOCATION: 'LOCATION';
LOCK: 'LOCK';
LOCKS: 'LOCKS';
LOGICAL: 'LOGICAL';
MACRO: 'MACRO';
MAP: 'MAP';
MATCHED: 'MATCHED';
MERGE: 'MERGE';
MICROSECOND: 'MICROSECOND';
MILLISECOND: 'MILLISECOND';
MINUTE: 'MINUTE';
MONTH: 'MONTH';
MSCK: 'MSCK';
NAMESPACE: 'NAMESPACE';
NAMESPACES: 'NAMESPACES';
NATURAL: 'NATURAL';
NO: 'NO';
NOT: 'NOT' | '!';
NULL: 'NULL';
NULLS: 'NULLS';
OF: 'OF';
ON: 'ON';
ONLY: 'ONLY';
OPTION: 'OPTION';
OPTIONS: 'OPTIONS';
OR: 'OR';
ORDER: 'ORDER';
OUT: 'OUT';
OUTER: 'OUTER';
OUTPUTFORMAT: 'OUTPUTFORMAT';
OVER: 'OVER';
OVERLAPS: 'OVERLAPS';
OVERLAY: 'OVERLAY';
OVERWRITE: 'OVERWRITE';
PARTITION: 'PARTITION';
PARTITIONED: 'PARTITIONED';
PARTITIONS: 'PARTITIONS';
PERCENTILE_CONT: 'PERCENTILE_CONT';
PERCENTILE_DISC: 'PERCENTILE_DISC';
PERCENTLIT: 'PERCENT';
PIVOT: 'PIVOT';
PLACING: 'PLACING';
POSITION: 'POSITION';
PRECEDING: 'PRECEDING';
PRIMARY: 'PRIMARY';
PRINCIPALS: 'PRINCIPALS';
PROPERTIES: 'PROPERTIES';
PURGE: 'PURGE';
QUARTER: 'QUARTER';
QUERY: 'QUERY';
RANGE: 'RANGE';
RECORDREADER: 'RECORDREADER';
RECORDWRITER: 'RECORDWRITER';
RECOVER: 'RECOVER';
REDUCE: 'REDUCE';
REFERENCES: 'REFERENCES';
REFRESH: 'REFRESH';
RENAME: 'RENAME';
REPAIR: 'REPAIR';
REPEATABLE: 'REPEATABLE';
REPLACE: 'REPLACE';
RESET: 'RESET';
RESPECT: 'RESPECT';
RESTRICT: 'RESTRICT';
REVOKE: 'REVOKE';
RIGHT: 'RIGHT';
RLIKE: 'RLIKE' | 'REGEXP';
ROLE: 'ROLE';
ROLES: 'ROLES';
ROLLBACK: 'ROLLBACK';
ROLLUP: 'ROLLUP';
ROW: 'ROW';
ROWS: 'ROWS';
SECOND: 'SECOND';
SCHEMA: 'SCHEMA';
SCHEMAS: 'SCHEMAS';
SELECT: 'SELECT';
SEMI: 'SEMI';
SEPARATED: 'SEPARATED';
SERDE: 'SERDE';
SERDEPROPERTIES: 'SERDEPROPERTIES';
SESSION_USER: 'SESSION_USER';
SET: 'SET';
SETMINUS: 'MINUS';
SETS: 'SETS';
SHOW: 'SHOW';
SKEWED: 'SKEWED';
SOME: 'SOME';
SORT: 'SORT';
SORTED: 'SORTED';
START: 'START';
STATISTICS: 'STATISTICS';
STORED: 'STORED';
STRATIFY: 'STRATIFY';
STRUCT: 'STRUCT';
SUBSTR: 'SUBSTR';
SUBSTRING: 'SUBSTRING';
SYNC: 'SYNC';
SYSTEM_TIME: 'SYSTEM_TIME';
SYSTEM_VERSION: 'SYSTEM_VERSION';
TABLE: 'TABLE';
TABLES: 'TABLES';
TABLESAMPLE: 'TABLESAMPLE';
TBLPROPERTIES: 'TBLPROPERTIES';
TEMPORARY: 'TEMPORARY' | 'TEMP';
TERMINATED: 'TERMINATED';
THEN: 'THEN';
TIME: 'TIME';
TIMESTAMP: 'TIMESTAMP';
TIMESTAMPADD: 'TIMESTAMPADD';
TIMESTAMPDIFF: 'TIMESTAMPDIFF';
TO: 'TO';
TOUCH: 'TOUCH';
TRAILING: 'TRAILING';
TRANSACTION: 'TRANSACTION';
TRANSACTIONS: 'TRANSACTIONS';
TRANSFORM: 'TRANSFORM';
TRIM: 'TRIM';
TRUE: 'TRUE';
TRUNCATE: 'TRUNCATE';
TRY_CAST: 'TRY_CAST';
TYPE: 'TYPE';
UNARCHIVE: 'UNARCHIVE';
UNBOUNDED: 'UNBOUNDED';
UNCACHE: 'UNCACHE';
UNION: 'UNION';
UNIQUE: 'UNIQUE';
UNKNOWN: 'UNKNOWN';
UNLOCK: 'UNLOCK';
UNSET: 'UNSET';
UPDATE: 'UPDATE';
USE: 'USE';
USER: 'USER';
USING: 'USING';
VALUES: 'VALUES';
VERSION: 'VERSION';
VIEW: 'VIEW';
VIEWS: 'VIEWS';
WEEK: 'WEEK';
WHEN: 'WHEN';
WHERE: 'WHERE';
WHILE: 'WHILE';
WINDOW: 'WINDOW';
WITH: 'WITH';
WITHIN: 'WITHIN';
YEAR: 'YEAR';
ZONE: 'ZONE';
//--SPARK-KEYWORD-LIST-END
//============================
// End of the keywords list
//============================

EQ  : '=' | '==';
NSEQ: '<=>';
NEQ : '<>';
NEQJ: '!=';
LT  : '<';
LTE : '<=' | '!>';
GT  : '>';
GTE : '>=' | '!<';

PLUS: '+';
MINUS: '-';
ASTERISK: '*';
SLASH: '/';
PERCENT: '%';
TILDE: '~';
AMPERSAND: '&';
PIPE: '|';
CONCAT_PIPE: '||';
HAT: '^';
COLON: ':';
ARROW: '->';
HENT_START: '/*+';
HENT_END: '*/';

STRING
    : '\'' ( ~('\''|'\\') | ('\\' .) )* '\''
    | '"' ( ~('"'|'\\') | ('\\' .) )* '"'
    | 'R\'' (~'\'')* '\''
    | 'R"'(~'"')* '"'
    ;

BIGINT_LITERAL
    : DIGIT+ 'L'
    ;

SMALLINT_LITERAL
    : DIGIT+ 'S'
    ;

TINYINT_LITERAL
    : DIGIT+ 'Y'
    ;

INTEGER_VALUE
    : DIGIT+
    ;

EXPONENT_VALUE
    : DIGIT+ EXPONENT
    | DECIMAL_DIGITS EXPONENT {isValidDecimal()}?
    ;

DECIMAL_VALUE
    : DECIMAL_DIGITS {isValidDecimal()}?
    ;

FLOAT_LITERAL
    : DIGIT+ EXPONENT? 'F'
    | DECIMAL_DIGITS EXPONENT? 'F' {isValidDecimal()}?
    ;

DOUBLE_LITERAL
    : DIGIT+ EXPONENT? 'D'
    | DECIMAL_DIGITS EXPONENT? 'D' {isValidDecimal()}?
    ;

BIGDECIMAL_LITERAL
    : DIGIT+ EXPONENT? 'BD'
    | DECIMAL_DIGITS EXPONENT? 'BD' {isValidDecimal()}?
    ;

IDENTIFIER
    : (LETTER | DIGIT | '_')+
    ;

BACKQUOTED_IDENTIFIER
    : '`' ( ~'`' | '``' )* '`'
    ;

fragment DECIMAL_DIGITS
    : DIGIT+ '.' DIGIT*
    | '.' DIGIT+
    ;

fragment EXPONENT
    : 'E' [+-]? DIGIT+
    ;

fragment DIGIT
    : [0-9]
    ;

fragment LETTER
    : [A-Z]
    ;

SIMPLE_COMMENT
    : '--' ('\\\n' | ~[\r\n])* '\r'? '\n'? -> channel(HIDDEN)
    ;

BRACKETED_COMMENT
    : '/*' {!isHint()}? ( BRACKETED_COMMENT | . )*? ('*/' | {markUnclosedComment();} EOF) -> channel(HIDDEN)
    ;

WS
    : [ \r\n\t]+ -> channel(HIDDEN)
    ;

// Catch-all for anything we can't recognize.
// We use this to be able to ignore and recover all the text
// when splitting statements with DelimiterLexer
UNRECOGNIZED
    : .
    ;<|MERGE_RESOLUTION|>--- conflicted
+++ resolved
@@ -18,7 +18,7 @@
 
 @members {
   /**
-   * When true, parser should throw ParseExcetion for unclosed bracketed comment.
+   * When true, parser should throw ParseException for unclosed bracketed comment.
    */
   public boolean has_unclosed_bracketed_comment = false;
 
@@ -69,6 +69,35 @@
   public void markUnclosedComment() {
     has_unclosed_bracketed_comment = true;
   }
+
+  /**
+   * When greater than zero, it's in the middle of parsing ARRAY/MAP/STRUCT type.
+   */
+  public int complex_type_level_counter = 0;
+
+  /**
+   * Increase the counter by one when hits KEYWORD 'ARRAY', 'MAP', 'STRUCT'.
+   */
+  public void incComplexTypeLevelCounter() {
+    complex_type_level_counter++;
+  }
+
+  /**
+   * Decrease the counter by one when hits close tag '>' && the counter greater than zero
+   * which means we are in the middle of complex type parsing. Otherwise, it's a dangling
+   * GT token and we do nothing.
+   */
+  public void decComplexTypeLevelCounter() {
+    if (complex_type_level_counter > 0) complex_type_level_counter--;
+  }
+
+  /**
+   * If the counter is zero, it's a shift right operator. It can be closing tags of an complex
+   * type definition, such as MAP<INT, ARRAY<INT>>.
+   */
+  public boolean isShiftRightOperator() {
+    return complex_type_level_counter == 0 ? true : false;
+  }
 }
 
 SEMICOLON: ';';
@@ -79,9 +108,11 @@
 DOT: '.';
 LEFT_BRACKET: '[';
 RIGHT_BRACKET: ']';
+BANG: '!';
 
 // NOTE: If you add a new token in the list below, you should update the list of keywords
-// and reserved tag in `docs/sql-ref-ansi-compliance.md#sql-keywords`.
+// and reserved tag in `docs/sql-ref-ansi-compliance.md#sql-keywords`, and
+// modify `ParserUtils.toExprAlias()` which assumes all keywords are between `ADD` and `ZONE`.
 
 //============================
 // Start of the keywords list
@@ -91,34 +122,46 @@
 AFTER: 'AFTER';
 ALL: 'ALL';
 ALTER: 'ALTER';
+ALWAYS: 'ALWAYS';
 ANALYZE: 'ANALYZE';
 AND: 'AND';
 ANTI: 'ANTI';
 ANY: 'ANY';
+ANY_VALUE: 'ANY_VALUE';
 ARCHIVE: 'ARCHIVE';
-ARRAY: 'ARRAY';
+ARRAY: 'ARRAY' {incComplexTypeLevelCounter();};
 AS: 'AS';
 ASC: 'ASC';
 AT: 'AT';
 AUTHORIZATION: 'AUTHORIZATION';
+BEGIN: 'BEGIN';
 BETWEEN: 'BETWEEN';
+BIGINT: 'BIGINT';
+BINARY: 'BINARY';
+BINDING: 'BINDING';
+BOOLEAN: 'BOOLEAN';
 BOTH: 'BOTH';
 BUCKET: 'BUCKET';
 BUCKETS: 'BUCKETS';
 BY: 'BY';
+BYTE: 'BYTE';
 CACHE: 'CACHE';
+CALLED: 'CALLED';
 CASCADE: 'CASCADE';
 CASE: 'CASE';
 CAST: 'CAST';
 CATALOG: 'CATALOG';
 CATALOGS: 'CATALOGS';
 CHANGE: 'CHANGE';
+CHAR: 'CHAR';
+CHARACTER: 'CHARACTER';
 CHECK: 'CHECK';
 CLEAR: 'CLEAR';
 CLUSTER: 'CLUSTER';
 CLUSTERED: 'CLUSTERED';
 CODEGEN: 'CODEGEN';
 COLLATE: 'COLLATE';
+COLLATION: 'COLLATION';
 COLLECTION: 'COLLECTION';
 COLUMN: 'COLUMN';
 COLUMNS: 'COLUMNS';
@@ -126,9 +169,11 @@
 COMMIT: 'COMMIT';
 COMPACT: 'COMPACT';
 COMPACTIONS: 'COMPACTIONS';
+COMPENSATION: 'COMPENSATION';
 COMPUTE: 'COMPUTE';
 CONCATENATE: 'CONCATENATE';
 CONSTRAINT: 'CONSTRAINT';
+CONTAINS: 'CONTAINS';
 COST: 'COST';
 CREATE: 'CREATE';
 CROSS: 'CROSS';
@@ -139,36 +184,45 @@
 CURRENT_TIMESTAMP: 'CURRENT_TIMESTAMP';
 CURRENT_USER: 'CURRENT_USER';
 DAY: 'DAY';
+DAYS: 'DAYS';
 DAYOFYEAR: 'DAYOFYEAR';
 DATA: 'DATA';
+DATE: 'DATE';
 DATABASE: 'DATABASE';
 DATABASES: 'DATABASES';
 DATEADD: 'DATEADD';
+DATE_ADD: 'DATE_ADD';
 DATEDIFF: 'DATEDIFF';
+DATE_DIFF: 'DATE_DIFF';
 DBPROPERTIES: 'DBPROPERTIES';
+DEC: 'DEC';
+DECIMAL: 'DECIMAL';
+DECLARE: 'DECLARE';
+DEFAULT: 'DEFAULT';
 DEFINED: 'DEFINED';
+DEFINER: 'DEFINER';
 DELETE: 'DELETE';
 DELIMITED: 'DELIMITED';
 DESC: 'DESC';
 DESCRIBE: 'DESCRIBE';
+DETERMINISTIC: 'DETERMINISTIC';
 DFS: 'DFS';
 DIRECTORIES: 'DIRECTORIES';
 DIRECTORY: 'DIRECTORY';
 DISTINCT: 'DISTINCT';
 DISTRIBUTE: 'DISTRIBUTE';
 DIV: 'DIV';
-<<<<<<< HEAD
-=======
 DO: 'DO';
 DOUBLE: 'DOUBLE';
->>>>>>> 83e89fb0
 DROP: 'DROP';
 ELSE: 'ELSE';
 END: 'END';
 ESCAPE: 'ESCAPE';
 ESCAPED: 'ESCAPED';
+EVOLUTION: 'EVOLUTION';
 EXCEPT: 'EXCEPT';
 EXCHANGE: 'EXCHANGE';
+EXCLUDE: 'EXCLUDE';
 EXISTS: 'EXISTS';
 EXPLAIN: 'EXPLAIN';
 EXPORT: 'EXPORT';
@@ -181,6 +235,7 @@
 FILTER: 'FILTER';
 FILEFORMAT: 'FILEFORMAT';
 FIRST: 'FIRST';
+FLOAT: 'FLOAT';
 FOLLOWING: 'FOLLOWING';
 FOR: 'FOR';
 FOREIGN: 'FOREIGN';
@@ -190,29 +245,40 @@
 FULL: 'FULL';
 FUNCTION: 'FUNCTION';
 FUNCTIONS: 'FUNCTIONS';
+GENERATED: 'GENERATED';
 GLOBAL: 'GLOBAL';
 GRANT: 'GRANT';
 GROUP: 'GROUP';
 GROUPING: 'GROUPING';
 HAVING: 'HAVING';
+BINARY_HEX: 'X';
 HOUR: 'HOUR';
+HOURS: 'HOURS';
+IDENTIFIER_KW: 'IDENTIFIER';
 IF: 'IF';
 IGNORE: 'IGNORE';
+IMMEDIATE: 'IMMEDIATE';
 IMPORT: 'IMPORT';
 IN: 'IN';
+INCLUDE: 'INCLUDE';
 INDEX: 'INDEX';
 INDEXES: 'INDEXES';
 INNER: 'INNER';
 INPATH: 'INPATH';
+INPUT: 'INPUT';
 INPUTFORMAT: 'INPUTFORMAT';
 INSERT: 'INSERT';
 INTERSECT: 'INTERSECT';
 INTERVAL: 'INTERVAL';
+INT: 'INT';
+INTEGER: 'INTEGER';
 INTO: 'INTO';
+INVOKER: 'INVOKER';
 IS: 'IS';
 ITEMS: 'ITEMS';
 JOIN: 'JOIN';
 KEYS: 'KEYS';
+LANGUAGE: 'LANGUAGE';
 LAST: 'LAST';
 LATERAL: 'LATERAL';
 LAZY: 'LAZY';
@@ -229,23 +295,35 @@
 LOCK: 'LOCK';
 LOCKS: 'LOCKS';
 LOGICAL: 'LOGICAL';
+LONG: 'LONG';
 MACRO: 'MACRO';
-MAP: 'MAP';
+MAP: 'MAP' {incComplexTypeLevelCounter();};
 MATCHED: 'MATCHED';
 MERGE: 'MERGE';
 MICROSECOND: 'MICROSECOND';
+MICROSECONDS: 'MICROSECONDS';
 MILLISECOND: 'MILLISECOND';
+MILLISECONDS: 'MILLISECONDS';
 MINUTE: 'MINUTE';
+MINUTES: 'MINUTES';
+MODIFIES: 'MODIFIES';
 MONTH: 'MONTH';
+MONTHS: 'MONTHS';
 MSCK: 'MSCK';
+NAME: 'NAME';
 NAMESPACE: 'NAMESPACE';
 NAMESPACES: 'NAMESPACES';
+NANOSECOND: 'NANOSECOND';
+NANOSECONDS: 'NANOSECONDS';
 NATURAL: 'NATURAL';
 NO: 'NO';
-NOT: 'NOT' | '!';
+NONE: 'NONE';
+NOT: 'NOT';
 NULL: 'NULL';
 NULLS: 'NULLS';
+NUMERIC: 'NUMERIC';
 OF: 'OF';
+OFFSET: 'OFFSET';
 ON: 'ON';
 ONLY: 'ONLY';
 OPTION: 'OPTION';
@@ -262,8 +340,6 @@
 PARTITION: 'PARTITION';
 PARTITIONED: 'PARTITIONED';
 PARTITIONS: 'PARTITIONS';
-PERCENTILE_CONT: 'PERCENTILE_CONT';
-PERCENTILE_DISC: 'PERCENTILE_DISC';
 PERCENTLIT: 'PERCENT';
 PIVOT: 'PIVOT';
 PLACING: 'PLACING';
@@ -276,6 +352,8 @@
 QUARTER: 'QUARTER';
 QUERY: 'QUERY';
 RANGE: 'RANGE';
+READS: 'READS';
+REAL: 'REAL';
 RECORDREADER: 'RECORDREADER';
 RECORDWRITER: 'RECORDWRITER';
 RECOVER: 'RECOVER';
@@ -289,6 +367,8 @@
 RESET: 'RESET';
 RESPECT: 'RESPECT';
 RESTRICT: 'RESTRICT';
+RETURN: 'RETURN';
+RETURNS: 'RETURNS';
 REVOKE: 'REVOKE';
 RIGHT: 'RIGHT';
 RLIKE: 'RLIKE' | 'REGEXP';
@@ -299,8 +379,10 @@
 ROW: 'ROW';
 ROWS: 'ROWS';
 SECOND: 'SECOND';
+SECONDS: 'SECONDS';
 SCHEMA: 'SCHEMA';
 SCHEMAS: 'SCHEMAS';
+SECURITY: 'SECURITY';
 SELECT: 'SELECT';
 SEMI: 'SEMI';
 SEPARATED: 'SEPARATED';
@@ -310,16 +392,23 @@
 SET: 'SET';
 SETMINUS: 'MINUS';
 SETS: 'SETS';
+SHORT: 'SHORT';
 SHOW: 'SHOW';
+SINGLE: 'SINGLE';
 SKEWED: 'SKEWED';
+SMALLINT: 'SMALLINT';
 SOME: 'SOME';
 SORT: 'SORT';
 SORTED: 'SORTED';
+SOURCE: 'SOURCE';
+SPECIFIC: 'SPECIFIC';
+SQL: 'SQL';
 START: 'START';
 STATISTICS: 'STATISTICS';
 STORED: 'STORED';
 STRATIFY: 'STRATIFY';
-STRUCT: 'STRUCT';
+STRING: 'STRING';
+STRUCT: 'STRUCT' {incComplexTypeLevelCounter();};
 SUBSTR: 'SUBSTR';
 SUBSTRING: 'SUBSTRING';
 SYNC: 'SYNC';
@@ -328,15 +417,21 @@
 TABLE: 'TABLE';
 TABLES: 'TABLES';
 TABLESAMPLE: 'TABLESAMPLE';
+TARGET: 'TARGET';
 TBLPROPERTIES: 'TBLPROPERTIES';
 TEMPORARY: 'TEMPORARY' | 'TEMP';
 TERMINATED: 'TERMINATED';
 THEN: 'THEN';
 TIME: 'TIME';
+TIMEDIFF: 'TIMEDIFF';
 TIMESTAMP: 'TIMESTAMP';
+TIMESTAMP_LTZ: 'TIMESTAMP_LTZ';
+TIMESTAMP_NTZ: 'TIMESTAMP_NTZ';
 TIMESTAMPADD: 'TIMESTAMPADD';
 TIMESTAMPDIFF: 'TIMESTAMPDIFF';
+TINYINT: 'TINYINT';
 TO: 'TO';
+EXECUTE: 'EXECUTE';
 TOUCH: 'TOUCH';
 TRAILING: 'TRAILING';
 TRANSACTION: 'TRANSACTION';
@@ -354,16 +449,23 @@
 UNIQUE: 'UNIQUE';
 UNKNOWN: 'UNKNOWN';
 UNLOCK: 'UNLOCK';
+UNPIVOT: 'UNPIVOT';
 UNSET: 'UNSET';
 UPDATE: 'UPDATE';
 USE: 'USE';
 USER: 'USER';
 USING: 'USING';
 VALUES: 'VALUES';
+VARCHAR: 'VARCHAR';
+VAR: 'VAR';
+VARIABLE: 'VARIABLE';
+VARIANT: 'VARIANT';
 VERSION: 'VERSION';
 VIEW: 'VIEW';
 VIEWS: 'VIEWS';
+VOID: 'VOID';
 WEEK: 'WEEK';
+WEEKS: 'WEEKS';
 WHEN: 'WHEN';
 WHERE: 'WHERE';
 WHILE: 'WHILE';
@@ -371,6 +473,7 @@
 WITH: 'WITH';
 WITHIN: 'WITHIN';
 YEAR: 'YEAR';
+YEARS: 'YEARS';
 ZONE: 'ZONE';
 //--SPARK-KEYWORD-LIST-END
 //============================
@@ -383,8 +486,11 @@
 NEQJ: '!=';
 LT  : '<';
 LTE : '<=' | '!>';
-GT  : '>';
+GT  : '>' {decComplexTypeLevelCounter();};
 GTE : '>=' | '!<';
+SHIFT_LEFT: '<<';
+SHIFT_RIGHT: '>>' {isShiftRightOperator()}?;
+SHIFT_RIGHT_UNSIGNED: '>>>' {isShiftRightOperator()}?;
 
 PLUS: '+';
 MINUS: '-';
@@ -397,16 +503,25 @@
 CONCAT_PIPE: '||';
 HAT: '^';
 COLON: ':';
+DOUBLE_COLON: '::';
 ARROW: '->';
+FAT_ARROW : '=>';
 HENT_START: '/*+';
 HENT_END: '*/';
-
-STRING
+QUESTION: '?';
+
+STRING_LITERAL
     : '\'' ( ~('\''|'\\') | ('\\' .) )* '\''
-    | '"' ( ~('"'|'\\') | ('\\' .) )* '"'
     | 'R\'' (~'\'')* '\''
     | 'R"'(~'"')* '"'
     ;
+
+DOUBLEQUOTED_STRING
+    :'"' ( ~('"'|'\\') | ('\\' .) )* '"'
+    ;
+
+// NOTE: If you move a numeric literal, you should modify `ParserUtils.toExprAlias()`
+// which assumes all numeric literals are between `BIGINT_LITERAL` and `BIGDECIMAL_LITERAL`.
 
 BIGINT_LITERAL
     : DIGIT+ 'L'
@@ -448,8 +563,13 @@
     | DECIMAL_DIGITS EXPONENT? 'BD' {isValidDecimal()}?
     ;
 
+// Generalize the identifier to give a sensible INVALID_IDENTIFIER error message:
+// * Unicode letters rather than a-z and A-Z only
+// * URI paths for table references using paths
+// We then narrow down to ANSI rules in exitUnquotedIdentifier() in the parser.
 IDENTIFIER
-    : (LETTER | DIGIT | '_')+
+    : (UNICODE_LETTER | DIGIT | '_')+
+    | UNICODE_LETTER+ '://' (UNICODE_LETTER | DIGIT | '_' | '/' | '-' | '.' | '?' | '=' | '&' | '#' | '%')+
     ;
 
 BACKQUOTED_IDENTIFIER
@@ -473,6 +593,10 @@
     : [A-Z]
     ;
 
+fragment UNICODE_LETTER
+    : [\p{L}]
+    ;
+
 SIMPLE_COMMENT
     : '--' ('\\\n' | ~[\r\n])* '\r'? '\n'? -> channel(HIDDEN)
     ;
@@ -482,7 +606,7 @@
     ;
 
 WS
-    : [ \r\n\t]+ -> channel(HIDDEN)
+    : [ \t\n\f\r\u000B\u00A0\u1680\u2000\u2001\u2002\u2003\u2004\u2005\u2006\u2007\u2008\u2009\u200A\u2028\u202F\u205F\u3000]+ -> channel(HIDDEN)
     ;
 
 // Catch-all for anything we can't recognize.
