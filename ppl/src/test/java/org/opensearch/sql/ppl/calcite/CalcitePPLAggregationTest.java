--- conflicted
+++ resolved
@@ -230,15 +230,9 @@
     String expectedLogical =
         ""
             + "LogicalProject(avg(SAL)=[$1], DEPTNO=[$0])\n"
-<<<<<<< HEAD
-            + "  LogicalFilter(condition=[IS NOT NULL($0)])\n"
-            + "    LogicalAggregate(group=[{0}], avg(SAL)=[AVG($1)])\n"
-            + "      LogicalProject(DEPTNO=[$7], SAL=[$5])\n"
-=======
             + "  LogicalAggregate(group=[{0}], avg(SAL)=[AVG($1)])\n"
             + "    LogicalProject(DEPTNO=[$7], SAL=[$5])\n"
             + "      LogicalFilter(condition=[IS NOT NULL($7)])\n"
->>>>>>> 517e881d
             + "        LogicalTableScan(table=[[scott, EMP]])\n";
     verifyLogical(root, expectedLogical);
     String expectedResult =
@@ -249,18 +243,10 @@
     verifyResult(root, expectedResult);
 
     String expectedSparkSql =
-<<<<<<< HEAD
-        ""
-            + "SELECT AVG(`SAL`) `avg(SAL)`, `DEPTNO`\n"
-            + "FROM `scott`.`EMP`\n"
-            + "GROUP BY `DEPTNO`\n"
-            + "HAVING `DEPTNO` IS NOT NULL";
-=======
         "SELECT AVG(`SAL`) `avg(SAL)`, `DEPTNO`\n"
             + "FROM `scott`.`EMP`\n"
             + "WHERE `DEPTNO` IS NOT NULL\n"
             + "GROUP BY `DEPTNO`";
->>>>>>> 517e881d
     verifyPPLToSparkSQL(root, expectedSparkSql);
   }
 
@@ -771,8 +757,6 @@
         "SELECT `percentile_approx`(`SAL`, 50.0, DECIMAL) `median(SAL)`\n" + "FROM `scott`.`EMP`";
     verifyPPLToSparkSQL(root, expectedSparkSql);
   }
-<<<<<<< HEAD
-=======
 
   @Test
   public void testMaxOnStringField() {
@@ -845,5 +829,4 @@
     String expectedSparkSql = "SELECT MIN(`HIREDATE`) `min_hire_date`\nFROM `scott`.`EMP`";
     verifyPPLToSparkSQL(root, expectedSparkSql);
   }
->>>>>>> 517e881d
 }