--- conflicted
+++ resolved
@@ -271,13 +271,11 @@
 
 // RELEVANCE FUNCTIONS AND PARAMETERS
 MATCH:                              'MATCH';
-<<<<<<< HEAD
+MATCH_PHRASE:                       'MATCH_PHRASE';
 SIMPLE_QUERY_STRING:                'SIMPLE_QUERY_STRING';
+
 ALLOW_LEADING_WILDCARD:             'ALLOW_LEADING_WILDCARD';
 ANALYZE_WILDCARD:                   'ANALYZE_WILDCARD';
-=======
-MATCH_PHRASE:                       'MATCH_PHRASE';
->>>>>>> 26058b84
 ANALYZER:                           'ANALYZER';
 AUTO_GENERATE_SYNONYMS_PHRASE_QUERY:'AUTO_GENERATE_SYNONYMS_PHRASE_QUERY';
 BOOST:                              'BOOST';
@@ -307,12 +305,7 @@
 //TIME_ZONE:                          'TIME_ZONE'; // already defined on line 63
 TYPE:                               'TYPE';
 ZERO_TERMS_QUERY:                   'ZERO_TERMS_QUERY';
-<<<<<<< HEAD
-
-=======
-BOOST:                              'BOOST';
-SLOP:                                'SLOP';
->>>>>>> 26058b84
+
 // SPAN KEYWORDS
 SPAN:                               'SPAN';
 MS:                                 'MS';
