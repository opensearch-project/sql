--- conflicted
+++ resolved
@@ -77,11 +77,8 @@
 import org.apache.commons.lang3.tuple.Pair;
 import org.checkerframework.checker.nullness.qual.Nullable;
 import org.opensearch.index.fielddata.ScriptDocValues;
-<<<<<<< HEAD
+import org.opensearch.script.AggregationScript;
 import org.opensearch.script.FieldScript;
-=======
-import org.opensearch.script.AggregationScript;
->>>>>>> b0c07008
 import org.opensearch.script.FilterScript;
 import org.opensearch.script.ScriptContext;
 import org.opensearch.script.ScriptEngine;
@@ -89,11 +86,8 @@
 import org.opensearch.sql.data.type.ExprCoreType;
 import org.opensearch.sql.data.type.ExprType;
 import org.opensearch.sql.opensearch.request.PredicateAnalyzer.NamedFieldExpression;
-<<<<<<< HEAD
+import org.opensearch.sql.opensearch.storage.script.aggregation.CalciteAggregationScriptFactory;
 import org.opensearch.sql.opensearch.storage.script.filter.CalciteFieldScriptFactory;
-=======
-import org.opensearch.sql.opensearch.storage.script.aggregation.CalciteAggregationScriptFactory;
->>>>>>> b0c07008
 import org.opensearch.sql.opensearch.storage.script.filter.CalciteFilterScriptFactory;
 import org.opensearch.sql.opensearch.storage.serde.RelJsonSerializer;
 
@@ -121,11 +115,8 @@
                   ScriptContext<?>,
                   BiFunction<Function1<DataContext, Object[]>, RelDataType, Object>>()
               .put(FilterScript.CONTEXT, CalciteFilterScriptFactory::new)
-<<<<<<< HEAD
+              .put(AggregationScript.CONTEXT, CalciteAggregationScriptFactory::new)
               .put(FieldScript.CONTEXT, CalciteFieldScriptFactory::new)
-=======
-              .put(AggregationScript.CONTEXT, CalciteAggregationScriptFactory::new)
->>>>>>> b0c07008
               .build();
 
   @Override
