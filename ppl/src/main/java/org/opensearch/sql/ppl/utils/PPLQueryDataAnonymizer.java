/*
 * Copyright OpenSearch Contributors
 * SPDX-License-Identifier: Apache-2.0
 */

package org.opensearch.sql.ppl.utils;

import static org.opensearch.sql.calcite.utils.PlanUtils.getRelation;
import static org.opensearch.sql.calcite.utils.PlanUtils.transformPlanToAttachChild;

import com.google.common.base.Strings;
import com.google.common.collect.ImmutableList;
import com.google.common.collect.ImmutableMap;
import java.util.ArrayList;
import java.util.List;
import java.util.Locale;
import java.util.Objects;
import java.util.stream.Collectors;
import org.apache.commons.lang3.tuple.ImmutablePair;
import org.apache.commons.lang3.tuple.Pair;
import org.opensearch.sql.ast.AbstractNodeVisitor;
import org.opensearch.sql.ast.Node;
import org.opensearch.sql.ast.expression.AggregateFunction;
import org.opensearch.sql.ast.expression.Alias;
import org.opensearch.sql.ast.expression.AllFields;
import org.opensearch.sql.ast.expression.AllFieldsExcludeMeta;
import org.opensearch.sql.ast.expression.And;
import org.opensearch.sql.ast.expression.Argument;
import org.opensearch.sql.ast.expression.Argument.ArgumentMap;
import org.opensearch.sql.ast.expression.Between;
import org.opensearch.sql.ast.expression.Case;
import org.opensearch.sql.ast.expression.Cast;
import org.opensearch.sql.ast.expression.Compare;
import org.opensearch.sql.ast.expression.Field;
import org.opensearch.sql.ast.expression.Function;
import org.opensearch.sql.ast.expression.In;
import org.opensearch.sql.ast.expression.Interval;
import org.opensearch.sql.ast.expression.Let;
import org.opensearch.sql.ast.expression.Literal;
import org.opensearch.sql.ast.expression.Map;
import org.opensearch.sql.ast.expression.Not;
import org.opensearch.sql.ast.expression.Or;
import org.opensearch.sql.ast.expression.ParseMethod;
import org.opensearch.sql.ast.expression.Span;
import org.opensearch.sql.ast.expression.UnresolvedExpression;
import org.opensearch.sql.ast.expression.When;
import org.opensearch.sql.ast.expression.WindowFunction;
import org.opensearch.sql.ast.expression.Xor;
import org.opensearch.sql.ast.expression.subquery.ExistsSubquery;
import org.opensearch.sql.ast.expression.subquery.InSubquery;
import org.opensearch.sql.ast.expression.subquery.ScalarSubquery;
import org.opensearch.sql.ast.statement.Explain;
import org.opensearch.sql.ast.statement.Query;
import org.opensearch.sql.ast.statement.Statement;
import org.opensearch.sql.ast.tree.Aggregation;
import org.opensearch.sql.ast.tree.Append;
import org.opensearch.sql.ast.tree.AppendCol;
import org.opensearch.sql.ast.tree.Bin;
import org.opensearch.sql.ast.tree.CountBin;
import org.opensearch.sql.ast.tree.Dedupe;
import org.opensearch.sql.ast.tree.DefaultBin;
import org.opensearch.sql.ast.tree.DescribeRelation;
import org.opensearch.sql.ast.tree.Eval;
import org.opensearch.sql.ast.tree.Expand;
import org.opensearch.sql.ast.tree.FillNull;
import org.opensearch.sql.ast.tree.Filter;
import org.opensearch.sql.ast.tree.Flatten;
import org.opensearch.sql.ast.tree.Head;
import org.opensearch.sql.ast.tree.Join;
import org.opensearch.sql.ast.tree.Lookup;
import org.opensearch.sql.ast.tree.MinSpanBin;
import org.opensearch.sql.ast.tree.Parse;
import org.opensearch.sql.ast.tree.Patterns;
import org.opensearch.sql.ast.tree.Project;
import org.opensearch.sql.ast.tree.RangeBin;
import org.opensearch.sql.ast.tree.RareTopN;
import org.opensearch.sql.ast.tree.Regex;
import org.opensearch.sql.ast.tree.Relation;
import org.opensearch.sql.ast.tree.Rename;
import org.opensearch.sql.ast.tree.Reverse;
import org.opensearch.sql.ast.tree.Rex;
import org.opensearch.sql.ast.tree.Search;
import org.opensearch.sql.ast.tree.Sort;
import org.opensearch.sql.ast.tree.SpanBin;
import org.opensearch.sql.ast.tree.SubqueryAlias;
import org.opensearch.sql.ast.tree.TableFunction;
import org.opensearch.sql.ast.tree.Timechart;
import org.opensearch.sql.ast.tree.Trendline;
import org.opensearch.sql.ast.tree.UnresolvedPlan;
import org.opensearch.sql.ast.tree.Values;
import org.opensearch.sql.ast.tree.Window;
import org.opensearch.sql.common.setting.Settings;
import org.opensearch.sql.common.utils.StringUtils;
import org.opensearch.sql.planner.logical.LogicalAggregation;
import org.opensearch.sql.planner.logical.LogicalDedupe;
import org.opensearch.sql.planner.logical.LogicalEval;
import org.opensearch.sql.planner.logical.LogicalProject;
import org.opensearch.sql.planner.logical.LogicalRareTopN;
import org.opensearch.sql.planner.logical.LogicalRemove;
import org.opensearch.sql.planner.logical.LogicalRename;
import org.opensearch.sql.planner.logical.LogicalSort;

/** Utility class to mask sensitive information in incoming PPL queries. */
public class PPLQueryDataAnonymizer extends AbstractNodeVisitor<String, String> {

  private static final String MASK_LITERAL = "***";

  private static final String MASK_COLUMN = "identifier";

  private static final String MASK_TABLE = "table";

  private final AnonymizerExpressionAnalyzer expressionAnalyzer;
  private final Settings settings;

  public PPLQueryDataAnonymizer(Settings settings) {
    this.expressionAnalyzer = new AnonymizerExpressionAnalyzer(this);
    this.settings = settings;
  }

  /**
   * This method is used to anonymize sensitive data in PPL query. Sensitive data includes user
   * data.
   *
   * @return ppl query string with all user data replace with "***"
   */
  public String anonymizeData(UnresolvedPlan plan) {
    return plan.accept(this, null);
  }

  public String anonymizeStatement(Statement plan) {
    return plan.accept(this, null);
  }

  /** Handle Query Statement. */
  @Override
  public String visitQuery(Query node, String context) {
    return node.getPlan().accept(this, null);
  }

  @Override
  public String visitExplain(Explain node, String context) {
    return StringUtils.format(
        "explain %s %s",
        node.getFormat().name().toLowerCase(Locale.ROOT), node.getStatement().accept(this, null));
  }

  @Override
  public String visitRelation(Relation node, String context) {
    if (node instanceof DescribeRelation) {
      return StringUtils.format("describe %s", MASK_TABLE);
    }
    return StringUtils.format("source=%s", MASK_TABLE);
  }

  @Override
  public String visitJoin(Join node, String context) {
    String left = node.getLeft().accept(this, context);
    String rightTableOrSubquery = node.getRight().accept(this, context);
    String right =
        rightTableOrSubquery.startsWith("source=")
            ? rightTableOrSubquery.substring("source=".length())
            : rightTableOrSubquery;
    Argument.ArgumentMap argumentMap = node.getArgumentMap();
    String max =
        argumentMap.get("max") == null
            ? "0"
            : argumentMap.get("max").toString().toLowerCase(Locale.ROOT);
    if (node.getJoinCondition().isEmpty()) {
      String joinType =
          argumentMap.get("type") == null
              ? "inner"
              : argumentMap.get("type").toString().toLowerCase(Locale.ROOT);
      String overwrite =
          argumentMap.get("overwrite") == null
              ? "true"
              : argumentMap.get("overwrite").toString().toLowerCase(Locale.ROOT);
      String fieldList =
          node.getJoinFields().isEmpty()
              ? ""
              : String.join(
                  ",",
                  node.getJoinFields().get().stream()
                      .map(c -> expressionAnalyzer.analyze(c, context))
                      .toList());
      return StringUtils.format(
          "%s | join type=%s overwrite=%s max=%s %s %s",
<<<<<<< HEAD
          left, joinType, overwrite, max, fieldList, right);
    } else {
      String joinType = node.getJoinType().name().toLowerCase(Locale.ROOT);
      String leftAlias = node.getLeftAlias().map(l -> " left = " + l).orElse("");
      String rightAlias = node.getRightAlias().map(r -> " right = " + r).orElse("");
=======
          left, joinType, MASK_LITERAL, MASK_LITERAL, fieldList, right);
    } else {
      String joinType = node.getJoinType().name().toLowerCase(Locale.ROOT);
      String leftAlias = node.getLeftAlias().map(l -> " left = " + MASK_COLUMN).orElse("");
      String rightAlias = node.getRightAlias().map(r -> " right = " + MASK_COLUMN).orElse("");
>>>>>>> 5be225ed
      String condition =
          node.getJoinCondition().map(c -> expressionAnalyzer.analyze(c, context)).orElse("true");
      return StringUtils.format(
          "%s | %s join max=%s%s%s on %s %s",
<<<<<<< HEAD
          left, joinType, max, leftAlias, rightAlias, condition, right);
=======
          left, joinType, MASK_LITERAL, leftAlias, rightAlias, condition, right);
>>>>>>> 5be225ed
    }
  }

  @Override
  public String visitLookup(Lookup node, String context) {
    String child = node.getChild().get(0).accept(this, context);
    String mappingFields = formatFieldAlias(node.getMappingAliasMap());
    String strategy =
        node.getOutputAliasMap().isEmpty()
            ? ""
            : String.format(" %s ", node.getOutputStrategy().toString().toLowerCase());
    String outputFields = formatFieldAlias(node.getOutputAliasMap());
    return StringUtils.format(
        "%s | lookup %s %s%s%s", child, MASK_TABLE, mappingFields, strategy, outputFields);
  }

  private String formatFieldAlias(java.util.Map<String, String> fieldMap) {
    return fieldMap.entrySet().stream()
        .map(
            entry ->
                Objects.equals(entry.getKey(), entry.getValue())
                    ? entry.getKey()
                    : StringUtils.format("%s as %s", entry.getKey(), entry.getValue()))
        .collect(Collectors.joining(", "));
  }

  @Override
  public String visitSubqueryAlias(SubqueryAlias node, String context) {
    Node childNode = node.getChild().get(0);
    String child = childNode.accept(this, context);
    if (childNode instanceof Project project
        && project.getProjectList().get(0) instanceof AllFields) {
      childNode = childNode.getChild().get(0);
    }
    // add "[]" only if its child is not a root
    String format = childNode.getChild().isEmpty() ? "%s as %s" : "[ %s ] as %s";
    return StringUtils.format(format, child, MASK_COLUMN);
  }

  @Override
  public String visitTableFunction(TableFunction node, String context) {
    String arguments =
        node.getArguments().stream()
            .map(
                unresolvedExpression ->
                    this.expressionAnalyzer.analyze(unresolvedExpression, context))
            .collect(Collectors.joining(","));
    return StringUtils.format("source=%s(%s)", node.getFunctionName().toString(), arguments);
  }

  @Override
  public String visitSearch(Search node, String context) {
    String source = node.getChild().get(0).accept(this, context);
    String queryString = node.getQueryString();
    String anonymized = queryString.replaceAll(":\\S+", ":" + MASK_LITERAL);
    return StringUtils.format("%s %s", source, anonymized);
  }

  @Override
  public String visitFilter(Filter node, String context) {
    String child = node.getChild().get(0).accept(this, context);
    String condition = visitExpression(node.getCondition());
    return StringUtils.format("%s | where %s", child, condition);
  }

  /** Build {@link LogicalRename}. */
  @Override
  public String visitRename(Rename node, String context) {
    String child = node.getChild().get(0).accept(this, context);
    ImmutableMap.Builder<String, String> renameMapBuilder = new ImmutableMap.Builder<>();
    for (Map renameMap : node.getRenameList()) {
      renameMapBuilder.put(
          visitExpression(renameMap.getOrigin()),
          ((Field) renameMap.getTarget()).getField().toString());
    }
    String renames =
        node.getRenameList().stream()
            .map(entry -> StringUtils.format("%s as %s", MASK_COLUMN, MASK_COLUMN))
            .collect(Collectors.joining(","));
    return StringUtils.format("%s | rename %s", child, renames);
  }

  /** Build {@link LogicalAggregation}. */
  @Override
  public String visitAggregation(Aggregation node, String context) {
    String child = node.getChild().get(0).accept(this, context);
    UnresolvedExpression span = node.getSpan();
    List<UnresolvedExpression> groupByExprList = new ArrayList<>();
    if (!Objects.isNull(span)) {
      groupByExprList.add(span);
    }
    groupByExprList.addAll(node.getGroupExprList());
    final String group = visitExpressionList(groupByExprList);
    return StringUtils.format(
        "%s | stats %s",
        child, String.join(" ", visitExpressionList(node.getAggExprList()), groupBy(group)).trim());
  }

  @Override
  public String visitBin(Bin node, String context) {
    String child = node.getChild().get(0).accept(this, context);
    StringBuilder binCommand = new StringBuilder();
    binCommand.append(" | bin ").append(visitExpression(node.getField()));

    // Use instanceof for type-safe dispatch to access subclass-specific properties
    if (node instanceof SpanBin) {
      SpanBin spanBin = (SpanBin) node;
      binCommand.append(" span=").append(visitExpression(spanBin.getSpan()));
      if (spanBin.getAligntime() != null) {
        binCommand.append(" aligntime=").append(visitExpression(spanBin.getAligntime()));
      }
    } else if (node instanceof MinSpanBin) {
      MinSpanBin minSpanBin = (MinSpanBin) node;
      binCommand.append(" minspan=").append(visitExpression(minSpanBin.getMinspan()));
      if (minSpanBin.getStart() != null) {
        binCommand.append(" start=").append(visitExpression(minSpanBin.getStart()));
      }
      if (minSpanBin.getEnd() != null) {
        binCommand.append(" end=").append(visitExpression(minSpanBin.getEnd()));
      }
    } else if (node instanceof CountBin) {
      CountBin countBin = (CountBin) node;
      binCommand.append(" bins=").append(MASK_LITERAL);
      if (countBin.getStart() != null) {
        binCommand.append(" start=").append(visitExpression(countBin.getStart()));
      }
      if (countBin.getEnd() != null) {
        binCommand.append(" end=").append(visitExpression(countBin.getEnd()));
      }
    } else if (node instanceof RangeBin) {
      RangeBin rangeBin = (RangeBin) node;
      if (rangeBin.getStart() != null) {
        binCommand.append(" start=").append(visitExpression(rangeBin.getStart()));
      }
      if (rangeBin.getEnd() != null) {
        binCommand.append(" end=").append(visitExpression(rangeBin.getEnd()));
      }
    } else if (node instanceof DefaultBin) {
      // DefaultBin has no additional parameters
    }

    if (node.getAlias() != null) {
      binCommand.append(" as ").append(MASK_COLUMN);
    }

    return StringUtils.format("%s%s", child, binCommand.toString());
  }

  @Override
  public String visitWindow(Window node, String context) {
    String child = node.getChild().get(0).accept(this, context);
    return StringUtils.format(
        "%s | eventstats %s",
        child, String.join(" ", visitExpressionList(node.getWindowFunctionList())).trim());
  }

  /** Build {@link LogicalRareTopN}. */
  @Override
  public String visitRareTopN(RareTopN node, String context) {
    final String child = node.getChild().get(0).accept(this, context);
    ArgumentMap arguments = ArgumentMap.of(node.getArguments());
    Integer noOfResults = (Integer) arguments.get("noOfResults").getValue();
    String countField = (String) arguments.get("countField").getValue();
    Boolean showCount = (Boolean) arguments.get("showCount").getValue();
    String fields = visitFieldList(node.getFields());
    String group = visitExpressionList(node.getGroupExprList());
    String options =
        isCalciteEnabled(settings)
            ? StringUtils.format("countield='%s' showcount=%s ", countField, showCount)
            : "";
    return StringUtils.format(
        "%s | %s %d %s%s",
        child,
        node.getCommandType().name().toLowerCase(),
        noOfResults,
        options,
        String.join(" ", fields, groupBy(group)).trim());
  }

  /** Build {@link LogicalProject} or {@link LogicalRemove} from {@link Field}. */
  @Override
  public String visitProject(Project node, String context) {
    String child = node.getChild().get(0).accept(this, context);
    String arg = "+";
    String fields = visitExpressionList(node.getProjectList());

    if (Strings.isNullOrEmpty(fields)) {
      return child;
    }

    if (node.hasArgument()) {
      Argument argument = node.getArgExprList().get(0);
      Boolean exclude = (Boolean) argument.getValue().getValue();
      if (exclude) {
        arg = "-";
      }
    }
    return StringUtils.format("%s | fields %s %s", child, arg, fields);
  }

  /** Build {@link LogicalEval}. */
  @Override
  public String visitEval(Eval node, String context) {
    String child = node.getChild().get(0).accept(this, context);
    ImmutableList.Builder<Pair<String, String>> expressionsBuilder = new ImmutableList.Builder<>();
    for (Let let : node.getExpressionList()) {
      String expression = visitExpression(let.getExpression());
      String target = let.getVar().getField().toString();
      expressionsBuilder.add(ImmutablePair.of(target, expression));
    }
    String expressions =
        expressionsBuilder.build().stream()
            .map(pair -> StringUtils.format("%s" + "=%s", MASK_COLUMN, pair.getRight()))
            .collect(Collectors.joining(" "));
    return StringUtils.format("%s | eval %s", child, expressions);
  }

  @Override
  public String visitExpand(Expand node, String context) {
    String child = node.getChild().getFirst().accept(this, context);
    String field = visitExpression(node.getField());

    return StringUtils.format("%s | expand %s", child, field);
  }

  /** Build {@link LogicalSort}. */
  @Override
  public String visitSort(Sort node, String context) {
    String child = node.getChild().get(0).accept(this, context);
    // the first options is {"count": "integer"}
    Integer count = node.getCount();
    String sortList = visitFieldList(node.getSortList());
    if (count != 0) {
      return StringUtils.format("%s | sort %d %s", child, count, sortList);
    } else {
      return StringUtils.format("%s | sort %s", child, sortList);
    }
  }

  /** Build {@link LogicalDedupe}. */
  @Override
  public String visitDedupe(Dedupe node, String context) {
    String child = node.getChild().get(0).accept(this, context);
    String fields = visitFieldList(node.getFields());
    List<Argument> options = node.getOptions();
    Integer allowedDuplication = (Integer) options.get(0).getValue().getValue();
    Boolean keepEmpty = (Boolean) options.get(1).getValue().getValue();
    Boolean consecutive = (Boolean) options.get(2).getValue().getValue();

    return StringUtils.format(
        "%s | dedup %s %d keepempty=%b consecutive=%b",
        child, fields, allowedDuplication, keepEmpty, consecutive);
  }

  @Override
  public String visitHead(Head node, String context) {
    String child = node.getChild().get(0).accept(this, context);
    Integer size = node.getSize();
    return StringUtils.format("%s | head %d", child, size);
  }

  @Override
  public String visitReverse(Reverse node, String context) {
    String child = node.getChild().get(0).accept(this, context);
    return StringUtils.format("%s | reverse", child);
  }

  @Override
  public String visitTimechart(Timechart node, String context) {
    String child = node.getChild().get(0).accept(this, context);
    StringBuilder timechartCommand = new StringBuilder();
    timechartCommand.append(" | timechart");

    // Add span if present
    if (node.getBinExpression() != null) {
      timechartCommand.append(" span=").append(visitExpression(node.getBinExpression()));
    }

    // Add limit if present
    if (node.getLimit() != null) {
      timechartCommand.append(" limit=").append(node.getLimit());
    }

    // Add useother if present
    if (node.getUseOther() != null) {
      timechartCommand.append(" useother=").append(node.getUseOther());
    }

    // Add aggregation function
    timechartCommand.append(" ").append(visitExpression(node.getAggregateFunction()));

    // Add by clause if present
    if (node.getByField() != null) {
      timechartCommand.append(" by ").append(visitExpression(node.getByField()));
    }

    return StringUtils.format("%s%s", child, timechartCommand.toString());
  }

  public String visitRex(Rex node, String context) {
    String child = node.getChild().get(0).accept(this, context);
    String field = visitExpression(node.getField());
<<<<<<< HEAD
    String pattern = "\"" + node.getPattern().toString() + "\"";
=======
    String pattern = "\"" + MASK_LITERAL + "\"";
>>>>>>> 5be225ed
    StringBuilder command = new StringBuilder();

    command.append(
        String.format(
            "%s | rex field=%s mode=%s %s",
            child, field, node.getMode().toString().toLowerCase(), pattern));

    if (node.getMaxMatch().isPresent()) {
<<<<<<< HEAD
      command.append(" max_match=").append(node.getMaxMatch().get());
    }

    if (node.getOffsetField().isPresent()) {
      command.append(" offset_field=").append(node.getOffsetField().get());
=======
      command.append(" max_match=").append(MASK_LITERAL);
    }

    if (node.getOffsetField().isPresent()) {
      command.append(" offset_field=").append(MASK_COLUMN);
>>>>>>> 5be225ed
    }

    return command.toString();
  }

  @Override
  public String visitParse(Parse node, String context) {
    String child = node.getChild().get(0).accept(this, context);
    String source = visitExpression(node.getSourceField());
    String regex = node.getPattern().toString();
    String commandName;

    switch (node.getParseMethod()) {
      case ParseMethod.PATTERNS:
        commandName = "patterns";
        break;
      case ParseMethod.GROK:
        commandName = "grok";
        break;
      default:
        commandName = "parse";
        break;
    }
    return ParseMethod.PATTERNS.equals(node.getParseMethod()) && regex.isEmpty()
        ? StringUtils.format("%s | %s %s", child, commandName, source)
        : StringUtils.format("%s | %s %s '%s'", child, commandName, source, MASK_LITERAL);
  }

  @Override
  public String visitRegex(Regex node, String context) {
    String child = node.getChild().get(0).accept(this, context);
    String operator = node.isNegated() ? Regex.NOT_EQUALS_OPERATOR : Regex.EQUALS_OPERATOR;
    String pattern = MASK_LITERAL;

    String field = visitExpression(node.getField());
    return StringUtils.format("%s | regex %s%s%s", child, field, operator, pattern);
  }

  @Override
  public String visitFlatten(Flatten node, String context) {
    String child = node.getChild().getFirst().accept(this, context);
    String field = visitExpression(node.getField());
    return StringUtils.format("%s | flatten %s", child, field);
  }

  @Override
  public String visitTrendline(Trendline node, String context) {
    String child = node.getChild().get(0).accept(this, context);
    String computations = visitExpressionList(node.getComputations(), " ");
    return StringUtils.format("%s | trendline %s", child, computations);
  }

  @Override
  public String visitAppendCol(AppendCol node, String context) {
    String child = node.getChild().get(0).accept(this, context);
    UnresolvedPlan relation = getRelation(node);
    transformPlanToAttachChild(node.getSubSearch(), relation);
    String subsearch = anonymizeData(node.getSubSearch());
    String subsearchWithoutRelation = subsearch.substring(subsearch.indexOf("|") + 1);
    return StringUtils.format(
        "%s | appendcol override=%s [%s ]", child, node.isOverride(), subsearchWithoutRelation);
  }

  @Override
  public String visitAppend(Append node, String context) {
    String child = node.getChild().get(0).accept(this, context);
    String subsearch = anonymizeData(node.getSubSearch());
    return StringUtils.format("%s | append [%s ]", child, subsearch);
  }

  @Override
  public String visitValues(Values node, String context) {
    // In case legacy SQL relies on it, return empty to fail open anyway.
    // Don't expect it to fail the query execution.
    return "";
  }

  private String visitFieldList(List<Field> fieldList) {
    return fieldList.stream().map(this::visitExpression).collect(Collectors.joining(","));
  }

  private String visitExpressionList(List<? extends UnresolvedExpression> expressionList) {
    return visitExpressionList(expressionList, ",");
  }

  private String visitExpressionList(
      List<? extends UnresolvedExpression> expressionList, String delimiter) {
    return expressionList.isEmpty()
        ? ""
        : expressionList.stream().map(this::visitExpression).collect(Collectors.joining(delimiter));
  }

  private String visitExpression(UnresolvedExpression expression) {
    return expressionAnalyzer.analyze(expression, null);
  }

  @Override
  public String visitFillNull(FillNull node, String context) {
    String child = node.getChild().get(0).accept(this, context);
    List<Pair<Field, UnresolvedExpression>> fieldFills = node.getReplacementPairs();
    if (fieldFills.isEmpty()) {
      return StringUtils.format("%s | fillnull with %s", child, MASK_LITERAL);
    }
    final UnresolvedExpression firstReplacement = fieldFills.getFirst().getRight();
    if (fieldFills.stream().allMatch(n -> firstReplacement == n.getRight())) {
      return StringUtils.format(
          "%s | fillnull with %s in %s",
          child,
          MASK_LITERAL,
          node.getReplacementPairs().stream()
              .map(n -> visitExpression(n.getLeft()))
              .collect(Collectors.joining(", ")));
    } else {
      return StringUtils.format(
          "%s | fillnull using %s",
          child,
          node.getReplacementPairs().stream()
              .map(n -> StringUtils.format("%s = %s", visitExpression(n.getLeft()), MASK_LITERAL))
              .collect(Collectors.joining(", ")));
    }
  }

  @Override
  public String visitPatterns(Patterns node, String context) {
    String child = node.getChild().get(0).accept(this, context);
    String sourceField = visitExpression(node.getSourceField());
    StringBuilder builder = new StringBuilder();
    builder.append(child).append(" | patterns ").append(sourceField);
    if (!node.getPartitionByList().isEmpty()) {
      String partitionByList = visitExpressionList(node.getPartitionByList());
      builder.append(" by ").append(partitionByList);
    }
    builder.append(" method=").append(node.getPatternMethod().toString());
    builder.append(" mode=").append(node.getPatternMode().toString());
    builder.append(" max_sample_count=").append(visitExpression(node.getPatternMaxSampleCount()));
    builder.append(" buffer_limit=").append(visitExpression(node.getPatternBufferLimit()));
    builder.append(" new_field=").append(MASK_COLUMN);
    if (!node.getArguments().isEmpty()) {
      for (java.util.Map.Entry<String, Literal> entry : node.getArguments().entrySet()) {
        builder.append(
            String.format(
                Locale.ROOT, " %s=%s", entry.getKey(), visitExpression(entry.getValue())));
      }
    }

    return builder.toString();
  }

  private String groupBy(String groupBy) {
    return Strings.isNullOrEmpty(groupBy) ? "" : StringUtils.format("by %s", groupBy);
  }

  private boolean isCalciteEnabled(Settings settings) {
    if (settings != null) {
      return settings.getSettingValue(Settings.Key.CALCITE_ENGINE_ENABLED);
    } else {
      return false;
    }
  }

  /** Expression Anonymizer. */
  private static class AnonymizerExpressionAnalyzer extends AbstractNodeVisitor<String, String> {
    private final PPLQueryDataAnonymizer queryAnonymizer;

    public AnonymizerExpressionAnalyzer(PPLQueryDataAnonymizer queryAnonymizer) {
      this.queryAnonymizer = queryAnonymizer;
    }

    public String analyze(UnresolvedExpression unresolved, String context) {
      return unresolved.accept(this, context);
    }

    @Override
    public String visitLiteral(Literal node, String context) {
      return MASK_LITERAL;
    }

    @Override
    public String visitInterval(Interval node, String context) {
      String value = node.getValue().accept(this, context);
      String unit = node.getUnit().name();
      return StringUtils.format("INTERVAL %s %s", value, unit);
    }

    @Override
    public String visitAnd(And node, String context) {
      String left = node.getLeft().accept(this, context);
      String right = node.getRight().accept(this, context);
      return StringUtils.format("%s and %s", left, right);
    }

    @Override
    public String visitOr(Or node, String context) {
      String left = node.getLeft().accept(this, context);
      String right = node.getRight().accept(this, context);
      return StringUtils.format("%s or %s", left, right);
    }

    @Override
    public String visitXor(Xor node, String context) {
      String left = node.getLeft().accept(this, context);
      String right = node.getRight().accept(this, context);
      return StringUtils.format("%s xor %s", left, right);
    }

    @Override
    public String visitNot(Not node, String context) {
      String expr = node.getExpression().accept(this, context);
      return StringUtils.format("not %s", expr);
    }

    @Override
    public String visitAggregateFunction(AggregateFunction node, String context) {
      String arg = node.getField().accept(this, context);
      return StringUtils.format("%s(%s)", node.getFuncName(), arg);
    }

    @Override
    public String visitSpan(Span node, String context) {
      String field = analyze(node.getField(), context);
      String value = analyze(node.getValue(), context);
      return StringUtils.format("span(%s, %s %s)", field, value, node.getUnit().getName());
    }

    @Override
    public String visitFunction(Function node, String context) {
      String arguments =
          node.getFuncArgs().stream()
              .map(unresolvedExpression -> analyze(unresolvedExpression, context))
              .collect(Collectors.joining(","));
      return StringUtils.format("%s(%s)", node.getFuncName(), arguments);
    }

    @Override
    public String visitWindowFunction(WindowFunction node, String context) {
      String function = analyze(node.getFunction(), context);
      String partitions =
          node.getPartitionByList().stream()
              .map(p -> analyze(p, context))
              .collect(Collectors.joining(","));
      if (partitions.isEmpty()) {
        return StringUtils.format("%s", function);
      } else {
        return StringUtils.format("%s by %s", function, partitions);
      }
    }

    @Override
    public String visitCompare(Compare node, String context) {
      String left = analyze(node.getLeft(), context);
      String right = analyze(node.getRight(), context);
      return StringUtils.format("%s %s %s", left, node.getOperator(), right);
    }

    @Override
    public String visitBetween(Between node, String context) {
      String value = analyze(node.getValue(), context);
      String left = analyze(node.getLowerBound(), context);
      String right = analyze(node.getUpperBound(), context);
      return StringUtils.format("%s between %s and %s", value, left, right);
    }

    @Override
    public String visitIn(In node, String context) {
      String field = analyze(node.getField(), context);
      return StringUtils.format("%s in (%s)", field, MASK_LITERAL);
    }

    @Override
    public String visitField(Field node, String context) {
      return MASK_COLUMN;
    }

    @Override
    public String visitAllFields(AllFields node, String context) {
      return "";
    }

    @Override
    public String visitAllFieldsExcludeMeta(AllFieldsExcludeMeta node, String context) {
      return "";
    }

    @Override
    public String visitAlias(Alias node, String context) {
      String expr = node.getDelegated().accept(this, context);
      return StringUtils.format("%s", expr);
    }

    @Override
    public String visitTrendlineComputation(Trendline.TrendlineComputation node, String context) {
      final String dataField = node.getDataField().accept(this, context);
      final String aliasClause = " as " + MASK_COLUMN;
      final String computationType = node.getComputationType().name().toLowerCase(Locale.ROOT);
      return StringUtils.format(
          "%s(%d, %s)%s", computationType, node.getNumberOfDataPoints(), dataField, aliasClause);
    }

    @Override
    public String visitInSubquery(InSubquery node, String context) {
      String nodes =
          node.getChild().stream().map(c -> analyze(c, context)).collect(Collectors.joining(","));
      String subquery = queryAnonymizer.anonymizeData(node.getQuery());
      return StringUtils.format("(%s) in [ %s ]", nodes, subquery);
    }

    @Override
    public String visitScalarSubquery(ScalarSubquery node, String context) {
      String subquery = queryAnonymizer.anonymizeData(node.getQuery());
      return StringUtils.format("[ %s ]", subquery);
    }

    @Override
    public String visitExistsSubquery(ExistsSubquery node, String context) {
      String subquery = queryAnonymizer.anonymizeData(node.getQuery());
      return StringUtils.format("exists [ %s ]", subquery);
    }

    @Override
    public String visitCase(Case node, String context) {
      StringBuilder builder = new StringBuilder();
      builder.append("case(");
      for (When when : node.getWhenClauses()) {
        builder.append(analyze(when.getCondition(), context));
        builder.append(",");
        builder.append(analyze(when.getResult(), context));
        builder.append(",");
      }
      builder.deleteCharAt(builder.lastIndexOf(","));
      node.getElseClause()
          .ifPresent(
              elseClause -> {
                builder.append(" else ");
                builder.append(analyze(elseClause, context));
              });
      builder.append(")");
      return builder.toString();
    }

    @Override
    public String visitCast(Cast node, String context) {
      String expr = analyze(node.getExpression(), context);
      return StringUtils.format("cast(%s as %s)", expr, node.getConvertedType().toString());
    }

    @Override
    public String visitQualifiedName(
        org.opensearch.sql.ast.expression.QualifiedName node, String context) {
      return MASK_COLUMN;
    }
  }
}<|MERGE_RESOLUTION|>--- conflicted
+++ resolved
@@ -184,28 +184,16 @@
                       .toList());
       return StringUtils.format(
           "%s | join type=%s overwrite=%s max=%s %s %s",
-<<<<<<< HEAD
-          left, joinType, overwrite, max, fieldList, right);
-    } else {
-      String joinType = node.getJoinType().name().toLowerCase(Locale.ROOT);
-      String leftAlias = node.getLeftAlias().map(l -> " left = " + l).orElse("");
-      String rightAlias = node.getRightAlias().map(r -> " right = " + r).orElse("");
-=======
           left, joinType, MASK_LITERAL, MASK_LITERAL, fieldList, right);
     } else {
       String joinType = node.getJoinType().name().toLowerCase(Locale.ROOT);
       String leftAlias = node.getLeftAlias().map(l -> " left = " + MASK_COLUMN).orElse("");
       String rightAlias = node.getRightAlias().map(r -> " right = " + MASK_COLUMN).orElse("");
->>>>>>> 5be225ed
       String condition =
           node.getJoinCondition().map(c -> expressionAnalyzer.analyze(c, context)).orElse("true");
       return StringUtils.format(
           "%s | %s join max=%s%s%s on %s %s",
-<<<<<<< HEAD
-          left, joinType, max, leftAlias, rightAlias, condition, right);
-=======
           left, joinType, MASK_LITERAL, leftAlias, rightAlias, condition, right);
->>>>>>> 5be225ed
     }
   }
 
@@ -508,11 +496,7 @@
   public String visitRex(Rex node, String context) {
     String child = node.getChild().get(0).accept(this, context);
     String field = visitExpression(node.getField());
-<<<<<<< HEAD
-    String pattern = "\"" + node.getPattern().toString() + "\"";
-=======
     String pattern = "\"" + MASK_LITERAL + "\"";
->>>>>>> 5be225ed
     StringBuilder command = new StringBuilder();
 
     command.append(
@@ -521,19 +505,11 @@
             child, field, node.getMode().toString().toLowerCase(), pattern));
 
     if (node.getMaxMatch().isPresent()) {
-<<<<<<< HEAD
-      command.append(" max_match=").append(node.getMaxMatch().get());
-    }
-
-    if (node.getOffsetField().isPresent()) {
-      command.append(" offset_field=").append(node.getOffsetField().get());
-=======
       command.append(" max_match=").append(MASK_LITERAL);
     }
 
     if (node.getOffsetField().isPresent()) {
       command.append(" offset_field=").append(MASK_COLUMN);
->>>>>>> 5be225ed
     }
 
     return command.toString();
