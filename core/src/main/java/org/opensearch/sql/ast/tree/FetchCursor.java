--- conflicted
+++ resolved
@@ -10,11 +10,8 @@
 import lombok.RequiredArgsConstructor;
 import org.opensearch.sql.ast.AbstractNodeVisitor;
 
-<<<<<<< HEAD
-/** An unresolved plan that represents fetching the next batch in paginationed plan. */
-=======
 /** An unresolved plan that represents fetching the next batch in paginated plan. */
->>>>>>> d205bd6b
+
 @RequiredArgsConstructor
 @EqualsAndHashCode(callSuper = false)
 public class FetchCursor extends UnresolvedPlan {
