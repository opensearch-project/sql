--- conflicted
+++ resolved
@@ -180,22 +180,12 @@
     LocalClusterState.state().setPluginSettings((OpenSearchSettings) pluginSettings);
 
     ModulesBuilder modules = new ModulesBuilder();
-<<<<<<< HEAD
     modules.add(new OpenSearchPluginModule(dataSourceService));
     modules.add(b -> {
       b.bind(NodeClient.class).toInstance((NodeClient) client);
       b.bind(org.opensearch.sql.common.setting.Settings.class).toInstance(pluginSettings);
       b.bind(DataSourceService.class).toInstance(dataSourceService);
     });
-=======
-    modules.add(new OpenSearchPluginModule());
-    modules.add(
-        b -> {
-          b.bind(NodeClient.class).toInstance((NodeClient) client);
-          b.bind(org.opensearch.sql.common.setting.Settings.class).toInstance(pluginSettings);
-          b.bind(DataSourceService.class).toInstance(dataSourceService);
-        });
->>>>>>> ed2b6830
 
     injector = modules.createInjector();
     return ImmutableList.of(dataSourceService);
