--- conflicted
+++ resolved
@@ -94,8 +94,8 @@
         executeQuery(
             String.format(
                 "source=%s | eventstats count() as cnt, avg(age) as avg, min(age) as min, max(age)"
-                    + " as max by country | fields name, country, state, month, year, age, cnt,"
-                    + " avg, min, max",
+                + " as max by country | fields name, country, state, month, year, age, cnt,"
+                + " avg, min, max",
                 TEST_INDEX_STATE_COUNTRY));
 
     verifySchemaInOrder(
@@ -594,19 +594,11 @@
   }
 
   @Test
-<<<<<<< HEAD
-  public void testEventstatsDistinctCount() throws IOException {
-    JSONObject actual =
-        executeQuery(
-            String.format(
-                "source=%s | eventstats dc(state) as dc_state", TEST_INDEX_STATE_COUNTRY));
-=======
   public void testEventstatDistinctCount() throws IOException {
     JSONObject actual =
         executeQuery(
             String.format(
                 "source=%s | eventstats dc(state) as dc_state | fields name, country, state, month, year, age, dc_state", TEST_INDEX_STATE_COUNTRY));
->>>>>>> d20b4dbb
 
     verifySchemaInOrder(
         actual,
@@ -627,11 +619,7 @@
   }
 
   @Test
-<<<<<<< HEAD
-  public void testEventstatsDistinctCountByCountry() throws IOException {
-=======
   public void testEventstatDistinctCountByCountry() throws IOException {
->>>>>>> d20b4dbb
     JSONObject actual =
         executeQuery(
             String.format(
@@ -657,11 +645,7 @@
   }
 
   @Test
-<<<<<<< HEAD
-  public void testEventstatsDistinctCountFunction() throws IOException {
-=======
   public void testEventstatDistinctCountFunction() throws IOException {
->>>>>>> d20b4dbb
     JSONObject actual =
         executeQuery(
             String.format(
@@ -687,11 +671,7 @@
   }
 
   @Test
-<<<<<<< HEAD
-  public void testEventstatsDistinctCountWithNull() throws IOException {
-=======
   public void testEventstatDistinctCountWithNull() throws IOException {
->>>>>>> d20b4dbb
     JSONObject actual =
         executeQuery(
             String.format(
@@ -719,11 +699,7 @@
   }
 
   @Test
-<<<<<<< HEAD
-  public void testEventstatsEarliestAndLatest() throws IOException {
-=======
   public void testEventstatEarliestAndLatest() throws IOException {
->>>>>>> d20b4dbb
     JSONObject actual =
         executeQuery(
             String.format(
