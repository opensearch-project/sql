--- conflicted
+++ resolved
@@ -1,9 +1,4 @@
-<<<<<<< HEAD
-source = big5 query_string(['message'], 'monkey jackal bear')
-| where `@timestamp` >= '2023-01-03 00:00:00' and `@timestamp` < '2023-01-03 10:00:00'
-=======
-source = big5 message=shield message=carp message=shark
-| where `@timestamp` >= '2023-01-01 00:00:00'
-  and `@timestamp` < '2023-01-03 00:00:00'
->>>>>>> 773066fd
+source = big5 message=monkey message=jackal message=bear
+| where `@timestamp` >= '2023-01-03 00:00:00'
+  and `@timestamp` < '2023-01-03 10:00:00'
 | head 10