/*
 * Copyright OpenSearch Contributors
 * SPDX-License-Identifier: Apache-2.0
 */

package org.opensearch.sql.legacy.executor.join;

import com.alibaba.druid.sql.ast.statement.SQLJoinTableSource;
import java.io.IOException;
import java.util.ArrayList;
import java.util.Arrays;
import java.util.Collections;
import java.util.Comparator;
import java.util.HashMap;
import java.util.HashSet;
import java.util.List;
import java.util.Map;
import java.util.Set;
import org.opensearch.action.search.SearchRequestBuilder;
import org.opensearch.action.search.SearchResponse;
import org.opensearch.client.Client;
import org.opensearch.common.document.DocumentField;
import org.opensearch.index.mapper.MapperService;
import org.opensearch.index.query.BoolQueryBuilder;
import org.opensearch.index.query.QueryBuilders;
import org.opensearch.search.SearchHit;
import org.opensearch.sql.legacy.domain.Field;
import org.opensearch.sql.legacy.domain.Select;
import org.opensearch.sql.legacy.domain.Where;
import org.opensearch.sql.legacy.exception.SqlParseException;
import org.opensearch.sql.legacy.query.join.HashJoinElasticRequestBuilder;
import org.opensearch.sql.legacy.query.join.TableInJoinRequestBuilder;
import org.opensearch.sql.legacy.query.maker.QueryMaker;

/** Created by Eliran on 22/8/2015. */
public class HashJoinElasticExecutor extends ElasticJoinExecutor {
  private HashJoinElasticRequestBuilder requestBuilder;
  private boolean useQueryTermsFilterOptimization = false;
  private final int MAX_RESULTS_FOR_FIRST_TABLE = 100000;
  HashJoinComparisonStructure hashJoinComparisonStructure;
  private Set<String> alreadyMatched;

  public HashJoinElasticExecutor(Client client, HashJoinElasticRequestBuilder requestBuilder) {
    super(client, requestBuilder);
    this.requestBuilder = requestBuilder;
    this.useQueryTermsFilterOptimization = requestBuilder.isUseTermFiltersOptimization();
    this.hashJoinComparisonStructure =
        new HashJoinComparisonStructure(requestBuilder.getT1ToT2FieldsComparison());
    this.alreadyMatched = new HashSet<>();
  }

  public List<SearchHit> innerRun() throws IOException, SqlParseException {
<<<<<<< HEAD
    createPointInTimeHandler(client, requestBuilder);
    pit.create();

=======
>>>>>>> 154cb261
    Map<String, Map<String, List<Object>>> optimizationTermsFilterStructure =
        initOptimizationStructure();

    updateFirstTableLimitIfNeeded();
    TableInJoinRequestBuilder firstTableRequest = requestBuilder.getFirstTable();
    createKeyToResultsAndFillOptimizationStructure(
        optimizationTermsFilterStructure, firstTableRequest);

    TableInJoinRequestBuilder secondTableRequest = requestBuilder.getSecondTable();
    if (needToOptimize(optimizationTermsFilterStructure)) {
      updateRequestWithTermsFilter(optimizationTermsFilterStructure, secondTableRequest);
    }

    List<SearchHit> combinedResult = createCombinedResults(secondTableRequest);

    int currentNumOfResults = combinedResult.size();
    int totalLimit = requestBuilder.getTotalLimit();
    if (requestBuilder.getJoinType() == SQLJoinTableSource.JoinType.LEFT_OUTER_JOIN
        && currentNumOfResults < totalLimit) {
      String t1Alias = requestBuilder.getFirstTable().getAlias();
      String t2Alias = requestBuilder.getSecondTable().getAlias();
      // todo: for each till Limit
      addUnmatchedResults(
          combinedResult,
          this.hashJoinComparisonStructure.getAllSearchHits(),
          requestBuilder.getSecondTable().getReturnedFields(),
          currentNumOfResults,
          totalLimit,
          t1Alias,
          t2Alias);
    }
    if (firstTableRequest.getOriginalSelect().isOrderdSelect()) {
      Collections.sort(
          combinedResult,
          new Comparator<SearchHit>() {
            @Override
            public int compare(SearchHit o1, SearchHit o2) {
              return o1.docId() - o2.docId();
            }
          });
    }
    pit.delete();
    return combinedResult;
  }

  private Map<String, Map<String, List<Object>>> initOptimizationStructure() {
    Map<String, Map<String, List<Object>>> optimizationTermsFilterStructure = new HashMap<>();
    for (String comparisonId : this.hashJoinComparisonStructure.getComparisons().keySet()) {
      optimizationTermsFilterStructure.put(comparisonId, new HashMap<String, List<Object>>());
    }
    return optimizationTermsFilterStructure;
  }

  private void updateFirstTableLimitIfNeeded() {
    if (requestBuilder.getJoinType() == SQLJoinTableSource.JoinType.LEFT_OUTER_JOIN) {
      Integer firstTableHintLimit = requestBuilder.getFirstTable().getHintLimit();
      int totalLimit = requestBuilder.getTotalLimit();
      if (firstTableHintLimit == null || firstTableHintLimit > totalLimit) {
        requestBuilder.getFirstTable().setHintLimit(totalLimit);
      }
    }
  }

  private List<SearchHit> createCombinedResults(TableInJoinRequestBuilder secondTableRequest) {
    List<SearchHit> combinedResult = new ArrayList<>();
    int resultIds = 0;
    int totalLimit = this.requestBuilder.getTotalLimit();
    Integer hintLimit = secondTableRequest.getHintLimit();
    SearchResponse searchResponse;
    boolean finishedScrolling;

    if (hintLimit != null && hintLimit < MAX_RESULTS_ON_ONE_FETCH) {
<<<<<<< HEAD
      searchResponse = getResponseWithHits(client, secondTableRequest, hintLimit, null);
      finishedScrolling = true;
    } else {
      searchResponse =
          getResponseWithHits(client, secondTableRequest, MAX_RESULTS_ON_ONE_FETCH, null);
=======
      searchResponse = getResponseWithHits(secondTableRequest, hintLimit, null);
      finishedScrolling = true;
    } else {
      searchResponse = getResponseWithHits(secondTableRequest, MAX_RESULTS_ON_ONE_FETCH, null);
>>>>>>> 154cb261
      // es5.0 no need to scroll again!
      //            searchResponse = client.prepareSearchScroll(searchResponse.getScrollId())
      //            .setScroll(new TimeValue(600000)).get();
      finishedScrolling = false;
    }
    updateMetaSearchResults(searchResponse);

    boolean limitReached = false;
    int fetchedSoFarFromSecondTable = 0;
    while (!limitReached) {
      SearchHit[] secondTableHits = searchResponse.getHits().getHits();
      fetchedSoFarFromSecondTable += secondTableHits.length;
      for (SearchHit secondTableHit : secondTableHits) {
        if (limitReached) {
          break;
        }
        // todo: need to run on comparisons. for each comparison check if exists and add.
        HashMap<String, List<Map.Entry<Field, Field>>> comparisons =
            this.hashJoinComparisonStructure.getComparisons();

        for (Map.Entry<String, List<Map.Entry<Field, Field>>> comparison : comparisons.entrySet()) {
          String comparisonID = comparison.getKey();
          List<Map.Entry<Field, Field>> t1ToT2FieldsComparison = comparison.getValue();
          String key = getComparisonKey(t1ToT2FieldsComparison, secondTableHit, false, null);

          SearchHitsResult searchHitsResult =
              this.hashJoinComparisonStructure.searchForMatchingSearchHits(comparisonID, key);

          if (searchHitsResult != null && searchHitsResult.getSearchHits().size() > 0) {
            searchHitsResult.setMatchedWithOtherTable(true);
            List<SearchHit> searchHits = searchHitsResult.getSearchHits();
            for (SearchHit matchingHit : searchHits) {
              String combinedId = matchingHit.getId() + "|" + secondTableHit.getId();
              // in order to prevent same matching when using OR on hashJoins.
              if (this.alreadyMatched.contains(combinedId)) {
                continue;
              } else {
                this.alreadyMatched.add(combinedId);
              }

              Map<String, Object> copiedSource = new HashMap<String, Object>();
              copyMaps(copiedSource, secondTableHit.getSourceAsMap());
              onlyReturnedFields(
                  copiedSource,
                  secondTableRequest.getReturnedFields(),
                  secondTableRequest.getOriginalSelect().isSelectAll());

              Map<String, DocumentField> documentFields = new HashMap<>();
              Map<String, DocumentField> metaFields = new HashMap<>();
              matchingHit
                  .getFields()
                  .forEach(
                      (fieldName, docField) ->
                          (MapperService.META_FIELDS_BEFORE_7DOT8.contains(fieldName)
                                  ? metaFields
                                  : documentFields)
                              .put(fieldName, docField));
              SearchHit searchHit =
                  new SearchHit(matchingHit.docId(), combinedId, documentFields, metaFields);
              searchHit.sourceRef(matchingHit.getSourceRef());
              searchHit.getSourceAsMap().clear();
              searchHit.getSourceAsMap().putAll(matchingHit.getSourceAsMap());
              String t1Alias = requestBuilder.getFirstTable().getAlias();
              String t2Alias = requestBuilder.getSecondTable().getAlias();
              mergeSourceAndAddAliases(copiedSource, searchHit, t1Alias, t2Alias);

              combinedResult.add(searchHit);
              resultIds++;
              if (resultIds >= totalLimit) {
                limitReached = true;
                break;
              }
            }
          }
        }
      }
      if (!finishedScrolling) {
        if (secondTableHits.length > 0
            && (hintLimit == null || fetchedSoFarFromSecondTable >= hintLimit)) {
          searchResponse =
<<<<<<< HEAD
              getResponseWithHits(
                  client, secondTableRequest, MAX_RESULTS_ON_ONE_FETCH, searchResponse);
=======
              getResponseWithHits(secondTableRequest, MAX_RESULTS_ON_ONE_FETCH, searchResponse);
>>>>>>> 154cb261
        } else {
          break;
        }
      } else {
        break;
      }
    }
    return combinedResult;
  }

  private void copyMaps(Map<String, Object> into, Map<String, Object> from) {
    for (Map.Entry<String, Object> keyAndValue : from.entrySet()) {
      into.put(keyAndValue.getKey(), keyAndValue.getValue());
    }
  }

  private void createKeyToResultsAndFillOptimizationStructure(
      Map<String, Map<String, List<Object>>> optimizationTermsFilterStructure,
      TableInJoinRequestBuilder firstTableRequest) {
    List<SearchHit> firstTableHits = fetchAllHits(firstTableRequest);

    int resultIds = 1;
    for (SearchHit hit : firstTableHits) {
      HashMap<String, List<Map.Entry<Field, Field>>> comparisons =
          this.hashJoinComparisonStructure.getComparisons();
      for (Map.Entry<String, List<Map.Entry<Field, Field>>> comparison : comparisons.entrySet()) {
        String comparisonID = comparison.getKey();
        List<Map.Entry<Field, Field>> t1ToT2FieldsComparison = comparison.getValue();

        String key =
            getComparisonKey(
                t1ToT2FieldsComparison,
                hit,
                true,
                optimizationTermsFilterStructure.get(comparisonID));

        // int docid , id
        Map<String, DocumentField> documentFields = new HashMap<>();
        Map<String, DocumentField> metaFields = new HashMap<>();
        hit.getFields()
            .forEach(
                (fieldName, docField) ->
                    (MapperService.META_FIELDS_BEFORE_7DOT8.contains(fieldName)
                            ? metaFields
                            : documentFields)
                        .put(fieldName, docField));
        SearchHit searchHit = new SearchHit(resultIds, hit.getId(), documentFields, metaFields);
        searchHit.sourceRef(hit.getSourceRef());

        onlyReturnedFields(
            searchHit.getSourceAsMap(),
            firstTableRequest.getReturnedFields(),
            firstTableRequest.getOriginalSelect().isSelectAll());
        resultIds++;
        this.hashJoinComparisonStructure.insertIntoComparisonHash(comparisonID, key, searchHit);
      }
    }
  }

  private List<SearchHit> fetchAllHits(TableInJoinRequestBuilder tableInJoinRequest) {
    Integer hintLimit = tableInJoinRequest.getHintLimit();
    SearchRequestBuilder requestBuilder = tableInJoinRequest.getRequestBuilder();
    if (hintLimit != null && hintLimit < MAX_RESULTS_ON_ONE_FETCH) {
      requestBuilder.setSize(hintLimit);
      SearchResponse searchResponse = requestBuilder.get();
      updateMetaSearchResults(searchResponse);
      return Arrays.asList(searchResponse.getHits().getHits());
    }
    return scrollTillLimit(tableInJoinRequest, hintLimit);
  }

  private List<SearchHit> scrollTillLimit(
      TableInJoinRequestBuilder tableInJoinRequest, Integer hintLimit) {
    SearchResponse response =
<<<<<<< HEAD
        getResponseWithHits(client, tableInJoinRequest, MAX_RESULTS_ON_ONE_FETCH, null);
=======
        getResponseWithHits(tableInJoinRequest, MAX_RESULTS_ON_ONE_FETCH, null);
>>>>>>> 154cb261

    updateMetaSearchResults(response);
    List<SearchHit> hitsWithScan = new ArrayList<>();
    int curentNumOfResults = 0;
    SearchHit[] hits = response.getHits().getHits();

    if (hintLimit == null) {
      hintLimit = MAX_RESULTS_FOR_FIRST_TABLE;
    }

    while (hits.length != 0 && curentNumOfResults < hintLimit) {
      curentNumOfResults += hits.length;
      Collections.addAll(hitsWithScan, hits);
      if (curentNumOfResults >= MAX_RESULTS_FOR_FIRST_TABLE) {
        // todo: log or exception?
        System.out.println("too many results for first table, stoping at:" + curentNumOfResults);
        break;
      }
<<<<<<< HEAD
      response =
          getResponseWithHits(client, tableInJoinRequest, MAX_RESULTS_FOR_FIRST_TABLE, response);
=======
      response = getResponseWithHits(tableInJoinRequest, MAX_RESULTS_FOR_FIRST_TABLE, response);
>>>>>>> 154cb261
      hits = response.getHits().getHits();
    }
    return hitsWithScan;
  }

  private boolean needToOptimize(
      Map<String, Map<String, List<Object>>> optimizationTermsFilterStructure) {
    if (!useQueryTermsFilterOptimization
        && optimizationTermsFilterStructure != null
        && optimizationTermsFilterStructure.size() > 0) {
      return false;
    }
    boolean allEmpty = true;
    for (Map<String, List<Object>> optimization : optimizationTermsFilterStructure.values()) {
      if (optimization.size() > 0) {
        allEmpty = false;
        break;
      }
    }
    return !allEmpty;
  }

  private void updateRequestWithTermsFilter(
      Map<String, Map<String, List<Object>>> optimizationTermsFilterStructure,
      TableInJoinRequestBuilder secondTableRequest)
      throws SqlParseException {
    Select select = secondTableRequest.getOriginalSelect();

    BoolQueryBuilder orQuery = QueryBuilders.boolQuery();
    for (Map<String, List<Object>> optimization : optimizationTermsFilterStructure.values()) {
      BoolQueryBuilder andQuery = QueryBuilders.boolQuery();
      for (Map.Entry<String, List<Object>> keyToValues : optimization.entrySet()) {
        String fieldName = keyToValues.getKey();
        List<Object> values = keyToValues.getValue();
        andQuery.must(QueryBuilders.termsQuery(fieldName, values));
      }
      orQuery.should(andQuery);
    }

    Where where = select.getWhere();

    BoolQueryBuilder boolQuery;
    if (where != null) {
      boolQuery = QueryMaker.explain(where, false);
      boolQuery.must(orQuery);
    } else {
      boolQuery = orQuery;
    }
    secondTableRequest.getRequestBuilder().setQuery(boolQuery);
  }

  private String getComparisonKey(
      List<Map.Entry<Field, Field>> t1ToT2FieldsComparison,
      SearchHit hit,
      boolean firstTable,
      Map<String, List<Object>> optimizationTermsFilterStructure) {
    String key = "";
    Map<String, Object> sourceAsMap = hit.getSourceAsMap();
    for (Map.Entry<Field, Field> t1ToT2 : t1ToT2FieldsComparison) {
      // todo: change to our function find if key contains '.'
      String name;
      if (firstTable) {
        name = t1ToT2.getKey().getName();
      } else {
        name = t1ToT2.getValue().getName();
      }

      Object data = deepSearchInMap(sourceAsMap, name);
      if (firstTable && useQueryTermsFilterOptimization) {
        updateOptimizationData(optimizationTermsFilterStructure, data, t1ToT2.getValue().getName());
      }
      if (data == null) {
        key += "|null|";
      } else {
        key += "|" + data.toString() + "|";
      }
    }
    return key;
  }

  private void updateOptimizationData(
      Map<String, List<Object>> optimizationTermsFilterStructure,
      Object data,
      String queryOptimizationKey) {
    List<Object> values = optimizationTermsFilterStructure.get(queryOptimizationKey);
    if (values == null) {
      values = new ArrayList<>();
      optimizationTermsFilterStructure.put(queryOptimizationKey, values);
    }
    if (data instanceof String) {
      // todo: analyzed or not analyzed check..
      data = ((String) data).toLowerCase();
    }
    if (data != null) {
      values.add(data);
    }
  }
}<|MERGE_RESOLUTION|>--- conflicted
+++ resolved
@@ -50,12 +50,6 @@
   }
 
   public List<SearchHit> innerRun() throws IOException, SqlParseException {
-<<<<<<< HEAD
-    createPointInTimeHandler(client, requestBuilder);
-    pit.create();
-
-=======
->>>>>>> 154cb261
     Map<String, Map<String, List<Object>>> optimizationTermsFilterStructure =
         initOptimizationStructure();
 
@@ -128,18 +122,10 @@
     boolean finishedScrolling;
 
     if (hintLimit != null && hintLimit < MAX_RESULTS_ON_ONE_FETCH) {
-<<<<<<< HEAD
-      searchResponse = getResponseWithHits(client, secondTableRequest, hintLimit, null);
-      finishedScrolling = true;
-    } else {
-      searchResponse =
-          getResponseWithHits(client, secondTableRequest, MAX_RESULTS_ON_ONE_FETCH, null);
-=======
       searchResponse = getResponseWithHits(secondTableRequest, hintLimit, null);
       finishedScrolling = true;
     } else {
       searchResponse = getResponseWithHits(secondTableRequest, MAX_RESULTS_ON_ONE_FETCH, null);
->>>>>>> 154cb261
       // es5.0 no need to scroll again!
       //            searchResponse = client.prepareSearchScroll(searchResponse.getScrollId())
       //            .setScroll(new TimeValue(600000)).get();
@@ -220,12 +206,7 @@
         if (secondTableHits.length > 0
             && (hintLimit == null || fetchedSoFarFromSecondTable >= hintLimit)) {
           searchResponse =
-<<<<<<< HEAD
-              getResponseWithHits(
-                  client, secondTableRequest, MAX_RESULTS_ON_ONE_FETCH, searchResponse);
-=======
               getResponseWithHits(secondTableRequest, MAX_RESULTS_ON_ONE_FETCH, searchResponse);
->>>>>>> 154cb261
         } else {
           break;
         }
@@ -300,11 +281,7 @@
   private List<SearchHit> scrollTillLimit(
       TableInJoinRequestBuilder tableInJoinRequest, Integer hintLimit) {
     SearchResponse response =
-<<<<<<< HEAD
-        getResponseWithHits(client, tableInJoinRequest, MAX_RESULTS_ON_ONE_FETCH, null);
-=======
         getResponseWithHits(tableInJoinRequest, MAX_RESULTS_ON_ONE_FETCH, null);
->>>>>>> 154cb261
 
     updateMetaSearchResults(response);
     List<SearchHit> hitsWithScan = new ArrayList<>();
@@ -323,12 +300,7 @@
         System.out.println("too many results for first table, stoping at:" + curentNumOfResults);
         break;
       }
-<<<<<<< HEAD
-      response =
-          getResponseWithHits(client, tableInJoinRequest, MAX_RESULTS_FOR_FIRST_TABLE, response);
-=======
       response = getResponseWithHits(tableInJoinRequest, MAX_RESULTS_FOR_FIRST_TABLE, response);
->>>>>>> 154cb261
       hits = response.getHits().getHits();
     }
     return hitsWithScan;
