/*
 * Copyright OpenSearch Contributors
 * SPDX-License-Identifier: Apache-2.0
 */

/*
MySQL (Positive Technologies) grammar
The MIT License (MIT).
Copyright (c) 2015-2017, Ivan Kochurkin (kvanttt@gmail.com), Positive Technologies.
Copyright (c) 2017, Ivan Khudyashev (IHudyashov@ptsecurity.com)

Permission is hereby granted, free of charge, to any person obtaining a copy
of this software and associated documentation files (the "Software"), to deal
in the Software without restriction, including without limitation the rights
to use, copy, modify, merge, publish, distribute, sublicense, and/or sell
copies of the Software, and to permit persons to whom the Software is
furnished to do so, subject to the following conditions:

The above copyright notice and this permission notice shall be included in
all copies or substantial portions of the Software.

THE SOFTWARE IS PROVIDED "AS IS", WITHOUT WARRANTY OF ANY KIND, EXPRESS OR
IMPLIED, INCLUDING BUT NOT LIMITED TO THE WARRANTIES OF MERCHANTABILITY,
FITNESS FOR A PARTICULAR PURPOSE AND NONINFRINGEMENT. IN NO EVENT SHALL THE
AUTHORS OR COPYRIGHT HOLDERS BE LIABLE FOR ANY CLAIM, DAMAGES OR OTHER
LIABILITY, WHETHER IN AN ACTION OF CONTRACT, TORT OR OTHERWISE, ARISING FROM,
OUT OF OR IN CONNECTION WITH THE SOFTWARE OR THE USE OR OTHER DEALINGS IN
THE SOFTWARE.
*/

parser grammar OpenSearchSQLParser;

import OpenSearchSQLIdentifierParser;

options { tokenVocab=OpenSearchSQLLexer; }


// Top Level Description

//    Root rule
root
    : sqlStatement? SEMI? EOF
    ;

//    Only SELECT
sqlStatement
    : dmlStatement | adminStatement
    ;

dmlStatement
    : selectStatement
    ;


// Data Manipulation Language

//    Primary DML Statements

selectStatement
    : querySpecification                                 #simpleSelect
    ;

adminStatement
    : showStatement
    | describeStatement
    ;

showStatement
    : SHOW TABLES tableFilter
    ;

describeStatement
    : DESCRIBE TABLES tableFilter columnFilter?
    ;

columnFilter
    : COLUMNS LIKE showDescribePattern
    ;

tableFilter
    : LIKE showDescribePattern
    ;

showDescribePattern
    : oldID=compatibleID | stringLiteral
    ;

compatibleID
    : (MODULE | ID)+?
    ;

//    Select Statement's Details

querySpecification
    : selectClause
      fromClause?
      limitClause?
    ;

selectClause
    : SELECT selectSpec? selectElements
    ;

selectSpec
    : (ALL | DISTINCT)
    ;

selectElements
    : (star=STAR | selectElement) (COMMA selectElement)*
    ;

selectElement
    : expression (AS? alias)?
    ;

fromClause
    : FROM relation
      (whereClause)?
      (groupByClause)?
      (havingClause)?
      (orderByClause)? // Place it under FROM for now but actually not necessary ex. A UNION B ORDER BY
    ;

relation
    : tableName (AS? alias)?                                                #tableAsRelation
    | LR_BRACKET subquery=querySpecification RR_BRACKET AS? alias           #subqueryAsRelation
    ;

whereClause
    : WHERE expression
    ;

groupByClause
    : GROUP BY groupByElements
    ;

groupByElements
    : groupByElement (COMMA groupByElement)*
    ;

groupByElement
    : expression
    ;

havingClause
    : HAVING expression
    ;

orderByClause
    : ORDER BY orderByElement (COMMA orderByElement)*
    ;

orderByElement
    : expression order=(ASC | DESC)? (NULLS (FIRST | LAST))?
    ;

limitClause
    : LIMIT (offset=decimalLiteral COMMA)? limit=decimalLiteral
    | LIMIT limit=decimalLiteral OFFSET offset=decimalLiteral
    ;

//  Window Function's Details
windowFunctionClause
    : function=windowFunction overClause
    ;

windowFunction
    : functionName=(ROW_NUMBER | RANK | DENSE_RANK)
        LR_BRACKET functionArgs? RR_BRACKET              #scalarWindowFunction
    | aggregateFunction                                  #aggregateWindowFunction
    ;

overClause
    : OVER LR_BRACKET partitionByClause? orderByClause? RR_BRACKET
    ;

partitionByClause
    : PARTITION BY expression (COMMA expression)*
    ;


//    Literals

constant
    : stringLiteral             #string
    | sign? decimalLiteral      #signedDecimal
    | sign? realLiteral         #signedReal
    | booleanLiteral            #boolean
    | datetimeLiteral           #datetime
    | intervalLiteral           #interval
    | nullLiteral               #null
    // Doesn't support the following types for now
    //| BIT_STRING
    //| NOT? nullLiteral=(NULL_LITERAL | NULL_SPEC_LITERAL)
    //| LEFT_BRACE dateType=(D | T | TS | DATE | TIME | TIMESTAMP) stringLiteral RIGHT_BRACE
    ;

decimalLiteral
    : DECIMAL_LITERAL | ZERO_DECIMAL | ONE_DECIMAL | TWO_DECIMAL
    ;

stringLiteral
    : STRING_LITERAL
    | DOUBLE_QUOTE_ID
    ;

booleanLiteral
    : TRUE | FALSE
    ;

realLiteral
    : REAL_LITERAL
    ;

sign
    : PLUS | MINUS
    ;

nullLiteral
    : NULL_LITERAL
    ;

// Date and Time Literal, follow ANSI 92
datetimeLiteral
    : dateLiteral
    | timeLiteral
    | timestampLiteral
    ;

dateLiteral
    : DATE date=stringLiteral
    ;

timeLiteral
    : TIME time=stringLiteral
    ;

timestampLiteral
    : TIMESTAMP timestamp=stringLiteral
    ;

intervalLiteral
    : INTERVAL expression intervalUnit
    ;

intervalUnit
    : MICROSECOND | SECOND | MINUTE | HOUR | DAY | WEEK | MONTH | QUARTER | YEAR | SECOND_MICROSECOND
    | MINUTE_MICROSECOND | MINUTE_SECOND | HOUR_MICROSECOND | HOUR_SECOND | HOUR_MINUTE | DAY_MICROSECOND
    | DAY_SECOND | DAY_MINUTE | DAY_HOUR | YEAR_MONTH
    ;

// predicates

// Simplified approach for expression
expression
    : NOT expression                                                #notExpression
    | left=expression AND right=expression                          #andExpression
    | left=expression OR right=expression                           #orExpression
    | predicate                                                     #predicateExpression
    ;

predicate
    : expressionAtom                                                #expressionAtomPredicate
    | left=predicate comparisonOperator right=predicate             #binaryComparisonPredicate
    | predicate IS nullNotnull                                      #isNullPredicate
    | left=predicate NOT? LIKE right=predicate                      #likePredicate
    | left=predicate REGEXP right=predicate                         #regexpPredicate
    | predicate NOT? IN '(' expressions ')'                         #inPredicate
    ;

expressions
    : expression (',' expression)*
    ;

expressionAtom
    : constant                                                      #constantExpressionAtom
    | columnName                                                    #fullColumnNameExpressionAtom
    | functionCall                                                  #functionCallExpressionAtom
    | LR_BRACKET expression RR_BRACKET                              #nestedExpressionAtom
    | left=expressionAtom mathOperator right=expressionAtom         #mathExpressionAtom
    ;

mathOperator
    : PLUS | MINUS | STAR | DIVIDE | MODULE
    ;

comparisonOperator
    : '=' | '>' | '<' | '<' '=' | '>' '='
    | '<' '>' | '!' '='
    ;

nullNotnull
    : NOT? NULL_LITERAL
    ;

functionCall
    : scalarFunctionName LR_BRACKET functionArgs? RR_BRACKET        #scalarFunctionCall
    | specificFunction                                              #specificFunctionCall
    | windowFunctionClause                                          #windowFunctionCall
    | aggregateFunction                                             #aggregateFunctionCall
    | aggregateFunction (orderByClause)? filterClause               #filteredAggregationFunctionCall
    | relevanceFunction                                             #relevanceFunctionCall
    ;

scalarFunctionName
    : mathematicalFunctionName
    | dateTimeFunctionName
    | textFunctionName
    | flowControlFunctionName
    ;

specificFunction
    : CASE expression caseFuncAlternative+
        (ELSE elseArg=functionArg)? END                               #caseFunctionCall
    | CASE caseFuncAlternative+
        (ELSE elseArg=functionArg)? END                               #caseFunctionCall
    | CAST '(' expression AS convertedDataType ')'                    #dataTypeFunctionCall
    ;

relevanceFunction
    : singleFieldRelevanceFunction | multiFieldRelevanceFunction
    ;

// Field is a single column
singleFieldRelevanceFunction
    : singleFieldRelevanceFunctionName LR_BRACKET
        field=relevanceField COMMA query=relevanceQuery
        (COMMA relevanceArg)* RR_BRACKET;

// Field is a list of columns
multiFieldRelevanceFunction
    : multiFieldRelevanceFunctionName LR_BRACKET
        LT_SQR_PRTHS field=relevanceFieldAndWeight (COMMA field=relevanceFieldAndWeight)* RT_SQR_PRTHS
        COMMA query=relevanceQuery (COMMA relevanceArg)* RR_BRACKET
    ;

convertedDataType
    : typeName=DATE
    | typeName=TIME
    | typeName=TIMESTAMP
    | typeName=INT
    | typeName=INTEGER
    | typeName=DOUBLE
    | typeName=LONG
    | typeName=FLOAT
    | typeName=STRING
    | typeName=BOOLEAN
    ;

caseFuncAlternative
    : WHEN condition=functionArg
      THEN consequent=functionArg
    ;

aggregateFunction
    : functionName=aggregationFunctionName LR_BRACKET functionArg RR_BRACKET
                                                                    #regularAggregateFunctionCall
    | COUNT LR_BRACKET STAR RR_BRACKET                              #countStarFunctionCall
    | COUNT LR_BRACKET DISTINCT functionArg RR_BRACKET              #distinctCountFunctionCall
    ;

filterClause
    : FILTER LR_BRACKET WHERE expression RR_BRACKET
    ;

aggregationFunctionName
    : AVG | COUNT | SUM | MIN | MAX | VAR_POP | VAR_SAMP | VARIANCE | STD | STDDEV | STDDEV_POP | STDDEV_SAMP
    ;

mathematicalFunctionName
    : ABS | CEIL | CEILING | CONV | CRC32 | E | EXP | FLOOR | LN | LOG | LOG10 | LOG2 | MOD | PI | POW | POWER
    | RAND | ROUND | SIGN | SQRT | TRUNCATE
    | trigonometricFunctionName
    ;

trigonometricFunctionName
    : ACOS | ASIN | ATAN | ATAN2 | COS | COT | DEGREES | RADIANS | SIN | TAN
    ;

dateTimeFunctionName
    : ADDDATE | DATE | DATE_ADD | DATE_SUB | DAY | DAYNAME | DAYOFMONTH | DAYOFWEEK | DAYOFYEAR | FROM_DAYS
    | HOUR | MICROSECOND | MINUTE | MONTH | MONTHNAME | QUARTER | SECOND | SUBDATE | TIME | TIME_TO_SEC
    | TIMESTAMP | TO_DAYS | YEAR | WEEK | DATE_FORMAT
    ;

textFunctionName
    : SUBSTR | SUBSTRING | TRIM | LTRIM | RTRIM | LOWER | UPPER
    | CONCAT | CONCAT_WS | SUBSTR | LENGTH | STRCMP | RIGHT | LEFT
    | ASCII | LOCATE | REPLACE
    ;

flowControlFunctionName
    : IF | IFNULL | NULLIF | ISNULL
    ;

singleFieldRelevanceFunctionName
    : MATCH | MATCH_PHRASE | MATCHPHRASE
    ;

multiFieldRelevanceFunctionName
<<<<<<< HEAD
    : MULTI_MATCH
=======
    : SIMPLE_QUERY_STRING
>>>>>>> d81ef73c
    ;

legacyRelevanceFunctionName
    : QUERY | MATCH_QUERY | MATCHQUERY
    ;

functionArgs
    : functionArg (COMMA functionArg)*
    ;

functionArg
    : expression
    ;

relevanceArg
    : relevanceArgName EQUAL_SYMBOL relevanceArgValue
    ;

relevanceArgName
    : ALLOW_LEADING_WILDCARD | ANALYZER | ANALYZE_WILDCARD | AUTO_GENERATE_SYNONYMS_PHRASE_QUERY
    | BOOST | CUTOFF_FREQUENCY | DEFAULT_FIELD | DEFAULT_OPERATOR | ENABLE_POSITION_INCREMENTS
    | FIELDS | FLAGS | FUZZINESS | FUZZY_MAX_EXPANSIONS | FUZZY_PREFIX_LENGTH | FUZZY_REWRITE
    | FUZZY_TRANSPOSITIONS | LENIENT | LOW_FREQ_OPERATOR | MAX_DETERMINIZED_STATES
    | MAX_EXPANSIONS | MINIMUM_SHOULD_MATCH | OPERATOR | PHRASE_SLOP | PREFIX_LENGTH
    | QUOTE_ANALYZER | QUOTE_FIELD_SUFFIX | REWRITE | SLOP | TIE_BREAKER | TIME_ZONE | TYPE
    | ZERO_TERMS_QUERY
    ;

relevanceFieldAndWeight
    : field=relevanceField
    | field=relevanceField weight=relevanceFieldWeight
    | field=relevanceField BIT_XOR_OP weight=relevanceFieldWeight
    ;

relevanceFieldWeight
    : realLiteral
    | decimalLiteral
    ;

relevanceField
    : qualifiedName
    | stringLiteral
    ;

relevanceQuery
    : relevanceArgValue
    ;

relevanceArgValue
    : qualifiedName
    | constant
    ;
<|MERGE_RESOLUTION|>--- conflicted
+++ resolved
@@ -398,11 +398,8 @@
     ;
 
 multiFieldRelevanceFunctionName
-<<<<<<< HEAD
     : MULTI_MATCH
-=======
-    : SIMPLE_QUERY_STRING
->>>>>>> d81ef73c
+    | SIMPLE_QUERY_STRING
     ;
 
 legacyRelevanceFunctionName
