--- conflicted
+++ resolved
@@ -157,7 +157,6 @@
   }
 
   @Test
-<<<<<<< HEAD
   public void testPartialPushdownFilterWithIsNull() throws IOException {
     // isnull(nested_field) should not be pushed down since DSL doesn't handle it correctly, but
     // name='david' can be pushed down
@@ -172,8 +171,6 @@
   }
 
   @Test
-=======
->>>>>>> f10ffd50
   public void testSkipScriptEncodingOnExtendedFormat() throws IOException {
     Assume.assumeTrue("This test is only for push down enabled", isPushdownEnabled());
     String query =
@@ -233,7 +230,6 @@
     assertJsonEqualsIgnoreId(expected, result);
   }
 
-<<<<<<< HEAD
   @Test
   public void testEventstatsDistinctCountExplain() throws IOException {
     Assume.assumeTrue("This test is only for push down enabled", isPushdownEnabled());
@@ -267,9 +263,7 @@
                     + " sum(balance * 100), sum(balance / 100) by gender",
                 TEST_INDEX_BANK)));
   }
-
-=======
->>>>>>> f10ffd50
+  
   /**
    * Executes the PPL query and returns the result as a string with windows-style line breaks
    * replaced with Unix-style ones.
