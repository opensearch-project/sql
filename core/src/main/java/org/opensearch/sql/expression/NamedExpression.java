/*
 * Copyright OpenSearch Contributors
 * SPDX-License-Identifier: Apache-2.0
 */

package org.opensearch.sql.expression;

import com.google.common.base.Strings;
import lombok.AllArgsConstructor;
import lombok.EqualsAndHashCode;
import lombok.Getter;
import lombok.RequiredArgsConstructor;
import org.opensearch.sql.data.model.ExprValue;
import org.opensearch.sql.data.type.ExprType;
import org.opensearch.sql.expression.env.Environment;

/**
<<<<<<< HEAD
 * Named expression that represents expression with name. Please see more details in associated
 * unresolved expression operator {@link org.opensearch.sql.ast.expression.Alias}.
=======
 * Named expression that represents expression with name.<br>
 * Please see more details in associated unresolved expression operator<br>
 * {@link org.opensearch.sql.ast.expression.Alias}.
>>>>>>> df9a827c
 */
@AllArgsConstructor
@EqualsAndHashCode
@Getter
@RequiredArgsConstructor
public class NamedExpression implements Expression {

  /** Expression name. */
  private final String name;

  /** Expression that being named. */
  private final Expression delegated;

  /** Optional alias. */
  private String alias;

  @Override
  public ExprValue valueOf(Environment<Expression, ExprValue> valueEnv) {
    return delegated.valueOf(valueEnv);
  }

  @Override
  public ExprType type() {
    return delegated.type();
  }

  /**
   * Get expression name using name or its alias (if it's present).
   *
   * @return expression name
   */
  public String getNameOrAlias() {
    return Strings.isNullOrEmpty(alias) ? name : alias;
  }

  @Override
  public <T, C> T accept(ExpressionNodeVisitor<T, C> visitor, C context) {
    return visitor.visitNamed(this, context);
  }

  @Override
  public String toString() {
    return getNameOrAlias();
  }
}<|MERGE_RESOLUTION|>--- conflicted
+++ resolved
@@ -15,14 +15,9 @@
 import org.opensearch.sql.expression.env.Environment;
 
 /**
-<<<<<<< HEAD
- * Named expression that represents expression with name. Please see more details in associated
- * unresolved expression operator {@link org.opensearch.sql.ast.expression.Alias}.
-=======
  * Named expression that represents expression with name.<br>
  * Please see more details in associated unresolved expression operator<br>
  * {@link org.opensearch.sql.ast.expression.Alias}.
->>>>>>> df9a827c
  */
 @AllArgsConstructor
 @EqualsAndHashCode
