--- conflicted
+++ resolved
@@ -387,7 +387,45 @@
             String.format("source=%s | stats count() by span(birthdate,1M)", TEST_INDEX_BANK)));
   }
 
-<<<<<<< HEAD
+  @Test
+  public void testSingleFieldRelevanceQueryFunctionExplain() throws IOException {
+    // This test is only applicable if pushdown is enabled
+    if (!isPushdownEnabled()) {
+      return;
+    }
+
+    String expected =
+        isCalciteEnabled()
+            ? loadFromFile("expectedOutput/calcite/explain_single_field_relevance_push.json")
+            : loadFromFile("expectedOutput/ppl/explain_single_field_relevance_push.json");
+
+    assertJsonEqualsIgnoreId(
+        expected,
+        explainQueryToString(
+            "source=opensearch-sql_test_index_account"
+                + "| where match(email, '*@gmail.com', boost=1.0)"));
+  }
+
+  @Test
+  public void testMultiFieldsRelevanceQueryFunctionExplain() throws IOException {
+    // This test is only applicable if pushdown is enabled
+    if (!isPushdownEnabled()) {
+      return;
+    }
+
+    String expected =
+        isCalciteEnabled()
+            ? loadFromFile("expectedOutput/calcite/explain_multi_fields_relevance_push.json")
+            : loadFromFile("expectedOutput/ppl/explain_multi_fields_relevance_push.json");
+
+    assertJsonEqualsIgnoreId(
+        expected,
+        explainQueryToString(
+            "source=opensearch-sql_test_index_account"
+                + "| where simple_query_string(['email', name 4.0], 'gmail',"
+                + " default_operator='or', analyzer=english)"));
+  }
+
   private String loadExpectedPlan(String fileName) throws IOException {
     String prefix;
     if (isCalciteEnabled()) {
@@ -400,34 +438,5 @@
       prefix = "expectedOutput/ppl/";
     }
     return loadFromFile(prefix + fileName);
-=======
-  @Test
-  public void testSingleFieldRelevanceQueryFunctionExplain() throws IOException {
-    String expected =
-        isCalciteEnabled()
-            ? loadFromFile("expectedOutput/calcite/explain_single_field_relevance_push.json")
-            : loadFromFile("expectedOutput/ppl/explain_single_field_relevance_push.json");
-
-    assertJsonEqualsIgnoreId(
-        expected,
-        explainQueryToString(
-            "source=opensearch-sql_test_index_account"
-                + "| where match(email, '*@gmail.com', boost=1.0)"));
-  }
-
-  @Test
-  public void testMultiFieldsRelevanceQueryFunctionExplain() throws IOException {
-    String expected =
-        isCalciteEnabled()
-            ? loadFromFile("expectedOutput/calcite/explain_multi_fields_relevance_push.json")
-            : loadFromFile("expectedOutput/ppl/explain_multi_fields_relevance_push.json");
-
-    assertJsonEqualsIgnoreId(
-        expected,
-        explainQueryToString(
-            "source=opensearch-sql_test_index_account"
-                + "| where simple_query_string(['email', name 4.0], 'gmail',"
-                + " default_operator='or', analyzer=english)"));
->>>>>>> 774a3a23
   }
 }