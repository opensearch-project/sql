--- conflicted
+++ resolved
@@ -54,114 +54,65 @@
 
   @Test
   public void test_SyntaxCheckException_when_invalid_parameter() {
-<<<<<<< HEAD
     List<Expression> arguments = List.of(
         DSL.namedArgument("field",
             new ReferenceExpression("test", OpenSearchTextType.of())),
         OpenSearchDSL.namedArgument("query", "test2"),
         OpenSearchDSL.namedArgument("unsupported", "3"));
     Assertions.assertThrows(SemanticCheckException.class,
-=======
-    List<Expression> arguments =
-        List.of(
-            DSL.namedArgument("field", new ReferenceExpression("test", OpenSearchTextType.of())),
-            DSL.namedArgument("query", "test2"),
-            DSL.namedArgument("unsupported", "3"));
-    Assertions.assertThrows(
-        SemanticCheckException.class,
->>>>>>> ed2b6830
         () -> matchPhraseQuery.build(new MatchPhraseExpression(arguments)));
   }
 
   @Test
   public void test_analyzer_parameter() {
-<<<<<<< HEAD
     List<Expression> arguments = List.of(
         DSL.namedArgument("field",
             new ReferenceExpression("t1", OpenSearchTextType.of())),
         OpenSearchDSL.namedArgument("query", "t2"),
         OpenSearchDSL.namedArgument("analyzer", "standard")
     );
-=======
-    List<Expression> arguments =
-        List.of(
-            DSL.namedArgument("field", new ReferenceExpression("t1", OpenSearchTextType.of())),
-            DSL.namedArgument("query", "t2"),
-            DSL.namedArgument("analyzer", "standard"));
->>>>>>> ed2b6830
     Assertions.assertNotNull(matchPhraseQuery.build(new MatchPhraseExpression(arguments)));
   }
 
   @Test
   public void build_succeeds_with_two_arguments() {
-<<<<<<< HEAD
     List<Expression> arguments = List.of(
         DSL.namedArgument("field",
             new ReferenceExpression("test", OpenSearchTextType.of())),
         OpenSearchDSL.namedArgument("query", "test2"));
-=======
-    List<Expression> arguments =
-        List.of(
-            DSL.namedArgument("field", new ReferenceExpression("test", OpenSearchTextType.of())),
-            DSL.namedArgument("query", "test2"));
->>>>>>> ed2b6830
     Assertions.assertNotNull(matchPhraseQuery.build(new MatchPhraseExpression(arguments)));
   }
 
   @Test
   public void test_slop_parameter() {
-<<<<<<< HEAD
     List<Expression> arguments = List.of(
         DSL.namedArgument("field",
             new ReferenceExpression("t1", OpenSearchTextType.of())),
         OpenSearchDSL.namedArgument("query", "t2"),
         OpenSearchDSL.namedArgument("slop", "2")
     );
-=======
-    List<Expression> arguments =
-        List.of(
-            DSL.namedArgument("field", new ReferenceExpression("t1", OpenSearchTextType.of())),
-            DSL.namedArgument("query", "t2"),
-            DSL.namedArgument("slop", "2"));
->>>>>>> ed2b6830
     Assertions.assertNotNull(matchPhraseQuery.build(new MatchPhraseExpression(arguments)));
   }
 
   @Test
   public void test_zero_terms_query_parameter() {
-<<<<<<< HEAD
     List<Expression> arguments = List.of(
         DSL.namedArgument("field",
             new ReferenceExpression("t1", OpenSearchTextType.of())),
         OpenSearchDSL.namedArgument("query", "t2"),
         OpenSearchDSL.namedArgument("zero_terms_query", "ALL")
     );
-=======
-    List<Expression> arguments =
-        List.of(
-            DSL.namedArgument("field", new ReferenceExpression("t1", OpenSearchTextType.of())),
-            DSL.namedArgument("query", "t2"),
-            DSL.namedArgument("zero_terms_query", "ALL"));
->>>>>>> ed2b6830
     Assertions.assertNotNull(matchPhraseQuery.build(new MatchPhraseExpression(arguments)));
   }
 
   @Test
   public void test_zero_terms_query_parameter_lower_case() {
-<<<<<<< HEAD
     List<Expression> arguments = List.of(
         DSL.namedArgument("field",
             new ReferenceExpression("t1", OpenSearchTextType.of())),
         OpenSearchDSL.namedArgument("query", "t2"),
         OpenSearchDSL.namedArgument("zero_terms_query", "all")
     );
-=======
-    List<Expression> arguments =
-        List.of(
-            DSL.namedArgument("field", new ReferenceExpression("t1", OpenSearchTextType.of())),
-            DSL.namedArgument("query", "t2"),
-            DSL.namedArgument("zero_terms_query", "all"));
->>>>>>> ed2b6830
     Assertions.assertNotNull(matchPhraseQuery.build(new MatchPhraseExpression(arguments)));
   }
 
@@ -189,7 +140,6 @@
 
   @Test
   public void test_SyntaxCheckException_when_invalid_parameter_match_phrase_syntax() {
-<<<<<<< HEAD
     List<Expression> arguments = List.of(
         DSL.namedArgument("field",
             new ReferenceExpression("test", OpenSearchTextType.of())),
@@ -198,23 +148,10 @@
     Assertions.assertThrows(SemanticCheckException.class,
         () -> matchPhraseQuery.build(new MatchPhraseExpression(
             arguments, matchPhraseWithUnderscoreName)));
-=======
-    List<Expression> arguments =
-        List.of(
-            DSL.namedArgument("field", new ReferenceExpression("test", OpenSearchTextType.of())),
-            DSL.namedArgument("query", "test2"),
-            DSL.namedArgument("unsupported", "3"));
-    Assertions.assertThrows(
-        SemanticCheckException.class,
-        () ->
-            matchPhraseQuery.build(
-                new MatchPhraseExpression(arguments, matchPhraseWithUnderscoreName)));
->>>>>>> ed2b6830
   }
 
   @Test
   public void test_analyzer_parameter_match_phrase_syntax() {
-<<<<<<< HEAD
     List<Expression> arguments = List.of(
         DSL.namedArgument("field",
             new ReferenceExpression("t1", OpenSearchTextType.of())),
@@ -223,41 +160,20 @@
     );
     Assertions.assertNotNull(matchPhraseQuery.build(new MatchPhraseExpression(
             arguments, matchPhraseWithUnderscoreName)));
-=======
-    List<Expression> arguments =
-        List.of(
-            DSL.namedArgument("field", new ReferenceExpression("t1", OpenSearchTextType.of())),
-            DSL.namedArgument("query", "t2"),
-            DSL.namedArgument("analyzer", "standard"));
-    Assertions.assertNotNull(
-        matchPhraseQuery.build(
-            new MatchPhraseExpression(arguments, matchPhraseWithUnderscoreName)));
->>>>>>> ed2b6830
   }
 
   @Test
   public void build_succeeds_with_two_arguments_match_phrase_syntax() {
-<<<<<<< HEAD
     List<Expression> arguments = List.of(
         DSL.namedArgument("field",
             new ReferenceExpression("test", OpenSearchTextType.of())),
         OpenSearchDSL.namedArgument("query", "test2"));
     Assertions.assertNotNull(matchPhraseQuery.build(new MatchPhraseExpression(
         arguments, matchPhraseWithUnderscoreName)));
-=======
-    List<Expression> arguments =
-        List.of(
-            DSL.namedArgument("field", new ReferenceExpression("test", OpenSearchTextType.of())),
-            DSL.namedArgument("query", "test2"));
-    Assertions.assertNotNull(
-        matchPhraseQuery.build(
-            new MatchPhraseExpression(arguments, matchPhraseWithUnderscoreName)));
->>>>>>> ed2b6830
   }
 
   @Test
   public void test_slop_parameter_match_phrase_syntax() {
-<<<<<<< HEAD
     List<Expression> arguments = List.of(
         DSL.namedArgument("field",
             new ReferenceExpression("t1", OpenSearchTextType.of())),
@@ -266,21 +182,10 @@
     );
     Assertions.assertNotNull(matchPhraseQuery.build(new MatchPhraseExpression(
         arguments, matchPhraseWithUnderscoreName)));
-=======
-    List<Expression> arguments =
-        List.of(
-            DSL.namedArgument("field", new ReferenceExpression("t1", OpenSearchTextType.of())),
-            DSL.namedArgument("query", "t2"),
-            DSL.namedArgument("slop", "2"));
-    Assertions.assertNotNull(
-        matchPhraseQuery.build(
-            new MatchPhraseExpression(arguments, matchPhraseWithUnderscoreName)));
->>>>>>> ed2b6830
   }
 
   @Test
   public void test_zero_terms_query_parameter_match_phrase_syntax() {
-<<<<<<< HEAD
     List<Expression> arguments = List.of(
         DSL.namedArgument("field",
             new ReferenceExpression("t1", OpenSearchTextType.of())),
@@ -289,21 +194,10 @@
     );
     Assertions.assertNotNull(matchPhraseQuery.build(new MatchPhraseExpression(
         arguments, matchPhraseWithUnderscoreName)));
-=======
-    List<Expression> arguments =
-        List.of(
-            DSL.namedArgument("field", new ReferenceExpression("t1", OpenSearchTextType.of())),
-            DSL.namedArgument("query", "t2"),
-            DSL.namedArgument("zero_terms_query", "ALL"));
-    Assertions.assertNotNull(
-        matchPhraseQuery.build(
-            new MatchPhraseExpression(arguments, matchPhraseWithUnderscoreName)));
->>>>>>> ed2b6830
   }
 
   @Test
   public void test_zero_terms_query_parameter_lower_case_match_phrase_syntax() {
-<<<<<<< HEAD
     List<Expression> arguments = List.of(
         DSL.namedArgument("field",
             new ReferenceExpression("t1", OpenSearchTextType.of())),
@@ -312,16 +206,6 @@
     );
     Assertions.assertNotNull(matchPhraseQuery.build(new MatchPhraseExpression(
         arguments, matchPhraseWithUnderscoreName)));
-=======
-    List<Expression> arguments =
-        List.of(
-            DSL.namedArgument("field", new ReferenceExpression("t1", OpenSearchTextType.of())),
-            DSL.namedArgument("query", "t2"),
-            DSL.namedArgument("zero_terms_query", "all"));
-    Assertions.assertNotNull(
-        matchPhraseQuery.build(
-            new MatchPhraseExpression(arguments, matchPhraseWithUnderscoreName)));
->>>>>>> ed2b6830
   }
 
   @Test
@@ -344,7 +228,6 @@
 
   @Test
   public void test_SyntaxCheckException_when_invalid_parameter_matchphrase_syntax() {
-<<<<<<< HEAD
     List<Expression> arguments = List.of(
         DSL.namedArgument("field",
             new ReferenceExpression("test", OpenSearchTextType.of())),
@@ -353,21 +236,10 @@
     Assertions.assertThrows(SemanticCheckException.class,
         () -> matchPhraseQuery.build(new MatchPhraseExpression(
             arguments, matchPhraseQueryName)));
-=======
-    List<Expression> arguments =
-        List.of(
-            DSL.namedArgument("field", new ReferenceExpression("test", OpenSearchTextType.of())),
-            DSL.namedArgument("query", "test2"),
-            DSL.namedArgument("unsupported", "3"));
-    Assertions.assertThrows(
-        SemanticCheckException.class,
-        () -> matchPhraseQuery.build(new MatchPhraseExpression(arguments, matchPhraseQueryName)));
->>>>>>> ed2b6830
   }
 
   @Test
   public void test_analyzer_parameter_matchphrase_syntax() {
-<<<<<<< HEAD
     List<Expression> arguments = List.of(
         DSL.namedArgument("field",
             new ReferenceExpression("t1", OpenSearchTextType.of())),
@@ -376,39 +248,20 @@
     );
     Assertions.assertNotNull(matchPhraseQuery.build(new MatchPhraseExpression(
         arguments, matchPhraseQueryName)));
-=======
-    List<Expression> arguments =
-        List.of(
-            DSL.namedArgument("field", new ReferenceExpression("t1", OpenSearchTextType.of())),
-            DSL.namedArgument("query", "t2"),
-            DSL.namedArgument("analyzer", "standard"));
-    Assertions.assertNotNull(
-        matchPhraseQuery.build(new MatchPhraseExpression(arguments, matchPhraseQueryName)));
->>>>>>> ed2b6830
   }
 
   @Test
   public void build_succeeds_with_two_arguments_matchphrase_syntax() {
-<<<<<<< HEAD
     List<Expression> arguments = List.of(
         DSL.namedArgument("field",
             new ReferenceExpression("test", OpenSearchTextType.of())),
         OpenSearchDSL.namedArgument("query", "test2"));
     Assertions.assertNotNull(matchPhraseQuery.build(new MatchPhraseExpression(
         arguments, matchPhraseQueryName)));
-=======
-    List<Expression> arguments =
-        List.of(
-            DSL.namedArgument("field", new ReferenceExpression("test", OpenSearchTextType.of())),
-            DSL.namedArgument("query", "test2"));
-    Assertions.assertNotNull(
-        matchPhraseQuery.build(new MatchPhraseExpression(arguments, matchPhraseQueryName)));
->>>>>>> ed2b6830
   }
 
   @Test
   public void test_slop_parameter_matchphrase_syntax() {
-<<<<<<< HEAD
     List<Expression> arguments = List.of(
         DSL.namedArgument("field",
             new ReferenceExpression("t1", OpenSearchTextType.of())),
@@ -417,20 +270,10 @@
     );
     Assertions.assertNotNull(matchPhraseQuery.build(new MatchPhraseExpression(
         arguments, matchPhraseQueryName)));
-=======
-    List<Expression> arguments =
-        List.of(
-            DSL.namedArgument("field", new ReferenceExpression("t1", OpenSearchTextType.of())),
-            DSL.namedArgument("query", "t2"),
-            DSL.namedArgument("slop", "2"));
-    Assertions.assertNotNull(
-        matchPhraseQuery.build(new MatchPhraseExpression(arguments, matchPhraseQueryName)));
->>>>>>> ed2b6830
   }
 
   @Test
   public void test_zero_terms_query_parameter_matchphrase_syntax() {
-<<<<<<< HEAD
     List<Expression> arguments = List.of(
         DSL.namedArgument("field",
             new ReferenceExpression("t1", OpenSearchTextType.of())),
@@ -439,20 +282,10 @@
     );
     Assertions.assertNotNull(matchPhraseQuery.build(new MatchPhraseExpression(
         arguments, matchPhraseQueryName)));
-=======
-    List<Expression> arguments =
-        List.of(
-            DSL.namedArgument("field", new ReferenceExpression("t1", OpenSearchTextType.of())),
-            DSL.namedArgument("query", "t2"),
-            DSL.namedArgument("zero_terms_query", "ALL"));
-    Assertions.assertNotNull(
-        matchPhraseQuery.build(new MatchPhraseExpression(arguments, matchPhraseQueryName)));
->>>>>>> ed2b6830
   }
 
   @Test
   public void test_zero_terms_query_parameter_lower_case_matchphrase_syntax() {
-<<<<<<< HEAD
     List<Expression> arguments = List.of(
         DSL.namedArgument("field",
             new ReferenceExpression("t1", OpenSearchTextType.of())),
@@ -461,15 +294,6 @@
     );
     Assertions.assertNotNull(matchPhraseQuery.build(new MatchPhraseExpression(
         arguments, matchPhraseQueryName)));
-=======
-    List<Expression> arguments =
-        List.of(
-            DSL.namedArgument("field", new ReferenceExpression("t1", OpenSearchTextType.of())),
-            DSL.namedArgument("query", "t2"),
-            DSL.namedArgument("zero_terms_query", "all"));
-    Assertions.assertNotNull(
-        matchPhraseQuery.build(new MatchPhraseExpression(arguments, matchPhraseQueryName)));
->>>>>>> ed2b6830
   }
 
   private class MatchPhraseExpression extends FunctionExpression {
