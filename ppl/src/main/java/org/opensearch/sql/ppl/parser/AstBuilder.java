--- conflicted
+++ resolved
@@ -45,7 +45,6 @@
 import org.apache.commons.lang3.tuple.Pair;
 import org.opensearch.sql.ast.EmptySourcePropagateVisitor;
 import org.opensearch.sql.ast.dsl.AstDSL;
-<<<<<<< HEAD
 import org.opensearch.sql.ast.expression.Alias;
 import org.opensearch.sql.ast.expression.AllFieldsExcludeMeta;
 import org.opensearch.sql.ast.expression.Argument;
@@ -69,9 +68,6 @@
 import org.opensearch.sql.ast.expression.UnresolvedExpression;
 import org.opensearch.sql.ast.expression.WindowFrame;
 import org.opensearch.sql.ast.expression.WindowFunction;
-=======
-import org.opensearch.sql.ast.expression.*;
->>>>>>> d20b4dbb
 import org.opensearch.sql.ast.tree.AD;
 import org.opensearch.sql.ast.tree.Aggregation;
 import org.opensearch.sql.ast.tree.Append;
@@ -109,10 +105,7 @@
 import org.opensearch.sql.ast.tree.Search;
 import org.opensearch.sql.ast.tree.Sort;
 import org.opensearch.sql.ast.tree.SpanBin;
-<<<<<<< HEAD
 import org.opensearch.sql.ast.tree.StreamWindow;
-=======
->>>>>>> d20b4dbb
 import org.opensearch.sql.ast.tree.SubqueryAlias;
 import org.opensearch.sql.ast.tree.TableFunction;
 import org.opensearch.sql.ast.tree.Timechart;
@@ -188,19 +181,11 @@
       List<SearchExpression> searchExprs =
           ctx.searchExpression().stream()
               .map(expr -> (SearchExpression) expressionBuilder.visit(expr))
-<<<<<<< HEAD
-              .toList();
-      // Combine multiple expressions with AND
-      SearchExpression combined;
-      if (searchExprs.size() == 1) {
-        combined = searchExprs.getFirst();
-=======
               .collect(Collectors.toList());
       // Combine multiple expressions with AND
       SearchExpression combined;
       if (searchExprs.size() == 1) {
         combined = searchExprs.get(0);
->>>>>>> d20b4dbb
       } else {
         // before being combined with AND (e.g., "a=1 b=-1" becomes "(a:1) AND (b:-1)")
         combined =
@@ -221,11 +206,10 @@
   }
 
   /**
-   * <b>Describe command.</b><br>
-   * Current logic separates table and metadata info about table by adding MAPPING_ODFE_SYS_TABLE as
-   * suffix. Even with the introduction of datasource and schema name in fully qualified table name,
-   * we do the same thing by appending MAPPING_ODFE_SYS_TABLE as syffix to the last part of
-   * qualified name.
+   * Describe command. Current logic separates table and metadata info about table by adding
+   * MAPPING_ODFE_SYS_TABLE as suffix. Even with the introduction of datasource and schema name in
+   * fully qualified table name, we do the same thing by appending MAPPING_ODFE_SYS_TABLE as syffix
+   * to the last part of qualified name.
    */
   @Override
   public UnresolvedPlan visitDescribeCommand(DescribeCommandContext ctx) {
@@ -258,13 +242,9 @@
       joinType = ArgumentFactory.getJoinType(ctx.sqlLikeJoinType());
     }
     List<Argument> arguments =
-<<<<<<< HEAD
-        ctx.joinOption().stream().map(o -> (Argument) expressionBuilder.visit(o)).toList();
-=======
         ctx.joinOption().stream()
             .map(o -> (Argument) expressionBuilder.visit(o))
             .collect(Collectors.toList());
->>>>>>> d20b4dbb
     Argument.ArgumentMap argumentMap = Argument.ArgumentMap.of(arguments);
     if (argumentMap.get("type") != null) {
       Join.JoinType joinTypeFromArgument = ArgumentFactory.getJoinType(argumentMap);
@@ -274,17 +254,10 @@
                 + " option.");
       }
       joinType = joinTypeFromArgument;
-<<<<<<< HEAD
     }
     if (!sqlLike && argumentMap.get("type") == null) {
       joinType = Join.JoinType.INNER;
     }
-=======
-    }
-    if (!sqlLike && argumentMap.get("type") == null) {
-      joinType = Join.JoinType.INNER;
-    }
->>>>>>> d20b4dbb
     validateJoinType(joinType);
 
     Join.JoinHint joinHint = getJoinHint(ctx.joinHintList());
@@ -768,12 +741,8 @@
       UnresolvedExpression param = internalVisitExpression(paramCtx);
       if (param instanceof Span) {
         binExpression = param;
-<<<<<<< HEAD
-      } else if (param instanceof Literal literal) {
-=======
       } else if (param instanceof Literal) {
         Literal literal = (Literal) param;
->>>>>>> d20b4dbb
         if (DataType.BOOLEAN.equals(literal.getType())) {
           useOther = (Boolean) literal.getValue();
         } else if (DataType.INTEGER.equals(literal.getType())
@@ -819,11 +788,7 @@
     List<Field> fields =
         ctx.fieldExpression().stream()
             .map(field -> (Field) internalVisitExpression(field))
-<<<<<<< HEAD
-            .toList();
-=======
             .collect(Collectors.toList());
->>>>>>> d20b4dbb
 
     Set<Field> uniqueFields = new java.util.LinkedHashSet<>(fields);
 
@@ -1104,7 +1069,7 @@
           internalVisitExpression(ctx.replacement),
           ctx.fieldList().fieldExpression().stream()
               .map(f -> (Field) internalVisitExpression(f))
-              .toList());
+              .collect(Collectors.toList()));
     } else {
       return FillNull.ofSameValue(internalVisitExpression(ctx.replacement), List.of());
     }
@@ -1133,11 +1098,7 @@
         internalVisitExpression(ctx.replacement),
         ctx.fieldList().fieldExpression().stream()
             .map(f -> (Field) internalVisitExpression(f))
-<<<<<<< HEAD
-            .toList(),
-=======
             .collect(Collectors.toList()),
->>>>>>> d20b4dbb
         true);
   }
 
@@ -1304,12 +1265,13 @@
   private UnresolvedPlan projectExceptMeta(UnresolvedPlan plan) {
     if ((plan instanceof Project) && !((Project) plan).isExcluded()) {
       return plan;
-    } else if (plan instanceof SubqueryAlias subqueryAlias) {
+    } else if (plan instanceof SubqueryAlias) {
+      SubqueryAlias subqueryAlias = (SubqueryAlias) plan;
       // don't wrap subquery alias with project, wrap its child
       return new SubqueryAlias(
           subqueryAlias.getAlias(),
           new Project(ImmutableList.of(AllFieldsExcludeMeta.of()))
-              .attach(subqueryAlias.getChild().getFirst()));
+              .attach(subqueryAlias.getChild().get(0)));
     } else {
       return new Project(ImmutableList.of(AllFieldsExcludeMeta.of())).attach(plan);
     }
