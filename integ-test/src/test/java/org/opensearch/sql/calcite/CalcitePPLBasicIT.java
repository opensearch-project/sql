/*
 * Copyright OpenSearch Contributors
 * SPDX-License-Identifier: Apache-2.0
 */

package org.opensearch.sql.calcite;

import com.google.gson.JsonArray;
import com.google.gson.JsonObject;
import com.google.gson.JsonParser;
import org.junit.Ignore;
import org.junit.jupiter.api.Test;
import org.opensearch.client.Request;

import java.io.IOException;
import java.math.BigDecimal;
import java.util.List;

import static org.opensearch.sql.legacy.TestsConstants.TEST_INDEX_BANK;


public class CalcitePPLBasicIT extends CalcitePPLIntegTestCase {

  @Override
  public void init() throws IOException {
    super.init();
    Request request1 = new Request("PUT", "/test/_doc/1?refresh=true");
    request1.setJsonEntity("{\"name\": null, \"age\": 20}");
    client().performRequest(request1);
    Request request2 = new Request("PUT", "/test/_doc/2?refresh=true");
    request2.setJsonEntity("{\"name\": \"world\", \"age\": 30}");
    client().performRequest(request2);
    Request request3 = new Request("PUT", "/people/_doc/2?refresh=true");
    request3.setJsonEntity("{\"name\": \"DummyEntityForMathVerification\", \"age\": 24}");
    client().performRequest(request3);
    loadIndex(Index.BANK);
  }

  @Test
  public void testInvalidTable() {
    assertThrows(
        "OpenSearch exception [type=index_not_found_exception, reason=no such index [unknown]]",
        IllegalStateException.class,
        () -> execute("source=unknown"));
  }


  public void testSourceFieldQueryPercentile() {
    String actual = execute("source=test | stats percentile_approx(score, 50), percentile_approx(age, 90)");
    assertEquals(
            "{\n"
                    + "  \"schema\": [\n"
                    + "    {\n"
                    + "      \"name\": \"median\",\n"
                    + "      \"type\": \"double\"\n"
                    + "    }\n"
                    + "  ],\n"
                    + "  \"datarows\": [\n"
                    + "    [\n"
                    + "      25.0\n"
                    + "    ]\n"
                    + "  ],\n"
                    + "  \"total\": 1,\n"
                    + "  \"size\": 1\n"
                    + "}",
            actual);
  }


  @Test
  public void testSourceFieldQuery() {
    String actual = execute("source=test | where age =30");
    assertEquals(
        "{\n"
            + "  \"schema\": [\n"
            + "    {\n"
            + "      \"name\": \"name\",\n"
            + "      \"type\": \"string\"\n"
            + "    }\n"
            + "  ],\n"
            + "  \"datarows\": [\n"
            + "    [\n"
            + "      \"hello\"\n"
            + "    ],\n"
            + "    [\n"
            + "      \"world\"\n"
            + "    ]\n"
            + "  ],\n"
            + "  \"total\": 2,\n"
            + "  \"size\": 2\n"
            + "}",
        actual);
  }

  @Test
  public void testFilterQuery1() {
    String actual = execute("source=test | where age = 30 | fields name, age");
    assertEquals(
        "{\n"
            + "  \"schema\": [\n"
            + "    {\n"
            + "      \"name\": \"name\",\n"
            + "      \"type\": \"string\"\n"
            + "    },\n"
            + "    {\n"
            + "      \"name\": \"age\",\n"
            + "      \"type\": \"long\"\n"
            + "    }\n"
            + "  ],\n"
            + "  \"datarows\": [\n"
            + "    [\n"
            + "      \"world\",\n"
            + "      30\n"
            + "    ]\n"
            + "  ],\n"
            + "  \"total\": 1,\n"
            + "  \"size\": 1\n"
            + "}",
        actual);
  }

  @Test
  public void testFilterQuery2() {
    String actual = execute("source=test | where age = 20 | fields name, age");
    assertEquals(
        "{\n"
            + "  \"schema\": [\n"
            + "    {\n"
            + "      \"name\": \"name\",\n"
            + "      \"type\": \"string\"\n"
            + "    },\n"
            + "    {\n"
            + "      \"name\": \"age\",\n"
            + "      \"type\": \"long\"\n"
            + "    }\n"
            + "  ],\n"
            + "  \"datarows\": [\n"
            + "    [\n"
            + "      \"hello\",\n"
            + "      20\n"
            + "    ]\n"
            + "  ],\n"
            + "  \"total\": 1,\n"
            + "  \"size\": 1\n"
            + "}",
        actual);
  }

  @Test
  public void testFilterQuery3() {
    String actual = execute("source=test | where age > 10 AND age < 100 | fields name, age");
    assertEquals(
        "{\n"
            + "  \"schema\": [\n"
            + "    {\n"
            + "      \"name\": \"name\",\n"
            + "      \"type\": \"string\"\n"
            + "    },\n"
            + "    {\n"
            + "      \"name\": \"age\",\n"
            + "      \"type\": \"long\"\n"
            + "    }\n"
            + "  ],\n"
            + "  \"datarows\": [\n"
            + "    [\n"
            + "      \"hello\",\n"
            + "      20\n"
            + "    ],\n"
            + "    [\n"
            + "      \"world\",\n"
            + "      30\n"
            + "    ]\n"
            + "  ],\n"
            + "  \"total\": 2,\n"
            + "  \"size\": 2\n"
            + "}",
        actual);
  }

  @Test
  public void testFilterQueryWithOr() {
    String actual =
        execute(
            String.format(
                "source=%s | where (account_number = 25 or balance > 10000) and gender = 'M' |"
                    + " fields firstname, lastname",
                TEST_INDEX_BANK));
    assertEquals(
        "{\n"
            + "  \"schema\": [\n"
            + "    {\n"
            + "      \"name\": \"firstname\",\n"
            + "      \"type\": \"string\"\n"
            + "    },\n"
            + "    {\n"
            + "      \"name\": \"lastname\",\n"
            + "      \"type\": \"string\"\n"
            + "    }\n"
            + "  ],\n"
            + "  \"datarows\": [\n"
            + "    [\n"
            + "      \"Amber JOHnny\",\n"
            + "      \"Duke Willmington\"\n"
            + "    ],\n"
            + "    [\n"
            + "      \"Elinor\",\n"
            + "      \"Ratliff\"\n"
            + "    ]\n"
            + "  ],\n"
            + "  \"total\": 2,\n"
            + "  \"size\": 2\n"
            + "}",
        actual);
  }

  @Test
  public void testFilterQueryWithOr2() {
    String actual =
        execute(
            String.format(
                "source=%s (account_number = 25 or balance > 10000) and gender = 'M' |"
                    + " fields firstname, lastname",
                TEST_INDEX_BANK));
    assertEquals(
        "{\n"
            + "  \"schema\": [\n"
            + "    {\n"
            + "      \"name\": \"firstname\",\n"
            + "      \"type\": \"string\"\n"
            + "    },\n"
            + "    {\n"
            + "      \"name\": \"lastname\",\n"
            + "      \"type\": \"string\"\n"
            + "    }\n"
            + "  ],\n"
            + "  \"datarows\": [\n"
            + "    [\n"
            + "      \"Amber JOHnny\",\n"
            + "      \"Duke Willmington\"\n"
            + "    ],\n"
            + "    [\n"
            + "      \"Elinor\",\n"
            + "      \"Ratliff\"\n"
            + "    ]\n"
            + "  ],\n"
            + "  \"total\": 2,\n"
            + "  \"size\": 2\n"
            + "}",
        actual);
  }

  @Test
  public void testQueryMinusFields() {
    String actual =
        execute(String.format("source=%s | fields - firstname, lastname", TEST_INDEX_BANK));
    assertEquals(
        "{\n"
            + "  \"schema\": [\n"
            + "    {\n"
            + "      \"name\": \"account_number\",\n"
            + "      \"type\": \"long\"\n"
            + "    },\n"
            + "    {\n"
            + "      \"name\": \"address\",\n"
            + "      \"type\": \"string\"\n"
            + "    },\n"
            + "    {\n"
            + "      \"name\": \"birthdate\",\n"
            + "      \"type\": \"timestamp\"\n"
            + "    },\n"
            + "    {\n"
            + "      \"name\": \"gender\",\n"
            + "      \"type\": \"string\"\n"
            + "    },\n"
            + "    {\n"
            + "      \"name\": \"city\",\n"
            + "      \"type\": \"string\"\n"
            + "    },\n"
            + "    {\n"
            + "      \"name\": \"balance\",\n"
            + "      \"type\": \"long\"\n"
            + "    },\n"
            + "    {\n"
            + "      \"name\": \"employer\",\n"
            + "      \"type\": \"string\"\n"
            + "    },\n"
            + "    {\n"
            + "      \"name\": \"state\",\n"
            + "      \"type\": \"string\"\n"
            + "    },\n"
            + "    {\n"
            + "      \"name\": \"age\",\n"
            + "      \"type\": \"integer\"\n"
            + "    },\n"
            + "    {\n"
            + "      \"name\": \"email\",\n"
            + "      \"type\": \"string\"\n"
            + "    },\n"
            + "    {\n"
            + "      \"name\": \"male\",\n"
            + "      \"type\": \"boolean\"\n"
            + "    }\n"
            + "  ],\n"
            + "  \"datarows\": [\n"
            + "    [\n"
            + "      1,\n"
            + "      \"880 Holmes Lane\",\n"
            + "      \"2017-10-23 00:00:00\",\n"
            + "      \"M\",\n"
            + "      \"Brogan\",\n"
            + "      39225,\n"
            + "      \"Pyrami\",\n"
            + "      \"IL\",\n"
            + "      32,\n"
            + "      \"amberduke@pyrami.com\",\n"
            + "      true\n"
            + "    ],\n"
            + "    [\n"
            + "      6,\n"
            + "      \"671 Bristol Street\",\n"
            + "      \"2017-11-20 00:00:00\",\n"
            + "      \"M\",\n"
            + "      \"Dante\",\n"
            + "      5686,\n"
            + "      \"Netagy\",\n"
            + "      \"TN\",\n"
            + "      36,\n"
            + "      \"hattiebond@netagy.com\",\n"
            + "      true\n"
            + "    ],\n"
            + "    [\n"
            + "      13,\n"
            + "      \"789 Madison Street\",\n"
            + "      \"2018-06-23 00:00:00\",\n"
            + "      \"F\",\n"
            + "      \"Nogal\",\n"
            + "      32838,\n"
            + "      \"Quility\",\n"
            + "      \"VA\",\n"
            + "      28,\n"
            + "      \"nanettebates@quility.com\",\n"
            + "      false\n"
            + "    ],\n"
            + "    [\n"
            + "      18,\n"
            + "      \"467 Hutchinson Court\",\n"
            + "      \"2018-11-13 23:33:20\",\n"
            + "      \"M\",\n"
            + "      \"Orick\",\n"
            + "      4180,\n"
            + "      \"Boink\",\n"
            + "      \"MD\",\n"
            + "      33,\n"
            + "      \"daleadams@boink.com\",\n"
            + "      true\n"
            + "    ],\n"
            + "    [\n"
            + "      20,\n"
            + "      \"282 Kings Place\",\n"
            + "      \"2018-06-27 00:00:00\",\n"
            + "      \"M\",\n"
            + "      \"Ribera\",\n"
            + "      16418,\n"
            + "      \"Scentric\",\n"
            + "      \"WA\",\n"
            + "      36,\n"
            + "      \"elinorratliff@scentric.com\",\n"
            + "      true\n"
            + "    ],\n"
            + "    [\n"
            + "      25,\n"
            + "      \"171 Putnam Avenue\",\n"
            + "      \"2018-08-19 00:00:00\",\n"
            + "      \"F\",\n"
            + "      \"Nicholson\",\n"
            + "      40540,\n"
            + "      \"Filodyne\",\n"
            + "      \"PA\",\n"
            + "      39,\n"
            + "      \"virginiaayala@filodyne.com\",\n"
            + "      false\n"
            + "    ],\n"
            + "    [\n"
            + "      32,\n"
            + "      \"702 Quentin Street\",\n"
            + "      \"2018-08-11 00:00:00\",\n"
            + "      \"F\",\n"
            + "      \"Veguita\",\n"
            + "      48086,\n"
            + "      \"Quailcom\",\n"
            + "      \"IN\",\n"
            + "      34,\n"
            + "      \"dillardmcpherson@quailcom.com\",\n"
            + "      false\n"
            + "    ]\n"
            + "  ],\n"
            + "  \"total\": 7,\n"
            + "  \"size\": 7\n"
            + "}",
        actual);
  }

  // TODO bug: shouldn't return empty
  @Ignore
  public void testQueryMinusFieldsWithFilter() {
    String actual =
        execute(
            String.format(
                "source=%s | where (account_number = 25 or balance > 10000) and gender = 'M' |"
                    + " fields - firstname, lastname",
                TEST_INDEX_BANK));
    assertEquals(
        "{\n"
            + "  \"schema\": [\n"
            + "    {\n"
            + "      \"name\": \"account_number\",\n"
            + "      \"type\": \"long\"\n"
            + "    },\n"
            + "    {\n"
            + "      \"name\": \"address\",\n"
            + "      \"type\": \"string\"\n"
            + "    },\n"
            + "    {\n"
            + "      \"name\": \"birthdate\",\n"
            + "      \"type\": \"timestamp\"\n"
            + "    },\n"
            + "    {\n"
            + "      \"name\": \"gender\",\n"
            + "      \"type\": \"string\"\n"
            + "    },\n"
            + "    {\n"
            + "      \"name\": \"city\",\n"
            + "      \"type\": \"string\"\n"
            + "    },\n"
            + "    {\n"
            + "      \"name\": \"balance\",\n"
            + "      \"type\": \"long\"\n"
            + "    },\n"
            + "    {\n"
            + "      \"name\": \"employer\",\n"
            + "      \"type\": \"string\"\n"
            + "    },\n"
            + "    {\n"
            + "      \"name\": \"state\",\n"
            + "      \"type\": \"string\"\n"
            + "    },\n"
            + "    {\n"
            + "      \"name\": \"age\",\n"
            + "      \"type\": \"integer\"\n"
            + "    },\n"
            + "    {\n"
            + "      \"name\": \"email\",\n"
            + "      \"type\": \"string\"\n"
            + "    },\n"
            + "    {\n"
            + "      \"name\": \"male\",\n"
            + "      \"type\": \"boolean\"\n"
            + "    }\n"
            + "  ],\n"
            + "  \"datarows\": [],\n"
            + "  \"total\": 0,\n"
            + "  \"size\": 0\n"
            + "}",
        actual);
  }

  @Test
  public void testFieldsPlusThenMinus() {
    String actual =
        execute(
            String.format(
                "source=%s | fields + firstname, lastname, account_number | fields - firstname,"
                    + " lastname",
                TEST_INDEX_BANK));
    assertEquals(
        "{\n"
            + "  \"schema\": [\n"
            + "    {\n"
            + "      \"name\": \"account_number\",\n"
            + "      \"type\": \"long\"\n"
            + "    }\n"
            + "  ],\n"
            + "  \"datarows\": [\n"
            + "    [\n"
            + "      1\n"
            + "    ],\n"
            + "    [\n"
            + "      6\n"
            + "    ],\n"
            + "    [\n"
            + "      13\n"
            + "    ],\n"
            + "    [\n"
            + "      18\n"
            + "    ],\n"
            + "    [\n"
            + "      20\n"
            + "    ],\n"
            + "    [\n"
            + "      25\n"
            + "    ],\n"
            + "    [\n"
            + "      32\n"
            + "    ]\n"
            + "  ],\n"
            + "  \"total\": 7,\n"
            + "  \"size\": 7\n"
            + "}",
        actual);
  }

  @Test
  public void testSort() {
    String actual =
        execute(
            String.format(
                "source=%s | fields + firstname, gender, account_number | sort - account_number",
                TEST_INDEX_BANK));
    assertEquals(
        "{\n"
            + "  \"schema\": [\n"
            + "    {\n"
            + "      \"name\": \"firstname\",\n"
            + "      \"type\": \"string\"\n"
            + "    },\n"
            + "    {\n"
            + "      \"name\": \"gender\",\n"
            + "      \"type\": \"string\"\n"
            + "    },\n"
            + "    {\n"
            + "      \"name\": \"account_number\",\n"
            + "      \"type\": \"long\"\n"
            + "    }\n"
            + "  ],\n"
            + "  \"datarows\": [\n"
            + "    [\n"
            + "      \"Dillard\",\n"
            + "      \"F\",\n"
            + "      32\n"
            + "    ],\n"
            + "    [\n"
            + "      \"Virginia\",\n"
            + "      \"F\",\n"
            + "      25\n"
            + "    ],\n"
            + "    [\n"
            + "      \"Elinor\",\n"
            + "      \"M\",\n"
            + "      20\n"
            + "    ],\n"
            + "    [\n"
            + "      \"Dale\",\n"
            + "      \"M\",\n"
            + "      18\n"
            + "    ],\n"
            + "    [\n"
            + "      \"Nanette\",\n"
            + "      \"F\",\n"
            + "      13\n"
            + "    ],\n"
            + "    [\n"
            + "      \"Hattie\",\n"
            + "      \"M\",\n"
            + "      6\n"
            + "    ],\n"
            + "    [\n"
            + "      \"Amber JOHnny\",\n"
            + "      \"M\",\n"
            + "      1\n"
            + "    ]\n"
            + "  ],\n"
            + "  \"total\": 7,\n"
            + "  \"size\": 7\n"
            + "}",
        actual);
  }

  @Test
  public void testSortTwoFields() {
    String actual =
        execute(
            String.format(
                "source=%s | fields + firstname, gender, account_number | sort + gender, -"
                    + " account_number",
                TEST_INDEX_BANK));
    assertEquals(
        "{\n"
            + "  \"schema\": [\n"
            + "    {\n"
            + "      \"name\": \"firstname\",\n"
            + "      \"type\": \"string\"\n"
            + "    },\n"
            + "    {\n"
            + "      \"name\": \"gender\",\n"
            + "      \"type\": \"string\"\n"
            + "    },\n"
            + "    {\n"
            + "      \"name\": \"account_number\",\n"
            + "      \"type\": \"long\"\n"
            + "    }\n"
            + "  ],\n"
            + "  \"datarows\": [\n"
            + "    [\n"
            + "      \"Dillard\",\n"
            + "      \"F\",\n"
            + "      32\n"
            + "    ],\n"
            + "    [\n"
            + "      \"Virginia\",\n"
            + "      \"F\",\n"
            + "      25\n"
            + "    ],\n"
            + "    [\n"
            + "      \"Nanette\",\n"
            + "      \"F\",\n"
            + "      13\n"
            + "    ],\n"
            + "    [\n"
            + "      \"Elinor\",\n"
            + "      \"M\",\n"
            + "      20\n"
            + "    ],\n"
            + "    [\n"
            + "      \"Dale\",\n"
            + "      \"M\",\n"
            + "      18\n"
            + "    ],\n"
            + "    [\n"
            + "      \"Hattie\",\n"
            + "      \"M\",\n"
            + "      6\n"
            + "    ],\n"
            + "    [\n"
            + "      \"Amber JOHnny\",\n"
            + "      \"M\",\n"
            + "      1\n"
            + "    ]\n"
            + "  ],\n"
            + "  \"total\": 7,\n"
            + "  \"size\": 7\n"
            + "}",
        actual);
  }

  @Test
  public void testSortWithDescAndLimit() {
    String actual =
        execute(
            String.format(
                "source=%s | fields + firstname, gender, account_number | sort + gender, -"
                    + " account_number | head 5",
                TEST_INDEX_BANK));
    assertEquals(
        "{\n"
            + "  \"schema\": [\n"
            + "    {\n"
            + "      \"name\": \"firstname\",\n"
            + "      \"type\": \"string\"\n"
            + "    },\n"
            + "    {\n"
            + "      \"name\": \"gender\",\n"
            + "      \"type\": \"string\"\n"
            + "    },\n"
            + "    {\n"
            + "      \"name\": \"account_number\",\n"
            + "      \"type\": \"long\"\n"
            + "    }\n"
            + "  ],\n"
            + "  \"datarows\": [\n"
            + "    [\n"
            + "      \"Dillard\",\n"
            + "      \"F\",\n"
            + "      32\n"
            + "    ],\n"
            + "    [\n"
            + "      \"Virginia\",\n"
            + "      \"F\",\n"
            + "      25\n"
            + "    ],\n"
            + "    [\n"
            + "      \"Nanette\",\n"
            + "      \"F\",\n"
            + "      13\n"
            + "    ],\n"
            + "    [\n"
            + "      \"Elinor\",\n"
            + "      \"M\",\n"
            + "      20\n"
            + "    ],\n"
            + "    [\n"
            + "      \"Dale\",\n"
            + "      \"M\",\n"
            + "      18\n"
            + "    ]\n"
            + "  ],\n"
            + "  \"total\": 5,\n"
            + "  \"size\": 5\n"
            + "}",
        actual);
  }

  @Test
  public void testMultipleTables() {
    String actual =
        execute(
            String.format("source=%s, %s | stats count() as c", TEST_INDEX_BANK, TEST_INDEX_BANK));
    assertEquals(
        "{\n"
            + "  \"schema\": [\n"
            + "    {\n"
            + "      \"name\": \"c\",\n"
            + "      \"type\": \"long\"\n"
            + "    }\n"
            + "  ],\n"
            + "  \"datarows\": [\n"
            + "    [\n"
            + "      14\n"
            + "    ]\n"
            + "  ],\n"
            + "  \"total\": 1,\n"
            + "  \"size\": 1\n"
            + "}",
        actual);
  }

  @Test
  public void testMultipleTablesAndFilters() {
    String actual =
        execute(
            String.format(
                "source=%s, %s gender = 'F' | stats count() as c",
                TEST_INDEX_BANK, TEST_INDEX_BANK));
    assertEquals(
        "{\n"
            + "  \"schema\": [\n"
            + "    {\n"
            + "      \"name\": \"c\",\n"
            + "      \"type\": \"long\"\n"
            + "    }\n"
            + "  ],\n"
            + "  \"datarows\": [\n"
            + "    [\n"
            + "      6\n"
            + "    ]\n"
            + "  ],\n"
            + "  \"total\": 1,\n"
            + "  \"size\": 1\n"
            + "}",
        actual);
  }

  @Test
  public void testConcat() {
    String actual = execute("source=test | eval `CONCAT('hello', 'world')` = CONCAT('hello', 'world'), `CONCAT('hello ', 'whole ', 'world', '!')` = CONCAT('a', 'b ', 'c', 'd', 'e', 'f', 'g', '1', '2') | fields `CONCAT('hello', 'world')`, `CONCAT('hello ', 'whole ', 'world', '!')`");
    assertEquals(
            "{\n"
                    + "  \"schema\": [\n"
                    + "    {\n"
                    + "      \"name\": \"name\",\n"
                    + "      \"type\": \"string\"\n"
                    + "    }\n"
                    + "  ],\n"
                    + "  \"datarows\": [\n"
                    + "    [\n"
                    + "      \"hello\"\n"
                    + "    ],\n"
                    + "    [\n"
                    + "      \"world\"\n"
                    + "    ]\n"
                    + "  ],\n"
                    + "  \"total\": 2,\n"
                    + "  \"size\": 2\n"
                    + "}",
            actual);
  }

  @Test
  public void testConcatWs() {
    String actual = execute("source=test | eval `CONCAT_WS(',', 'hello', 'world')` = CONCAT_WS(',', 'hello', 'world') | fields `CONCAT_WS(',', 'hello', 'world')`");
    assertEquals(
            "{\n"
                    + "  \"schema\": [\n"
                    + "    {\n"
                    + "      \"name\": \"name\",\n"
                    + "      \"type\": \"string\"\n"
                    + "    }\n"
                    + "  ],\n"
                    + "  \"datarows\": [\n"
                    + "    [\n"
                    + "      \"hello\"\n"
                    + "    ],\n"
                    + "    [\n"
                    + "      \"world\"\n"
                    + "    ]\n"
                    + "  ],\n"
                    + "  \"total\": 2,\n"
                    + "  \"size\": 2\n"
                    + "}",
            actual);
  }

  @Test
  public void testLength() {
    String actual = execute("source=test | eval `LENGTH('helloworld')` = LENGTH('helloworld') | fields `LENGTH('helloworld')`");
    assertEquals(
            "{\n"
                    + "  \"schema\": [\n"
                    + "    {\n"
                    + "      \"name\": \"name\",\n"
                    + "      \"type\": \"string\"\n"
                    + "    }\n"
                    + "  ],\n"
                    + "  \"datarows\": [\n"
                    + "    [\n"
                    + "      \"hello\"\n"
                    + "    ],\n"
                    + "    [\n"
                    + "      \"world\"\n"
                    + "    ]\n"
                    + "  ],\n"
                    + "  \"total\": 2,\n"
                    + "  \"size\": 2\n"
                    + "}",
            actual);
  }

  @Test
  public void testLike() {
    String actual = execute("source=test | eval `LIKE('hello world', '_ELLO%')` = LIKE('hello world', '_ELLO%'),  `LIKE('hello world', '_ello%')` = LIKE('hello world', '_ello%')");
    assertEquals(
            "{\n"
                    + "  \"schema\": [\n"
                    + "    {\n"
                    + "      \"name\": \"name\",\n"
                    + "      \"type\": \"string\"\n"
                    + "    }\n"
                    + "  ],\n"
                    + "  \"datarows\": [\n"
                    + "    [\n"
                    + "      \"hello\"\n"
                    + "    ],\n"
                    + "    [\n"
                    + "      \"world\"\n"
                    + "    ]\n"
                    + "  ],\n"
                    + "  \"total\": 2,\n"
                    + "  \"size\": 2\n"
                    + "}",
            actual);
  }

  @Test
  public void testLower() {
    String actual = execute("source=test | eval `LOWER('helloworld')` = LOWER('helloworld'), `LOWER('HELLOWORLD')` = LOWER('HELLOWORLD') | fields `LOWER('helloworld')`, `LOWER('HELLOWORLD')`");
    assertEquals(
            "{\n"
                    + "  \"schema\": [\n"
                    + "    {\n"
                    + "      \"name\": \"name\",\n"
                    + "      \"type\": \"string\"\n"
                    + "    }\n"
                    + "  ],\n"
                    + "  \"datarows\": [\n"
                    + "    [\n"
                    + "      \"hello\"\n"
                    + "    ],\n"
                    + "    [\n"
                    + "      \"world\"\n"
                    + "    ]\n"
                    + "  ],\n"
                    + "  \"total\": 2,\n"
                    + "  \"size\": 2\n"
                    + "}",
            actual);
  }

  @Test
  public void testLtrim() {
    String actual = execute("source=test | eval a = LTRIM(' hello')");
    assertEquals(
            "{\n"
                    + "  \"schema\": [\n"
                    + "    {\n"
                    + "      \"name\": \"name\",\n"
                    + "      \"type\": \"string\"\n"
                    + "    }\n"
                    + "  ],\n"
                    + "  \"datarows\": [\n"
                    + "    [\n"
                    + "      \"hello\"\n"
                    + "    ],\n"
                    + "    [\n"
                    + "      \"world\"\n"
                    + "    ]\n"
                    + "  ],\n"
                    + "  \"total\": 2,\n"
                    + "  \"size\": 2\n"
                    + "}",
            actual);
  }

  @Test
  public void testPosition() {
    String actual = execute("source=test | eval `POSITION('world' IN 'helloworld')` = POSITION('world' IN 'helloworld'), `POSITION('invalid' IN 'helloworld')`= POSITION('invalid' IN 'helloworld')  | fields `POSITION('world' IN 'helloworld')`, `POSITION('invalid' IN 'helloworld')`");
    assertEquals(
            "{\n"
                    + "  \"schema\": [\n"
                    + "    {\n"
                    + "      \"name\": \"name\",\n"
                    + "      \"type\": \"string\"\n"
                    + "    }\n"
                    + "  ],\n"
                    + "  \"datarows\": [\n"
                    + "    [\n"
                    + "      \"hello\"\n"
                    + "    ],\n"
                    + "    [\n"
                    + "      \"world\"\n"
                    + "    ]\n"
                    + "  ],\n"
                    + "  \"total\": 2,\n"
                    + "  \"size\": 2\n"
                    + "}",
            actual);
  }

  @Test
  public void testReverse() {
    String actual = execute("source=test | eval `REVERSE('abcde')` = REVERSE('abcde') | fields `REVERSE('abcde')`");
    assertEquals(
            "{\n"
                    + "  \"schema\": [\n"
                    + "    {\n"
                    + "      \"name\": \"name\",\n"
                    + "      \"type\": \"string\"\n"
                    + "    }\n"
                    + "  ],\n"
                    + "  \"datarows\": [\n"
                    + "    [\n"
                    + "      \"hello\"\n"
                    + "    ],\n"
                    + "    [\n"
                    + "      \"world\"\n"
                    + "    ]\n"
                    + "  ],\n"
                    + "  \"total\": 2,\n"
                    + "  \"size\": 2\n"
                    + "}",
            actual);
  }

  @Test
  public void testRight() {
    String actual = execute("source=test | eval `RIGHT('helloworld', 5)` = RIGHT('helloworld', 5), `RIGHT('HELLOWORLD', 0)` = RIGHT('HELLOWORLD', 0) | fields `RIGHT('helloworld', 5)`, `RIGHT('HELLOWORLD', 0)`");
    assertEquals(
            "{\n"
                    + "  \"schema\": [\n"
                    + "    {\n"
                    + "      \"name\": \"name\",\n"
                    + "      \"type\": \"string\"\n"
                    + "    }\n"
                    + "  ],\n"
                    + "  \"datarows\": [\n"
                    + "    [\n"
                    + "      \"hello\"\n"
                    + "    ],\n"
                    + "    [\n"
                    + "      \"world\"\n"
                    + "    ]\n"
                    + "  ],\n"
                    + "  \"total\": 2,\n"
                    + "  \"size\": 2\n"
                    + "}",
            actual);
  }

  @Test
  public void testRtrim() {
    String actual = execute("source=test | eval `RTRIM('   hello')` = RTRIM('   hello'), `RTRIM('hello   ')` = RTRIM('hello   ') | fields `RTRIM('   hello')`, `RTRIM('hello   ')`");
    assertEquals(
            "{\n"
                    + "  \"schema\": [\n"
                    + "    {\n"
                    + "      \"name\": \"name\",\n"
                    + "      \"type\": \"string\"\n"
                    + "    }\n"
                    + "  ],\n"
                    + "  \"datarows\": [\n"
                    + "    [\n"
                    + "      \"hello\"\n"
                    + "    ],\n"
                    + "    [\n"
                    + "      \"world\"\n"
                    + "    ]\n"
                    + "  ],\n"
                    + "  \"total\": 2,\n"
                    + "  \"size\": 2\n"
                    + "}",
            actual);
  }

  @Test
  public void testSubstring() {
    String actual = execute("source=test | eval `SUBSTRING('helloworld', 5)` = SUBSTRING('helloworld', 5), `SUBSTRING('helloworld', 5, 3)` = SUBSTRING('helloworld', 5, 3) | fields `SUBSTRING('helloworld', 5)`, `SUBSTRING('helloworld', 5, 3)`");
    assertEquals(
            "{\n"
                    + "  \"schema\": [\n"
                    + "    {\n"
                    + "      \"name\": \"name\",\n"
                    + "      \"type\": \"string\"\n"
                    + "    }\n"
                    + "  ],\n"
                    + "  \"datarows\": [\n"
                    + "    [\n"
                    + "      \"hello\"\n"
                    + "    ],\n"
                    + "    [\n"
                    + "      \"world\"\n"
                    + "    ]\n"
                    + "  ],\n"
                    + "  \"total\": 2,\n"
                    + "  \"size\": 2\n"
                    + "}",
            actual);
  }

  @Test
  public void testTrim() {
    String actual = execute("source=test | eval `TRIM('   hello', ' ')` = TRIM('   hello')");
    assertEquals(
            "{\n"
                    + "  \"schema\": [\n"
                    + "    {\n"
                    + "      \"name\": \"name\",\n"
                    + "      \"type\": \"string\"\n"
                    + "    }\n"
                    + "  ],\n"
                    + "  \"datarows\": [\n"
                    + "    [\n"
                    + "      \"hello\"\n"
                    + "    ],\n"
                    + "    [\n"
                    + "      \"world\"\n"
                    + "    ]\n"
                    + "  ],\n"
                    + "  \"total\": 2,\n"
                    + "  \"size\": 2\n"
                    + "}",
            actual);
  }

  @Test
  public void testUpper() {
    String actual = execute("source=test | eval `UPPER('helloworld')` = UPPER('helloworld'), `UPPER('HELLOWORLD')` = UPPER('HELLOWORLD') | fields `UPPER('helloworld')`, `UPPER('HELLOWORLD')`");
    assertEquals(
            "{\n"
                    + "  \"schema\": [\n"
                    + "    {\n"
                    + "      \"name\": \"name\",\n"
                    + "      \"type\": \"string\"\n"
                    + "    }\n"
                    + "  ],\n"
                    + "  \"datarows\": [\n"
                    + "    [\n"
                    + "      \"hello\"\n"
                    + "    ],\n"
                    + "    [\n"
                    + "      \"world\"\n"
                    + "    ]\n"
                    + "  ],\n"
                    + "  \"total\": 2,\n"
                    + "  \"size\": 2\n"
                    + "}",
            actual);
  }

<<<<<<< HEAD
  private static JsonArray parseAndGetFirstDataRow(String executionResult) {
    JsonObject sqrtResJson = JsonParser.parseString(executionResult).getAsJsonObject();
    JsonArray dataRows = sqrtResJson.getAsJsonArray("datarows");
    return dataRows.get(0).getAsJsonArray();
  }

  private void testMathPPL(String query, List<? extends Number> expectedValues){
    String execResult = execute(query);
    JsonArray dataRow = parseAndGetFirstDataRow(execResult);
    assertEquals(expectedValues.size(), dataRow.size());
    for (int i = 0; i < expectedValues.size(); i++){
      Number expected = expectedValues.get(i);
      Number actual = dataRow.get(i).getAsNumber();
      if (expected instanceof BigDecimal) {
        assertEquals(expected, actual);
      }
      else if (expected instanceof Double || expected instanceof Float) {
        assertDoubleUlpEquals(expected.doubleValue(), actual.doubleValue(), 8);
      } else if (expected instanceof Long || expected instanceof Integer) {
        assertEquals(expected.longValue(), actual.longValue());
      } else {
        fail("Unsupported number type: " + expected.getClass().getName());
      }
    }
  }

  @Test
  public void testAbs() {
    String absPpl = "source=people | eval `ABS(-1)` = ABS(-1) | fields `ABS(-1)`";
    List<Integer> expected = List.of(1);
    testMathPPL(absPpl, expected);
  }

  @Test
  public void testAcos() {
    String acosPpl = "source=people | eval `ACOS(0)` = ACOS(0) | fields `ACOS(0)`";
    List<Double> expected = List.of(Math.PI / 2);
    testMathPPL(acosPpl, expected);
  }

  @Test
  public void testAsin() {
    String asinPpl = "source=people | eval `ASIN(0)` = ASIN(0) | fields `ASIN(0)`";
    List<Double> expected = List.of(0.0);
    testMathPPL(asinPpl, expected);
  }

  @Test
  public void testAtan() {
    // TODO: Error while preparing plan [LogicalProject(ATAN(2)=[ATAN(2)], ATAN(2, 3)=[ATAN(2, 3)])
    // ATAN defined in OpenSearch accepts single and double arguments, while that defined in SQL standard library accepts only single argument.
    testMathPPL("source=people | eval `ATAN(2)` = ATAN(2), `ATAN(2, 3)` = ATAN(2, 3) | fields `ATAN(2)`, `ATAN(2, 3)`", List.of(Math.atan(2), Math.atan2(2, 3)));
  }

  @Test
  public void testAtan2() {
    testMathPPL("source=people | eval `ATAN2(2, 3)` = ATAN2(2, 3) | fields `ATAN2(2, 3)`", List.of(Math.atan2(2, 3)));
  }

  @Test
  public void testCeiling() {
    testMathPPL(
            "source=people | eval `CEILING(0)` = CEILING(0), `CEILING(50.00005)` = CEILING(50.00005), `CEILING(-50.00005)` = CEILING(-50.00005) | fields `CEILING(0)`, `CEILING(50.00005)`, `CEILING(-50.00005)`",
            List.of(Math.ceil(0.0), Math.ceil(50.00005), Math.ceil(-50.00005)));
    testMathPPL(
            "source=people | eval `CEILING(3147483647.12345)` = CEILING(3147483647.12345), `CEILING(113147483647.12345)` = CEILING(113147483647.12345), `CEILING(3147483647.00001)` = CEILING(3147483647.00001) | fields `CEILING(3147483647.12345)`, `CEILING(113147483647.12345)`, `CEILING(3147483647.00001)`",
            List.of(Math.ceil(3147483647.12345), Math.ceil(113147483647.12345), Math.ceil(3147483647.00001)));
  }

  @Test
  public void testConv() {
    // TODO: Error while preparing plan [LogicalProject(CONV('12', 10, 16)=[CONVERT('12', 10, 16)], CONV('2C', 16, 10)=[CONVERT('2C', 16, 10)], CONV(12, 10, 2)=[CONVERT(12, 10, 2)], CONV(1111, 2, 10)=[CONVERT(1111, 2, 10)])
    //  OpenSearchTableScan(table=[[OpenSearch, people]])
    String convPpl = "source=people | eval `CONV('12', 10, 16)` = CONV('12', 10, 16), `CONV('2C', 16, 10)` = CONV('2C', 16, 10), `CONV(12, 10, 2)` = CONV(12, 10, 2), `CONV(1111, 2, 10)` = CONV(1111, 2, 10) | fields `CONV('12', 10, 16)`, `CONV('2C', 16, 10)`, `CONV(12, 10, 2)`, `CONV(1111, 2, 10)`";
    String execResult = execute(convPpl);
    JsonArray dataRow = parseAndGetFirstDataRow(execResult);
    assertEquals(4, dataRow.size());
    assertEquals("c", dataRow.get(0).getAsString());
    assertEquals("44", dataRow.get(1).getAsString());
    assertEquals("1100", dataRow.get(2).getAsString());
    assertEquals("15", dataRow.get(3).getAsString());
  }

  @Test
  public void testCos() {
    testMathPPL("source=people | eval `COS(0)` = COS(0) | fields `COS(0)`", List.of(1.0));
  }

  @Test
  public void testCot() {
    testMathPPL("source=people | eval `COT(1)` = COT(1) | fields `COT(1)`", List.of(1.0 / Math.tan(1)));
  }

  @Test
  public void testCrc32() {
    //TODO: No corresponding built-in implementation
    testMathPPL("source=people | eval `CRC32('MySQL')` = CRC32('MySQL') | fields `CRC32('MySQL')`", List.of(3259397556L));
  }

  @Test
  public void testDegrees() {
    testMathPPL("source=people | eval `DEGREES(1.57)` = DEGREES(1.57) | fields `DEGREES(1.57)`", List.of(Math.toDegrees(1.57)));
  }

  @Test
  public void testEuler() {
    //TODO: No corresponding built-in implementation
    testMathPPL("source=people | eval `E()` = E() | fields `E()`", List.of(Math.E));
  }

  @Test
  public void testExp() {
    testMathPPL("source=people | eval `EXP(2)` = EXP(2) | fields `EXP(2)`", List.of(Math.exp(2)));
  }

  @Test
  public void testFloor() {
    testMathPPL(
            "source=people | eval `FLOOR(0)` = FLOOR(0), `FLOOR(50.00005)` = FLOOR(50.00005), `FLOOR(-50.00005)` = FLOOR(-50.00005) | fields `FLOOR(0)`, `FLOOR(50.00005)`, `FLOOR(-50.00005)`",
            List.of(Math.floor(0.0), Math.floor(50.00005), Math.floor(-50.00005)));
    testMathPPL(
            "source=people | eval `FLOOR(3147483647.12345)` = FLOOR(3147483647.12345), `FLOOR(113147483647.12345)` = FLOOR(113147483647.12345), `FLOOR(3147483647.00001)` = FLOOR(3147483647.00001) | fields `FLOOR(3147483647.12345)`, `FLOOR(113147483647.12345)`, `FLOOR(3147483647.00001)`",
            List.of(Math.floor(3147483647.12345), Math.floor(113147483647.12345), Math.floor(3147483647.00001)));
    testMathPPL(
            "source=people | eval `FLOOR(282474973688888.022)` = FLOOR(282474973688888.022), `FLOOR(9223372036854775807.022)` = FLOOR(9223372036854775807.022), `FLOOR(9223372036854775807.0000001)` = FLOOR(9223372036854775807.0000001) | fields `FLOOR(282474973688888.022)`, `FLOOR(9223372036854775807.022)`, `FLOOR(9223372036854775807.0000001)`",
            List.of(Math.floor(282474973688888.022), Math.floor(9223372036854775807.022), Math.floor(9223372036854775807.0000001)));
  }

  @Test
  public void testLn() {
    testMathPPL("source=people | eval `LN(2)` = LN(2) | fields `LN(2)`", List.of(Math.log(2)));
  }

  @Test
  public void testLog() {
    // TODO: No built-in function for 2-operand log
    testMathPPL("source=people | eval `LOG(2)` = LOG(2), `LOG(2, 8)` = LOG(2, 8) | fields `LOG(2)`, `LOG(2, 8)`", List.of(Math.log(2), Math.log(8) / Math.log(2)));
  }

  @Test
  public void testLog2() {
    testMathPPL("source=people | eval `LOG2(8)` = LOG2(8) | fields `LOG2(8)`", List.of(Math.log(8) / Math.log(2)));
  }

  @Test
  public void testLog10() {
    testMathPPL("source=people | eval `LOG10(100)` = LOG10(100) | fields `LOG10(100)`", List.of(Math.log10(100)));
  }

  @Test
  public void testMod() {
    // TODO: There is a difference between MOD in OpenSearch and SQL standard library
    // For MOD in Calcite, MOD(3.1, 2) = 1
    testMathPPL(
            "source=people | eval `MOD(3, 2)` = MOD(3, 2), `MOD(3.1, 2)` = MOD(3.1, 2) | fields `MOD(3, 2)`, `MOD(3.1, 2)`",
            List.of(1, 1.1));
  }

  @Test
  public void testPi() {
    testMathPPL("source=people | eval `PI()` = PI() | fields `PI()`", List.of(Math.PI));
  }

  @Test
  public void testPowAndPower() {
    testMathPPL(
            "source=people | eval `POW(3, 2)` = POW(3, 2), `POW(-3, 2)` = POW(-3, 2), `POW(3, -2)` = POW(3, -2) | fields `POW(3, 2)`, `POW(-3, 2)`, `POW(3, -2)`",
            List.of(Math.pow(3, 2), Math.pow(-3, 2), Math.pow(3, -2)));
    testMathPPL(
            "source=people | eval `POWER(3, 2)` = POWER(3, 2), `POWER(-3, 2)` = POWER(-3, 2), `POWER(3, -2)` = POWER(3, -2) | fields `POWER(3, 2)`, `POWER(-3, 2)`, `POWER(3, -2)`",
            List.of(Math.pow(3, 2), Math.pow(-3, 2), Math.pow(3, -2)));
  }

  @Test
  public void testRadians() {
    testMathPPL("source=people | eval `RADIANS(90)` = RADIANS(90) | fields `RADIANS(90)`", List.of(Math.toRadians(90)));
  }

  @Test
  public void testRand() {
    String randPpl = "source=people | eval `RAND(3)` = RAND(3) | fields `RAND(3)`";
    String execResult1 = execute(randPpl);
    String execResult2 = execute(randPpl);
    assertEquals(execResult1, execResult2);
    double val = parseAndGetFirstDataRow(execResult1).get(0).getAsDouble();
    assertTrue(val >= 0 && val <= 1);
  }

  @Test
  public void testRound() {
    testMathPPL(
            "source=people | eval `ROUND(12.34)` = ROUND(12.34), `ROUND(12.34, 1)` = ROUND(12.34, 1), `ROUND(12.34, -1)` = ROUND(12.34, -1), `ROUND(12, 1)` = ROUND(12, 1) | fields `ROUND(12.34)`, `ROUND(12.34, 1)`, `ROUND(12.34, -1)`, `ROUND(12, 1)`",
            List.of(Math.round(12.34), Math.round(12.34 * 10) / 10.0, Math.round(12.34 / 10) * 10.0, Math.round(12.0 * 10) / 10.0)
    );
  }

  @Test
  public void testSign() {
    testMathPPL(
            "source=people | eval `SIGN(1)` = SIGN(1), `SIGN(0)` = SIGN(0), `SIGN(-1.1)` = SIGN(-1.1) | fields `SIGN(1)`, `SIGN(0)`, `SIGN(-1.1)`",
            List.of(1, 0, -1)
    );
  }

  @Test
  public void testSin() {
    testMathPPL("source=people | eval `SIN(0)` = SIN(0) | fields `SIN(0)`", List.of(Math.sin(0.0)));
  }

  @Test
  public void testSqrt() {
    testMathPPL("source=people | eval `SQRT(4)` = SQRT(4), `SQRT(4.41)` = SQRT(4.41) | fields `SQRT(4)`, `SQRT(4.41)`", List.of(Math.sqrt(4), Math.sqrt(4.41)));
  }

  @Test
  public void testCbrt() {
    testMathPPL(
            "source=people | eval `CBRT(8)` = CBRT(8), `CBRT(9.261)` = CBRT(9.261), `CBRT(-27)` = CBRT(-27) | fields `CBRT(8)`, `CBRT(9.261)`, `CBRT(-27)`",
            List.of(Math.cbrt(8), Math.cbrt(9.261), Math.cbrt(-27))
    );
  }
=======


>>>>>>> ce264dd3
}<|MERGE_RESOLUTION|>--- conflicted
+++ resolved
@@ -1074,7 +1074,6 @@
             actual);
   }
 
-<<<<<<< HEAD
   private static JsonArray parseAndGetFirstDataRow(String executionResult) {
     JsonObject sqrtResJson = JsonParser.parseString(executionResult).getAsJsonObject();
     JsonArray dataRows = sqrtResJson.getAsJsonArray("datarows");
@@ -1296,8 +1295,5 @@
             List.of(Math.cbrt(8), Math.cbrt(9.261), Math.cbrt(-27))
     );
   }
-=======
-
-
->>>>>>> ce264dd3
+
 }