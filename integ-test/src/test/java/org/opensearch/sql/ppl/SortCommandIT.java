--- conflicted
+++ resolved
@@ -255,7 +255,74 @@
   }
 
   @Test
-<<<<<<< HEAD
+  public void testSortMixingPrefixWithDefault() throws IOException {
+    JSONObject result =
+        executeQuery(
+            String.format(
+                "source=%s | sort +age, account_number, -balance | fields age, account_number,"
+                    + " balance",
+                TEST_INDEX_BANK));
+    verifyOrder(
+        result,
+        rows(28, 13, 32838),
+        rows(32, 1, 39225),
+        rows(33, 18, 4180),
+        rows(34, 32, 48086),
+        rows(36, 6, 5686),
+        rows(36, 20, 16418),
+        rows(39, 25, 40540));
+  }
+
+  @Test
+  public void testSortMixingSuffixWithDefault() throws IOException {
+    JSONObject result =
+        executeQuery(
+            String.format(
+                "source=%s | sort age, account_number desc, balance | fields age,"
+                    + " account_number, balance",
+                TEST_INDEX_BANK));
+    verifyOrder(
+        result,
+        rows(28, 13, 32838),
+        rows(32, 1, 39225),
+        rows(33, 18, 4180),
+        rows(34, 32, 48086),
+        rows(36, 20, 16418),
+        rows(36, 6, 5686),
+        rows(39, 25, 40540));
+  }
+
+  @Test
+  public void testSortAllDefaultFields() throws IOException {
+    JSONObject result =
+        executeQuery(
+            String.format(
+                "source=%s | sort age, account_number | fields age, account_number",
+                TEST_INDEX_BANK));
+    verifyOrder(
+        result,
+        rows(28, 13),
+        rows(32, 1),
+        rows(33, 18),
+        rows(34, 32),
+        rows(36, 6),
+        rows(36, 20),
+        rows(39, 25));
+  }
+
+  @Test
+  public void testHeadThenSort() throws IOException {
+    JSONObject result =
+        executeQuery(String.format("source=%s | head 2 | sort age | fields age", TEST_INDEX_BANK));
+    if (isPushdownDisabled()) {
+      // Pushdown is disabled, it will retrieve the first 2 docs since there's only 1 shard.
+      verifyOrder(result, rows(32), rows(36));
+    } else {
+      verifyOrder(result, rows(28), rows(32));
+    }
+  }
+
+  @Test
   public void testSortComplexExpression() throws IOException {
     JSONObject result =
         executeQuery(
@@ -282,72 +349,5 @@
                     + " head 2",
                 TEST_INDEX_BANK));
     verifyOrder(result, rows(33, 4180, 4213), rows(36, 5686, 5722));
-=======
-  public void testSortMixingPrefixWithDefault() throws IOException {
-    JSONObject result =
-        executeQuery(
-            String.format(
-                "source=%s | sort +age, account_number, -balance | fields age, account_number,"
-                    + " balance",
-                TEST_INDEX_BANK));
-    verifyOrder(
-        result,
-        rows(28, 13, 32838),
-        rows(32, 1, 39225),
-        rows(33, 18, 4180),
-        rows(34, 32, 48086),
-        rows(36, 6, 5686),
-        rows(36, 20, 16418),
-        rows(39, 25, 40540));
-  }
-
-  @Test
-  public void testSortMixingSuffixWithDefault() throws IOException {
-    JSONObject result =
-        executeQuery(
-            String.format(
-                "source=%s | sort age, account_number desc, balance | fields age,"
-                    + " account_number, balance",
-                TEST_INDEX_BANK));
-    verifyOrder(
-        result,
-        rows(28, 13, 32838),
-        rows(32, 1, 39225),
-        rows(33, 18, 4180),
-        rows(34, 32, 48086),
-        rows(36, 20, 16418),
-        rows(36, 6, 5686),
-        rows(39, 25, 40540));
-  }
-
-  @Test
-  public void testSortAllDefaultFields() throws IOException {
-    JSONObject result =
-        executeQuery(
-            String.format(
-                "source=%s | sort age, account_number | fields age, account_number",
-                TEST_INDEX_BANK));
-    verifyOrder(
-        result,
-        rows(28, 13),
-        rows(32, 1),
-        rows(33, 18),
-        rows(34, 32),
-        rows(36, 6),
-        rows(36, 20),
-        rows(39, 25));
-  }
-
-  @Test
-  public void testHeadThenSort() throws IOException {
-    JSONObject result =
-        executeQuery(String.format("source=%s | head 2 | sort age | fields age", TEST_INDEX_BANK));
-    if (isPushdownDisabled()) {
-      // Pushdown is disabled, it will retrieve the first 2 docs since there's only 1 shard.
-      verifyOrder(result, rows(32), rows(36));
-    } else {
-      verifyOrder(result, rows(28), rows(32));
-    }
->>>>>>> f97adb00
   }
 }