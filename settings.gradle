/*
 * Copyright OpenSearch Contributors
 * SPDX-License-Identifier: Apache-2.0
 */


rootProject.name = 'opensearch-sql'

include 'opensearch-sql-plugin'
project(':opensearch-sql-plugin').projectDir = file('plugin')
include 'ppl'
include 'integ-test'
include 'common'
include 'opensearch'
include 'core'
include 'protocol'
include 'doctest'
include 'legacy'
include 'sql'
<<<<<<< HEAD
include 'prometheus'
include 'filesystem'
include 'benchmarks'
=======
include 'prometheus'
>>>>>>> 6a90fe63
<|MERGE_RESOLUTION|>--- conflicted
+++ resolved
@@ -17,10 +17,5 @@
 include 'doctest'
 include 'legacy'
 include 'sql'
-<<<<<<< HEAD
 include 'prometheus'
-include 'filesystem'
-include 'benchmarks'
-=======
-include 'prometheus'
->>>>>>> 6a90fe63
+include 'benchmarks'