/*
 * Copyright OpenSearch Contributors
 * SPDX-License-Identifier: Apache-2.0
 */

package org.opensearch.sql.ppl;

import static org.opensearch.sql.legacy.SQLIntegTestCase.Index.DATA_TYPE_NONNUMERIC;
import static org.opensearch.sql.legacy.SQLIntegTestCase.Index.DATA_TYPE_NUMERIC;
import static org.opensearch.sql.legacy.TestsConstants.TEST_INDEX_DATATYPE_NONNUMERIC;
import static org.opensearch.sql.legacy.TestsConstants.TEST_INDEX_DATATYPE_NUMERIC;
import static org.opensearch.sql.util.MatcherUtils.rows;
import static org.opensearch.sql.util.MatcherUtils.verifyDataRows;

import java.io.IOException;
import org.json.JSONObject;
import org.junit.Test;

public class SystemFunctionIT extends PPLIntegTestCase {

  @Override
  public void init() throws IOException {
    loadIndex(DATA_TYPE_NUMERIC);
    loadIndex(DATA_TYPE_NONNUMERIC);
  }

  @Test
  public void typeof_sql_types() throws IOException {
    JSONObject response =
        executeQuery(
            String.format(
                "source=%s | eval `str` = typeof('pewpew'),"
                    + " `double` = typeof(1.0),"
                    + "`int` = typeof(12345),"
                    + " `long` = typeof(1234567891011),"
                    + " `interval` = typeof(INTERVAL 2 DAY)"
                    + "  | fields `str`, `double`, `int`, `long`, `interval`",
                TEST_INDEX_DATATYPE_NUMERIC));
    // TODO: test null in PPL
    verifyDataRows(response, rows("KEYWORD", "DOUBLE", "INTEGER", "LONG", "INTERVAL"));

    response =
        executeQuery(
            String.format(
                "source=%s | eval "
                    + "`timestamp` = typeof(CAST('1961-04-12 09:07:00' AS TIMESTAMP)),"
                    + "`time` = typeof(CAST('09:07:00' AS TIME)),"
                    + "`date` = typeof(CAST('1961-04-12' AS DATE))"
                    + " | fields `timestamp`, `time`, `date`",
                TEST_INDEX_DATATYPE_NUMERIC));
    verifyDataRows(response, rows("TIMESTAMP", "TIME", "DATE"));
  }

  @Test
  public void typeof_opensearch_types() throws IOException {
<<<<<<< HEAD
    JSONObject response = executeQuery(String.format("source=%s | eval "
        + "`double` = typeof(double_number), `long` = typeof(long_number),"
        + "`integer` = typeof(integer_number), `byte` = typeof(byte_number),"
        + "`short` = typeof(short_number), `float` = typeof(float_number),"
        + "`half_float` = typeof(half_float_number), `scaled_float` = typeof(scaled_float_number)"
        + " | fields `double`, `long`, `integer`, `byte`, `short`, `float`, `half_float`, `scaled_float`",
            TEST_INDEX_DATATYPE_NUMERIC));
    verifyDataRows(response,
        rows("DOUBLE", "LONG", "INTEGER", "BYTE", "SHORT", "FLOAT", "HALF_FLOAT", "SCALED_FLOAT"));

    response = executeQuery(String.format("source=%s | eval "
        + "`text` = typeof(text_value), `date` = typeof(date_value),"
        + "`boolean` = typeof(boolean_value), `object` = typeof(object_value),"
        + "`keyword` = typeof(keyword_value), `ip` = typeof(ip_value),"
        + "`binary` = typeof(binary_value), `geo_point` = typeof(geo_point_value),"
        + "`nested` = typeof(nested_value)"
        + " | fields `text`, `date`, `boolean`, `object`, `keyword`, `ip`, `binary`, `geo_point`, `nested`",
            TEST_INDEX_DATATYPE_NONNUMERIC));
    verifyDataRows(response,
        rows("TEXT", "TIMESTAMP", "BOOLEAN", "OBJECT", "KEYWORD",
                "IP", "BINARY", "GEO_POINT", "NESTED"));
=======
    JSONObject response =
        executeQuery(
            String.format(
                "source=%s | eval `double` = typeof(double_number), `long` ="
                    + " typeof(long_number),`integer` = typeof(integer_number), `byte` ="
                    + " typeof(byte_number),`short` = typeof(short_number), `float` ="
                    + " typeof(float_number),`half_float` = typeof(half_float_number),"
                    + " `scaled_float` = typeof(scaled_float_number) | fields `double`, `long`,"
                    + " `integer`, `byte`, `short`, `float`, `half_float`, `scaled_float`",
                TEST_INDEX_DATATYPE_NUMERIC));
    verifyDataRows(
        response, rows("DOUBLE", "LONG", "INTEGER", "BYTE", "SHORT", "FLOAT", "FLOAT", "DOUBLE"));

    response =
        executeQuery(
            String.format(
                "source=%s | eval `text` = typeof(text_value), `date` = typeof(date_value),"
                    + " `date_nanos` = typeof(date_nanos_value),`boolean` = typeof(boolean_value),"
                    + " `object` = typeof(object_value),`keyword` = typeof(keyword_value), `ip` ="
                    + " typeof(ip_value),`binary` = typeof(binary_value), `geo_point` ="
                    + " typeof(geo_point_value)"
                    // TODO activate this test once `ARRAY` type supported, see
                    // ExpressionAnalyzer::isTypeNotSupported
                    // + ", `nested` = typeof(nested_value)"
                    + " | fields `text`, `date`, `date_nanos`, `boolean`, `object`, `keyword`,"
                    + " `ip`, `binary`, `geo_point`",
                TEST_INDEX_DATATYPE_NONNUMERIC));
    verifyDataRows(
        response,
        rows(
            "TEXT",
            "TIMESTAMP",
            "TIMESTAMP",
            "BOOLEAN",
            "OBJECT",
            "KEYWORD",
            "IP",
            "BINARY",
            "GEO_POINT"));
>>>>>>> 7e3a718f
  }
}<|MERGE_RESOLUTION|>--- conflicted
+++ resolved
@@ -53,29 +53,6 @@
 
   @Test
   public void typeof_opensearch_types() throws IOException {
-<<<<<<< HEAD
-    JSONObject response = executeQuery(String.format("source=%s | eval "
-        + "`double` = typeof(double_number), `long` = typeof(long_number),"
-        + "`integer` = typeof(integer_number), `byte` = typeof(byte_number),"
-        + "`short` = typeof(short_number), `float` = typeof(float_number),"
-        + "`half_float` = typeof(half_float_number), `scaled_float` = typeof(scaled_float_number)"
-        + " | fields `double`, `long`, `integer`, `byte`, `short`, `float`, `half_float`, `scaled_float`",
-            TEST_INDEX_DATATYPE_NUMERIC));
-    verifyDataRows(response,
-        rows("DOUBLE", "LONG", "INTEGER", "BYTE", "SHORT", "FLOAT", "HALF_FLOAT", "SCALED_FLOAT"));
-
-    response = executeQuery(String.format("source=%s | eval "
-        + "`text` = typeof(text_value), `date` = typeof(date_value),"
-        + "`boolean` = typeof(boolean_value), `object` = typeof(object_value),"
-        + "`keyword` = typeof(keyword_value), `ip` = typeof(ip_value),"
-        + "`binary` = typeof(binary_value), `geo_point` = typeof(geo_point_value),"
-        + "`nested` = typeof(nested_value)"
-        + " | fields `text`, `date`, `boolean`, `object`, `keyword`, `ip`, `binary`, `geo_point`, `nested`",
-            TEST_INDEX_DATATYPE_NONNUMERIC));
-    verifyDataRows(response,
-        rows("TEXT", "TIMESTAMP", "BOOLEAN", "OBJECT", "KEYWORD",
-                "IP", "BINARY", "GEO_POINT", "NESTED"));
-=======
     JSONObject response =
         executeQuery(
             String.format(
@@ -87,7 +64,8 @@
                     + " `integer`, `byte`, `short`, `float`, `half_float`, `scaled_float`",
                 TEST_INDEX_DATATYPE_NUMERIC));
     verifyDataRows(
-        response, rows("DOUBLE", "LONG", "INTEGER", "BYTE", "SHORT", "FLOAT", "FLOAT", "DOUBLE"));
+        response,
+        rows("DOUBLE", "LONG", "INTEGER", "BYTE", "SHORT", "FLOAT", "HALF_FLOAT", "SCALED_FLOAT"));
 
     response =
         executeQuery(
@@ -96,12 +74,9 @@
                     + " `date_nanos` = typeof(date_nanos_value),`boolean` = typeof(boolean_value),"
                     + " `object` = typeof(object_value),`keyword` = typeof(keyword_value), `ip` ="
                     + " typeof(ip_value),`binary` = typeof(binary_value), `geo_point` ="
-                    + " typeof(geo_point_value)"
-                    // TODO activate this test once `ARRAY` type supported, see
-                    // ExpressionAnalyzer::isTypeNotSupported
-                    // + ", `nested` = typeof(nested_value)"
+                    + " typeof(geo_point_value), `nested` = typeof(nested_value)"
                     + " | fields `text`, `date`, `date_nanos`, `boolean`, `object`, `keyword`,"
-                    + " `ip`, `binary`, `geo_point`",
+                    + " `ip`, `binary`, `geo_point`, `nested`",
                 TEST_INDEX_DATATYPE_NONNUMERIC));
     verifyDataRows(
         response,
@@ -114,7 +89,7 @@
             "KEYWORD",
             "IP",
             "BINARY",
-            "GEO_POINT"));
->>>>>>> 7e3a718f
+            "GEO_POINT",
+            "NESTED"));
   }
 }