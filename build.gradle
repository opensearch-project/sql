--- conflicted
+++ resolved
@@ -7,12 +7,8 @@
 
 buildscript {
     ext {
-<<<<<<< HEAD
-        opensearch_version = System.getProperty("opensearch.version", "2.4.0-SNAPSHOT")
+        opensearch_version = System.getProperty("opensearch.version", "2.5.0-SNAPSHOT")
         opensearch_jdbc_version = System.getProperty("JDBC_VERSION", "2.0.0.0")
-=======
-        opensearch_version = System.getProperty("opensearch.version", "2.5.0-SNAPSHOT")
->>>>>>> 32ad2ffe
         spring_version = "5.3.22"
         jackson_version = "2.14.1"
         jackson_databind_version = "2.14.1"
