/*
 * Copyright OpenSearch Contributors
 * SPDX-License-Identifier: Apache-2.0
 */

package org.opensearch.sql.opensearch.storage.scan;

import static org.junit.jupiter.api.Assertions.assertEquals;
import static org.mockito.Mockito.mock;
import static org.mockito.Mockito.reset;
import static org.mockito.Mockito.times;
import static org.mockito.Mockito.verify;
import static org.mockito.Mockito.when;
import static org.opensearch.sql.ast.tree.Sort.NullOrder.NULL_FIRST;
import static org.opensearch.sql.ast.tree.Sort.SortOrder.ASC;
import static org.opensearch.sql.data.model.ExprValueUtils.integerValue;
import static org.opensearch.sql.data.type.ExprCoreType.DOUBLE;
import static org.opensearch.sql.data.type.ExprCoreType.INTEGER;
import static org.opensearch.sql.data.type.ExprCoreType.LONG;
import static org.opensearch.sql.data.type.ExprCoreType.STRING;
import static org.opensearch.sql.expression.DSL.literal;
import static org.opensearch.sql.opensearch.storage.script.aggregation.AggregationQueryBuilder.AGGREGATION_BUCKET_SIZE;
import static org.opensearch.sql.planner.logical.LogicalPlanDSL.aggregation;
import static org.opensearch.sql.planner.logical.LogicalPlanDSL.filter;
import static org.opensearch.sql.planner.logical.LogicalPlanDSL.highlight;
import static org.opensearch.sql.planner.logical.LogicalPlanDSL.limit;
import static org.opensearch.sql.planner.logical.LogicalPlanDSL.nested;
import static org.opensearch.sql.planner.logical.LogicalPlanDSL.paginate;
import static org.opensearch.sql.planner.logical.LogicalPlanDSL.project;
import static org.opensearch.sql.planner.logical.LogicalPlanDSL.relation;
import static org.opensearch.sql.planner.logical.LogicalPlanDSL.sort;
import static org.opensearch.sql.planner.optimizer.rule.read.TableScanPushDown.PUSH_DOWN_AGGREGATION;
import static org.opensearch.sql.planner.optimizer.rule.read.TableScanPushDown.PUSH_DOWN_FILTER;
import static org.opensearch.sql.planner.optimizer.rule.read.TableScanPushDown.PUSH_DOWN_HIGHLIGHT;
import static org.opensearch.sql.planner.optimizer.rule.read.TableScanPushDown.PUSH_DOWN_LIMIT;
import static org.opensearch.sql.planner.optimizer.rule.read.TableScanPushDown.PUSH_DOWN_NESTED;
import static org.opensearch.sql.planner.optimizer.rule.read.TableScanPushDown.PUSH_DOWN_PROJECT;
import static org.opensearch.sql.planner.optimizer.rule.read.TableScanPushDown.PUSH_DOWN_SORT;

import com.google.common.collect.ImmutableList;
import com.google.common.collect.ImmutableMap;
import java.util.Arrays;
import java.util.Collections;
import java.util.HashSet;
import java.util.LinkedHashMap;
import java.util.List;
import java.util.Map;
import java.util.stream.Collectors;
import lombok.Builder;
import org.apache.commons.lang3.tuple.Pair;
import org.junit.jupiter.api.BeforeEach;
import org.junit.jupiter.api.Test;
import org.junit.jupiter.api.extension.ExtendWith;
import org.mockito.Mock;
import org.mockito.junit.jupiter.MockitoExtension;
import org.opensearch.index.query.QueryBuilder;
import org.opensearch.index.query.QueryBuilders;
import org.opensearch.search.aggregations.AggregationBuilder;
import org.opensearch.search.aggregations.AggregationBuilders;
<<<<<<< HEAD
import org.opensearch.search.aggregations.BucketOrder;
=======
>>>>>>> 5be225ed
import org.opensearch.search.aggregations.bucket.composite.TermsValuesSourceBuilder;
import org.opensearch.search.aggregations.bucket.terms.TermsAggregationBuilder;
import org.opensearch.search.sort.NestedSortBuilder;
import org.opensearch.search.sort.SortBuilder;
import org.opensearch.search.sort.SortBuilders;
import org.opensearch.search.sort.SortOrder;
import org.opensearch.sql.ast.expression.Literal;
import org.opensearch.sql.ast.tree.Sort.SortOption;
import org.opensearch.sql.data.model.ExprTupleValue;
import org.opensearch.sql.data.model.ExprValueUtils;
import org.opensearch.sql.data.type.ExprType;
import org.opensearch.sql.expression.DSL;
import org.opensearch.sql.expression.FunctionExpression;
import org.opensearch.sql.expression.HighlightExpression;
import org.opensearch.sql.expression.NamedExpression;
import org.opensearch.sql.expression.ReferenceExpression;
import org.opensearch.sql.expression.function.OpenSearchFunctions;
import org.opensearch.sql.opensearch.data.type.OpenSearchDataType;
import org.opensearch.sql.opensearch.request.OpenSearchRequestBuilder;
import org.opensearch.sql.opensearch.response.agg.BucketAggregationParser;
import org.opensearch.sql.opensearch.response.agg.CompositeAggregationParser;
import org.opensearch.sql.opensearch.response.agg.OpenSearchAggregationResponseParser;
import org.opensearch.sql.opensearch.response.agg.SingleValueParser;
import org.opensearch.sql.opensearch.storage.script.aggregation.AggregationQueryBuilder;
import org.opensearch.sql.planner.logical.LogicalAggregation;
import org.opensearch.sql.planner.logical.LogicalNested;
import org.opensearch.sql.planner.logical.LogicalPlan;
import org.opensearch.sql.planner.optimizer.LogicalPlanOptimizer;
import org.opensearch.sql.planner.optimizer.PushDownPageSize;
import org.opensearch.sql.planner.optimizer.rule.read.CreateTableScanBuilder;
import org.opensearch.sql.storage.Table;

@ExtendWith(MockitoExtension.class)
class OpenSearchIndexScanOptimizationTest {

  @Mock private Table table;

  @Mock private OpenSearchIndexScan indexScan;

  private OpenSearchIndexScanBuilder indexScanBuilder;

  @Mock private OpenSearchRequestBuilder requestBuilder;

  private Runnable[] verifyPushDownCalls = {};

  @BeforeEach
  void setUp() {
    indexScanBuilder = new OpenSearchIndexScanBuilder(requestBuilder, requestBuilder -> indexScan);
    when(table.createScanBuilder()).thenReturn(indexScanBuilder);
  }

  @Test
  void test_project_push_down() {
    assertEqualsAfterOptimization(
        project(
            indexScanBuilder(withProjectPushedDown(DSL.ref("intV", INTEGER))),
            DSL.named("i", DSL.ref("intV", INTEGER))),
        project(relation("schema", table), DSL.named("i", DSL.ref("intV", INTEGER))));
  }

  /** SELECT intV as i FROM schema WHERE intV = 1. */
  @Test
  void test_filter_push_down() {
    assertEqualsAfterOptimization(
        project(
            indexScanBuilder(
                // withProjectPushedDown(DSL.ref("intV", INTEGER)),
                withFilterPushedDown(QueryBuilders.termQuery("intV", 1))),
            DSL.named("i", DSL.ref("intV", INTEGER))),
        project(
            filter(
                relation("schema", table),
                DSL.equal(DSL.ref("intV", INTEGER), DSL.literal(integerValue(1)))),
            DSL.named("i", DSL.ref("intV", INTEGER))));
  }

  /** SELECT intV as i FROM schema WHERE query_string(["intV^1.5", "QUERY", boost=12.5). */
  @Test
  void test_filter_on_opensearchfunction_with_trackedscores_push_down() {
    LogicalPlan expectedPlan =
        project(
            indexScanBuilder(
                withFilterPushedDown(
                    QueryBuilders.queryStringQuery("QUERY").field("intV", 1.5F).boost(12.5F)),
                withTrackedScoresPushedDown(true)),
            DSL.named("i", DSL.ref("intV", INTEGER)));
    FunctionExpression queryString =
        DSL.query_string(
            DSL.namedArgument(
                "fields",
                DSL.literal(
                    new ExprTupleValue(
                        new LinkedHashMap<>(
                            ImmutableMap.of("intV", ExprValueUtils.floatValue(1.5F)))))),
            DSL.namedArgument("query", "QUERY"),
            DSL.namedArgument("boost", "12.5"));

    ((OpenSearchFunctions.OpenSearchFunction) queryString).setScoreTracked(true);

    LogicalPlan logicalPlan =
        project(
            filter(relation("schema", table), queryString),
            DSL.named("i", DSL.ref("intV", INTEGER)));
    assertEqualsAfterOptimization(expectedPlan, logicalPlan);
  }

  @Test
  void test_filter_on_multiple_opensearchfunctions_with_trackedscores_push_down() {
    LogicalPlan expectedPlan =
        project(
            indexScanBuilder(
                withFilterPushedDown(
                    QueryBuilders.boolQuery()
                        .should(
                            QueryBuilders.queryStringQuery("QUERY")
                                .field("intV", 1.5F)
                                .boost(12.5F))
                        .should(
                            QueryBuilders.queryStringQuery("QUERY")
                                .field("intV", 1.5F)
                                .boost(12.5F))),
                withTrackedScoresPushedDown(true)),
            DSL.named("i", DSL.ref("intV", INTEGER)));
    FunctionExpression firstQueryString =
        DSL.query_string(
            DSL.namedArgument(
                "fields",
                DSL.literal(
                    new ExprTupleValue(
                        new LinkedHashMap<>(
                            ImmutableMap.of("intV", ExprValueUtils.floatValue(1.5F)))))),
            DSL.namedArgument("query", "QUERY"),
            DSL.namedArgument("boost", "12.5"));
    ((OpenSearchFunctions.OpenSearchFunction) firstQueryString).setScoreTracked(false);
    FunctionExpression secondQueryString =
        DSL.query_string(
            DSL.namedArgument(
                "fields",
                DSL.literal(
                    new ExprTupleValue(
                        new LinkedHashMap<>(
                            ImmutableMap.of("intV", ExprValueUtils.floatValue(1.5F)))))),
            DSL.namedArgument("query", "QUERY"),
            DSL.namedArgument("boost", "12.5"));
    ((OpenSearchFunctions.OpenSearchFunction) secondQueryString).setScoreTracked(true);

    LogicalPlan logicalPlan =
        project(
            filter(relation("schema", table), DSL.or(firstQueryString, secondQueryString)),
            DSL.named("i", DSL.ref("intV", INTEGER)));
    assertEqualsAfterOptimization(expectedPlan, logicalPlan);
  }

  @Test
  void test_filter_on_opensearchfunction_without_trackedscores_push_down() {
    LogicalPlan expectedPlan =
        project(
            indexScanBuilder(
                withFilterPushedDown(
                    QueryBuilders.queryStringQuery("QUERY").field("intV", 1.5F).boost(12.5F)),
                withTrackedScoresPushedDown(false)),
            DSL.named("i", DSL.ref("intV", INTEGER)));
    FunctionExpression queryString =
        DSL.query_string(
            DSL.namedArgument(
                "fields",
                DSL.literal(
                    new ExprTupleValue(
                        new LinkedHashMap<>(
                            ImmutableMap.of("intV", ExprValueUtils.floatValue(1.5F)))))),
            DSL.namedArgument("query", "QUERY"),
            DSL.namedArgument("boost", "12.5"));

    LogicalPlan logicalPlan =
        project(
            filter(relation("schema", table), queryString),
            DSL.named("i", DSL.ref("intV", INTEGER)));
    assertEqualsAfterOptimization(expectedPlan, logicalPlan);
  }

  /** SELECT avg(intV) FROM schema GROUP BY string_value. */
  @Test
  void test_aggregation_push_down() {
    assertEqualsAfterOptimization(
        project(
            indexScanAggBuilder(
                withAggregationPushedDown(
                    aggregate("AVG(intV)")
                        .aggregateBy("intV")
                        .groupBy("longV")
                        .resultTypes(
                            Map.of(
                                "AVG(intV)", DOUBLE,
                                "longV", LONG)))),
            DSL.named("AVG(intV)", DSL.ref("AVG(intV)", DOUBLE))),
        project(
            aggregation(
                relation("schema", table),
                ImmutableList.of(DSL.named("AVG(intV)", DSL.avg(DSL.ref("intV", INTEGER)))),
                ImmutableList.of(DSL.named("longV", DSL.ref("longV", LONG)))),
            DSL.named("AVG(intV)", DSL.ref("AVG(intV)", DOUBLE))));
  }

  @Test
  void test_aggregation_push_down_non_bucket_nullable() {
    assertEqualsAfterOptimization(
        project(
            indexScanAggBuilder(
                false,
                withAggregationPushedDown(
                    false,
                    aggregate("AVG(intV)")
                        .aggregateBy("intV")
                        .groupBy("longV")
                        .resultTypes(
                            Map.of(
                                "AVG(intV)", DOUBLE,
                                "longV", LONG)))),
            DSL.named("AVG(intV)", DSL.ref("AVG(intV)", DOUBLE))),
        project(
            aggregation(
                relation("schema", table),
                ImmutableList.of(DSL.named("AVG(intV)", DSL.avg(DSL.ref("intV", INTEGER)))),
                ImmutableList.of(DSL.named("longV", DSL.ref("longV", LONG))),
                false),
            DSL.named("AVG(intV)", DSL.ref("AVG(intV)", DOUBLE))));
  }

  /*
  @Disabled("This test should be enabled once https://github.com/opensearch-project/sql/issues/912 is fixed")
  @Test
  void aggregation_cant_merge_indexScan_with_project() {
    assertEquals(
        aggregation(
            OpenSearchLogicalIndexScan.builder().relationName("schema")
                .filter(DSL.equal(DSL.ref("intV", INTEGER), DSL.literal(integerValue(1))))
                .projectList(ImmutableSet.of(DSL.ref("intV", INTEGER)))
                .build(),
            ImmutableList
                .of(DSL.named("AVG(intV)",
                    DSL.avg(DSL.ref("intV", INTEGER)))),
            ImmutableList.of(DSL.named("longV",
                DSL.abs(DSL.ref("longV", LONG))))),
        optimize(
            aggregation(
                OpenSearchLogicalIndexScan.builder().relationName("schema")
                    .filter(DSL.equal(DSL.ref("intV", INTEGER), DSL.literal(integerValue(1))))
                    .projectList(
                        ImmutableSet.of(DSL.ref("intV", INTEGER)))
                    .build(),
                ImmutableList
                    .of(DSL.named("AVG(intV)",
                        DSL.avg(DSL.ref("intV", INTEGER)))),
                ImmutableList.of(DSL.named("longV",
                    DSL.abs(DSL.ref("longV", LONG))))))
    );
  }
  */

  /** Sort - Relation --> IndexScan. */
  @Test
  void test_sort_push_down() {
    assertEqualsAfterOptimization(
        indexScanBuilder(
            withSortPushedDown(
                SortBuilders.fieldSort("intV").order(SortOrder.ASC).missing("_first"))),
        sort(relation("schema", table), Pair.of(SortOption.DEFAULT_ASC, DSL.ref("intV", INTEGER))));
  }

  @Test
  void test_page_push_down() {
    assertEqualsAfterOptimization(
        project(
            indexScanBuilder(withPageSizePushDown(5)), DSL.named("intV", DSL.ref("intV", INTEGER))),
        paginate(
            project(relation("schema", table), DSL.named("intV", DSL.ref("intV", INTEGER))), 5));
  }

  @Test
  void test_score_sort_push_down() {
    assertEqualsAfterOptimization(
        indexScanBuilder(withSortPushedDown(SortBuilders.scoreSort().order(SortOrder.ASC))),
        sort(
            relation("schema", table),
            Pair.of(SortOption.DEFAULT_ASC, DSL.ref("_score", INTEGER))));
  }

  @Test
  void test_limit_push_down() {
    assertEqualsAfterOptimization(
        project(
            indexScanBuilder(withLimitPushedDown(1, 1)),
            DSL.named("intV", DSL.ref("intV", INTEGER))),
        project(
            limit(relation("schema", table), 1, 1), DSL.named("intV", DSL.ref("intV", INTEGER))));
  }

  @Test
  void test_highlight_push_down() {
    assertEqualsAfterOptimization(
        project(
            indexScanBuilder(withHighlightPushedDown("*", Collections.emptyMap())),
            DSL.named("highlight(*)", new HighlightExpression(DSL.literal("*")))),
        project(
            highlight(relation("schema", table), DSL.literal("*"), Collections.emptyMap()),
            DSL.named("highlight(*)", new HighlightExpression(DSL.literal("*")))));
  }

  @Test
  void test_nested_push_down() {
    List<Map<String, ReferenceExpression>> args =
        List.of(
            Map.of(
                "field", new ReferenceExpression("message.info", STRING),
                "path", new ReferenceExpression("message", STRING)));

    List<NamedExpression> projectList =
        List.of(new NamedExpression("message.info", DSL.nested(DSL.ref("message.info", STRING))));

    LogicalNested nested = new LogicalNested(null, args, projectList);

    assertEqualsAfterOptimization(
        project(
            nested(indexScanBuilder(withNestedPushedDown(nested.getFields())), args, projectList),
            DSL.named("message.info", DSL.nested(DSL.ref("message.info", STRING)))),
        project(
            nested(relation("schema", table), args, projectList),
            DSL.named("message.info", DSL.nested(DSL.ref("message.info", STRING)))));
  }

  /** SELECT avg(intV) FROM schema WHERE intV = 1 GROUP BY string_value. */
  @Test
  void test_aggregation_filter_push_down() {
    assertEqualsAfterOptimization(
        project(
            indexScanAggBuilder(
                withFilterPushedDown(QueryBuilders.termQuery("intV", 1)),
                withAggregationPushedDown(
                    aggregate("AVG(intV)")
                        .aggregateBy("intV")
                        .groupBy("longV")
                        .resultTypes(
                            Map.of(
                                "AVG(intV)", DOUBLE,
                                "longV", LONG)))),
            DSL.named("AVG(intV)", DSL.ref("AVG(intV)", DOUBLE))),
        project(
            aggregation(
                filter(
                    relation("schema", table),
                    DSL.equal(DSL.ref("intV", INTEGER), DSL.literal(integerValue(1)))),
                ImmutableList.of(DSL.named("AVG(intV)", DSL.avg(DSL.ref("intV", INTEGER)))),
                ImmutableList.of(DSL.named("longV", DSL.ref("longV", LONG)))),
            DSL.named("AVG(intV)", DSL.ref("AVG(intV)", DOUBLE))));
  }

  @Test
  void test_aggregation_filter_push_down_non_bucket_nullable() {
    assertEqualsAfterOptimization(
        project(
            indexScanAggBuilder(
                false,
                withFilterPushedDown(QueryBuilders.termQuery("intV", 1)),
                withAggregationPushedDown(
                    false,
                    aggregate("AVG(intV)")
                        .aggregateBy("intV")
                        .groupBy("longV")
                        .resultTypes(
                            Map.of(
                                "AVG(intV)", DOUBLE,
                                "longV", LONG)))),
            DSL.named("AVG(intV)", DSL.ref("AVG(intV)", DOUBLE))),
        project(
            aggregation(
                filter(
                    relation("schema", table),
                    DSL.equal(DSL.ref("intV", INTEGER), DSL.literal(integerValue(1)))),
                ImmutableList.of(DSL.named("AVG(intV)", DSL.avg(DSL.ref("intV", INTEGER)))),
                ImmutableList.of(DSL.named("longV", DSL.ref("longV", LONG))),
                false),
            DSL.named("AVG(intV)", DSL.ref("AVG(intV)", DOUBLE))));
  }

  /** Sort - Filter - Relation --> IndexScan. */
  @Test
  void test_sort_filter_push_down() {
    assertEqualsAfterOptimization(
        indexScanBuilder(
            withFilterPushedDown(QueryBuilders.termQuery("intV", 1)),
            withSortPushedDown(
                SortBuilders.fieldSort("longV").order(SortOrder.ASC).missing("_first"))),
        sort(
            filter(
                relation("schema", table),
                DSL.equal(DSL.ref("intV", INTEGER), DSL.literal(integerValue(1)))),
            Pair.of(SortOption.DEFAULT_ASC, DSL.ref("longV", LONG))));
  }

  /** SELECT avg(intV) FROM schema GROUP BY stringV ORDER BY stringV. */
  @Test
  void test_sort_aggregation_push_down() {
    assertEqualsAfterOptimization(
        project(
            indexScanAggBuilder(
                withAggregationPushedDown(
                    aggregate("AVG(intV)")
                        .aggregateBy("intV")
                        .groupBy("stringV")
                        .sortBy(SortOption.DEFAULT_DESC)
                        .resultTypes(
                            Map.of(
                                "AVG(intV)", DOUBLE,
                                "stringV", STRING)))),
            DSL.named("AVG(intV)", DSL.ref("AVG(intV)", DOUBLE))),
        project(
            sort(
                aggregation(
                    relation("schema", table),
                    ImmutableList.of(DSL.named("AVG(intV)", DSL.avg(DSL.ref("intV", INTEGER)))),
                    ImmutableList.of(DSL.named("stringV", DSL.ref("stringV", STRING)))),
                Pair.of(SortOption.DEFAULT_DESC, DSL.ref("stringV", STRING))),
            DSL.named("AVG(intV)", DSL.ref("AVG(intV)", DOUBLE))));
  }

  @Test
  void test_sort_aggregation_push_down_non_bucket_nullable() {
    assertEqualsAfterOptimization(
        project(
            indexScanAggBuilder(
                false,
                withAggregationPushedDown(
                    false,
                    aggregate("AVG(intV)")
                        .aggregateBy("intV")
                        .groupBy("stringV")
                        .sortBy(SortOption.DEFAULT_DESC)
                        .resultTypes(
                            Map.of(
                                "AVG(intV)", DOUBLE,
                                "stringV", STRING)))),
            DSL.named("AVG(intV)", DSL.ref("AVG(intV)", DOUBLE))),
        project(
            sort(
                aggregation(
                    relation("schema", table),
                    ImmutableList.of(DSL.named("AVG(intV)", DSL.avg(DSL.ref("intV", INTEGER)))),
                    ImmutableList.of(DSL.named("stringV", DSL.ref("stringV", STRING))),
                    false),
                Pair.of(SortOption.DEFAULT_DESC, DSL.ref("stringV", STRING))),
            DSL.named("AVG(intV)", DSL.ref("AVG(intV)", DOUBLE))));
  }

  @Test
  void test_limit_sort_filter_push_down() {
    assertEqualsAfterOptimization(
        project(
            indexScanBuilder(
                withFilterPushedDown(QueryBuilders.termQuery("intV", 1)),
                withSortPushedDown(
                    SortBuilders.fieldSort("longV").order(SortOrder.ASC).missing("_first")),
                withLimitPushedDown(1, 1)),
            DSL.named("intV", DSL.ref("intV", INTEGER))),
        project(
            limit(
                sort(
                    filter(
                        relation("schema", table),
                        DSL.equal(DSL.ref("intV", INTEGER), DSL.literal(integerValue(1)))),
                    Pair.of(SortOption.DEFAULT_ASC, DSL.ref("longV", LONG))),
                1,
                1),
            DSL.named("intV", DSL.ref("intV", INTEGER))));
  }

  /*
   * Project(ListA) -> Project(ListB) -> Relation.
   * -- will be optimized as
   * Project(ListA) -> Project(ListB) -> Relation(project=ListB).
   */
  @Test
  void only_one_project_should_be_push() {
    assertEqualsAfterOptimization(
        project(
            project(
                indexScanBuilder(
                    withProjectPushedDown(DSL.ref("intV", INTEGER), DSL.ref("stringV", STRING))),
                DSL.named("i", DSL.ref("intV", INTEGER)),
                DSL.named("s", DSL.ref("stringV", STRING))),
            DSL.named("i", DSL.ref("intV", INTEGER))),
        project(
            project(
                relation("schema", table),
                DSL.named("i", DSL.ref("intV", INTEGER)),
                DSL.named("s", DSL.ref("stringV", STRING))),
            DSL.named("i", DSL.ref("intV", INTEGER))));
  }

  @Test
  void test_nested_sort_filter_push_down() {
    assertEqualsAfterOptimization(
        project(
            indexScanBuilder(
                withFilterPushedDown(QueryBuilders.termQuery("intV", 1)),
                withSortPushedDown(
                    SortBuilders.fieldSort("message.info")
                        .order(SortOrder.ASC)
                        .setNestedSort(new NestedSortBuilder("message")))),
            DSL.named("intV", DSL.ref("intV", INTEGER))),
        project(
            sort(
                filter(
                    relation("schema", table),
                    DSL.equal(DSL.ref("intV", INTEGER), DSL.literal(integerValue(1)))),
                Pair.of(SortOption.DEFAULT_ASC, DSL.nested(DSL.ref("message.info", STRING)))),
            DSL.named("intV", DSL.ref("intV", INTEGER))));
  }

  @Test
  void test_function_expression_sort_returns_optimized_logical_sort() {
    // Invalid use case coverage OpenSearchIndexScanBuilder::sortByFieldsOnly returns false
    assertEqualsAfterOptimization(
        sort(
            indexScanBuilder(),
            Pair.of(
                SortOption.DEFAULT_ASC, DSL.match(DSL.namedArgument("field", literal("message"))))),
        sort(
            relation("schema", table),
            Pair.of(
                SortOption.DEFAULT_ASC,
                DSL.match(DSL.namedArgument("field", literal("message"))))));
  }

  @Test
  void test_non_field_sort_returns_optimized_logical_sort() {
    // Invalid use case coverage OpenSearchIndexScanBuilder::sortByFieldsOnly returns false
    assertEqualsAfterOptimization(
        sort(indexScanBuilder(), Pair.of(SortOption.DEFAULT_ASC, DSL.literal("field"))),
        sort(relation("schema", table), Pair.of(SortOption.DEFAULT_ASC, DSL.literal("field"))));
  }

  @Test
  void sort_with_expression_cannot_merge_with_relation() {
    assertEqualsAfterOptimization(
        sort(
            indexScanBuilder(), Pair.of(SortOption.DEFAULT_ASC, DSL.abs(DSL.ref("intV", INTEGER)))),
        sort(
            relation("schema", table),
            Pair.of(SortOption.DEFAULT_ASC, DSL.abs(DSL.ref("intV", INTEGER)))));
  }

  @Test
  void sort_with_expression_cannot_merge_with_aggregation() {
    assertEqualsAfterOptimization(
        sort(
            indexScanAggBuilder(
                withAggregationPushedDown(
                    aggregate("AVG(intV)")
                        .aggregateBy("intV")
                        .groupBy("stringV")
                        .resultTypes(
                            Map.of(
                                "AVG(intV)", DOUBLE,
                                "stringV", STRING)))),
            Pair.of(SortOption.DEFAULT_ASC, DSL.abs(DSL.ref("intV", INTEGER)))),
        sort(
            aggregation(
                relation("schema", table),
                ImmutableList.of(DSL.named("AVG(intV)", DSL.avg(DSL.ref("intV", INTEGER)))),
                ImmutableList.of(DSL.named("stringV", DSL.ref("stringV", STRING)))),
            Pair.of(SortOption.DEFAULT_ASC, DSL.abs(DSL.ref("intV", INTEGER)))));
  }

  @Test
  void sort_with_expression_cannot_merge_with_aggregation_non_bucket_nullable() {
    assertEqualsAfterOptimization(
        sort(
            indexScanAggBuilder(
                false,
                withAggregationPushedDown(
                    false,
                    aggregate("AVG(intV)")
                        .aggregateBy("intV")
                        .groupBy("stringV")
                        .resultTypes(
                            Map.of(
                                "AVG(intV)", DOUBLE,
                                "stringV", STRING)))),
            Pair.of(SortOption.DEFAULT_ASC, DSL.abs(DSL.ref("intV", INTEGER)))),
        sort(
            aggregation(
                relation("schema", table),
                ImmutableList.of(DSL.named("AVG(intV)", DSL.avg(DSL.ref("intV", INTEGER)))),
                ImmutableList.of(DSL.named("stringV", DSL.ref("stringV", STRING))),
                false),
            Pair.of(SortOption.DEFAULT_ASC, DSL.abs(DSL.ref("intV", INTEGER)))));
  }

  @Test
  void aggregation_cant_merge_index_scan_with_limit() {
    assertEqualsAfterOptimization(
        project(
            aggregation(
                indexScanBuilder(withLimitPushedDown(10, 0)),
                ImmutableList.of(DSL.named("AVG(intV)", DSL.avg(DSL.ref("intV", INTEGER)))),
                ImmutableList.of(DSL.named("longV", DSL.abs(DSL.ref("longV", LONG))))),
            DSL.named("AVG(intV)", DSL.ref("AVG(intV)", DOUBLE))),
        project(
            aggregation(
                limit(relation("schema", table), 10, 0),
                ImmutableList.of(DSL.named("AVG(intV)", DSL.avg(DSL.ref("intV", INTEGER)))),
                ImmutableList.of(DSL.named("longV", DSL.abs(DSL.ref("longV", LONG))))),
            DSL.named("AVG(intV)", DSL.ref("AVG(intV)", DOUBLE))));
  }

  /**
   * Can't Optimize the following query. SELECT avg(intV) FROM schema GROUP BY stringV ORDER BY
   * avg(intV).
   */
  @Test
  void sort_refer_to_aggregator_should_not_merge_with_indexAgg() {
    assertEqualsAfterOptimization(
        project(
            sort(
                indexScanAggBuilder(
                    withAggregationPushedDown(
                        aggregate("AVG(intV)")
                            .aggregateBy("intV")
                            .groupBy("stringV")
                            .resultTypes(
                                Map.of(
                                    "AVG(intV)", DOUBLE,
                                    "stringV", STRING)))),
                Pair.of(SortOption.DEFAULT_ASC, DSL.ref("AVG(intV)", INTEGER))),
            DSL.named("AVG(intV)", DSL.ref("AVG(intV)", DOUBLE))),
        project(
            sort(
                aggregation(
                    relation("schema", table),
                    ImmutableList.of(DSL.named("AVG(intV)", DSL.avg(DSL.ref("intV", INTEGER)))),
                    ImmutableList.of(DSL.named("stringV", DSL.ref("stringV", STRING)))),
                Pair.of(SortOption.DEFAULT_ASC, DSL.ref("AVG(intV)", INTEGER))),
            DSL.named("AVG(intV)", DSL.ref("AVG(intV)", DOUBLE))));
  }

  @Test
  void sort_refer_to_aggregator_should_not_merge_with_indexAgg_non_bucket_nullable() {
    assertEqualsAfterOptimization(
        project(
            sort(
                indexScanAggBuilder(
                    false,
                    withAggregationPushedDown(
                        false,
                        aggregate("AVG(intV)")
                            .aggregateBy("intV")
                            .groupBy("stringV")
                            .resultTypes(
                                Map.of(
                                    "AVG(intV)", DOUBLE,
                                    "stringV", STRING)))),
                Pair.of(SortOption.DEFAULT_ASC, DSL.ref("AVG(intV)", INTEGER))),
            DSL.named("AVG(intV)", DSL.ref("AVG(intV)", DOUBLE))),
        project(
            sort(
                aggregation(
                    relation("schema", table),
                    ImmutableList.of(DSL.named("AVG(intV)", DSL.avg(DSL.ref("intV", INTEGER)))),
                    ImmutableList.of(DSL.named("stringV", DSL.ref("stringV", STRING))),
                    false),
                Pair.of(SortOption.DEFAULT_ASC, DSL.ref("AVG(intV)", INTEGER))),
            DSL.named("AVG(intV)", DSL.ref("AVG(intV)", DOUBLE))));
  }

  @Test
  void project_literal_should_not_be_pushed_down() {
    assertEqualsAfterOptimization(
        project(indexScanBuilder(), DSL.named("i", DSL.literal("str"))),
        optimize(project(relation("schema", table), DSL.named("i", DSL.literal("str")))));
  }

  private OpenSearchIndexScanBuilder indexScanBuilder(Runnable... verifyPushDownCalls) {
    this.verifyPushDownCalls = verifyPushDownCalls;
    return new OpenSearchIndexScanBuilder(
        new OpenSearchIndexScanQueryBuilder(requestBuilder), requestBuilder -> indexScan);
  }

  private OpenSearchIndexScanBuilder indexScanAggBuilder(Runnable... verifyPushDownCalls) {
    return indexScanAggBuilder(true, verifyPushDownCalls);
  }

  private OpenSearchIndexScanBuilder indexScanAggBuilder(
      boolean bucketNullable, Runnable... verifyPushDownCalls) {
    this.verifyPushDownCalls = verifyPushDownCalls;
    LogicalAggregation mockAgg = mock(LogicalAggregation.class);
    when(mockAgg.isBucketNullable()).thenReturn(bucketNullable);
    var aggregationBuilder = new OpenSearchIndexScanAggregationBuilder(requestBuilder, mockAgg);
    return new OpenSearchIndexScanBuilder(aggregationBuilder, builder -> indexScan);
  }

  private void assertEqualsAfterOptimization(LogicalPlan expected, LogicalPlan actual) {
    final var optimized = optimize(actual);
    assertEquals(expected, optimized);

    // Trigger build to make sure all push down actually happened in scan builder
    indexScanBuilder.build();

    // Verify to make sure all push down methods are called as expected
    if (verifyPushDownCalls.length == 0) {
      reset(indexScan);
    } else {
      Arrays.stream(verifyPushDownCalls).forEach(Runnable::run);
    }
  }

  private Runnable withFilterPushedDown(QueryBuilder filteringCondition) {
    return () -> verify(requestBuilder, times(1)).pushDownFilter(filteringCondition);
  }

  private Runnable withAggregationPushedDown(
      AggregationAssertHelper.AggregationAssertHelperBuilder aggregation) {
    return withAggregationPushedDown(true, aggregation);
  }
<<<<<<< HEAD

  private Runnable withAggregationPushedDown(
      boolean bucketNullable, AggregationAssertHelper.AggregationAssertHelperBuilder aggregation) {

    // Assume single term bucket and AVG metric in all tests in this suite
    AggregationBuilder aggBuilder;
    OpenSearchAggregationResponseParser responseParser;
    if (bucketNullable) {
      aggBuilder =
          AggregationBuilders.composite(
                  "composite_buckets",
                  Collections.singletonList(
                      new TermsValuesSourceBuilder(aggregation.groupBy)
                          .field(aggregation.groupBy)
                          .order(aggregation.sortBy.getSortOrder() == ASC ? "asc" : "desc")
                          .missingOrder(
                              aggregation.sortBy.getNullOrder() == NULL_FIRST ? "first" : "last")
                          .missingBucket(true)))
              .subAggregation(
                  AggregationBuilders.avg(aggregation.aggregateName).field(aggregation.aggregateBy))
              .size(AggregationQueryBuilder.AGGREGATION_BUCKET_SIZE);
    } else {
      aggBuilder =
          new TermsAggregationBuilder(aggregation.groupBy)
              .field(aggregation.groupBy)
              .size(AGGREGATION_BUCKET_SIZE)
              .order(BucketOrder.key(true))
              .subAggregation(
                  AggregationBuilders.avg(aggregation.aggregateName)
                      .field(aggregation.aggregateBy));
    }
    List<AggregationBuilder> aggBuilders = Collections.singletonList(aggBuilder);
    responseParser =
        bucketNullable
            ? new CompositeAggregationParser(new SingleValueParser(aggregation.aggregateName))
            : new BucketAggregationParser(new SingleValueParser(aggregation.aggregateName));
=======

  private Runnable withAggregationPushedDown(
      boolean bucketNullable, AggregationAssertHelper.AggregationAssertHelperBuilder aggregation) {

    // Assume single term bucket and AVG metric in all tests in this suite
    AggregationBuilder aggBuilder;
    OpenSearchAggregationResponseParser responseParser;
    aggBuilder =
        AggregationBuilders.composite(
                "composite_buckets",
                Collections.singletonList(
                    bucketNullable
                        ? new TermsValuesSourceBuilder(aggregation.groupBy)
                            .field(aggregation.groupBy)
                            .order(aggregation.sortBy.getSortOrder() == ASC ? "asc" : "desc")
                            .missingOrder(
                                aggregation.sortBy.getNullOrder() == NULL_FIRST ? "first" : "last")
                            .missingBucket(true)
                        : new TermsValuesSourceBuilder(aggregation.groupBy)
                            .field(aggregation.groupBy)
                            .order(aggregation.sortBy.getSortOrder() == ASC ? "asc" : "desc")))
            .subAggregation(
                AggregationBuilders.avg(aggregation.aggregateName).field(aggregation.aggregateBy))
            .size(AggregationQueryBuilder.AGGREGATION_BUCKET_SIZE);
    List<AggregationBuilder> aggBuilders = Collections.singletonList(aggBuilder);
    responseParser =
        new CompositeAggregationParser(new SingleValueParser(aggregation.aggregateName));
>>>>>>> 5be225ed

    return () -> {
      verify(requestBuilder, times(1)).pushDownAggregation(Pair.of(aggBuilders, responseParser));
      verify(requestBuilder, times(1))
          .pushTypeMapping(
              aggregation.resultTypes.entrySet().stream()
                  .collect(
                      Collectors.toMap(
                          Map.Entry::getKey, e -> OpenSearchDataType.of(e.getValue()))));
    };
  }

  private Runnable withSortPushedDown(SortBuilder<?>... sorts) {
    return () -> verify(requestBuilder, times(1)).pushDownSort(Arrays.asList(sorts));
  }

  private Runnable withLimitPushedDown(int size, int offset) {
    return () -> verify(requestBuilder, times(1)).pushDownLimit(size, offset);
  }

  private Runnable withProjectPushedDown(ReferenceExpression... references) {
    return () ->
        verify(requestBuilder, times(1)).pushDownProjects(new HashSet<>(Arrays.asList(references)));
  }

  private Runnable withHighlightPushedDown(String field, Map<String, Literal> arguments) {
    return () -> verify(requestBuilder, times(1)).pushDownHighlight(field, arguments);
  }

  private Runnable withNestedPushedDown(List<Map<String, ReferenceExpression>> fields) {
    return () -> verify(requestBuilder, times(1)).pushDownNested(fields);
  }

  private Runnable withTrackedScoresPushedDown(boolean trackScores) {
    return () -> verify(requestBuilder, times(1)).pushDownTrackedScore(trackScores);
  }

  private Runnable withPageSizePushDown(int pageSize) {
    return () -> verify(requestBuilder, times(1)).pushDownPageSize(pageSize);
  }

  private static AggregationAssertHelper.AggregationAssertHelperBuilder aggregate(String aggName) {
    var aggBuilder = new AggregationAssertHelper.AggregationAssertHelperBuilder();
    aggBuilder.aggregateName = aggName;
    aggBuilder.sortBy = SortOption.DEFAULT_ASC;
    return aggBuilder;
  }

  /** Assertion helper for readability. */
  @Builder
  private static class AggregationAssertHelper {

    String aggregateName;

    String aggregateBy;

    String groupBy;

    SortOption sortBy;

    Map<String, ExprType> resultTypes;
  }

  private LogicalPlan optimize(LogicalPlan plan) {
    LogicalPlanOptimizer optimizer =
        new LogicalPlanOptimizer(
            List.of(
                new CreateTableScanBuilder(),
                new PushDownPageSize(),
                PUSH_DOWN_FILTER,
                PUSH_DOWN_AGGREGATION,
                PUSH_DOWN_SORT,
                PUSH_DOWN_LIMIT,
                PUSH_DOWN_HIGHLIGHT,
                PUSH_DOWN_NESTED,
                PUSH_DOWN_PROJECT));
    return optimizer.optimize(plan);
  }
}<|MERGE_RESOLUTION|>--- conflicted
+++ resolved
@@ -19,7 +19,6 @@
 import static org.opensearch.sql.data.type.ExprCoreType.LONG;
 import static org.opensearch.sql.data.type.ExprCoreType.STRING;
 import static org.opensearch.sql.expression.DSL.literal;
-import static org.opensearch.sql.opensearch.storage.script.aggregation.AggregationQueryBuilder.AGGREGATION_BUCKET_SIZE;
 import static org.opensearch.sql.planner.logical.LogicalPlanDSL.aggregation;
 import static org.opensearch.sql.planner.logical.LogicalPlanDSL.filter;
 import static org.opensearch.sql.planner.logical.LogicalPlanDSL.highlight;
@@ -57,12 +56,7 @@
 import org.opensearch.index.query.QueryBuilders;
 import org.opensearch.search.aggregations.AggregationBuilder;
 import org.opensearch.search.aggregations.AggregationBuilders;
-<<<<<<< HEAD
-import org.opensearch.search.aggregations.BucketOrder;
-=======
->>>>>>> 5be225ed
 import org.opensearch.search.aggregations.bucket.composite.TermsValuesSourceBuilder;
-import org.opensearch.search.aggregations.bucket.terms.TermsAggregationBuilder;
 import org.opensearch.search.sort.NestedSortBuilder;
 import org.opensearch.search.sort.SortBuilder;
 import org.opensearch.search.sort.SortBuilders;
@@ -80,7 +74,6 @@
 import org.opensearch.sql.expression.function.OpenSearchFunctions;
 import org.opensearch.sql.opensearch.data.type.OpenSearchDataType;
 import org.opensearch.sql.opensearch.request.OpenSearchRequestBuilder;
-import org.opensearch.sql.opensearch.response.agg.BucketAggregationParser;
 import org.opensearch.sql.opensearch.response.agg.CompositeAggregationParser;
 import org.opensearch.sql.opensearch.response.agg.OpenSearchAggregationResponseParser;
 import org.opensearch.sql.opensearch.response.agg.SingleValueParser;
@@ -784,44 +777,6 @@
       AggregationAssertHelper.AggregationAssertHelperBuilder aggregation) {
     return withAggregationPushedDown(true, aggregation);
   }
-<<<<<<< HEAD
-
-  private Runnable withAggregationPushedDown(
-      boolean bucketNullable, AggregationAssertHelper.AggregationAssertHelperBuilder aggregation) {
-
-    // Assume single term bucket and AVG metric in all tests in this suite
-    AggregationBuilder aggBuilder;
-    OpenSearchAggregationResponseParser responseParser;
-    if (bucketNullable) {
-      aggBuilder =
-          AggregationBuilders.composite(
-                  "composite_buckets",
-                  Collections.singletonList(
-                      new TermsValuesSourceBuilder(aggregation.groupBy)
-                          .field(aggregation.groupBy)
-                          .order(aggregation.sortBy.getSortOrder() == ASC ? "asc" : "desc")
-                          .missingOrder(
-                              aggregation.sortBy.getNullOrder() == NULL_FIRST ? "first" : "last")
-                          .missingBucket(true)))
-              .subAggregation(
-                  AggregationBuilders.avg(aggregation.aggregateName).field(aggregation.aggregateBy))
-              .size(AggregationQueryBuilder.AGGREGATION_BUCKET_SIZE);
-    } else {
-      aggBuilder =
-          new TermsAggregationBuilder(aggregation.groupBy)
-              .field(aggregation.groupBy)
-              .size(AGGREGATION_BUCKET_SIZE)
-              .order(BucketOrder.key(true))
-              .subAggregation(
-                  AggregationBuilders.avg(aggregation.aggregateName)
-                      .field(aggregation.aggregateBy));
-    }
-    List<AggregationBuilder> aggBuilders = Collections.singletonList(aggBuilder);
-    responseParser =
-        bucketNullable
-            ? new CompositeAggregationParser(new SingleValueParser(aggregation.aggregateName))
-            : new BucketAggregationParser(new SingleValueParser(aggregation.aggregateName));
-=======
 
   private Runnable withAggregationPushedDown(
       boolean bucketNullable, AggregationAssertHelper.AggregationAssertHelperBuilder aggregation) {
@@ -849,7 +804,6 @@
     List<AggregationBuilder> aggBuilders = Collections.singletonList(aggBuilder);
     responseParser =
         new CompositeAggregationParser(new SingleValueParser(aggregation.aggregateName));
->>>>>>> 5be225ed
 
     return () -> {
       verify(requestBuilder, times(1)).pushDownAggregation(Pair.of(aggBuilders, responseParser));
