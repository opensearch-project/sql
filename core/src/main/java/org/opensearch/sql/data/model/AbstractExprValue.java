/*
 * Copyright OpenSearch Contributors
 * SPDX-License-Identifier: Apache-2.0
 */

package org.opensearch.sql.data.model;

import org.opensearch.sql.exception.ExpressionEvaluationException;

/** Abstract ExprValue. */
public abstract class AbstractExprValue implements ExprValue {
  /** The customize compareTo logic. */
  @Override
  public int compareTo(ExprValue other) {
    if (this.isNull() || this.isMissing() || other.isNull() || other.isMissing()) {
      throw new IllegalStateException(
          "[BUG] Unreachable, Comparing with NULL or MISSING is undefined");
    }
    if ((this.isNumber() && other.isNumber())
        || (this.isDateTime() && other.isDateTime())
        || this.type().equals(other.type())) {
      return compare(other);
    } else {
      throw new ExpressionEvaluationException(
          String.format(
              "compare expected value have same type, but with [%s, %s]",
              this.type(), other.type()));
    }
  }

  /**
<<<<<<< HEAD
   * The customize equals logic. The table below list the NULL and MISSING handling logic.
=======
   * The customize equals logic.<br>
   * The table below list the NULL and MISSING handling logic.
>>>>>>> a85a142f
   *
   * <table>
   *   <tr>
   *     <th>A</th>
   *     <th>B</th>
   *     <th>A == B</th>
   *   </tr>
   *   <tr>
   *     <td>NULL</td>
   *     <td>NULL</td>
   *     <td>TRUE</td>
   *   </tr>
   *   <tr>
   *     <td>NULL</td>
   *     <td>MISSING</td>
   *     <td>FALSE</td>
   *   </tr>
   *   <tr>
   *     <td>MISSING</td>
   *     <td>NULL</td>
   *     <td>FALSE</td>
   *   </tr>
   *   <tr>
   *     <td>MISSING</td>
   *     <td>MISSING</td>
   *     <td>TRUE</td>
   *   </tr>
   * </table>
   */
  @Override
  public boolean equals(Object o) {
    if (o == this) {
      return true;
    } else if (!(o instanceof ExprValue)) {
      return false;
    }
    ExprValue other = (ExprValue) o;
    if (this.isNull() || this.isMissing()) {
      return equal(other);
    } else if (other.isNull() || other.isMissing()) {
      return other.equals(this);
    } else {
      return equal(other);
    }
  }

  /** The expression value compare. */
  public abstract int compare(ExprValue other);

  /** The expression value equal. */
  public abstract boolean equal(ExprValue other);
}<|MERGE_RESOLUTION|>--- conflicted
+++ resolved
@@ -29,12 +29,8 @@
   }
 
   /**
-<<<<<<< HEAD
-   * The customize equals logic. The table below list the NULL and MISSING handling logic.
-=======
    * The customize equals logic.<br>
    * The table below list the NULL and MISSING handling logic.
->>>>>>> a85a142f
    *
    * <table>
    *   <tr>
