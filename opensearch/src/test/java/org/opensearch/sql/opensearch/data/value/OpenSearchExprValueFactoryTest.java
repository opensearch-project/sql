--- conflicted
+++ resolved
@@ -56,7 +56,6 @@
 import org.opensearch.sql.opensearch.data.type.OpenSearchDataType;
 import org.opensearch.sql.opensearch.data.type.OpenSearchDateType;
 import org.opensearch.sql.opensearch.data.type.OpenSearchTextType;
-import org.opensearch.sql.opensearch.data.utils.ObjectContent;
 import org.opensearch.sql.opensearch.data.utils.OpenSearchJsonContent;
 
 class OpenSearchExprValueFactoryTest {
@@ -687,9 +686,11 @@
 
   @Test
   public void constructGeoPointLatLon() {
-    assertEquals(doubleValue(42.60355556),
+    assertEquals(
+        doubleValue(42.60355556),
         tupleValue("{\"geoV\":{\"lat\":42.60355556}}").get("geoV").tupleValue().get("lat"));
-    assertEquals(doubleValue(-97.25263889),
+    assertEquals(
+        doubleValue(-97.25263889),
         tupleValue("{\"geoV\":{\"lon\":-97.25263889}}").get("geoV").tupleValue().get("lon"));
   }
 
@@ -699,40 +700,27 @@
         assertThrows(
             IllegalStateException.class,
             () -> tupleValue("{\"geoV\":[42.60355556,-97.25263889]}").get("geoV"));
-<<<<<<< HEAD
-    assertEquals("geo point must be in format of {\"lat\": number, \"lon\": number}",
+    assertEquals(
+        "geo point must be in format of {\"lat\": number, \"lon\": number}",
         exception.getMessage());
 
     exception =
-        assertThrows(IllegalStateException.class,
+        assertThrows(
+            IllegalStateException.class,
             () -> tupleValue("{\"geoV\":\"txhxegj0uyp3\"}").get("geoV"));
-    assertEquals("geo point must be in format of {\"lat\": number, \"lon\": number}",
+    assertEquals(
+        "geo point must be in format of {\"lat\": number, \"lon\": number}",
         exception.getMessage());
 
     exception =
-        assertThrows(IllegalStateException.class,
-            () -> tupleValue("{\"geoV\":{\"type\": \"Point\","
-                + " \"coordinates\": [74.00, 40.71]}}").get("geoV"));
-    assertEquals("geo point must be in format of {\"lat\": number, \"lon\": number}",
+        assertThrows(
+            IllegalStateException.class,
+            () ->
+                tupleValue("{\"geoV\":{\"type\": \"Point\"," + " \"coordinates\": [74.00, 40.71]}}")
+                    .get("geoV"));
+    assertEquals(
+        "geo point must be in format of {\"lat\": number, \"lon\": number}",
         exception.getMessage());
-=======
-    assertEquals(
-        "geo point must in format of {\"lat\": number, \"lon\": number}", exception.getMessage());
-
-    exception =
-        assertThrows(
-            IllegalStateException.class,
-            () -> tupleValue("{\"geoV\":{\"lon\":-97.25263889}}").get("geoV"));
-    assertEquals(
-        "geo point must in format of {\"lat\": number, \"lon\": number}", exception.getMessage());
-
-    exception =
-        assertThrows(
-            IllegalStateException.class,
-            () -> tupleValue("{\"geoV\":{\"lat\":-97.25263889}}").get("geoV"));
-    assertEquals(
-        "geo point must in format of {\"lat\": number, \"lon\": number}", exception.getMessage());
->>>>>>> ed2b6830
 
     exception =
         assertThrows(
