--- conflicted
+++ resolved
@@ -81,11 +81,7 @@
     if (shouldUseCalcite(queryType)) {
       explainWithCalcite(plan, queryType, listener, format);
     } else {
-<<<<<<< HEAD
-      explainWithLegacy(plan, queryType, listener, Optional.empty());
-=======
-      explainWithLegacy(plan, queryType, listener, format);
->>>>>>> 03378ddd
+      explainWithLegacy(plan, queryType, listener, format, Optional.empty());
     }
   }
 
@@ -140,11 +136,7 @@
     } catch (Throwable t) {
       if (isCalciteFallbackAllowed()) {
         log.warn("Fallback to V2 query engine since got exception", t);
-<<<<<<< HEAD
-        explainWithLegacy(plan, queryType, listener, Optional.of(t));
-=======
-        explainWithLegacy(plan, queryType, listener, format);
->>>>>>> 03378ddd
+        explainWithLegacy(plan, queryType, listener, format, Optional.of(t));
       } else {
         if (t instanceof Error) {
           // Calcite may throw AssertError during query execution.
@@ -188,11 +180,8 @@
       UnresolvedPlan plan,
       QueryType queryType,
       ResponseListener<ExecutionEngine.ExplainResponse> listener,
-<<<<<<< HEAD
+      Explain.ExplainFormat format,
       Optional<Throwable> calciteFailure) {
-=======
-      Explain.ExplainFormat format) {
->>>>>>> 03378ddd
     try {
       if (format != null && format != Explain.ExplainFormat.STANDARD) {
         throw new UnsupportedOperationException(
