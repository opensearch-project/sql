--- conflicted
+++ resolved
@@ -85,12 +85,9 @@
 import org.opensearch.sql.calcite.udf.mathUDF.EulerFunction;
 import org.opensearch.sql.calcite.udf.mathUDF.ModFunction;
 import org.opensearch.sql.calcite.udf.mathUDF.SqrtFunction;
-<<<<<<< HEAD
 import org.opensearch.sql.calcite.utils.datetime.DateTimeParser;
-=======
 import org.opensearch.sql.calcite.udf.textUDF.LocateFunction;
 import org.opensearch.sql.calcite.udf.textUDF.ReplaceFunction;
->>>>>>> 3c48804c
 
 public interface BuiltinFunctionUtils {
 
@@ -159,7 +156,7 @@
         return TransferUserDefinedFunction(
             LocateFunction.class,
             "LOCATE",
-            getNullableReturnTypeInferenceForFixedType(SqlTypeName.INTEGER));
+                createNullableReturnType(SqlTypeName.INTEGER));
       case "UPPER":
         return SqlStdOperatorTable.UPPER;
         // Built-in Math Functions
