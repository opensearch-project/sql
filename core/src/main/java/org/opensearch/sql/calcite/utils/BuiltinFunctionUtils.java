--- conflicted
+++ resolved
@@ -6,11 +6,8 @@
 package org.opensearch.sql.calcite.utils;
 
 import static java.lang.Math.E;
-<<<<<<< HEAD
 import static org.opensearch.sql.calcite.utils.OpenSearchTypeFactory.*;
-=======
 import static org.opensearch.sql.calcite.utils.OpenSearchTypeFactory.getLegacyTypeName;
->>>>>>> e4c299a7
 import static org.opensearch.sql.calcite.utils.UserDefinedFunctionUtils.*;
 import static org.opensearch.sql.calcite.utils.UserDefinedFunctionUtils.TransferUserDefinedFunction;
 
@@ -474,7 +471,6 @@
           throw new IllegalArgumentException("Log cannot accept argument list: " + argList);
         }
         return LogArgs;
-<<<<<<< HEAD
       case "DATE":
         List<RexNode> DateArgs = new ArrayList<>();
         RexNode timestampExpr = argList.get(0);
@@ -737,12 +733,10 @@
         return Stream.concat(Stream.of(argTimestamp), argList.stream().skip(1)).toList();
       case "UTC_TIMESTAMP", "UTC_TIME", "UTC_DATE":
         return List.of(context.rexBuilder.makeLiteral(currentTimestampStr));
-=======
       case "TYPEOF":
         return List.of(
             context.rexBuilder.makeLiteral(
                 getLegacyTypeName(argList.getFirst().getType(), context.queryType)));
->>>>>>> e4c299a7
       default:
         return argList;
     }
