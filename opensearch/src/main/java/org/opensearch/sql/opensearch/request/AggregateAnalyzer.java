/*
 * Copyright OpenSearch Contributors
 * SPDX-License-Identifier: Apache-2.0
 */

/*
 * This file contains code from the Apache Spark project (original license below).
 * It contains modifications, which are licensed as above:
 */

/*
 * Licensed to the Apache Software Foundation (ASF) under one or more
 * contributor license agreements.  See the NOTICE file distributed with
 * this work for additional information regarding copyright ownership.
 * The ASF licenses this file to you under the Apache License, Version 2.0
 * (the "License"); you may not use this file except in compliance with
 * the License.  You may obtain a copy of the License at
 *
 * http://www.apache.org/licenses/LICENSE-2.0
 *
 * Unless required by applicable law or agreed to in writing, software
 * distributed under the License is distributed on an "AS IS" BASIS,
 * WITHOUT WARRANTIES OR CONDITIONS OF ANY KIND, either express or implied.
 * See the License for the specific language governing permissions and
 * limitations under the License.
 */

package org.opensearch.sql.opensearch.request;

import static java.util.Objects.requireNonNull;
import static org.opensearch.sql.calcite.plan.OpenSearchConstants.METADATA_FIELD_INDEX;
import static org.opensearch.sql.data.type.ExprCoreType.ARRAY;
import static org.opensearch.sql.data.type.ExprCoreType.DATE;
import static org.opensearch.sql.data.type.ExprCoreType.TIME;
import static org.opensearch.sql.data.type.ExprCoreType.TIMESTAMP;
import static org.opensearch.sql.expression.function.PPLBuiltinOperators.WIDTH_BUCKET;

import com.google.common.base.Throwables;
import com.google.common.collect.ImmutableList;
import java.util.ArrayList;
import java.util.Collections;
import java.util.HashSet;
import java.util.List;
import java.util.Map;
import java.util.Optional;
import java.util.Set;
import java.util.function.Function;
<<<<<<< HEAD
=======
import java.util.stream.IntStream;
>>>>>>> a7f238e3
import javax.annotation.Nullable;
import lombok.RequiredArgsConstructor;
import org.apache.calcite.plan.RelOptCluster;
import org.apache.calcite.rel.core.Aggregate;
import org.apache.calcite.rel.core.AggregateCall;
import org.apache.calcite.rel.core.Project;
import org.apache.calcite.rel.type.RelDataType;
import org.apache.calcite.rex.RexCall;
import org.apache.calcite.rex.RexInputRef;
import org.apache.calcite.rex.RexLiteral;
import org.apache.calcite.rex.RexNode;
import org.apache.calcite.sql.SqlKind;
import org.apache.commons.lang3.StringUtils;
import org.apache.commons.lang3.tuple.Pair;
import org.opensearch.script.Script;
import org.opensearch.search.aggregations.AggregationBuilder;
import org.opensearch.search.aggregations.AggregationBuilders;
import org.opensearch.search.aggregations.AggregatorFactories;
import org.opensearch.search.aggregations.AggregatorFactories.Builder;
import org.opensearch.search.aggregations.BucketOrder;
import org.opensearch.search.aggregations.bucket.composite.CompositeValuesSourceBuilder;
import org.opensearch.search.aggregations.bucket.composite.TermsValuesSourceBuilder;
import org.opensearch.search.aggregations.bucket.histogram.AutoDateHistogramAggregationBuilder;
import org.opensearch.search.aggregations.bucket.missing.MissingOrder;
import org.opensearch.search.aggregations.bucket.range.RangeAggregationBuilder;
import org.opensearch.search.aggregations.bucket.terms.TermsAggregationBuilder;
import org.opensearch.search.aggregations.metrics.ExtendedStats;
import org.opensearch.search.aggregations.metrics.PercentilesAggregationBuilder;
import org.opensearch.search.aggregations.metrics.TopHitsAggregationBuilder;
import org.opensearch.search.aggregations.metrics.ValueCountAggregationBuilder;
import org.opensearch.search.aggregations.support.ValueType;
import org.opensearch.search.aggregations.support.ValuesSourceAggregationBuilder;
import org.opensearch.search.builder.SearchSourceBuilder;
import org.opensearch.search.sort.SortOrder;
import org.opensearch.sql.ast.expression.SpanUnit;
import org.opensearch.sql.calcite.utils.OpenSearchTypeFactory;
import org.opensearch.sql.calcite.utils.PlanUtils;
import org.opensearch.sql.data.type.ExprCoreType;
import org.opensearch.sql.data.type.ExprType;
import org.opensearch.sql.expression.function.BuiltinFunctionName;
import org.opensearch.sql.opensearch.data.type.OpenSearchDataType;
import org.opensearch.sql.opensearch.request.PredicateAnalyzer.NamedFieldExpression;
import org.opensearch.sql.opensearch.request.PredicateAnalyzer.ScriptQueryExpression;
import org.opensearch.sql.opensearch.response.agg.ArgMaxMinParser;
import org.opensearch.sql.opensearch.response.agg.BucketAggregationParser;
import org.opensearch.sql.opensearch.response.agg.CountAsTotalHitsParser;
import org.opensearch.sql.opensearch.response.agg.MetricParser;
import org.opensearch.sql.opensearch.response.agg.NoBucketAggregationParser;
import org.opensearch.sql.opensearch.response.agg.OpenSearchAggregationResponseParser;
import org.opensearch.sql.opensearch.response.agg.SinglePercentileParser;
import org.opensearch.sql.opensearch.response.agg.SingleValueParser;
import org.opensearch.sql.opensearch.response.agg.StatsParser;
import org.opensearch.sql.opensearch.response.agg.TopHitsParser;
import org.opensearch.sql.opensearch.storage.script.aggregation.dsl.CompositeAggregationBuilder;

/**
 * Aggregate analyzer. Convert aggregate to AggregationBuilder {@link AggregationBuilder} and its
 * related Parser {@link OpenSearchAggregationResponseParser}.
 */
public class AggregateAnalyzer {

  /** metadata field used when there is no argument. Only apply to COUNT. */
  private static final String METADATA_FIELD = "_index";

  /** Internal exception. */
  @SuppressWarnings("serial")
  public static final class AggregateAnalyzerException extends RuntimeException {

    AggregateAnalyzerException(String message) {
      super(message);
    }

    AggregateAnalyzerException(Throwable cause) {
      super(cause);
    }
  }

  /**
   * Exception that is thrown when a {@link Aggregate} cannot be processed (or converted into an
   * OpenSearch aggregate query).
   */
  public static class ExpressionNotAnalyzableException extends Exception {
    ExpressionNotAnalyzableException(String message, Throwable cause) {
      super(message, cause);
    }
  }

  private AggregateAnalyzer() {}

  @RequiredArgsConstructor
  public static class AggregateBuilderHelper {
    final RelDataType rowType;
    final Map<String, ExprType> fieldTypes;
    final RelOptCluster cluster;
    final boolean bucketNullable;
    final int queryBucketSize;

    <T extends ValuesSourceAggregationBuilder<T>> T build(RexNode node, T aggBuilder) {
      return build(node, aggBuilder::field, aggBuilder::script);
    }

    <T extends CompositeValuesSourceBuilder<T>> T build(RexNode node, T sourceBuilder) {
      return build(node, sourceBuilder::field, sourceBuilder::script);
    }

    <T> T build(RexNode node, Function<String, T> fieldBuilder, Function<Script, T> scriptBuilder) {
      if (node == null) return fieldBuilder.apply(METADATA_FIELD);
      else if (node instanceof RexInputRef ref) {
        return fieldBuilder.apply(inferNamedField(node).getReferenceForTermQuery());
      } else if (node instanceof RexCall || node instanceof RexLiteral) {
        return scriptBuilder.apply(inferScript(node).getScript());
      }
      throw new IllegalStateException(
          String.format("Metric aggregation doesn't support RexNode %s", node));
    }

    NamedFieldExpression inferNamedField(RexNode node) {
      if (node instanceof RexInputRef ref) {
        return new NamedFieldExpression(ref.getIndex(), rowType.getFieldNames(), fieldTypes);
      }
      throw new IllegalStateException(
          String.format("Cannot infer field name from RexNode %s", node));
    }

    ScriptQueryExpression inferScript(RexNode node) {
      if (node instanceof RexCall || node instanceof RexLiteral) {
        return new ScriptQueryExpression(
            node, rowType, fieldTypes, cluster, Collections.emptyMap());
      }
      throw new IllegalStateException(
          String.format("Metric aggregation doesn't support RexNode %s", node));
    }

    <T> T inferValue(RexNode node, Class<T> clazz) {
      if (node instanceof RexLiteral literal) {
        return literal.getValueAs(clazz);
      }
      throw new IllegalStateException(String.format("Cannot infer value from RexNode %s", node));
    }

    RexNode inferRexNodeFromIndex(int index, Project project) {
      return project == null ? RexInputRef.of(index, rowType) : project.getProjects().get(index);
    }

    String inferFieldNameFromIndex(int index, Project project) {
      return project == null
          ? rowType.getFieldNames().get(index)
          : project.getRowType().getFieldNames().get(index);
    }
  }

  // TODO: should we support filter aggregation? For PPL, we don't have filter in stats command
  public static Pair<List<AggregationBuilder>, OpenSearchAggregationResponseParser> analyze(
      Aggregate aggregate,
      @Nullable Project project,
      final List<String> outputFields,
      AggregateBuilderHelper helper)
      throws ExpressionNotAnalyzableException {
    requireNonNull(aggregate, "aggregate");
    try {
      final List<Integer> groupList = aggregate.getGroupSet().asList();
      List<String> aggFieldNames = outputFields.subList(groupList.size(), outputFields.size());
      // Process all aggregate calls
      Pair<Builder, List<MetricParser>> builderAndParser =
          processAggregateCalls(aggFieldNames, aggregate.getAggCallList(), project, helper);
      Builder metricBuilder = builderAndParser.getLeft();
      List<MetricParser> metricParsers = builderAndParser.getRight();

      // both count() and count(FIELD) can apply doc_count optimization in non-bucket aggregation,
      // but only count() can apply doc_count optimization in bucket aggregation.
      boolean countAllOnly = !groupList.isEmpty();
      Pair<List<String>, Builder> countAggNameAndBuilderPair =
          removeCountAggregationBuilders(metricBuilder, countAllOnly);
      Builder newMetricBuilder = countAggNameAndBuilderPair.getRight();
      List<String> countAggNames = countAggNameAndBuilderPair.getLeft();

      // No group-by clause -- no parent aggregations are attached:
      //   - stats count()
      //   - stats avg(), count()
      // Metric
      if (aggregate.getGroupSet().isEmpty()) {
        if (newMetricBuilder == null) {
          // The optimization must require all count aggregations are removed,
          // and they have only one field name
          return Pair.of(List.of(), new CountAsTotalHitsParser(countAggNames));
        } else {
          return Pair.of(
              ImmutableList.copyOf(newMetricBuilder.getAggregatorFactories()),
              new NoBucketAggregationParser(metricParsers));
        }
      } else {
        // Used to track the current sub-builder as analysis progresses
        Builder subBuilder = newMetricBuilder;
        // Push auto date span & case in group-by list into nested aggregations
        List<Pair<String, Integer>> groupNameAndIndexList =
            IntStream.range(0, groupList.size())
                .mapToObj(i -> Pair.of(outputFields.get(i), groupList.get(i)))
                .toList();
        Pair<Set<Integer>, AggregationBuilder> aggPushedAndAggBuilder =
            createNestedAggregation(groupNameAndIndexList, project, subBuilder, helper);
        Set<Integer> aggPushed = aggPushedAndAggBuilder.getLeft();
        AggregationBuilder pushedAggBuilder = aggPushedAndAggBuilder.getRight();
        // The group-by list after removing pushed aggregations
        groupNameAndIndexList =
            groupNameAndIndexList.stream()
                .filter(pair -> !aggPushed.contains(pair.getRight()))
                .toList();
        if (pushedAggBuilder != null) {
          subBuilder = new Builder().addAggregator(pushedAggBuilder);
        }

        // No composite aggregation at top-level -- auto date span & case in group-by list are
        // pushed into nested aggregations:
        //   - stats avg() by range_field
        //   - stats count() by auto_date_span
        //   - stats count() by ...auto_date_spans, ...range_fields
        // [AutoDateHistogram | RangeAgg]+
        //   Metric
        if (groupNameAndIndexList.isEmpty()) {
          return Pair.of(
              ImmutableList.copyOf(subBuilder.getAggregatorFactories()),
              new BucketAggregationParser(metricParsers, countAggNames));
        }
        // Composite aggregation at top level -- it has composite aggregation, with or without its
        // incompatible value sources as sub-aggregations:
        //   - stats avg() by term_fields
        //   - stats avg() by date_histogram
        //   - stats count() by auto_date_span, range_field, term_fields
        // CompositeAgg
        //   [AutoDateHistogram | RangeAgg]*
        //     Metric
        else {
          List<CompositeValuesSourceBuilder<?>> buckets =
              createCompositeBuckets(groupNameAndIndexList, project, helper);
          if (buckets.size() != groupNameAndIndexList.size()) {
            throw new UnsupportedOperationException(
                "Not all the left aggregations can be converted to value sources of composite"
                    + " aggregation");
          }
          AggregationBuilder compositeBuilder =
              AggregationBuilders.composite("composite_buckets", buckets)
                  .size(helper.queryBucketSize);
          if (subBuilder != null) {
            compositeBuilder.subAggregations(subBuilder);
          }
          return Pair.of(
              Collections.singletonList(compositeBuilder),
              new BucketAggregationParser(metricParsers, countAggNames));
        }
      }
    } catch (Throwable e) {
      Throwables.throwIfInstanceOf(e, UnsupportedOperationException.class);
      throw new ExpressionNotAnalyzableException("Can't convert " + aggregate, e);
    }
  }

  /**
   * Remove all ValueCountAggregationBuilder from metric builder, and return the name list for the
   * removed count aggs with the updated metric builder.
   *
   * @param metricBuilder metrics builder
   * @param countAllOnly remove count() only, or count(FIELD) will be removed.
   * @return a pair of name list for the removed count aggs and updated metric builder. If the count
   *     aggregations cannot satisfy the requirement to remove, it will return an empty name list
   *     with the original metric builder.
   */
  private static Pair<List<String>, Builder> removeCountAggregationBuilders(
      Builder metricBuilder, boolean countAllOnly) {
    List<ValueCountAggregationBuilder> countAggregatorFactories =
        metricBuilder.getAggregatorFactories().stream()
            .filter(ValueCountAggregationBuilder.class::isInstance)
            .map(ValueCountAggregationBuilder.class::cast)
            .filter(vc -> vc.script() == null)
            .filter(vc -> !countAllOnly || vc.fieldName().equals("_index"))
            .toList();
    List<AggregationBuilder> copy = new ArrayList<>(metricBuilder.getAggregatorFactories());
    copy.removeAll(countAggregatorFactories);
    Builder newMetricBuilder = new AggregatorFactories.Builder();
    copy.forEach(newMetricBuilder::addAggregator);

    if (countAllOnly || supportCountFiled(countAggregatorFactories, metricBuilder)) {
      List<String> countAggNameList =
          countAggregatorFactories.stream().map(ValuesSourceAggregationBuilder::getName).toList();
      if (newMetricBuilder.getAggregatorFactories().isEmpty()) {
        newMetricBuilder = null;
      }
      return Pair.of(countAggNameList, newMetricBuilder);
    }
    return Pair.of(List.of(), metricBuilder);
  }

  private static boolean supportCountFiled(
      List<ValueCountAggregationBuilder> countAggBuilderList, Builder metricBuilder) {
    return countAggBuilderList.size() == metricBuilder.getAggregatorFactories().size()
        && countAggBuilderList.stream()
                .map(ValuesSourceAggregationBuilder::fieldName)
                .distinct()
                .count()
            == 1;
  }

  private static Pair<Builder, List<MetricParser>> processAggregateCalls(
      List<String> aggNames,
      List<AggregateCall> aggCalls,
      Project project,
      AggregateAnalyzer.AggregateBuilderHelper helper)
      throws PredicateAnalyzer.ExpressionNotAnalyzableException {
    Builder metricBuilder = new AggregatorFactories.Builder();
    List<MetricParser> metricParserList = new ArrayList<>();
    AggregateFilterAnalyzer aggFilterAnalyzer = new AggregateFilterAnalyzer(helper, project);

    for (int i = 0; i < aggCalls.size(); i++) {
      AggregateCall aggCall = aggCalls.get(i);
<<<<<<< HEAD
      List<Pair<RexNode, String>> args = convertAggArgThroughProject(aggCall, project);
      String aggName = aggNames.get(i);
=======
      List<Pair<RexNode, String>> args = convertAggArgThroughProject(aggCall, project, helper);
      String aggFieldName = aggFieldNames.get(i);
>>>>>>> a7f238e3

      Pair<AggregationBuilder, MetricParser> builderAndParser =
          createAggregationBuilderAndParser(aggCall, args, aggName, helper);
      builderAndParser = aggFilterAnalyzer.analyze(builderAndParser, aggCall, aggName);
      // Nested aggregation (https://docs.opensearch.org/docs/latest/aggregations/bucket/nested/)
      String root = StringUtils.substringBefore(getAggFieldName(aggCall, project), ".");
      if (root != null && helper.fieldTypes.get(root) == ARRAY) {
        metricBuilder.addAggregator(
            AggregationBuilders.nested(String.format("nested_%s", aggCall.getName()), root)
                .subAggregation(builderAndParser.getLeft()));
      } else {
        metricBuilder.addAggregator(builderAndParser.getLeft());
      }
      metricParserList.add(builderAndParser.getRight());
    }
    return Pair.of(metricBuilder, metricParserList);
  }

  /**
   * Return the field name of aggregate call. For example, min(a.b) returns a.b; count() returns
   * _index; literal_agg(1) return null;
   */
  private static @Nullable String getAggFieldName(AggregateCall aggCall, Project project) {
    if (aggCall.getArgList().isEmpty()) {
      if (aggCall.getAggregation().kind == SqlKind.COUNT) {
        return METADATA_FIELD_INDEX;
      } else {
        return null;
      }
    }
    if (project == null) return null;
    return project.getRowType().getFieldNames().get(aggCall.getArgList().get(0));
  }

  /**
   * Convert aggregate arguments through child project. Normally, just return the rex nodes of
   * Project which are included in aggCall expression. If the aggCall is a LITERAL_AGG, it returns
   * all rex nodes of Project except WindowFunction.
   *
   * @param aggCall the aggregate call
   * @param project the project
   * @param helper the AggregateBuilderHelper
   * @return the converted Pair<RexNode, String> list
   */
  private static List<Pair<RexNode, String>> convertAggArgThroughProject(
      AggregateCall aggCall, Project project, AggregateAnalyzer.AggregateBuilderHelper helper) {
    return project == null
        ? aggCall.getArgList().stream()
            .map(
                i ->
                    Pair.of(
                        (RexNode) RexInputRef.of(i, helper.rowType),
                        helper.rowType.getFieldNames().get(i)))
            .toList()
        : PlanUtils.getObjectFromLiteralAgg(aggCall) != null
            ? project.getNamedProjects().stream()
                .filter(rex -> !rex.getKey().isA(SqlKind.ROW_NUMBER))
                .map(p -> Pair.of(p.getKey(), p.getValue()))
                .toList()
            : aggCall.getArgList().stream()
                .map(project.getNamedProjects()::get)
                .map(p -> Pair.of(p.getKey(), p.getValue()))
                .toList();
  }

  private static Pair<AggregationBuilder, MetricParser> createAggregationBuilderAndParser(
      AggregateCall aggCall,
      List<Pair<RexNode, String>> args,
      String aggFieldName,
      AggregateAnalyzer.AggregateBuilderHelper helper) {
    if (aggCall.isDistinct()) {
      return createDistinctAggregation(aggCall, args, aggFieldName, helper);
    } else {
      return createRegularAggregation(aggCall, args, aggFieldName, helper);
    }
  }

  private static Pair<AggregationBuilder, MetricParser> createDistinctAggregation(
      AggregateCall aggCall,
      List<Pair<RexNode, String>> args,
      String aggFieldName,
      AggregateBuilderHelper helper) {

    return switch (aggCall.getAggregation().kind) {
      case COUNT ->
          Pair.of(
              helper.build(
                  !args.isEmpty() ? args.getFirst().getKey() : null,
                  AggregationBuilders.cardinality(aggFieldName)),
              new SingleValueParser(aggFieldName));
      default ->
          throw new AggregateAnalyzer.AggregateAnalyzerException(
              String.format("unsupported distinct aggregator %s", aggCall.getAggregation()));
    };
  }

  private static Pair<AggregationBuilder, MetricParser> createRegularAggregation(
      AggregateCall aggCall,
      List<Pair<RexNode, String>> args,
      String aggFieldName,
      AggregateBuilderHelper helper) {

    return switch (aggCall.getAggregation().kind) {
      case AVG ->
          Pair.of(
              helper.build(args.getFirst().getKey(), AggregationBuilders.avg(aggFieldName)),
              new SingleValueParser(aggFieldName));
      // 1. Only case SUM, skip SUM0 / COUNT since calling avg() in DSL should be faster.
      // 2. To align with databases, SUM0 is not preferred now.
      case SUM ->
          Pair.of(
              helper.build(args.getFirst().getKey(), AggregationBuilders.sum(aggFieldName)),
              new SingleValueParser(aggFieldName));
      case COUNT ->
          Pair.of(
              helper.build(
                  !args.isEmpty() ? args.getFirst().getKey() : null,
                  AggregationBuilders.count(aggFieldName)),
              new SingleValueParser(aggFieldName));
      case MIN -> {
        ExprType fieldType =
            OpenSearchTypeFactory.convertRelDataTypeToExprType(args.getFirst().getKey().getType());
        if (supportsMaxMinAggregation(fieldType)) {
          yield Pair.of(
              helper.build(args.getFirst().getKey(), AggregationBuilders.min(aggFieldName)),
              new SingleValueParser(aggFieldName));
        } else {
          yield Pair.of(
              AggregationBuilders.topHits(aggFieldName)
                  .fetchField(
                      helper.inferNamedField(args.getFirst().getKey()).getReferenceForTermQuery())
                  .size(1)
                  .from(0)
                  .sort(
                      helper.inferNamedField(args.getFirst().getKey()).getReferenceForTermQuery(),
                      SortOrder.ASC),
              new TopHitsParser(aggFieldName, true, false));
        }
      }
      case MAX -> {
        ExprType fieldType =
            OpenSearchTypeFactory.convertRelDataTypeToExprType(args.getFirst().getKey().getType());
        if (supportsMaxMinAggregation(fieldType)) {
          yield Pair.of(
              helper.build(args.getFirst().getKey(), AggregationBuilders.max(aggFieldName)),
              new SingleValueParser(aggFieldName));
        } else {
          yield Pair.of(
              AggregationBuilders.topHits(aggFieldName)
                  .fetchField(
                      helper.inferNamedField(args.getFirst().getKey()).getReferenceForTermQuery())
                  .size(1)
                  .from(0)
                  .sort(
                      helper.inferNamedField(args.getFirst().getKey()).getReferenceForTermQuery(),
                      SortOrder.DESC),
              new TopHitsParser(aggFieldName, true, false));
        }
      }
      case VAR_SAMP ->
          Pair.of(
              helper.build(
                  args.getFirst().getKey(), AggregationBuilders.extendedStats(aggFieldName)),
              new StatsParser(ExtendedStats::getVarianceSampling, aggFieldName));
      case VAR_POP ->
          Pair.of(
              helper.build(
                  args.getFirst().getKey(), AggregationBuilders.extendedStats(aggFieldName)),
              new StatsParser(ExtendedStats::getVariancePopulation, aggFieldName));
      case STDDEV_SAMP ->
          Pair.of(
              helper.build(
                  args.getFirst().getKey(), AggregationBuilders.extendedStats(aggFieldName)),
              new StatsParser(ExtendedStats::getStdDeviationSampling, aggFieldName));
      case STDDEV_POP ->
          Pair.of(
              helper.build(
                  args.getFirst().getKey(), AggregationBuilders.extendedStats(aggFieldName)),
              new StatsParser(ExtendedStats::getStdDeviationPopulation, aggFieldName));
      case ARG_MAX ->
          Pair.of(
              AggregationBuilders.topHits(aggFieldName)
                  .fetchField(
                      helper.inferNamedField(args.getFirst().getKey()).getReferenceForTermQuery())
                  .size(1)
                  .from(0)
                  .sort(
                      helper.inferNamedField(args.get(1).getKey()).getReferenceForTermQuery(),
                      org.opensearch.search.sort.SortOrder.DESC),
              new ArgMaxMinParser(aggFieldName));
      case ARG_MIN ->
          Pair.of(
              AggregationBuilders.topHits(aggFieldName)
                  .fetchField(
                      helper.inferNamedField(args.getFirst().getKey()).getReferenceForTermQuery())
                  .size(1)
                  .from(0)
                  .sort(
                      helper.inferNamedField(args.get(1).getKey()).getReferenceForTermQuery(),
                      org.opensearch.search.sort.SortOrder.ASC),
              new ArgMaxMinParser(aggFieldName));
      case OTHER_FUNCTION -> {
        BuiltinFunctionName functionName =
            BuiltinFunctionName.ofAggregation(aggCall.getAggregation().getName()).get();
        yield switch (functionName) {
          case TAKE ->
              Pair.of(
                  AggregationBuilders.topHits(aggFieldName)
                      .fetchField(
                          helper
                              .inferNamedField(args.getFirst().getKey())
                              .getReferenceForTermQuery())
                      .size(helper.inferValue(args.getLast().getKey(), Integer.class))
                      .from(0),
                  new TopHitsParser(aggFieldName, false, true));
          case FIRST -> {
            TopHitsAggregationBuilder firstBuilder =
                AggregationBuilders.topHits(aggFieldName).size(1).from(0);
            if (!args.isEmpty()) {
              firstBuilder.fetchField(
                  helper.inferNamedField(args.getFirst().getKey()).getReferenceForTermQuery());
            }
            yield Pair.of(firstBuilder, new TopHitsParser(aggFieldName, true, false));
          }
          case LAST -> {
            TopHitsAggregationBuilder lastBuilder =
                AggregationBuilders.topHits(aggFieldName)
                    .size(1)
                    .from(0)
                    .sort("_doc", org.opensearch.search.sort.SortOrder.DESC);
            if (!args.isEmpty()) {
              lastBuilder.fetchField(
                  helper.inferNamedField(args.getFirst().getKey()).getReferenceForTermQuery());
            }
            yield Pair.of(lastBuilder, new TopHitsParser(aggFieldName, true, false));
          }
          case PERCENTILE_APPROX -> {
            PercentilesAggregationBuilder aggBuilder =
                helper
                    .build(args.getFirst().getKey(), AggregationBuilders.percentiles(aggFieldName))
                    .percentiles(helper.inferValue(args.get(1).getKey(), Double.class));
            /* See {@link PercentileApproxFunction}, PERCENTILE_APPROX accepts args of [FIELD, PERCENTILE, TYPE, COMPRESSION(optional)] */
            if (args.size() > 3) {
              aggBuilder.compression(helper.inferValue(args.getLast().getKey(), Double.class));
            }
            yield Pair.of(aggBuilder, new SinglePercentileParser(aggFieldName));
          }
          case DISTINCT_COUNT_APPROX ->
              Pair.of(
                  helper.build(
                      !args.isEmpty() ? args.getFirst().getKey() : null,
                      AggregationBuilders.cardinality(aggFieldName)),
                  new SingleValueParser(aggFieldName));
          default ->
              throw new AggregateAnalyzer.AggregateAnalyzerException(
                  String.format("Unsupported push-down aggregator %s", aggCall.getAggregation()));
        };
      }
      case LITERAL_AGG -> {
        RexLiteral literal = PlanUtils.getObjectFromLiteralAgg(aggCall);
        if (literal == null || !(literal.getValue() instanceof Number)) {
          throw new AggregateAnalyzer.AggregateAnalyzerException(
              String.format("Unsupported push-down aggregator %s", aggCall.getAggregation()));
        }
        Integer dedupNumber = literal.getValueAs(Integer.class);
        // Disable fetchSource since TopHitsParser only parses fetchField currently.
        TopHitsAggregationBuilder topHitsAggregationBuilder =
            AggregationBuilders.topHits(aggFieldName).from(0).size(dedupNumber);
        List<String> sources = new ArrayList<>();
        List<SearchSourceBuilder.ScriptField> scripts = new ArrayList<>();
        args.forEach(
            rex -> {
              if (rex.getKey() instanceof RexInputRef) {
                sources.add(helper.inferNamedField(rex.getKey()).getReference());
              } else if (rex.getKey() instanceof RexCall || rex.getKey() instanceof RexLiteral) {
                scripts.add(
                    new SearchSourceBuilder.ScriptField(
                        rex.getValue(), helper.inferScript(rex.getKey()).getScript(), false));
              } else {
                throw new AggregateAnalyzer.AggregateAnalyzerException(
                    String.format(
                        "Unsupported push-down aggregator %s due to rex type is %s",
                        aggCall.getAggregation(), rex.getKey().getKind()));
              }
            });
        topHitsAggregationBuilder.fetchSource(
            sources.stream().distinct().toArray(String[]::new), new String[0]);
        topHitsAggregationBuilder.scriptFields(scripts);
        yield Pair.of(topHitsAggregationBuilder, new TopHitsParser(aggFieldName, false, false));
      }
      default ->
          throw new AggregateAnalyzer.AggregateAnalyzerException(
              String.format("unsupported aggregator %s", aggCall.getAggregation()));
    };
  }

  private static boolean supportsMaxMinAggregation(ExprType fieldType) {
    ExprType coreType =
        (fieldType instanceof OpenSearchDataType)
            ? ((OpenSearchDataType) fieldType).getExprType()
            : fieldType;

    return ExprCoreType.numberTypes().contains(coreType)
        || coreType == ExprCoreType.DATE
        || coreType == ExprCoreType.TIME
        || coreType == ExprCoreType.TIMESTAMP;
  }

  private static List<CompositeValuesSourceBuilder<?>> createCompositeBuckets(
      List<Pair<String, Integer>> groupNameAndIndexList,
      @Nullable Project project,
      AggregateAnalyzer.AggregateBuilderHelper helper) {
    ImmutableList.Builder<CompositeValuesSourceBuilder<?>> resultBuilder = ImmutableList.builder();
    groupNameAndIndexList.forEach(
        nameAndIndex ->
            resultBuilder.add(
                createCompositeBucket(
                    nameAndIndex.getLeft(), nameAndIndex.getRight(), project, helper)));
    return resultBuilder.build();
  }

  /**
   * Creates nested bucket aggregations for expressions that are not qualified as value sources for
   * composite aggregations.
   *
   * <p>This method processes a list of group by expressions and identifies those that cannot be
   * used as value sources in composite aggregations but can be pushed down as sub-aggregations,
   * such as auto date histograms and range buckets.
   *
   * <p>The aggregation hierarchy follows this pattern:
   *
   * <pre>
   * AutoDateHistogram | RangeAggregation
   *   └── AutoDateHistogram | RangeAggregation (nested)
   *       └── ... (more composite-incompatible aggregations)
   *           └── Metric Aggregation (at the bottom)
   * </pre>
   *
   * @param groupNameAndIndexList the list of group by field names and indices from the query
   * @param project the projection containing the expressions to analyze
   * @param metricBuilder the metric aggregation builder to be placed at the bottom of the hierarchy
   * @param helper the aggregation builder helper containing row type and utility methods
   * @return a pair containing:
   *     <ul>
   *       <li>A set of integers representing the indices of group fields that were successfully
   *           pushed as sub-aggregations
   *       <li>The root aggregation builder, or null if no such expressions were found
   *     </ul>
   */
  private static Pair<Set<Integer>, AggregationBuilder> createNestedAggregation(
      List<Pair<String, Integer>> groupNameAndIndexList,
      @Nullable Project project,
      Builder metricBuilder,
      AggregateAnalyzer.AggregateBuilderHelper helper) {
    AggregationBuilder rootAggBuilder = null;
    AggregationBuilder tailAggBuilder = null;

    Set<Integer> aggPushed = new HashSet<>();
    for (Pair<String, Integer> nameAndIndex : groupNameAndIndexList) {
      RexNode agg = helper.inferRexNodeFromIndex(nameAndIndex.getRight(), project);
      String name = nameAndIndex.getLeft();
      AggregationBuilder aggBuilder = createCompositeIncompatibleAggregation(agg, name, helper);
      if (aggBuilder != null) {
        aggPushed.add(nameAndIndex.getRight());
        if (rootAggBuilder == null) {
          rootAggBuilder = aggBuilder;
        } else {
          tailAggBuilder.subAggregation(aggBuilder);
        }
        tailAggBuilder = aggBuilder;
      }
    }
    if (tailAggBuilder != null && metricBuilder != null) {
      tailAggBuilder.subAggregations(metricBuilder);
    }
    return Pair.of(aggPushed, rootAggBuilder);
  }

  /**
   * Creates an aggregation builder for expressions that are not qualified as composite aggregation
   * value sources.
   *
   * <p>This method analyzes RexNode expressions and creates appropriate OpenSearch aggregation
   * builders for cases where they can not be value sources of a composite aggregation.
   *
   * <p>The method supports the following aggregation types:
   *
   * <pre>
   * - Auto Date Histogram Aggregation: For temporal bucketing with automatic interval selection
   * - Range Aggregation: For CASE expressions that define value ranges
   * </pre>
   *
   * @param agg the RexNode expression to analyze and convert
   * @param name the name to assign to the created aggregation builder
   * @param helper the aggregation builder helper containing row type and utility methods
   * @return the appropriate ValuesSourceAggregationBuilder for the expression, or null if no
   *     compatible aggregation type is found
   */
  private static ValuesSourceAggregationBuilder<?> createCompositeIncompatibleAggregation(
      RexNode agg, String name, AggregateBuilderHelper helper) {
    ValuesSourceAggregationBuilder<?> aggBuilder = null;
    if (isAutoDateSpan(agg)) {
      aggBuilder = analyzeAutoDateSpan(agg, name, helper);
    } else if (isCase(agg)) {
      Optional<RangeAggregationBuilder> rangeAggBuilder =
          CaseRangeAnalyzer.create(name, helper.rowType).analyze((RexCall) agg);
      if (rangeAggBuilder.isPresent()) {
        aggBuilder = rangeAggBuilder.get();
      }
    }
    return aggBuilder;
  }

  private static AutoDateHistogramAggregationBuilder analyzeAutoDateSpan(
      RexNode spanAgg, String name, AggregateAnalyzer.AggregateBuilderHelper helper) {
    RexCall rexCall = (RexCall) spanAgg;
    RexInputRef rexInputRef = (RexInputRef) rexCall.getOperands().getFirst();
    RexLiteral valueLiteral = (RexLiteral) rexCall.getOperands().get(1);
    return new AutoDateHistogramAggregationBuilder(name)
        .field(helper.inferNamedField(rexInputRef).getRootName())
        .setNumBuckets(requireNonNull(valueLiteral.getValueAs(Integer.class)));
  }

  private static boolean isAutoDateSpan(RexNode rex) {
    return rex instanceof RexCall rexCall
        && rexCall.getKind() == SqlKind.OTHER_FUNCTION
        && rexCall.getOperator().equals(WIDTH_BUCKET);
  }

  private static boolean isCase(RexNode rex) {
    return rex instanceof RexCall rexCall && rexCall.getKind() == SqlKind.CASE;
  }

  private static CompositeValuesSourceBuilder<?> createCompositeBucket(
      String bucketName,
      Integer groupIndex,
      @Nullable Project project,
      AggregateAnalyzer.AggregateBuilderHelper helper) {
    RexNode rex = helper.inferRexNodeFromIndex(groupIndex, project);
    if (rex instanceof RexCall rexCall
        && rexCall.getKind() == SqlKind.OTHER_FUNCTION
        && rexCall.getOperator().getName().equalsIgnoreCase(BuiltinFunctionName.SPAN.name())
        && rexCall.getOperands().size() == 3
        && rexCall.getOperands().getFirst() instanceof RexInputRef rexInputRef
        && rexCall.getOperands().get(1) instanceof RexLiteral valueLiteral
        && rexCall.getOperands().get(2) instanceof RexLiteral unitLiteral) {
      return CompositeAggregationBuilder.buildHistogram(
          bucketName,
          helper.inferNamedField(rexInputRef).getRootName(),
          valueLiteral.getValueAs(Double.class),
          SpanUnit.of(unitLiteral.getValueAs(String.class)),
          MissingOrder.FIRST,
          helper.bucketNullable);
    } else {
      return createTermsSourceBuilder(bucketName, rex, helper);
    }
  }

  private static CompositeValuesSourceBuilder<?> createTermsSourceBuilder(
      String bucketName, RexNode group, AggregateBuilderHelper helper) {
    TermsValuesSourceBuilder termsBuilder =
        new TermsValuesSourceBuilder(bucketName).order(SortOrder.ASC);
    if (helper.bucketNullable) {
      termsBuilder.missingBucket(true).missingOrder(MissingOrder.FIRST);
    }
    CompositeValuesSourceBuilder<?> sourceBuilder = helper.build(group, termsBuilder);

    return withValueTypeHint(
        sourceBuilder,
        sourceBuilder::userValuetypeHint,
        group.getType(),
        group instanceof RexInputRef);
  }

  private static ValuesSourceAggregationBuilder<?> createTermsAggregationBuilder(
      String bucketName, RexNode group, AggregateBuilderHelper helper) {
    TermsAggregationBuilder sourceBuilder =
        helper.build(
            group,
            new TermsAggregationBuilder(bucketName)
                .size(helper.queryBucketSize)
                .order(BucketOrder.key(true)));
    return withValueTypeHint(
        sourceBuilder,
        sourceBuilder::userValueTypeHint,
        group.getType(),
        group instanceof RexInputRef);
  }

  private static <T> T withValueTypeHint(
      T sourceBuilder,
      Function<ValueType, T> withValueTypeHint,
      RelDataType groupType,
      boolean isSourceField) {
    ExprType exprType = OpenSearchTypeFactory.convertRelDataTypeToExprType(groupType);
    // Time types values are converted to LONG in ExpressionAggregationScript::execute
    if (List.of(TIMESTAMP, TIME, DATE).contains(exprType)) {
      return withValueTypeHint.apply(ValueType.LONG);
    }
    // No need to set type hints for source fields
    if (isSourceField) {
      return sourceBuilder;
    }
    ValueType valueType = ValueType.lenientParse(exprType.typeName().toLowerCase());
    // The default value type is STRING, don't set that explicitly to avoid plan change.
    return valueType == null || valueType == ValueType.STRING
        ? sourceBuilder
        : withValueTypeHint.apply(valueType);
  }
}<|MERGE_RESOLUTION|>--- conflicted
+++ resolved
@@ -45,10 +45,7 @@
 import java.util.Optional;
 import java.util.Set;
 import java.util.function.Function;
-<<<<<<< HEAD
-=======
 import java.util.stream.IntStream;
->>>>>>> a7f238e3
 import javax.annotation.Nullable;
 import lombok.RequiredArgsConstructor;
 import org.apache.calcite.plan.RelOptCluster;
@@ -362,13 +359,8 @@
 
     for (int i = 0; i < aggCalls.size(); i++) {
       AggregateCall aggCall = aggCalls.get(i);
-<<<<<<< HEAD
-      List<Pair<RexNode, String>> args = convertAggArgThroughProject(aggCall, project);
+      List<Pair<RexNode, String>> args = convertAggArgThroughProject(aggCall, project, helper);
       String aggName = aggNames.get(i);
-=======
-      List<Pair<RexNode, String>> args = convertAggArgThroughProject(aggCall, project, helper);
-      String aggFieldName = aggFieldNames.get(i);
->>>>>>> a7f238e3
 
       Pair<AggregationBuilder, MetricParser> builderAndParser =
           createAggregationBuilderAndParser(aggCall, args, aggName, helper);
