--- conflicted
+++ resolved
@@ -84,17 +84,14 @@
 spotless {
     java {
         target fileTree('.') {
-<<<<<<< HEAD
             include 'core/src/main/java/org/opensearch/sql/monitor/**/*.java',
                     'core/src/main/java/org/opensearch/sql/expression/**/*.java',
                     'core/src/main/java/org/opensearch/sql/executor/**/*.java',
                     'core/src/main/java/org/opensearch/sql/exception/**/*.java'
-=======
-            include 'core/src/main/java/org/opensearch/sql/analysis/**/*.java',
+                    'core/src/main/java/org/opensearch/sql/analysis/**/*.java',
                     'core/src/test/java/org/opensearch/sql/data/**/*.java',
                     'core/src/test/java/org/opensearch/sql/datasource/**/*.java',
                     'core/src/test/java/org/opensearch/sql/ast/**/*.java'
->>>>>>> aa88b414
             exclude '**/build/**', '**/build-*/**'
         }
         importOrder()
@@ -106,10 +103,6 @@
         trimTrailingWhitespace()
         endWithNewline()
         googleJavaFormat('1.17.0').reflowLongStrings().groupArtifact('com.google.googlejavaformat:google-java-format')
-<<<<<<< HEAD
-
-=======
->>>>>>> aa88b414
     }
 }
 
