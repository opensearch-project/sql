--- conflicted
+++ resolved
@@ -911,7 +911,15 @@
   }
 
   @Override
-<<<<<<< HEAD
+  public UnresolvedPlan visitRegexCommand(OpenSearchPPLParser.RegexCommandContext ctx) {
+    UnresolvedExpression field = internalVisitExpression(ctx.regexExpr().field);
+    boolean negated = ctx.regexExpr().operator.getType() == OpenSearchPPLParser.NOT_EQUAL;
+    Literal pattern = (Literal) internalVisitExpression(ctx.regexExpr().pattern);
+
+    return new Regex(field, negated, pattern);
+  }
+
+  @Override
   public UnresolvedPlan visitAppendCommand(OpenSearchPPLParser.AppendCommandContext ctx) {
     UnresolvedPlan searchCommandInSubSearch =
         ctx.searchCommand() != null
@@ -924,14 +932,6 @@
 
     Boolean containsEmptyValuesInput = subsearch.accept(new TerminalEmptyValuesPlanFinder(), null);
     return new Append(subsearch, containsEmptyValuesInput);
-=======
-  public UnresolvedPlan visitRegexCommand(OpenSearchPPLParser.RegexCommandContext ctx) {
-    UnresolvedExpression field = internalVisitExpression(ctx.regexExpr().field);
-    boolean negated = ctx.regexExpr().operator.getType() == OpenSearchPPLParser.NOT_EQUAL;
-    Literal pattern = (Literal) internalVisitExpression(ctx.regexExpr().pattern);
-
-    return new Regex(field, negated, pattern);
->>>>>>> 9b88f23f
   }
 
   /** Get original text in query. */
