--- conflicted
+++ resolved
@@ -65,10 +65,7 @@
   String ROW_NUMBER_COLUMN_FOR_RARE_TOP = "_row_number_rare_top_";
   String ROW_NUMBER_COLUMN_FOR_MAIN = "_row_number_main_";
   String ROW_NUMBER_COLUMN_FOR_SUBSEARCH = "_row_number_subsearch_";
-<<<<<<< HEAD
   String ROW_NUMBER_COLUMN_FOR_STREAMSTATS = "__stream_seq__";
-=======
->>>>>>> d20b4dbb
 
   static SpanUnit intervalUnitToSpanUnit(IntervalUnit unit) {
     SpanUnit result;
@@ -372,7 +369,7 @@
 
   /** Get all uniq input references from a list of RexNodes. */
   static List<RexInputRef> getInputRefs(List<RexNode> nodes) {
-    return nodes.stream().flatMap(node -> getInputRefs(node).stream()).toList();
+    return nodes.stream().flatMap(node -> getInputRefs(node).stream()).collect(Collectors.toList());
   }
 
   /** Get all uniq RexCall from RexNode with a predicate */
@@ -395,33 +392,13 @@
     return list;
   }
 
-  /** Get all uniq RexCall from RexNode with a predicate */
-  static List<RexCall> getRexCall(RexNode node, Predicate<RexCall> predicate) {
-    List<RexCall> list = new ArrayList<>();
-    node.accept(
-        new RexVisitorImpl<Void>(true) {
-          @Override
-          public Void visitCall(RexCall inputCall) {
-            if (predicate.test(inputCall)) {
-              if (!list.contains(inputCall)) {
-                list.add(inputCall);
-              }
-            } else {
-              inputCall.getOperands().forEach(call -> call.accept(this));
-            }
-            return null;
-          }
-        });
-    return list;
-  }
-
   /** Get all uniq input references from a list of agg calls. */
   static List<RexInputRef> getInputRefsFromAggCall(List<RelBuilder.AggCall> aggCalls) {
     return aggCalls.stream()
         .map(RelBuilder.AggCall::over)
         .map(RelBuilder.OverCall::toRex)
         .flatMap(rex -> getInputRefs(rex).stream())
-        .toList();
+            .collect(Collectors.toList());
   }
 
   /**
