/*
 * Copyright OpenSearch Contributors
 * SPDX-License-Identifier: Apache-2.0
 */

package org.opensearch.sql.spark.constants;

public class TestConstants {
  public static final String QUERY = "select 1";
  public static final String TEST_DATASOURCE_NAME = "test_datasource_name";
  public static final String EMR_CLUSTER_ID = "j-123456789";
  public static final String EMR_JOB_ID = "job-123xxx";
  public static final String EMRS_APPLICATION_ID = "app-xxxxx";
  public static final String EMRS_EXECUTION_ROLE = "execution_role";
  public static final String EMRS_DATASOURCE_ROLE = "datasource_role";
  public static final String EMRS_JOB_NAME = "job_name";
  public static final String SPARK_SUBMIT_PARAMETERS = "--conf org.flint.sql.SQLJob";
<<<<<<< HEAD
=======
  public static final String TEST_CLUSTER_NAME = "TEST_CLUSTER";
>>>>>>> ae10857a
}<|MERGE_RESOLUTION|>--- conflicted
+++ resolved
@@ -15,8 +15,5 @@
   public static final String EMRS_DATASOURCE_ROLE = "datasource_role";
   public static final String EMRS_JOB_NAME = "job_name";
   public static final String SPARK_SUBMIT_PARAMETERS = "--conf org.flint.sql.SQLJob";
-<<<<<<< HEAD
-=======
   public static final String TEST_CLUSTER_NAME = "TEST_CLUSTER";
->>>>>>> ae10857a
 }