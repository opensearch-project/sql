/*
 * Copyright OpenSearch Contributors
 * SPDX-License-Identifier: Apache-2.0
 */


lexer grammar OpenSearchPPLLexer;

channels { WHITESPACE, ERRORCHANNEL }


// COMMAND KEYWORDS
SEARCH:                             'SEARCH';
FROM:                               'FROM';
WHERE:                              'WHERE';
FIELDS:                             'FIELDS';
RENAME:                             'RENAME';
STATS:                              'STATS';
DEDUP:                              'DEDUP';
SORT:                               'SORT';
EVAL:                               'EVAL';
HEAD:                               'HEAD';
TOP:                                'TOP';
RARE:                               'RARE';
PARSE:                              'PARSE';
KMEANS:                             'KMEANS';
AD:                                 'AD';

// COMMAND ASSIST KEYWORDS
AS:                                 'AS';
BY:                                 'BY';
SOURCE:                             'SOURCE';
INDEX:                              'INDEX';
D:                                  'D';
DESC:                               'DESC';

// CLAUSE KEYWORDS
SORTBY:                             'SORTBY';

// FIELD KEYWORDS
AUTO:                               'AUTO';
STR:                                'STR';
IP:                                 'IP';
NUM:                                'NUM';

// ARGUMENT KEYWORDS
KEEPEMPTY:                          'KEEPEMPTY';
CONSECUTIVE:                        'CONSECUTIVE';
DEDUP_SPLITVALUES:                  'DEDUP_SPLITVALUES';
PARTITIONS:                         'PARTITIONS';
ALLNUM:                             'ALLNUM';
DELIM:                              'DELIM';
CENTROIDS:                          'CENTROIDS';
ITERATIONS:                         'ITERATIONS';
DISTANCE_TYPE:                      'DISTANCE_TYPE';
NUMBER_OF_TREES:                    'NUMBER_OF_TREES';
SHINGLE_SIZE:                       'SHINGLE_SIZE';
SAMPLE_SIZE:                        'SAMPLE_SIZE';
OUTPUT_AFTER:                       'OUTPUT_AFTER';
TIME_DECAY:                         'TIME_DECAY';
ANOMALY_RATE:                       'ANOMALY_RATE';
TIME_FIELD:                         'TIME_FIELD';
TIME_ZONE:                          'TIME_ZONE';
TRAINING_DATA_SIZE:                 'TRAINING_DATA_SIZE';
ANOMALY_SCORE_THRESHOLD:            'ANOMALY_SCORE_THRESHOLD';

// COMPARISON FUNCTION KEYWORDS
CASE:                               'CASE';
IN:                                 'IN';

// LOGICAL KEYWORDS
NOT:                                'NOT';
OR:                                 'OR';
AND:                                'AND';
XOR:                                'XOR';
TRUE:                               'TRUE';
FALSE:                              'FALSE';
REGEXP:                             'REGEXP';

// DATETIME, INTERVAL AND UNIT KEYWORDS
DATETIME:                           'DATETIME';
INTERVAL:                           'INTERVAL';
MICROSECOND:                        'MICROSECOND';
MILLISECOND:                        'MILLISECOND';
SECOND:                             'SECOND';
MINUTE:                             'MINUTE';
HOUR:                               'HOUR';
DAY:                                'DAY';
WEEK:                               'WEEK';
MONTH:                              'MONTH';
QUARTER:                            'QUARTER';
YEAR:                               'YEAR';
SECOND_MICROSECOND:                 'SECOND_MICROSECOND';
MINUTE_MICROSECOND:                 'MINUTE_MICROSECOND';
MINUTE_SECOND:                      'MINUTE_SECOND';
HOUR_MICROSECOND:                   'HOUR_MICROSECOND';
HOUR_SECOND:                        'HOUR_SECOND';
HOUR_MINUTE:                        'HOUR_MINUTE';
DAY_MICROSECOND:                    'DAY_MICROSECOND';
DAY_SECOND:                         'DAY_SECOND';
DAY_MINUTE:                         'DAY_MINUTE';
DAY_HOUR:                           'DAY_HOUR';
YEAR_MONTH:                         'YEAR_MONTH';

// DATASET TYPES
DATAMODEL:                          'DATAMODEL';
LOOKUP:                             'LOOKUP';
SAVEDSEARCH:                        'SAVEDSEARCH';

// CONVERTED DATA TYPES
INT:                                'INT';
INTEGER:                            'INTEGER';
DOUBLE:                             'DOUBLE';
LONG:                               'LONG';
FLOAT:                              'FLOAT';
STRING:                             'STRING';
BOOLEAN:                            'BOOLEAN';

// SPECIAL CHARACTERS AND OPERATORS
PIPE:                               '|';
COMMA:                              ',';
DOT:                                '.';
EQUAL:                              '=';
GREATER:                            '>';
LESS:                               '<';
NOT_GREATER:                        '<' '=';
NOT_LESS:                           '>' '=';
NOT_EQUAL:                          '!' '=';
PLUS:                               '+';
MINUS:                              '-';
STAR:                               '*';
DIVIDE:                             '/';
MODULE:                             '%';
EXCLAMATION_SYMBOL:                 '!';
COLON:                              ':';
LT_PRTHS:                           '(';
RT_PRTHS:                           ')';
LT_SQR_PRTHS:                       '[';
RT_SQR_PRTHS:                       ']';
SINGLE_QUOTE:                       '\'';
DOUBLE_QUOTE:                       '"';
BACKTICK:                           '`';

// Operators. Bit

BIT_NOT_OP:                         '~';
BIT_AND_OP:                         '&';
BIT_XOR_OP:                         '^';

// AGGREGATIONS
AVG:                                'AVG';
COUNT:                              'COUNT';
DISTINCT_COUNT:                     'DISTINCT_COUNT';
ESTDC:                              'ESTDC';
ESTDC_ERROR:                        'ESTDC_ERROR';
MAX:                                'MAX';
MEAN:                               'MEAN';
MEDIAN:                             'MEDIAN';
MIN:                                'MIN';
MODE:                               'MODE';
RANGE:                              'RANGE';
STDEV:                              'STDEV';
STDEVP:                             'STDEVP';
SUM:                                'SUM';
SUMSQ:                              'SUMSQ';
VAR_SAMP:                           'VAR_SAMP';
VAR_POP:                            'VAR_POP';
STDDEV_SAMP:                        'STDDEV_SAMP';
STDDEV_POP:                         'STDDEV_POP';
PERCENTILE:                         'PERCENTILE';
FIRST:                              'FIRST';
LAST:                               'LAST';
LIST:                               'LIST';
VALUES:                             'VALUES';
EARLIEST:                           'EARLIEST';
EARLIEST_TIME:                      'EARLIEST_TIME';
LATEST:                             'LATEST';
LATEST_TIME:                        'LATEST_TIME';
PER_DAY:                            'PER_DAY';
PER_HOUR:                           'PER_HOUR';
PER_MINUTE:                         'PER_MINUTE';
PER_SECOND:                         'PER_SECOND';
RATE:                               'RATE';
SPARKLINE:                          'SPARKLINE';
C:                                  'C';
DC:                                 'DC';

// BASIC FUNCTIONS
ABS:                                'ABS';
CEIL:                               'CEIL';
CEILING:                            'CEILING';
CONV:                               'CONV';
CRC32:                              'CRC32';
E:                                  'E';
EXP:                                'EXP';
FLOOR:                              'FLOOR';
LN:                                 'LN';
LOG:                                'LOG';
LOG10:                              'LOG10';
LOG2:                               'LOG2';
MOD:                                'MOD';
PI:                                 'PI';
POW:                                'POW';
POWER:                              'POWER';
RAND:                               'RAND';
ROUND:                              'ROUND';
SIGN:                               'SIGN';
SQRT:                               'SQRT';
TRUNCATE:                           'TRUNCATE';

// TRIGONOMETRIC FUNCTIONS
ACOS:                               'ACOS';
ASIN:                               'ASIN';
ATAN:                               'ATAN';
ATAN2:                              'ATAN2';
COS:                                'COS';
COT:                                'COT';
DEGREES:                            'DEGREES';
RADIANS:                            'RADIANS';
SIN:                                'SIN';
TAN:                                'TAN';

// DATE AND TIME FUNCTIONS
ADDDATE:                            'ADDDATE';
DATE:                               'DATE';
DATE_ADD:                           'DATE_ADD';
DATE_SUB:                           'DATE_SUB';
DAYOFMONTH:                         'DAYOFMONTH';
DAYOFWEEK:                          'DAYOFWEEK';
DAYOFYEAR:                          'DAYOFYEAR';
DAYNAME:                            'DAYNAME';
FROM_DAYS:                          'FROM_DAYS';
MONTHNAME:                          'MONTHNAME';
SUBDATE:                            'SUBDATE';
TIME:                               'TIME';
TIME_TO_SEC:                        'TIME_TO_SEC';
TIMESTAMP:                          'TIMESTAMP';
DATE_FORMAT:                        'DATE_FORMAT';
TO_DAYS:                            'TO_DAYS';

// TEXT FUNCTIONS
SUBSTR:                             'SUBSTR';
SUBSTRING:                          'SUBSTRING';
LTRIM:                              'LTRIM';
RTRIM:                              'RTRIM';
TRIM:                               'TRIM';
TO:                                 'TO';
LOWER:                              'LOWER';
UPPER:                              'UPPER';
CONCAT:                             'CONCAT';
CONCAT_WS:                          'CONCAT_WS';
LENGTH:                             'LENGTH';
STRCMP:                             'STRCMP';
RIGHT:                              'RIGHT';
LEFT:                               'LEFT';
ASCII:                              'ASCII';
LOCATE:                             'LOCATE';
REPLACE:                            'REPLACE';
CAST:                               'CAST';

// BOOL FUNCTIONS
LIKE:                               'LIKE';
ISNULL:                             'ISNULL';
ISNOTNULL:                          'ISNOTNULL';

// FLOWCONTROL FUNCTIONS
IFNULL:                             'IFNULL';
NULLIF:                             'NULLIF';
IF:                                 'IF';

// RELEVANCE FUNCTIONS AND PARAMETERS
MATCH:                              'MATCH';
MATCH_PHRASE:                       'MATCH_PHRASE';
<<<<<<< HEAD
MATCH_PHRASE_PREFIX:                'MATCH_PHRASE_PREFIX';
=======
MATCH_BOOL_PREFIX:                  'MATCH_BOOL_PREFIX';
>>>>>>> 8523ad86
SIMPLE_QUERY_STRING:                'SIMPLE_QUERY_STRING';
MULTI_MATCH:                        'MULTI_MATCH';

ALLOW_LEADING_WILDCARD:             'ALLOW_LEADING_WILDCARD';
ANALYZE_WILDCARD:                   'ANALYZE_WILDCARD';
ANALYZER:                           'ANALYZER';
AUTO_GENERATE_SYNONYMS_PHRASE_QUERY:'AUTO_GENERATE_SYNONYMS_PHRASE_QUERY';
BOOST:                              'BOOST';
CUTOFF_FREQUENCY:                   'CUTOFF_FREQUENCY';
DEFAULT_FIELD:                      'DEFAULT_FIELD';
DEFAULT_OPERATOR:                   'DEFAULT_OPERATOR';
ENABLE_POSITION_INCREMENTS:         'ENABLE_POSITION_INCREMENTS';
FLAGS:                              'FLAGS';
FUZZY_MAX_EXPANSIONS:               'FUZZY_MAX_EXPANSIONS';
FUZZY_PREFIX_LENGTH:                'FUZZY_PREFIX_LENGTH';
FUZZY_TRANSPOSITIONS:               'FUZZY_TRANSPOSITIONS';
FUZZY_REWRITE:                      'FUZZY_REWRITE';
FUZZINESS:                          'FUZZINESS';
LENIENT:                            'LENIENT';
LOW_FREQ_OPERATOR:                  'LOW_FREQ_OPERATOR';
MAX_DETERMINIZED_STATES:            'MAX_DETERMINIZED_STATES';
MAX_EXPANSIONS:                     'MAX_EXPANSIONS';
MINIMUM_SHOULD_MATCH:               'MINIMUM_SHOULD_MATCH';
OPERATOR:                           'OPERATOR';
PHRASE_SLOP:                        'PHRASE_SLOP';
PREFIX_LENGTH:                      'PREFIX_LENGTH';
QUOTE_ANALYZER:                     'QUOTE_ANALYZER';
QUOTE_FIELD_SUFFIX:                 'QUOTE_FIELD_SUFFIX';
REWRITE:                            'REWRITE';
SLOP:                               'SLOP';
TIE_BREAKER:                        'TIE_BREAKER';
TYPE:                               'TYPE';
ZERO_TERMS_QUERY:                   'ZERO_TERMS_QUERY';

// SPAN KEYWORDS
SPAN:                               'SPAN';
MS:                                 'MS';
S:                                  'S';
M:                                  'M';
H:                                  'H';
W:                                  'W';
Q:                                  'Q';
Y:                                  'Y';


// LITERALS AND VALUES
//STRING_LITERAL:                     DQUOTA_STRING | SQUOTA_STRING | BQUOTA_STRING;
ID:                                 ID_LITERAL;
INTEGER_LITERAL:                    DEC_DIGIT+;
DECIMAL_LITERAL:                    (DEC_DIGIT+)? '.' DEC_DIGIT+;

fragment DATE_SUFFIX:               ([\-.][*0-9]+)*;
fragment ID_LITERAL:                [@*A-Z]+?[*A-Z_\-0-9]*;
ID_DATE_SUFFIX:                     ID_LITERAL DATE_SUFFIX;
DQUOTA_STRING:                      '"' ( '\\'. | '""' | ~('"'| '\\') )* '"';
SQUOTA_STRING:                      '\'' ('\\'. | '\'\'' | ~('\'' | '\\'))* '\'';
BQUOTA_STRING:                      '`' ( '\\'. | '``' | ~('`'|'\\'))* '`';
fragment DEC_DIGIT:                 [0-9];


ERROR_RECOGNITION:                  .    -> channel(ERRORCHANNEL);<|MERGE_RESOLUTION|>--- conflicted
+++ resolved
@@ -271,14 +271,10 @@
 // RELEVANCE FUNCTIONS AND PARAMETERS
 MATCH:                              'MATCH';
 MATCH_PHRASE:                       'MATCH_PHRASE';
-<<<<<<< HEAD
 MATCH_PHRASE_PREFIX:                'MATCH_PHRASE_PREFIX';
-=======
 MATCH_BOOL_PREFIX:                  'MATCH_BOOL_PREFIX';
->>>>>>> 8523ad86
 SIMPLE_QUERY_STRING:                'SIMPLE_QUERY_STRING';
 MULTI_MATCH:                        'MULTI_MATCH';
-
 ALLOW_LEADING_WILDCARD:             'ALLOW_LEADING_WILDCARD';
 ANALYZE_WILDCARD:                   'ANALYZE_WILDCARD';
 ANALYZER:                           'ANALYZER';
