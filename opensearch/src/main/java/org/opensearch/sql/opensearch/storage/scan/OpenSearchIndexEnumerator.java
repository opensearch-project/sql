/*
 * Copyright OpenSearch Contributors
 * SPDX-License-Identifier: Apache-2.0
 */

package org.opensearch.sql.opensearch.storage.scan;

import java.util.Collections;
import java.util.Iterator;
import java.util.List;
import lombok.EqualsAndHashCode;
import lombok.ToString;
import org.apache.calcite.linq4j.Enumerator;
import org.opensearch.sql.data.model.ExprNullValue;
import org.opensearch.sql.data.model.ExprValue;
import org.opensearch.sql.opensearch.client.OpenSearchClient;
import org.opensearch.sql.opensearch.request.OpenSearchRequest;
import org.opensearch.sql.opensearch.response.OpenSearchResponse;

public class OpenSearchIndexEnumerator implements Enumerator<Object> {

  /** OpenSearch client. */
  private final OpenSearchClient client;

  private final List<String> fields;

  /** Search request. */
  @EqualsAndHashCode.Include @ToString.Include private final OpenSearchRequest request;

  /** Largest number of rows allowed in the response. */
  @EqualsAndHashCode.Include @ToString.Include private final int maxResponseSize;

  /** Number of rows returned. */
  private Integer queryCount;

  /** Search response for current batch. */
  private Iterator<ExprValue> iterator;

  private ExprValue current;

  public OpenSearchIndexEnumerator(
      OpenSearchClient client,
      List<String> fields,
      int maxResponseSize,
      OpenSearchRequest request) {
    this.client = client;
    this.fields = fields;
    this.maxResponseSize = maxResponseSize;
    this.request = request;
    this.queryCount = 0;
    this.current = null;
  }

  private void fetchNextBatch() {
    OpenSearchResponse response = client.search(request);
    if (!response.isEmpty()) {
      iterator = response.iterator();
    } else if (iterator == null) {
      iterator = Collections.emptyIterator();
    }
  }

  @Override
  public Object current() {
<<<<<<< HEAD
    Object[] p = fields.stream().map(k -> current.tupleValue().getOrDefault(k, ExprNullValue.of()).valueForCalcite()).toArray();
=======
    Object[] p =
        fields.stream()
            .map(k -> current.tupleValue().getOrDefault(k, ExprNullValue.of()).valueForCalcite())
            .toArray();
>>>>>>> c2fe0ad4
    return p;
  }

  @Override
  public boolean moveNext() {
    if (queryCount >= maxResponseSize) {
      iterator = Collections.emptyIterator();
      return false;
    } else if (iterator == null || !iterator.hasNext()) {
      fetchNextBatch();
    }
    if (iterator.hasNext()) {
      current = iterator.next();
      queryCount++;
      return true;
    } else {
      return false;
    }
  }

  @Override
  public void reset() {
    iterator = Collections.emptyIterator();
    queryCount = 0;
  }

  @Override
  public void close() {
    reset();
    client.cleanup(request);
  }
}<|MERGE_RESOLUTION|>--- conflicted
+++ resolved
@@ -62,14 +62,10 @@
 
   @Override
   public Object current() {
-<<<<<<< HEAD
-    Object[] p = fields.stream().map(k -> current.tupleValue().getOrDefault(k, ExprNullValue.of()).valueForCalcite()).toArray();
-=======
     Object[] p =
         fields.stream()
             .map(k -> current.tupleValue().getOrDefault(k, ExprNullValue.of()).valueForCalcite())
             .toArray();
->>>>>>> c2fe0ad4
     return p;
   }
 
